--- conflicted
+++ resolved
@@ -60,13 +60,4 @@
   name = "github.com/sirupsen/logrus"
 
 [[constraint]]
-<<<<<<< HEAD
-  branch = "v2"
-  name = "gopkg.in/mgo.v2"
-
-[[constraint]]
-  name = "go.mongodb.org/mongo-driver"
-=======
-  name = "go.mongodb.org/mongo-driver"
-  version = "~1.0.0"
->>>>>>> 9d3f6cd2
+  name = "go.mongodb.org/mongo-driver"