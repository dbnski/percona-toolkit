# This program is copyright 2012 Percona Inc.
# Feedback and improvements are welcome.
#
# THIS PROGRAM IS PROVIDED "AS IS" AND WITHOUT ANY EXPRESS OR IMPLIED
# WARRANTIES, INCLUDING, WITHOUT LIMITATION, THE IMPLIED WARRANTIES OF
# MERCHANTIBILITY AND FITNESS FOR A PARTICULAR PURPOSE.
#
# This program is free software; you can redistribute it and/or modify it under
# the terms of the GNU General Public License as published by the Free Software
# Foundation, version 2; OR the Perl Artistic License.  On UNIX and similar
# systems, you can issue `man perlgpl' or `man perlartistic' to read these
# licenses.
#
# You should have received a copy of the GNU General Public License along with
# this program; if not, write to the Free Software Foundation, Inc., 59 Temple
# Place, Suite 330, Boston, MA  02111-1307  USA.
# ###########################################################################
# Percona::Toolkit package
# ###########################################################################
package Percona::Toolkit;
<<<<<<< HEAD
=======
our $VERSION = '2.1.8';
>>>>>>> 25e62aa3

our $VERSION = '3.0.0';

use strict;
use warnings FATAL => 'all';
use English qw(-no_match_vars);
use constant PTDEBUG => $ENV{PTDEBUG} || 0;

use Carp qw(carp cluck);
use Data::Dumper qw();

require Exporter;
our @ISA         = qw(Exporter);
our @EXPORT_OK   = qw(
   have_required_args
   Dumper
   _d
);

sub have_required_args {
   my ($args, @required_args) = @_;
   my $have_required_args = 1;
   foreach my $arg ( @required_args ) {
      if ( !defined $args->{$arg} ) {
         $have_required_args = 0;
         carp "Argument $arg is not defined";
      }
   }
   cluck unless $have_required_args;  # print backtrace
   return $have_required_args;
}

sub Dumper {
   local $Data::Dumper::Indent    = 1;
   local $Data::Dumper::Sortkeys  = 1;
   local $Data::Dumper::Quotekeys = 0;
   Data::Dumper::Dumper(@_);
}

sub _d {
   my ($package, undef, $line) = caller 0;
   @_ = map { (my $temp = $_) =~ s/\n/\n# /g; $temp; }
        map { defined $_ ? $_ : 'undef' }
        @_;
   print STDERR "# $package:$line $PID ", join(' ', @_), "\n";
}

1;
# ###########################################################################
# End Percona::Toolkit package
# ###########################################################################<|MERGE_RESOLUTION|>--- conflicted
+++ resolved
@@ -1,4 +1,4 @@
-# This program is copyright 2012 Percona Inc.
+# This program is copyright 2012-2013 Percona Ireland Ltd.
 # Feedback and improvements are welcome.
 #
 # THIS PROGRAM IS PROVIDED "AS IS" AND WITHOUT ANY EXPRESS OR IMPLIED
@@ -18,10 +18,6 @@
 # Percona::Toolkit package
 # ###########################################################################
 package Percona::Toolkit;
-<<<<<<< HEAD
-=======
-our $VERSION = '2.1.8';
->>>>>>> 25e62aa3
 
 our $VERSION = '3.0.0';
 
