--- conflicted
+++ resolved
@@ -18,12 +18,8 @@
 # Percona::Toolkit package
 # ###########################################################################
 package Percona::Toolkit;
-<<<<<<< HEAD
-our $VERSION = '2.2.2';
-=======
->>>>>>> dc8fb901
 
-our $VERSION = '2.2.2';
+our $VERSION = '2.2.3';
 
 use strict;
 use warnings FATAL => 'all';
