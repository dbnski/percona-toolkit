# This program is copyright 2011 Percona Inc.
# Feedback and improvements are welcome.
#
# THIS PROGRAM IS PROVIDED "AS IS" AND WITHOUT ANY EXPRESS OR IMPLIED
# WARRANTIES, INCLUDING, WITHOUT LIMITATION, THE IMPLIED WARRANTIES OF
# MERCHANTIBILITY AND FITNESS FOR A PARTICULAR PURPOSE.
#
# This program is free software; you can redistribute it and/or modify it under
# the terms of the GNU General Public License as published by the Free Software
# Foundation, version 2; OR the Perl Artistic License.  On UNIX and similar
# systems, you can issue `man perlgpl' or `man perlartistic' to read these
# licenses.
#
# You should have received a copy of the GNU General Public License along with
# this program; if not, write to the Free Software Foundation, Inc., 59 Temple
# Place, Suite 330, Boston, MA  02111-1307  USA.
# ###########################################################################
# Cxn package
# ###########################################################################
{
# Package: Cxn
# Cxn creates and properly initializes a MySQL connection.  This class
# encapsulates connections for several reasons.  One, initialization
# may involve setting or changing several things, so centralizing this
# guarantees that each cxn is properly and consistently initialized.
# Two, the class's deconstructor (DESTROY) ensures that each cxn is
# disconnected even if the program dies unexpectedly.  Three, when a cxn
# is lost and re-connected, accessing the dbh via the sub dbh() instead
# of via the var $dbh ensures that the program always uses the new, correct
# dbh.  Four, by encapsulating a cxn with subs that manage that cxn,
# the receiver of a Cxn obj can re-connect the cxn if it's lost without
# knowing how that's done (and it shouldn't know; that's not its job).
package Cxn;

use strict;
use warnings FATAL => 'all';
use English qw(-no_match_vars);
use Scalar::Util qw(blessed);
use constant {
   PTDEBUG => $ENV{PTDEBUG} || 0,
   # Hostnames make testing less accurate.  Tests need to see
   # that such-and-such happened on specific slave hosts, but
   # the sandbox servers are all on one host so all slaves have
   # the same hostname.
   PERCONA_TOOLKIT_TEST_USE_DSN_NAMES => $ENV{PERCONA_TOOLKIT_TEST_USE_DSN_NAMES} || 0,
};

# Sub: new
#
# Required Arguments:
#   DSNParser    - <DSNParser> object
#   OptionParser - <OptionParser> object
#   dsn          - DSN hashref, or...
#   dsn_string   - ... DSN string like "h=127.1,P=12345"
#
# Optional Arguments:
#   dbh - Pre-created, uninitialized dbh
#   set - Callback to set vars on dbh when dbh is first connected
# 
# Returns:
#   Cxn object
sub new {
   my ( $class, %args ) = @_;
   my @required_args = qw(DSNParser OptionParser);
   foreach my $arg ( @required_args ) {
      die "I need a $arg argument" unless $args{$arg};
   };
   my ($dp, $o) = @args{@required_args};

   # Any tool that connects to MySQL should have a standard set of
   # connection options like --host, --port, --user, etc.  These
   # are default values; they're used in the DSN if the DSN doesn't
   # explicate the corresponding part (h=--host, P=--port, etc.).
   my $dsn_defaults = $dp->parse_options($o);
   my $prev_dsn     = $args{prev_dsn};
   my $dsn          = $args{dsn};
   if ( !$dsn ) {
      # If there's no DSN and no DSN string, then the user probably ran
      # the tool without specifying a DSN or any default connection options.
      # They're probably relying on DBI/DBD::mysql to do the right thing
      # by connecting to localhost.  On many systems, connecting just to
      # localhost causes DBI to use a built-in socket, i.e. it doesn't
      # always equate to 'h=127.0.0.1,P=3306'.
      $args{dsn_string} ||= 'h=' . ($dsn_defaults->{h} || 'localhost');

      $dsn = $dp->parse(
         $args{dsn_string}, $prev_dsn, $dsn_defaults);
   }
   elsif ( $prev_dsn ) {
      # OptionParser doesn't make DSN type options inherit values from
      # a command line DSN because it doesn't know which ARGV from the
      # command line are DSNs or other things.  So if the caller wants
      # DSNs to inherit values from a prev DSN (i.e. one from the
      # command line), then they must pass it as the prev_dsn and we
      # copy values from it into this new DSN, resulting in a new DSN
      # with values from both sources.
      $dsn = $dp->copy($prev_dsn, $dsn);
   }

   my $self = {
      dsn          => $dsn,
      dbh          => $args{dbh},
      dsn_name     => $dp->as_string($dsn, [qw(h P S)]),
      hostname     => '',
      set          => $args{set},
<<<<<<< HEAD
      NAME_lc      => defined($args{NAME_lc}) ? $args{NAME_lc} : 1,
=======
      NAME_lc      => defined $args{NAME_lc} ? $args{NAME_lc} : 1,
>>>>>>> 22a4068b
      dbh_set      => 0,
      OptionParser => $o,
      DSNParser    => $dp,
   };

   return bless $self, $class;
}

sub connect {
   my ( $self ) = @_;
   my $dsn = $self->{dsn};
   my $dp  = $self->{DSNParser};
   my $o   = $self->{OptionParser};

   my $dbh = $self->{dbh};
   if ( !$dbh || !$dbh->ping() ) {
      # Ask for password once.
      if ( $o->get('ask-pass') && !$self->{asked_for_pass} ) {
         $dsn->{p} = OptionParser::prompt_noecho("Enter MySQL password: ");
         $self->{asked_for_pass} = 1;
      }
      $dbh = $dp->get_dbh($dp->get_cxn_params($dsn),  { AutoCommit => 1 });
   }
   PTDEBUG && _d($dbh, 'Connected dbh to', $self->{name});

   return $self->set_dbh($dbh);
}

sub set_dbh {
   my ($self, $dbh) = @_;

   # If we already have a dbh, and that dbh is the same as this dbh,
   # and the dbh has already been set, then do not re-set the same
   # dbh.  dbh_set is required so that if this obj was created with
   # a dbh, we set that dbh when connect() is called because whoever
   # created the dbh probably didn't set what we set here.  For example,
   # MasterSlave makes dbhs when finding slaves, but it doesn't set
   # anything.
   if ( $self->{dbh} && $self->{dbh} == $dbh && $self->{dbh_set} ) {
      PTDEBUG && _d($dbh, 'Already set dbh');
      return $dbh;
   }

   PTDEBUG && _d($dbh, 'Setting dbh');

   # Set stuff for this dbh (i.e. initialize it).
   $dbh->{FetchHashKeyName} = 'NAME_lc' if $self->{NAME_lc};

   # Update the cxn's name.  Until we connect, the DSN parts
   # h and P are used.  Once connected, use @@hostname.
   my $sql = 'SELECT @@hostname, @@server_id';
   PTDEBUG && _d($dbh, $sql);
   my ($hostname, $server_id) = $dbh->selectrow_array($sql);
   PTDEBUG && _d($dbh, 'hostname:', $hostname, $server_id);
   if ( $hostname ) {
      $self->{hostname} = $hostname;
   }

   # Call the set callback to let the caller SET any MySQL variables.
   if ( my $set = $self->{set}) {
      $set->($dbh);
   }

   $self->{dbh}     = $dbh;
   $self->{dbh_set} = 1;
   return $dbh;
}

# Sub: dbh
#   Return the cxn's dbh.
sub dbh {
   my ($self) = @_;
   return $self->{dbh};
}

# Sub: dsn
#   Return the cxn's dsn.
sub dsn {
   my ($self) = @_;
   return $self->{dsn};
}

# Sub: name
#   Return the cxn's name.
sub name {
   my ($self) = @_;
   return $self->{dsn_name} if PERCONA_TOOLKIT_TEST_USE_DSN_NAMES;
   return $self->{hostname} || $self->{dsn_name} || 'unknown host';
}

sub DESTROY {
   my ($self) = @_;
   if ( $self->{dbh}
         && blessed($self->{dbh})
         && $self->{dbh}->can("disconnect") ) {
      PTDEBUG && _d('Disconnecting dbh', $self->{dbh}, $self->{name});
      $self->{dbh}->disconnect();
   }
   return;
}

sub _d {
   my ($package, undef, $line) = caller 0;
   @_ = map { (my $temp = $_) =~ s/\n/\n# /g; $temp; }
        map { defined $_ ? $_ : 'undef' }
        @_;
   print STDERR "# $package:$line $PID ", join(' ', @_), "\n";
}

1;
}
# ###########################################################################
# End Cxn package
# ###########################################################################<|MERGE_RESOLUTION|>--- conflicted
+++ resolved
@@ -103,11 +103,7 @@
       dsn_name     => $dp->as_string($dsn, [qw(h P S)]),
       hostname     => '',
       set          => $args{set},
-<<<<<<< HEAD
       NAME_lc      => defined($args{NAME_lc}) ? $args{NAME_lc} : 1,
-=======
-      NAME_lc      => defined $args{NAME_lc} ? $args{NAME_lc} : 1,
->>>>>>> 22a4068b
       dbh_set      => 0,
       OptionParser => $o,
       DSNParser    => $dp,
