--- conflicted
+++ resolved
@@ -277,12 +277,7 @@
    }
    grep { $_ }
    map  {
-<<<<<<< HEAD
       my ( $host ) = $_->{host} =~ m/^(.*):\d+$/;
-=======
-      my ( $host ) = $_->{host} =~ m/^([^:]+):/;
-      $host ||= $_->{host};
->>>>>>> 81b5e594
       if ( $host eq 'localhost' ) {
          $host = '127.0.0.1'; # Replication never uses sockets.
       }
