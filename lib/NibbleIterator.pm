--- conflicted
+++ resolved
@@ -539,12 +539,9 @@
          push @possible_indexes, $want_index;
       }
    }
-<<<<<<< HEAD
    
-   # still no best index? select amongst all candidates.
-=======
-    
->>>>>>> 162d4dcd
+   # still no best index?
+   # prefer unique index. otherwise put in candidates array. 
    if (!$best_index) {
       PTDEBUG && _d('Auto-selecting best index');
       foreach my $index ( $tp->sort_indexes($tbl_struct) ) {
@@ -558,6 +555,7 @@
       }
    }
 
+   # choose the one with best cardinality 
    if ( !$best_index && @possible_indexes ) {
       PTDEBUG && _d('No PRIMARY or unique indexes;',
          'will use index with highest cardinality');
