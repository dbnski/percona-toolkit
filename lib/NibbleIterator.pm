# This program is copyright 2011 Percona Ireland Ltd.
# Feedback and improvements are welcome.
#
# THIS PROGRAM IS PROVIDED "AS IS" AND WITHOUT ANY EXPRESS OR IMPLIED
# WARRANTIES, INCLUDING, WITHOUT LIMITATION, THE IMPLIED WARRANTIES OF
# MERCHANTIBILITY AND FITNESS FOR A PARTICULAR PURPOSE.
#
# This program is free software; you can redistribute it and/or modify it under
# the terms of the GNU General Public License as published by the Free Software
# Foundation, version 2; OR the Perl Artistic License.  On UNIX and similar
# systems, you can issue `man perlgpl' or `man perlartistic' to read these
# licenses.
#
# You should have received a copy of the GNU General Public License along with
# this program; if not, write to the Free Software Foundation, Inc., 59 Temple
# Place, Suite 330, Boston, MA  02111-1307  USA.
# ###########################################################################
# NibbleIterator package
# ###########################################################################
{
# Package: NibbleIterator
# NibbleIterator nibbles tables.
package NibbleIterator;

use strict;
use warnings FATAL => 'all';
use English qw(-no_match_vars);
use constant PTDEBUG => $ENV{PTDEBUG} || 0;

use Data::Dumper;
$Data::Dumper::Indent    = 1;
$Data::Dumper::Sortkeys  = 1;
$Data::Dumper::Quotekeys = 0;

# Sub: new
#
# Required Arguments:
#   Cxn          - <Cxn> object
#   tbl          - Standard tbl ref
#   chunk_size   - Number of rows to nibble per chunk
#   OptionParser - <OptionParser> object
#   Quoter       - <Quoter> object
#   TableNibbler - <TableNibbler> object
#   TableParser  - <TableParser> object
#
# Optional Arguments:
#   dml         - Data manipulation statment to precede the SELECT statement
#   select      - Arrayref of table columns to select
#   chunk_index - Index to use for nibbling
#   one_nibble  - Allow one-chunk tables (default yes)
#   resume      - Hashref with lower_boundary and upper_boundary values
#                 to resume nibble from
#   order_by    - Add ORDER BY to nibble SQL (default no)
#
# Returns:
#  NibbleIterator object 
sub new {
   my ( $class, %args ) = @_;
   my @required_args = qw(Cxn tbl chunk_size OptionParser Quoter TableNibbler TableParser);
   foreach my $arg ( @required_args ) {
      die "I need a $arg argument" unless $args{$arg};
   }
   my ($cxn, $tbl, $chunk_size, $o, $q) = @args{@required_args};

   # Die unless table can be nibbled, else return row estimate, nibble index,
   # and if table can be nibbled in one chunk.
   my $nibble_params = can_nibble(%args);

   # Text appended to the queries in comments so caller can identify
   # them in processlist, binlog, etc.
   my %comments = (
      bite   => "bite table",
      nibble => "nibble table",
   );
   if ( $args{comments} ) {
      map  { $comments{$_} = $args{comments}->{$_} }
      grep { defined $args{comments}->{$_}         }
      keys %{$args{comments}};
   }

   my $where      = $o->has('where') ? $o->get('where') : '';
   my $tbl_struct = $tbl->{tbl_struct};
   my $ignore_col = $o->has('ignore-columns')
                  ? ($o->get('ignore-columns') || {})
                  : {};
   my $all_cols   = $o->has('columns')
                  ? ($o->get('columns') || $tbl_struct->{cols})
                  : $tbl_struct->{cols};
   my @cols       = grep { !$ignore_col->{$_} } @$all_cols;
   my $self;
   if ( $nibble_params->{one_nibble} ) {
      # If the chunk size is >= number of rows in table, then we don't
      # need to chunk; we can just select all rows, in order, at once.
      my $nibble_sql
         = ($args{dml} ? "$args{dml} " : "SELECT ")
         . ($args{select} ? $args{select}
                          : join(', ', map { $q->quote($_) } @cols))
         . " FROM $tbl->{name}"
         . ($where ? " WHERE $where" : '')
         . ($args{lock_in_share_mode} ? " LOCK IN SHARE MODE" : "")
         . " /*$comments{bite}*/";
      PTDEBUG && _d('One nibble statement:', $nibble_sql);

      my $explain_nibble_sql
         = "EXPLAIN SELECT "
         . ($args{select} ? $args{select}
                          : join(', ', map { $q->quote($_) } @cols))
         . " FROM $tbl->{name}"
         . ($where ? " WHERE $where" : '')
         . ($args{lock_in_share_mode} ? " LOCK IN SHARE MODE" : "")
         . " /*explain $comments{bite}*/";
      PTDEBUG && _d('Explain one nibble statement:', $explain_nibble_sql);

      $self = {
         %args,
         one_nibble         => 1,
         limit              => 0,
         nibble_sql         => $nibble_sql,
         explain_nibble_sql => $explain_nibble_sql,
      };
   }
   else {
      my $index      = $nibble_params->{index}; # brevity
      my $index_cols = $tbl->{tbl_struct}->{keys}->{$index}->{cols};

      # Figure out how to nibble the table with the index.
      my $asc = $args{TableNibbler}->generate_asc_stmt(
         %args,
         tbl_struct   => $tbl->{tbl_struct},
         index        => $index,
         n_index_cols => $args{n_chunk_index_cols},
         cols         => \@cols,
         asc_only     => 1,
      );
      PTDEBUG && _d('Ascend params:', Dumper($asc));

      # Make SQL statements, prepared on first call to next().  FROM and
      # ORDER BY are the same for all statements.  FORCE IDNEX and ORDER BY
      # are needed to ensure deterministic nibbling.
      my $from     = "$tbl->{name} FORCE INDEX(`$index`)";
      my $order_by = join(', ', map {$q->quote($_)} @{$index_cols});

      # The real first row in the table.  Usually we start nibbling from
      # this row.  Called once in _get_bounds().
      my $first_lb_sql
         = "SELECT /*!40001 SQL_NO_CACHE */ "
         . join(', ', map { $q->quote($_) } @{$asc->{scols}})
         . " FROM $from"
         . ($where ? " WHERE $where" : '')
         . " ORDER BY $order_by"
         . " LIMIT 1"
         . " /*first lower boundary*/";
      PTDEBUG && _d('First lower boundary statement:', $first_lb_sql);

      # If we're resuming, this fetches the effective first row, which
      # should differ from the real first row.  Called once in _get_bounds().
      my $resume_lb_sql;
      if ( $args{resume} ) {
         $resume_lb_sql
            = "SELECT /*!40001 SQL_NO_CACHE */ "
            . join(', ', map { $q->quote($_) } @{$asc->{scols}})
            . " FROM $from"
            . " WHERE " . $asc->{boundaries}->{'>'}
            . ($where ? " AND ($where)" : '')
            . " ORDER BY $order_by"
            . " LIMIT 1"
            . " /*resume lower boundary*/";
         PTDEBUG && _d('Resume lower boundary statement:', $resume_lb_sql);
      }

      # The nibbles are inclusive, so we need to fetch the real last row
      # in the table.  Saved as boundary last_upper and used as boundary
      # upper in some cases.  Called once in _get_bounds().
      my $last_ub_sql
         = "SELECT /*!40001 SQL_NO_CACHE */ "
         . join(', ', map { $q->quote($_) } @{$asc->{scols}})
         . " FROM $from"
         . ($where ? " WHERE $where" : '')
         . " ORDER BY "
         . join(' DESC, ', map {$q->quote($_)} @{$index_cols}) . ' DESC'
         . " LIMIT 1"
         . " /*last upper boundary*/";
      PTDEBUG && _d('Last upper boundary statement:', $last_ub_sql);

      # Nibbles are inclusive, so for a..z, the nibbles are: a-e, f-j, k-o, p-t,
      # u-y, and z.  This complicates getting the next upper boundary because
      # if we use either (col >= lb AND col < ub) or (col > lb AND col <= ub)
      # in nibble_sql (below), then that fails for either the last or first
      # nibble respectively.  E.g. (col >= z AND col < z) doesn't work, nor
      # does (col > a AND col <= e).  Hence the fancy LIMIT 2 which returns
      # the upper boundary for the current nibble *and* the lower boundary
      # for the next nibble.  See _next_boundaries().
      my $ub_sql
         = "SELECT /*!40001 SQL_NO_CACHE */ "
         . join(', ', map { $q->quote($_) } @{$asc->{scols}})
         . " FROM $from"
         . " WHERE " . $asc->{boundaries}->{'>='}
                     . ($where ? " AND ($where)" : '')
         . " ORDER BY $order_by"
         . " LIMIT ?, 2"
         . " /*next chunk boundary*/";
      PTDEBUG && _d('Upper boundary statement:', $ub_sql);

      # This statement does the actual nibbling work; its rows are returned
      # to the caller via next().
      my $nibble_sql
         = ($args{dml} ? "$args{dml} " : "SELECT ")
         . ($args{select} ? $args{select}
                          : join(', ', map { $q->quote($_) } @{$asc->{cols}}))
         . " FROM $from"
         . " WHERE " . $asc->{boundaries}->{'>='}  # lower boundary
         . " AND "   . $asc->{boundaries}->{'<='}  # upper boundary
         . ($where ? " AND ($where)" : '')
         . ($args{order_by} ? " ORDER BY $order_by" : "")
         . ($args{lock_in_share_mode} ? " LOCK IN SHARE MODE" : "")
         . " /*$comments{nibble}*/";
      PTDEBUG && _d('Nibble statement:', $nibble_sql);

      my $explain_nibble_sql 
         = "EXPLAIN SELECT "
         . ($args{select} ? $args{select}
                          : join(', ', map { $q->quote($_) } @{$asc->{cols}}))
         . " FROM $from"
         . " WHERE " . $asc->{boundaries}->{'>='}  # lower boundary
         . " AND "   . $asc->{boundaries}->{'<='}  # upper boundary
         . ($where ? " AND ($where)" : '')
         . ($args{order_by} ? " ORDER BY $order_by" : "")
         . ($args{lock_in_share_mode} ? " LOCK IN SHARE MODE" : "")
         . " /*explain $comments{nibble}*/";
      PTDEBUG && _d('Explain nibble statement:', $explain_nibble_sql);

      my $limit = $chunk_size - 1;
      PTDEBUG && _d('Initial chunk size (LIMIT):', $limit);

      $self = {
         %args,
         index                => $index,
         limit                => $limit,
         first_lb_sql         => $first_lb_sql,
         last_ub_sql          => $last_ub_sql,
         ub_sql               => $ub_sql,
         nibble_sql           => $nibble_sql,
         explain_first_lb_sql => "EXPLAIN $first_lb_sql",
         explain_ub_sql       => "EXPLAIN $ub_sql",
         explain_nibble_sql   => $explain_nibble_sql,
         resume_lb_sql        => $resume_lb_sql,
         sql                  => {
            columns    => $asc->{scols},
            from       => $from,
            where      => $where,
            boundaries => $asc->{boundaries},
            order_by   => $order_by,
         },
      };
   }

   $self->{row_est}    = $nibble_params->{row_est},
   $self->{nibbleno}   = 0;
   $self->{have_rows}  = 0;
   $self->{rowno}      = 0;
   $self->{oktonibble} = 1;

   return bless $self, $class;
}

sub next {
   my ($self) = @_;

   if ( !$self->{oktonibble} ) {
      PTDEBUG && _d('Not ok to nibble');
      return;
   }

   my %callback_args = (
      Cxn            => $self->{Cxn},
      tbl            => $self->{tbl},
      NibbleIterator => $self,
   );

   # First call, init everything.  This could be done in new(), but
   # all work is delayed until actually needed.
   if ($self->{nibbleno} == 0) {
      $self->_prepare_sths();
      $self->_get_bounds();
      if ( my $callback = $self->{callbacks}->{init} ) {
         $self->{oktonibble} = $callback->(%callback_args);
         PTDEBUG && _d('init callback returned', $self->{oktonibble});
         if ( !$self->{oktonibble} ) {
            $self->{no_more_boundaries} = 1;
            return;
         }
      }
      if ( !$self->{one_nibble} && !$self->{first_lower} ) {
         PTDEBUG && _d('No first lower boundary, table must be empty');
         $self->{no_more_boundaries} = 1;
         return;
      }
   }

   # If there's another nibble, fetch the rows within it.
   NIBBLE:
   while ( $self->{have_rows} || $self->_next_boundaries() ) {
      # If no rows, then we just got the next boundaries, which start
      # the next nibble.
      if ( !$self->{have_rows} ) {
         $self->{nibbleno}++;
         PTDEBUG && _d('Nibble:', $self->{nibble_sth}->{Statement}, 'params:',
            join(', ', (@{$self->{lower} || []}, @{$self->{upper} || []})));
         if ( my $callback = $self->{callbacks}->{exec_nibble} ) {
            $self->{have_rows} = $callback->(%callback_args);
         }
         else {
            # XXX This call and others like it are relying on a Perl oddity.
            # See https://bugs.launchpad.net/percona-toolkit/+bug/987393
            $self->{nibble_sth}->execute(@{$self->{lower}}, @{$self->{upper}});
            $self->{have_rows} = $self->{nibble_sth}->rows();
         }
         PTDEBUG && _d($self->{have_rows}, 'rows in nibble', $self->{nibbleno});
      }

      # Return rows in this nibble.
      if ( $self->{have_rows} ) {
         # Return rows in nibble.  sth->{Active} is always true with
         # DBD::mysql v3, so we track the status manually.
         my $row = $self->{nibble_sth}->fetchrow_arrayref();
         if ( $row ) {
            $self->{rowno}++;
            PTDEBUG && _d('Row', $self->{rowno}, 'in nibble',$self->{nibbleno});
            # fetchrow_arraryref re-uses an internal arrayref, so we must copy.
            return [ @$row ];
         }
      }

      PTDEBUG && _d('No rows in nibble or nibble skipped');
      if ( my $callback = $self->{callbacks}->{after_nibble} ) {
         $callback->(%callback_args);
      }
      $self->{rowno}     = 0;
      $self->{have_rows} = 0;
   }

   PTDEBUG && _d('Done nibbling');
   if ( my $callback = $self->{callbacks}->{done} ) {
      $callback->(%callback_args);
   }

   return;
}

sub nibble_number {
   my ($self) = @_;
   return $self->{nibbleno};
}

sub set_nibble_number {
   my ($self, $n) = @_;
   die "I need a number" unless $n;
   $self->{nibbleno} = $n;
   PTDEBUG && _d('Set new nibble number:', $n);
   return;
}

sub nibble_index {
   my ($self) = @_;
   return $self->{index};
}

sub statements {
   my ($self) = @_;
   return {
      explain_first_lower_boundary => $self->{explain_first_lb_sth},
      nibble                       => $self->{nibble_sth},
      explain_nibble               => $self->{explain_nibble_sth},
      upper_boundary               => $self->{ub_sth},
      explain_upper_boundary       => $self->{explain_ub_sth},
   }
}

sub boundaries {
   my ($self) = @_;
   return {
      first_lower => $self->{first_lower},
      lower       => $self->{lower},
      upper       => $self->{upper},
      next_lower  => $self->{next_lower},
      last_upper  => $self->{last_upper},
   };
}

sub set_boundary {
   my ($self, $boundary, $values) = @_;
   die "I need a boundary parameter"
      unless $boundary;
   die "Invalid boundary: $boundary"
      unless $boundary =~ m/^(?:lower|upper|next_lower|last_upper)$/;
   die "I need a values arrayref parameter"
      unless $values && ref $values eq 'ARRAY';
   $self->{$boundary} = $values;
   PTDEBUG && _d('Set new', $boundary, 'boundary:', Dumper($values));
   return;
}

sub one_nibble {
   my ($self) = @_;
   return $self->{one_nibble};
}

sub limit {
   my ($self) = @_;
   return $self->{limit};
}

sub set_chunk_size {
   my ($self, $limit) = @_;
   return if $self->{one_nibble};
   die "Chunk size must be > 0" unless $limit;
   $self->{limit} = $limit - 1;
   PTDEBUG && _d('Set new chunk size (LIMIT):', $limit);
   return;
}

sub sql {
   my ($self) = @_;
   return $self->{sql};
}

sub more_boundaries {
   my ($self) = @_;
   return !$self->{no_more_boundaries};
}

sub row_estimate {
   my ($self) = @_;
   return $self->{row_est};
}

sub can_nibble {
   my (%args) = @_;
   my @required_args = qw(Cxn tbl chunk_size OptionParser TableParser);
   foreach my $arg ( @required_args ) {
      die "I need a $arg argument" unless $args{$arg};
   }
   my ($cxn, $tbl, $chunk_size, $o) = @args{@required_args};

   my $where = $o->has('where') ? $o->get('where') : '';

   # About how many rows are there?
   my ($row_est, $mysql_index) = get_row_estimate(
      Cxn   => $cxn,
      tbl   => $tbl,
      where => $where,
   );

   # MySQL's chosen index is only something we should prefer
   # if --where is used.  Else, we can chose our own index
   # and disregard the MySQL index from the row estimate.
   # If there's a --where, however, then MySQL's chosen index
   # is used because it tells us how MySQL plans to optimize
   # for the --where.
   # https://bugs.launchpad.net/percona-toolkit/+bug/978432
   if ( !$where ) {
      $mysql_index = undef;
   }

   # Can all those rows be nibbled in one chunk?  If one_nibble is defined,
   # then do as it says; else, look at the chunk size limit.  If the chunk
   # size limit is disabled (=0), then use the chunk size because there
   # always needs to be a limit to the one-chunk table.
   my $chunk_size_limit = $o->get('chunk-size-limit') || 1;
   my $one_nibble = !defined $args{one_nibble} || $args{one_nibble}
                  ? $row_est <= $chunk_size * $chunk_size_limit
                  : 0;
   PTDEBUG && _d('One nibble:', $one_nibble ? 'yes' : 'no');

   # Special case: we're resuming and there's no boundaries, so the table
   # being resumed was originally nibbled in one chunk, so do the same again.
   if ( $args{resume}
        && !defined $args{resume}->{lower_boundary}
        && !defined $args{resume}->{upper_boundary} ) {
      PTDEBUG && _d('Resuming from one nibble table');
      $one_nibble = 1;
   }

   # Get an index to nibble by.  We'll order rows by the index's columns.
   my $index = _find_best_index(%args, mysql_index => $mysql_index);
   if ( !$index && !$one_nibble ) {
      die "There is no good index and the table is oversized.";
   }

   # The table can be nibbled if this point is reached, else we would have
   # died earlier.  Return some values about nibbling the table.
   return {
      row_est     => $row_est,      # nibble about this many rows
      index       => $index,        # using this index
      one_nibble  => $one_nibble,   # if the table fits in one nibble/chunk
   };
}

sub _find_best_index {
   my (%args) = @_;
   my @required_args = qw(Cxn tbl TableParser);
   my ($cxn, $tbl, $tp) = @args{@required_args};
   my $tbl_struct = $tbl->{tbl_struct};
   my $indexes    = $tbl_struct->{keys};

   my $best_index;
   my $want_index = $args{chunk_index};
   # check if the user defined index exists
   # and declare it best_index if so
   if ( $want_index ) {
      PTDEBUG && _d('User wants to use index', $want_index);
      if ( !exists $indexes->{$want_index} ) {
         PTDEBUG && _d('Cannot use user index because it does not exist');
         $want_index = undef;
      } else {
         $best_index = $want_index;
      }
   }

   # if no user definded index or user defined index not valid
   # consider mysql's preferred index a candidate
   if ( !$best_index && !$want_index && $args{mysql_index} ) {
      PTDEBUG && _d('MySQL wants to use index', $args{mysql_index});
      $want_index = $args{mysql_index};
   }


   my @possible_indexes;
   # if haven't got a valid user chosen index
   # check if mysql's preferred index is unique, and if so
   # consider it the best, otherwise include it with other candidates
   if ( !$best_index && $want_index ) {
      if ( $indexes->{$want_index}->{is_unique} ) {
         PTDEBUG && _d('Will use wanted index');
         $best_index = $want_index;
      }
      else {
         PTDEBUG && _d('Wanted index is a possible index');
         push @possible_indexes, $want_index;
      }
   }
<<<<<<< HEAD
   
   # still no best index? select amongst all candidates.
=======
    
>>>>>>> 162d4dcd
   if (!$best_index) {
      PTDEBUG && _d('Auto-selecting best index');
      foreach my $index ( $tp->sort_indexes($tbl_struct) ) {
         if ( $index eq 'PRIMARY' || $indexes->{$index}->{is_unique} ) {
            $best_index = $index;
            last;
         }
         else {
            push @possible_indexes, $index;
         }
      }
   }

   if ( !$best_index && @possible_indexes ) {
      PTDEBUG && _d('No PRIMARY or unique indexes;',
         'will use index with highest cardinality');
      foreach my $index ( @possible_indexes ) {
         $indexes->{$index}->{cardinality} = _get_index_cardinality(
            %args,
            index => $index,
         );
      }
      @possible_indexes = sort {
         # Prefer the index with the highest cardinality.
         my $cmp
            = $indexes->{$b}->{cardinality} <=> $indexes->{$a}->{cardinality};
         if ( $cmp == 0 ) {
            # Indexes have the same cardinality; prefer the one with
            # more columns.
            $cmp = scalar @{$indexes->{$b}->{cols}}
               <=> scalar @{$indexes->{$a}->{cols}};
         }
         $cmp;
      } @possible_indexes;
      $best_index = $possible_indexes[0];
   }

   PTDEBUG && _d('Best index:', $best_index);
   return $best_index;
}

sub _get_index_cardinality {
   my (%args) = @_;
   my @required_args = qw(Cxn tbl index);
   my ($cxn, $tbl, $index) = @args{@required_args};

   my $sql = "SHOW INDEXES FROM $tbl->{name} "
           . "WHERE Key_name = '$index'";
   PTDEBUG && _d($sql);
   my $cardinality = 1;
   my $dbh         = $cxn->dbh();
   my $key_name    = $dbh && ($dbh->{FetchHashKeyName} || '') eq 'NAME_lc'
                   ? 'key_name'
                   : 'Key_name';
   my $rows = $dbh->selectall_hashref($sql, $key_name);
   foreach my $row ( values %$rows ) {
      $cardinality *= $row->{cardinality} if $row->{cardinality};
   }
   PTDEBUG && _d('Index', $index, 'cardinality:', $cardinality);
   return $cardinality;
}

sub get_row_estimate {
   my (%args) = @_;
   my @required_args = qw(Cxn tbl);
   foreach my $arg ( @required_args ) {
      die "I need a $arg argument" unless $args{$arg};
   }
   my ($cxn, $tbl) = @args{@required_args};

   my $sql = "EXPLAIN SELECT * FROM $tbl->{name} "
           . "WHERE " . ($args{where} || '1=1');
   PTDEBUG && _d($sql);
   my $expl = $cxn->dbh()->selectrow_hashref($sql);
   PTDEBUG && _d(Dumper($expl));
   # MySQL's chosen index must be lowercase because TableParser::parse()
   # lowercases all idents (search in that module for \L) except for
   # the PRIMARY KEY which it leaves uppercase.
   # https://bugs.launchpad.net/percona-toolkit/+bug/995274
   my $mysql_index = $expl->{key} || '';
   if ( $mysql_index ne 'PRIMARY' ) {
      $mysql_index = lc($mysql_index);
   }
   return ($expl->{rows} || 0), $mysql_index;
}

sub _prepare_sths {
   my ($self) = @_;
   PTDEBUG && _d('Preparing statement handles');

   my $dbh = $self->{Cxn}->dbh();

   $self->{nibble_sth}         = $dbh->prepare($self->{nibble_sql});
   $self->{explain_nibble_sth} = $dbh->prepare($self->{explain_nibble_sql});

   if ( !$self->{one_nibble} ) {
      $self->{explain_first_lb_sth} = $dbh->prepare($self->{explain_first_lb_sql});
      $self->{ub_sth}               = $dbh->prepare($self->{ub_sql});
      $self->{explain_ub_sth}       = $dbh->prepare($self->{explain_ub_sql});
   }

   return;
}

sub _get_bounds { 
   my ($self) = @_;

   if ( $self->{one_nibble} ) {
      if ( $self->{resume} ) {
         $self->{no_more_boundaries} = 1;
      }
      return;
   }

   my $dbh = $self->{Cxn}->dbh();

   # Get the real first lower boundary.
   $self->{first_lower} = $dbh->selectrow_arrayref($self->{first_lb_sql});
   PTDEBUG && _d('First lower boundary:', Dumper($self->{first_lower}));  

   # The next boundary is the first lower boundary.  If resuming,
   # this should be something > the real first lower boundary and
   # bounded (else it's not one of our chunks).
   if ( my $nibble = $self->{resume} ) {
      if (    defined $nibble->{lower_boundary}
           && defined $nibble->{upper_boundary} ) {
         my $sth = $dbh->prepare($self->{resume_lb_sql});
         my @ub  = split ',', $nibble->{upper_boundary};
         PTDEBUG && _d($sth->{Statement}, 'params:', @ub);
         $sth->execute(@ub);
         $self->{next_lower} = $sth->fetchrow_arrayref();
         $sth->finish();
      }
   }
   else {
      $self->{next_lower}  = $self->{first_lower};   
   }
   PTDEBUG && _d('Next lower boundary:', Dumper($self->{next_lower}));  

   if ( !$self->{next_lower} ) {
      # This happens if we resume from the end of the table, or if the
      # last chunk for resuming isn't bounded.
      PTDEBUG && _d('At end of table, or no more boundaries to resume');
      $self->{no_more_boundaries} = 1;

      # Get the real last upper boundary, i.e. the last row of the table
      # at this moment.  If rows are inserted after, we won't see them.
      # This is required for OobNibbleIterator because if we resume at
      # the lower or upper oob nibble, we also need to know the last upper
      # boundary of the table (we already have the first).
      $self->{last_upper} = $dbh->selectrow_arrayref($self->{last_ub_sql});
      PTDEBUG && _d('Last upper boundary:', Dumper($self->{last_upper}));
   }

   return;
}

sub _next_boundaries {
   my ($self) = @_;

   if ( $self->{no_more_boundaries} ) {
      PTDEBUG && _d('No more boundaries');
      return; # stop nibbling
   }

   if ( $self->{one_nibble} ) {
      $self->{lower} = $self->{upper} = [];
      $self->{no_more_boundaries} = 1;  # for next call
      return 1; # continue nibbling
   }

   # Detect infinite loops.  If the lower boundary we just nibbled from
   # is identical to the next lower boundary, then this next nibble won't
   # go anywhere, so to speak, unless perhaps the chunk size has changed
   # which will cause us to nibble further ahead and maybe get a new lower
   # boundary that isn't identical, but we can't detect this, and in any
   # case, if there's one infinite loop there will probably be others.


   if ( $self->identical_boundaries($self->{lower}, $self->{next_lower}) ) {
      PTDEBUG && _d('Infinite loop detected');
      my $tbl     = $self->{tbl};
      my $index   = $tbl->{tbl_struct}->{keys}->{$self->{index}};
      my $n_cols  = scalar @{$index->{cols}};
      my $chunkno = $self->{nibbleno};

      # XXX This call and others like it are relying on a Perl oddity.
      # See https://bugs.launchpad.net/percona-toolkit/+bug/987393
      die "Possible infinite loop detected!  "
         . "The lower boundary for chunk $chunkno is "
         . "<" . join(', ', @{$self->{lower}}) . "> and the lower "
         . "boundary for chunk " . ($chunkno + 1) . " is also "
         . "<" . join(', ', @{$self->{next_lower}}) . ">.  "
         . "This usually happens when using a non-unique single "
         . "column index.  The current chunk index for table "
         . "$tbl->{db}.$tbl->{tbl} is $self->{index} which is"
         . ($index->{is_unique} ? '' : ' not') . " unique and covers "
         . ($n_cols > 1 ? "$n_cols columns" : "1 column") . ".\n";
   }
   $self->{lower} = $self->{next_lower};

   if ( my $callback = $self->{callbacks}->{next_boundaries} ) {
      my $oktonibble = $callback->(
         Cxn            => $self->{Cxn},
         tbl            => $self->{tbl},
         NibbleIterator => $self,
      );
      PTDEBUG && _d('next_boundaries callback returned', $oktonibble);
      if ( !$oktonibble ) {
         $self->{no_more_boundaries} = 1;
         return; # stop nibbling
      }
   }

   # Two boundaries are being fetched: the upper boundary for this nibble,
   # i.e. the nibble the caller is trying to exec, and the next_lower boundary
   # for the next nibble that the caller will try to exec.  For example,
   # if chunking the alphabet, a-z, with chunk size 3, the first call will
   # fetch:
   #
   #    a <- lower
   #    b
   #    c <- upper      ($boundary->[0])
   #    d <- next_lower ($boundary->[1])
   #
   # Then the second call will fetch:
   #
   #    d <- lower
   #    e
   #    f <- upper
   #    g <- next_lower
   #
   # Why fetch both upper and next_lower?  We wanted to keep nibbling simple,
   # i.e. one nibble statment, not one for the first nibble, one for "middle"
   # nibbles, and another for the end (this is how older code worked).  So the
   # nibble statement is inclusive, but this requires both boundaries for
   # reasons explained in a comment above my $ub_sql in new().

   # XXX This call and others like it are relying on a Perl oddity.
   # See https://bugs.launchpad.net/percona-toolkit/+bug/987393
   PTDEBUG && _d($self->{ub_sth}->{Statement}, 'params:',
      join(', ', @{$self->{lower}}), $self->{limit});
   $self->{ub_sth}->execute(@{$self->{lower}}, $self->{limit});
   my $boundary = $self->{ub_sth}->fetchall_arrayref();
   PTDEBUG && _d('Next boundary:', Dumper($boundary));
   if ( $boundary && @$boundary ) {
      # upper boundary for the current nibble.
      $self->{upper} = $boundary->[0];

      if ( $boundary->[1] ) {
         # next_lower boundary for the next nibble (will become the lower
         # boundary when that nibble becomes the current nibble).
         $self->{next_lower} = $boundary->[1];
      }
      else {
         # There's no next_lower boundary, so the upper boundary of
         # the current nibble is the end of the table.  For example,
         # if chunking a-z, then the upper boundary of the current
         # nibble ($boundary->[0]) is z.
         PTDEBUG && _d('End of table boundary:', Dumper($boundary->[0]));
         $self->{no_more_boundaries} = 1;  # for next call

         # OobNibbleIterator needs to know the last upper boundary.
         $self->{last_upper} = $boundary->[0];
      }
   }
   else {
      # This code is reached in cases like chunking a-z and the next_lower
      # boundary ($boundary->[1]) falls on z.  When called again, no upper
      # or next_lower is found past z so if($boundary && @$boundary) is false.
      # But there's a problem: between the previous call that made next_lower=z
      # and this call, rows might have been inserted, so maybe z is no longer
      # the end of the table.  To handle this, we fetch the end of the table
      # once and make the final nibble z-<whatever>.
      my $dbh = $self->{Cxn}->dbh();
      $self->{upper} = $dbh->selectrow_arrayref($self->{last_ub_sql});
      PTDEBUG && _d('Last upper boundary:', Dumper($self->{upper}));
      $self->{no_more_boundaries} = 1;  # for next call
      
      # OobNibbleIterator needs to know the last upper boundary.
      $self->{last_upper} = $self->{upper};
   }
   $self->{ub_sth}->finish();

   return 1; # continue nibbling
}

sub identical_boundaries {
   my ($self, $b1, $b2) = @_;

   # If only one boundary isn't defined, then they can't be identical.
   return 0 if ($b1 && !$b2) || (!$b1 && $b2);

   # If both boundaries aren't defined, then they're identical.
   return 1 if !$b1 && !$b2;

   # Both boundaries are defined; compare their values and return false
   # on the fisrt difference because only one diff is needed to prove
   # that they're not identical.
   die "Boundaries have different numbers of values"
      if scalar @$b1 != scalar @$b2;  # shouldn't happen
   my $n_vals = scalar @$b1;
   for my $i ( 0..($n_vals-1) ) {
      return 0 if $b1->[$i] ne $b2->[$i]; # diff
   }
   return 1;
}

sub DESTROY {
   my ( $self ) = @_;
   foreach my $key ( keys %$self ) {
      if ( $key =~ m/_sth$/ ) {
         PTDEBUG && _d('Finish', $key);
         $self->{$key}->finish();
      }
   }
   return;
}

sub _d {
   my ($package, undef, $line) = caller 0;
   @_ = map { (my $temp = $_) =~ s/\n/\n# /g; $temp; }
        map { defined $_ ? $_ : 'undef' }
        @_;
   print STDERR "# $package:$line $PID ", join(' ', @_), "\n";
}

1;
}
# ###########################################################################
# End NibbleIterator package
# ###########################################################################<|MERGE_RESOLUTION|>--- conflicted
+++ resolved
@@ -539,12 +539,9 @@
          push @possible_indexes, $want_index;
       }
    }
-<<<<<<< HEAD
    
    # still no best index? select amongst all candidates.
-=======
     
->>>>>>> 162d4dcd
    if (!$best_index) {
       PTDEBUG && _d('Auto-selecting best index');
       foreach my $index ( $tp->sort_indexes($tbl_struct) ) {
