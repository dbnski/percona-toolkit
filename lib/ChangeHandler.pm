--- conflicted
+++ resolved
@@ -222,11 +222,6 @@
    if ( $self->{replace} ) {
       $action = $action eq 'DELETE' ? $action : 'REPLACE';
    }
-<<<<<<< HEAD
-   @$cols = sort(@$cols);
-=======
-   # The sort in this line is just to make it teasteable
->>>>>>> b09e70a5
    push @{$self->{$action}}, [ $row, $cols, $dbh ];
 }
 
@@ -409,11 +404,7 @@
 
    # sorts here are just to make this sub testeable
    return "$verb INTO $self->{dst_db_tbl}("
-<<<<<<< HEAD
-      . join(', ', map { $q->quote($_) } sort(@cols))
-=======
       . join(', ', map { $q->quote($_) } @cols)
->>>>>>> b09e70a5
       . ') VALUES ('
       . join(', ',
             map {
