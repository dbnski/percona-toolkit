<<<<<<< HEAD
# This program is copyright 2012-2013 Percona Inc.
=======
# This program is copyright 2012 Percona Ireland Ltd.
>>>>>>> 25e62aa3
# Feedback and improvements are welcome.
#
# THIS PROGRAM IS PROVIDED "AS IS" AND WITHOUT ANY EXPRESS OR IMPLIED
# WARRANTIES, INCLUDING, WITHOUT LIMITATION, THE IMPLIED WARRANTIES OF
# MERCHANTIBILITY AND FITNESS FOR A PARTICULAR PURPOSE.
#
# This program is free software; you can redistribute it and/or modify it under
# the terms of the GNU General Public License as published by the Free Software
# Foundation, version 2; OR the Perl Artistic License.  On UNIX and similar
# systems, you can issue `man perlgpl' or `man perlartistic' to read these
# licenses.
#
# You should have received a copy of the GNU General Public License along with
# this program; if not, write to the Free Software Foundation, Inc., 59 Temple
# Place, Suite 330, Boston, MA  02111-1307  USA.
# ###########################################################################
# VersionCheck package
# ###########################################################################
{
# Package: VersionCheck
# VersionCheck checks program versions with Percona.
package VersionCheck;

use strict;
use warnings FATAL => 'all';
use English qw(-no_match_vars);

use File::Basename qw();
use Data::Dumper   qw();
use Data::Dumper   qw();
use Digest::MD5    qw(md5_hex);
use Sys::Hostname  qw(hostname);
use Fcntl          qw(:DEFAULT);
use File::Basename qw();
use File::Spec;

use constant PTDEBUG => $ENV{PTDEBUG} || 0;

local $EVAL_ERROR;
eval {
   require Percona::Toolkit;
   require HTTP::Micro;
};

my $dir              = File::Spec->tmpdir();
my $check_time_file  = File::Spec->catfile($dir,'percona-toolkit-version-check');
my $check_time_limit = 60 * 60 * 24;  # one day

sub validate_options {
   my ($o) = @_;

   # No need to validate anything if we didn't get an explicit v-c
   return if !$o->got('version-check');

   my $value  = $o->get('version-check');
   my @values = split /, /,
                $o->read_para_after(__FILE__, qr/MAGIC_version_check/);
   chomp(@values);
                
   return if grep { $value eq $_ } @values;
   $o->save_error("--version-check invalid value $value.  Accepted values are "
                . join(", ", @values[0..$#values-1]) . " and $values[-1]" );
}

sub new {
   my ($class, %args) = @_;
   my $self = {
      valid_types => qr/
         ^(?:
             os_version
            |perl_version
            |perl_module_version
            |mysql_variable
            |bin_version
         )$/x,
   };
   return bless $self, $class;
}

sub version_check {
   my %args      = @_;
   my @instances = $args{instances} ? @{ $args{instances} } : ();
   # If this blows up, oh well, don't bother the user about it.
   # This feature is a "best effort" only; we don't want it to
   # get in the way of the tool's real work.

   if (exists $ENV{PERCONA_VERSION_CHECK} && !$ENV{PERCONA_VERSION_CHECK}) {
      warn '--version-check is disabled by the PERCONA_VERSION_CHECK ',
                   "environment variable.\n\n";
      return;
   }

   # we got here if the protocol wasn't "off", and the values
   # were validated earlier, so just handle auto
   # This line is mostly here for the test suite:
   $args{protocol} ||= 'https';
   my @protocols = $args{protocol} eq 'auto'
                 ? qw(https http)
                 : $args{protocol};
   
   my $instances_to_check = [];
   my $time               = int(time());
   eval {
      # Name and ID the instances.  The name is for debugging; the ID is
      # what the code uses.
      foreach my $instance ( @instances ) {
         my ($name, $id) = _generate_identifier($instance);
         $instance->{name} = $name;
         $instance->{id}   = $id;
      }

      my $time_to_check;
      ($time_to_check, $instances_to_check)
         = time_to_check($check_time_file, \@instances, $time);
      if ( !$time_to_check ) {
         warn 'It is not time to --version-check again; ',
                      "only 1 check per day.\n\n";
         return;
      }

      my $advice;
      my $e;
      for my $protocol ( @protocols ) {
         $advice = eval { pingback(
            url       => $ENV{PERCONA_VERSION_CHECK_URL} || "$protocol://v.percona.com",
            instances => $instances_to_check,
            protocol  => $protocol,
         ) };
         # No advice, and no error, so no reason to keep trying.
         last if !$advice && !$EVAL_ERROR;
         $e ||= $EVAL_ERROR;
      }
      if ( $advice ) {
         print "# Percona suggests these upgrades:\n";
         print join("\n", map { "#   * $_" } @$advice), "\n\n";
      }
      else {
         die $e if $e;
         print "# No suggestions at this time.\n\n";
         ($ENV{PTVCDEBUG} || PTDEBUG )
            && _d('--version-check worked, but there were no suggestions');
      }
   };
   if ( $EVAL_ERROR ) {
      warn "Error doing --version-check: $EVAL_ERROR";
   }
   else {
      update_checks_file($check_time_file, $instances_to_check, $time);
   }
   
   return;
}

sub pingback {
   my (%args) = @_;
   my @required_args = qw(url);
   foreach my $arg ( @required_args ) {
      die "I need a $arg arugment" unless $args{$arg};
   }
   my ($url) = @args{@required_args};

   # Optional args
   my ($instances, $ua, $vc) = @args{qw(instances ua VersionCheck)};

   $ua ||= HTTP::Micro->new( timeout => 5 );
   $vc ||= VersionCheck->new();

   # GET https://upgrade.percona.com, the server will return
   # a plaintext list of items/programs it wants the tool
   # to get, one item per line with the format ITEM;TYPE[;VARS]
   # ITEM is the pretty name of the item/program; TYPE is
   # the type of ITEM that helps the tool determine how to
   # get the item's version; and VARS is optional for certain
   # items/types that need extra hints.
   my $response = $ua->request('GET', $url);
   ($ENV{PTVCDEBUG} || PTDEBUG) && _d('Server response:', Dumper($response));
   die "No response from GET $url"
      if !$response;
   die("GET on $url returned HTTP status $response->{status}; expected 200\n",
       ($response->{content} || '')) if $response->{status} != 200;
   die("GET on $url did not return any programs to check")
      if !$response->{content};

   # Parse the plaintext server response into a hashref keyed on
   # the items like:
   #    "MySQL" => {
   #      item => "MySQL",
   #      type => "mysql_variables",
   #      vars => ["version", "version_comment"],
   #    }
   my $items = $vc->parse_server_response(
      response => $response->{content}
   );
   die "Failed to parse server requested programs: $response->{content}"
      if !scalar keys %$items;
      
   # Get the versions for those items in another hashref also keyed on
   # the items like:
   #    "MySQL" => "MySQL Community Server 5.1.49-log",
   my $versions = $vc->get_versions(
      items     => $items,
      instances => $instances,
   );
   die "Failed to get any program versions; should have at least gotten Perl"
      if !scalar keys %$versions;

   # Join the items and whatever versions are available and re-encode
   # them in same simple plaintext item-per-line protocol, and send
   # it back to Percona.
   my $client_content = encode_client_response(
      items      => $items,
      versions   => $versions,
      general_id => md5_hex( hostname() ),
   );

   my $client_response = {
      headers => { "X-Percona-Toolkit-Tool" => File::Basename::basename($0) },
      content => $client_content,
   };
   if ( $ENV{PTVCDEBUG} || PTDEBUG ) {
      _d('Client response:', Dumper($client_response));
   }

   $response = $ua->request('POST', $url, $client_response);
   PTDEBUG && _d('Server suggestions:', Dumper($response));
   die "No response from POST $url $client_response"
      if !$response;
   die "POST $url returned HTTP status $response->{status}; expected 200"
      if $response->{status} != 200;

   # If the server does not have any suggestions,
   # there will not be any content.
   return unless $response->{content};

   # If the server has suggestions for items, it sends them back in
   # the same format: ITEM:TYPE:SUGGESTION\n.  ITEM:TYPE is mostly for
   # debugging; the tool just repports the suggestions.
   $items = $vc->parse_server_response(
      response   => $response->{content},
      split_vars => 0,
   );
   die "Failed to parse server suggestions: $response->{content}"
      if !scalar keys %$items;
   my @suggestions = map { $_->{vars} }
                     sort { $a->{item} cmp $b->{item} }
                     values %$items;

   return \@suggestions;
}

sub time_to_check {
   my ($file, $instances, $time) = @_;
   die "I need a file argument" unless $file;
   $time ||= int(time());  # current time

   # If we have MySQL instances, check only the ones that haven't been
   # seen/checked before or were check > 24 hours ago.
   if ( @$instances ) {
      my $instances_to_check = instances_to_check($file, $instances, $time);
      return scalar @$instances_to_check, $instances_to_check;
   }

   return 1 if !-f $file;
   
   # No MySQL instances (happens with tools like pt-diskstats), so just
   # check the file's mtime and check if it was updated > 24 hours ago.
   my $mtime  = (stat $file)[9];
   if ( !defined $mtime ) {
      PTDEBUG && _d('Error getting modified time of', $file);
      return 1;
   }
   PTDEBUG && _d('time=', $time, 'mtime=', $mtime);
   if ( ($time - $mtime) > $check_time_limit ) {
      return 1;
   }

   # File was updated less than a day ago; don't check yet.
   return 0;
}

sub instances_to_check {
   my ($file, $instances, $time, %args) = @_;

   # The time limit file contains "ID,time" lines for each MySQL instance
   # that the last tool connected to.  The last tool may have seen fewer
   # or more MySQL instances than the current tool, but we'll read them
   # all and check only the MySQL instances for the current tool.
   my $file_contents = '';
   if (open my $fh, '<', $file) {
      chomp($file_contents = do { local $/ = undef; <$fh> });
      close $fh;
   }
   my %cached_instances = $file_contents =~ /^([^,]+),(.+)$/mg;

   # Check the MySQL instances that have either 1) never been checked
   # (or seen) before, or 2) were check > 24 hours ago.
   my @instances_to_check;
   foreach my $instance ( @$instances ) {
      my $mtime = $cached_instances{ $instance->{id} };
      if ( !$mtime || (($time - $mtime) > $check_time_limit) ) {
         if ( $ENV{PTVCDEBUG} || PTDEBUG ) {
            _d('Time to check MySQL instance', $instance->{name});
         }
         push @instances_to_check, $instance;
         $cached_instances{ $instance->{id} } = $time;
      }
   }

   if ( $args{update_file} ) {
      # Overwrite the time limit file with the check times for instances
      # we're going to check or with the original check time for instances
      # that we're still waiting on.
      open my $fh, '>', $file or die "Cannot open $file for writing: $OS_ERROR";
      while ( my ($id, $time) = each %cached_instances ) {
         print { $fh } "$id,$time\n";
      }
      close $fh or die "Cannot close $file: $OS_ERROR";
   }

   return \@instances_to_check;
}

sub update_checks_file {
   my ($file, $instances, $time) = @_;

   # If there's no time limit file, then create it, but
   # don't return yet, let _time_to_check_by_instances() write any MySQL
   # instances to the file, then return.
   if ( !-f $file ) {
      if ( $ENV{PTVCDEBUG} || PTDEBUG ) {
         _d('Creating time limit file', $file);
      }
      _touch($file);
   }

   if ( $instances && @$instances ) {
      instances_to_check($file, $instances, $time, update_file => 1);
      return;
   }

   my $mtime  = (stat $file)[9];
   if ( !defined $mtime ) {
      _touch($file);
      return;
   }
   PTDEBUG && _d('time=', $time, 'mtime=', $mtime);
   if ( ($time - $mtime) > $check_time_limit ) {
      _touch($file);
      return;
   }

   return;
}

sub _touch {
   my ($file) = @_;
   sysopen my $fh, $file, O_WRONLY|O_CREAT
      or die "Cannot create $file : $!";
   close $fh or die "Cannot close $file : $!";
   utime(undef, undef, $file);
}

sub _generate_identifier {
   my $instance = shift;
   my $dbh      = $instance->{dbh};
   my $dsn      = $instance->{dsn};

   # MySQL 5.1+ has @@hostname and @@port
   # MySQL 5.0  has @@hostname but port only in SHOW VARS
   # MySQL 4.x  has nothing, so we use the dsn
   my $sql = q{SELECT CONCAT(@@hostname, @@port)};
   PTDEBUG && _d($sql);
   my ($name) = eval { $dbh->selectrow_array($sql) };
   if ( $EVAL_ERROR ) {
      # MySQL 4.x or 5.0
      PTDEBUG && _d($EVAL_ERROR);
      $sql = q{SELECT @@hostname};
      PTDEBUG && _d($sql);
      ($name) = eval { $dbh->selectrow_array($sql) };
      if ( $EVAL_ERROR ) {
         # MySQL 4.x
         PTDEBUG && _d($EVAL_ERROR);
         $name = ($dsn->{h} || 'localhost') . ($dsn->{P} || 3306);
      }
      else {
         # MySQL 5.0
         $sql = q{SHOW VARIABLES LIKE 'port'};
         PTDEBUG && _d($sql);
         my (undef, $port) = eval { $dbh->selectrow_array($sql) };
         PTDEBUG && _d('port:', $port);
         $name .= $port || '';
      }
   }
   my $id = md5_hex($name);

   if ( $ENV{PTVCDEBUG} || PTDEBUG ) {
      _d('MySQL instance', $name, 'is', $id);
   }

   return $name, $id;
}

sub encode_client_response {
   my (%args) = @_;
   my @required_args = qw(items versions general_id);
   foreach my $arg ( @required_args ) {
      die "I need a $arg arugment" unless $args{$arg};
   }
   my ($items, $versions, $general_id) = @args{@required_args};

   # There may not be a version for each item.  For example, the server
   # may have requested the "MySQL" (version) item, but if the tool
   # didn't connect to MySQL, there won't be a $versions->{MySQL}.
   # That's ok; just use what we've got.
   # NOTE: the sort is only need to make testing deterministic.
   my @lines;
   foreach my $item ( sort keys %$items ) {
      next unless exists $versions->{$item};
      if ( ref($versions->{$item}) eq 'HASH' ) {
         my $mysql_versions = $versions->{$item};
         for my $id ( sort keys %$mysql_versions ) {
            push @lines, join(';', $id, $item, $mysql_versions->{$id});
         }
      }
      else {
         push @lines, join(';', $general_id, $item, $versions->{$item});
      }
   }

   my $client_response = join("\n", @lines) . "\n";
   return $client_response;
}

sub parse_server_response {
   my ($self, %args) = @_;
   my @required_args = qw(response);
   foreach my $arg ( @required_args ) {
      die "I need a $arg arugment" unless $args{$arg};
   }
   my ($response) = @args{@required_args};

   my %items = map {
      my ($item, $type, $vars) = split(";", $_);
      if ( !defined $args{split_vars} || $args{split_vars} ) {
         $vars = [ split(",", ($vars || '')) ];
      }
      $item => {
         item => $item,
         type => $type,
         vars => $vars,
      };
   } split("\n", $response);

   PTDEBUG && _d('Items:', Dumper(\%items));

   return \%items;
}

sub get_versions {
   my ($self, %args) = @_;
   my @required_args = qw(items);
   foreach my $arg ( @required_args ) {
      die "I need a $arg arugment" unless $args{$arg};
   }
   my ($items) = @args{@required_args};

   my %versions;
   foreach my $item ( values %$items ) {
      next unless $self->valid_item($item);

      eval {
         my $func    = 'get_' . $item->{type};
         my $version = $self->$func(
            item      => $item,
            instances => $args{instances},
         );
         if ( $version ) {
            chomp $version unless ref($version);
            $versions{$item->{item}} = $version;
         }
      };
      if ( $EVAL_ERROR ) {
         PTDEBUG && _d('Error getting version for', Dumper($item), $EVAL_ERROR);
      }
   }

   return \%versions;
}

sub valid_item {
   my ($self, $item) = @_;
   return unless $item;

   if ( ($item->{type} || '') !~ m/$self->{valid_types}/ ) {
      PTDEBUG && _d('Invalid type:', $item->{type});
      return;
   }

   return 1;
}

sub get_os_version {
   my ($self) = @_;

   if ( $OSNAME eq 'MSWin32' ) {
      require Win32;
      return Win32::GetOSDisplayName();
   }

  chomp(my $platform = `uname -s`);
  PTDEBUG && _d('platform:', $platform);
  return $OSNAME unless $platform;

   chomp(my $lsb_release
            = `which lsb_release 2>/dev/null | awk '{print \$1}'` || '');
   PTDEBUG && _d('lsb_release:', $lsb_release);

   my $release = "";

   if ( $platform eq 'Linux' ) {
      if ( -f "/etc/fedora-release" ) {
         $release = `cat /etc/fedora-release`;
      }
      elsif ( -f "/etc/redhat-release" ) {
         $release = `cat /etc/redhat-release`;
      }
      elsif ( -f "/etc/system-release" ) {
         $release = `cat /etc/system-release`;
      }
      elsif ( $lsb_release ) {
         $release = `$lsb_release -ds`;
      }
      elsif ( -f "/etc/lsb-release" ) {
         $release = `grep DISTRIB_DESCRIPTION /etc/lsb-release`;
         $release =~ s/^\w+="([^"]+)".+/$1/;
      }
      elsif ( -f "/etc/debian_version" ) {
         chomp(my $rel = `cat /etc/debian_version`);
         $release = "Debian $rel";
         if ( -f "/etc/apt/sources.list" ) {
             chomp(my $code_name = `awk '/^deb/ {print \$3}' /etc/apt/sources.list | awk -F/ '{print \$1}'| awk 'BEGIN {FS="|"} {print \$1}' | sort | uniq -c | sort -rn | head -n1 | awk '{print \$2}'`);
             $release .= " ($code_name)" if $code_name;
         }
      }
      elsif ( -f "/etc/os-release" ) { # openSUSE
         chomp($release = `grep PRETTY_NAME /etc/os-release`);
         $release =~ s/^PRETTY_NAME="(.+)"$/$1/;
      }
      elsif ( `ls /etc/*release 2>/dev/null` ) {
         if ( `grep DISTRIB_DESCRIPTION /etc/*release 2>/dev/null` ) {
            $release = `grep DISTRIB_DESCRIPTION /etc/*release | head -n1`;
         }
         else {
            $release = `cat /etc/*release | head -n1`;
         }
      }
   }
   elsif ( $platform =~ m/(?:BSD|^Darwin)$/ ) {
      my $rel = `uname -r`;
      $release = "$platform $rel";
   }
   elsif ( $platform eq "SunOS" ) {
      my $rel = `head -n1 /etc/release` || `uname -r`;
      $release = "$platform $rel";
   }

   if ( !$release ) {
      PTDEBUG && _d('Failed to get the release, using platform');
      $release = $platform;
   }
   chomp($release);

   # For Gentoo, which returns a value in quotes
   $release =~ s/^"|"$//g;

   PTDEBUG && _d('OS version =', $release);
   return $release;
}

sub get_perl_version {
   my ($self, %args) = @_;
   my $item = $args{item};
   return unless $item;

   my $version = sprintf '%vd', $PERL_VERSION;
   PTDEBUG && _d('Perl version', $version);
   return $version;
}

sub get_perl_module_version {
   my ($self, %args) = @_;
   my $item = $args{item};
   return unless $item;
   
   # If there's a var, then its an explicit Perl variable name to get,
   # else the item name is an implicity Perl module name to which we
   # append ::VERSION to get the module's version.
   my $var          = $item->{item} . '::VERSION';
   my $version      = _get_scalar($var);
   PTDEBUG && _d('Perl version for', $var, '=', "$version");

   # Explicitly stringify this else $PERL_VERSION will return
   # as a version object.
   return $version ? "$version" : $version;
}

sub _get_scalar {
   no strict;
   return ${*{shift()}};
}

sub get_mysql_variable {
   my $self = shift;
   return $self->_get_from_mysql(
      show => 'VARIABLES',
      @_,
   );
}

sub _get_from_mysql {
   my ($self, %args) = @_;
   my $show      = $args{show};
   my $item      = $args{item};
   my $instances = $args{instances};
   return unless $show && $item;

   if ( !$instances || !@$instances ) {
      if ( $ENV{PTVCDEBUG} || PTDEBUG ) {
         _d('Cannot check', $item, 'because there are no MySQL instances');
      }
      return;
   }

   my @versions;
   my %version_for;
   foreach my $instance ( @$instances ) {
      my $dbh = $instance->{dbh};
      local $dbh->{FetchHashKeyName} = 'NAME_lc';
      my $sql = qq/SHOW $show/;
      PTDEBUG && _d($sql);
      my $rows = $dbh->selectall_hashref($sql, 'variable_name');

      my @versions;
      foreach my $var ( @{$item->{vars}} ) {
         $var = lc($var);
         my $version = $rows->{$var}->{value};
         PTDEBUG && _d('MySQL version for', $item->{item}, '=', $version,
            'on', $instance->{name});
         push @versions, $version;
      }

      $version_for{ $instance->{id} } = join(' ', @versions);
   }

   return \%version_for;
}

sub get_bin_version {
   my ($self, %args) = @_;
   my $item = $args{item};
   my $cmd  = $item->{item};
   return unless $cmd;

   my $sanitized_command = File::Basename::basename($cmd);
   PTDEBUG && _d('cmd:', $cmd, 'sanitized:', $sanitized_command);
   return if $sanitized_command !~ /\A[a-zA-Z0-9_-]+\z/;

   my $output = `$sanitized_command --version 2>&1`;
   PTDEBUG && _d('output:', $output);

   my ($version) = $output =~ /v?([0-9]+\.[0-9]+(?:\.[\w-]+)?)/;

   PTDEBUG && _d('Version for', $sanitized_command, '=', $version);
   return $version;
}

1;
}
# ###########################################################################
# End VersionCheck package
# ###########################################################################<|MERGE_RESOLUTION|>--- conflicted
+++ resolved
@@ -1,8 +1,4 @@
-<<<<<<< HEAD
-# This program is copyright 2012-2013 Percona Inc.
-=======
 # This program is copyright 2012 Percona Ireland Ltd.
->>>>>>> 25e62aa3
 # Feedback and improvements are welcome.
 #
 # THIS PROGRAM IS PROVIDED "AS IS" AND WITHOUT ANY EXPRESS OR IMPLIED
@@ -30,41 +26,17 @@
 use warnings FATAL => 'all';
 use English qw(-no_match_vars);
 
-use File::Basename qw();
-use Data::Dumper   qw();
-use Data::Dumper   qw();
-use Digest::MD5    qw(md5_hex);
-use Sys::Hostname  qw(hostname);
-use Fcntl          qw(:DEFAULT);
-use File::Basename qw();
-use File::Spec;
-
 use constant PTDEBUG => $ENV{PTDEBUG} || 0;
 
-local $EVAL_ERROR;
-eval {
-   require Percona::Toolkit;
-   require HTTP::Micro;
-};
-
-my $dir              = File::Spec->tmpdir();
-my $check_time_file  = File::Spec->catfile($dir,'percona-toolkit-version-check');
-my $check_time_limit = 60 * 60 * 24;  # one day
-
-sub validate_options {
-   my ($o) = @_;
-
-   # No need to validate anything if we didn't get an explicit v-c
-   return if !$o->got('version-check');
-
-   my $value  = $o->get('version-check');
-   my @values = split /, /,
-                $o->read_para_after(__FILE__, qr/MAGIC_version_check/);
-   chomp(@values);
-                
-   return if grep { $value eq $_ } @values;
-   $o->save_error("--version-check invalid value $value.  Accepted values are "
-                . join(", ", @values[0..$#values-1]) . " and $values[-1]" );
+use File::Basename ();
+use Data::Dumper ();
+
+sub Dumper {
+   local $Data::Dumper::Indent    = 1;
+   local $Data::Dumper::Sortkeys  = 1;
+   local $Data::Dumper::Quotekeys = 0;
+
+   Data::Dumper::Dumper(@_);
 }
 
 sub new {
@@ -82,360 +54,6 @@
    return bless $self, $class;
 }
 
-sub version_check {
-   my %args      = @_;
-   my @instances = $args{instances} ? @{ $args{instances} } : ();
-   # If this blows up, oh well, don't bother the user about it.
-   # This feature is a "best effort" only; we don't want it to
-   # get in the way of the tool's real work.
-
-   if (exists $ENV{PERCONA_VERSION_CHECK} && !$ENV{PERCONA_VERSION_CHECK}) {
-      warn '--version-check is disabled by the PERCONA_VERSION_CHECK ',
-                   "environment variable.\n\n";
-      return;
-   }
-
-   # we got here if the protocol wasn't "off", and the values
-   # were validated earlier, so just handle auto
-   # This line is mostly here for the test suite:
-   $args{protocol} ||= 'https';
-   my @protocols = $args{protocol} eq 'auto'
-                 ? qw(https http)
-                 : $args{protocol};
-   
-   my $instances_to_check = [];
-   my $time               = int(time());
-   eval {
-      # Name and ID the instances.  The name is for debugging; the ID is
-      # what the code uses.
-      foreach my $instance ( @instances ) {
-         my ($name, $id) = _generate_identifier($instance);
-         $instance->{name} = $name;
-         $instance->{id}   = $id;
-      }
-
-      my $time_to_check;
-      ($time_to_check, $instances_to_check)
-         = time_to_check($check_time_file, \@instances, $time);
-      if ( !$time_to_check ) {
-         warn 'It is not time to --version-check again; ',
-                      "only 1 check per day.\n\n";
-         return;
-      }
-
-      my $advice;
-      my $e;
-      for my $protocol ( @protocols ) {
-         $advice = eval { pingback(
-            url       => $ENV{PERCONA_VERSION_CHECK_URL} || "$protocol://v.percona.com",
-            instances => $instances_to_check,
-            protocol  => $protocol,
-         ) };
-         # No advice, and no error, so no reason to keep trying.
-         last if !$advice && !$EVAL_ERROR;
-         $e ||= $EVAL_ERROR;
-      }
-      if ( $advice ) {
-         print "# Percona suggests these upgrades:\n";
-         print join("\n", map { "#   * $_" } @$advice), "\n\n";
-      }
-      else {
-         die $e if $e;
-         print "# No suggestions at this time.\n\n";
-         ($ENV{PTVCDEBUG} || PTDEBUG )
-            && _d('--version-check worked, but there were no suggestions');
-      }
-   };
-   if ( $EVAL_ERROR ) {
-      warn "Error doing --version-check: $EVAL_ERROR";
-   }
-   else {
-      update_checks_file($check_time_file, $instances_to_check, $time);
-   }
-   
-   return;
-}
-
-sub pingback {
-   my (%args) = @_;
-   my @required_args = qw(url);
-   foreach my $arg ( @required_args ) {
-      die "I need a $arg arugment" unless $args{$arg};
-   }
-   my ($url) = @args{@required_args};
-
-   # Optional args
-   my ($instances, $ua, $vc) = @args{qw(instances ua VersionCheck)};
-
-   $ua ||= HTTP::Micro->new( timeout => 5 );
-   $vc ||= VersionCheck->new();
-
-   # GET https://upgrade.percona.com, the server will return
-   # a plaintext list of items/programs it wants the tool
-   # to get, one item per line with the format ITEM;TYPE[;VARS]
-   # ITEM is the pretty name of the item/program; TYPE is
-   # the type of ITEM that helps the tool determine how to
-   # get the item's version; and VARS is optional for certain
-   # items/types that need extra hints.
-   my $response = $ua->request('GET', $url);
-   ($ENV{PTVCDEBUG} || PTDEBUG) && _d('Server response:', Dumper($response));
-   die "No response from GET $url"
-      if !$response;
-   die("GET on $url returned HTTP status $response->{status}; expected 200\n",
-       ($response->{content} || '')) if $response->{status} != 200;
-   die("GET on $url did not return any programs to check")
-      if !$response->{content};
-
-   # Parse the plaintext server response into a hashref keyed on
-   # the items like:
-   #    "MySQL" => {
-   #      item => "MySQL",
-   #      type => "mysql_variables",
-   #      vars => ["version", "version_comment"],
-   #    }
-   my $items = $vc->parse_server_response(
-      response => $response->{content}
-   );
-   die "Failed to parse server requested programs: $response->{content}"
-      if !scalar keys %$items;
-      
-   # Get the versions for those items in another hashref also keyed on
-   # the items like:
-   #    "MySQL" => "MySQL Community Server 5.1.49-log",
-   my $versions = $vc->get_versions(
-      items     => $items,
-      instances => $instances,
-   );
-   die "Failed to get any program versions; should have at least gotten Perl"
-      if !scalar keys %$versions;
-
-   # Join the items and whatever versions are available and re-encode
-   # them in same simple plaintext item-per-line protocol, and send
-   # it back to Percona.
-   my $client_content = encode_client_response(
-      items      => $items,
-      versions   => $versions,
-      general_id => md5_hex( hostname() ),
-   );
-
-   my $client_response = {
-      headers => { "X-Percona-Toolkit-Tool" => File::Basename::basename($0) },
-      content => $client_content,
-   };
-   if ( $ENV{PTVCDEBUG} || PTDEBUG ) {
-      _d('Client response:', Dumper($client_response));
-   }
-
-   $response = $ua->request('POST', $url, $client_response);
-   PTDEBUG && _d('Server suggestions:', Dumper($response));
-   die "No response from POST $url $client_response"
-      if !$response;
-   die "POST $url returned HTTP status $response->{status}; expected 200"
-      if $response->{status} != 200;
-
-   # If the server does not have any suggestions,
-   # there will not be any content.
-   return unless $response->{content};
-
-   # If the server has suggestions for items, it sends them back in
-   # the same format: ITEM:TYPE:SUGGESTION\n.  ITEM:TYPE is mostly for
-   # debugging; the tool just repports the suggestions.
-   $items = $vc->parse_server_response(
-      response   => $response->{content},
-      split_vars => 0,
-   );
-   die "Failed to parse server suggestions: $response->{content}"
-      if !scalar keys %$items;
-   my @suggestions = map { $_->{vars} }
-                     sort { $a->{item} cmp $b->{item} }
-                     values %$items;
-
-   return \@suggestions;
-}
-
-sub time_to_check {
-   my ($file, $instances, $time) = @_;
-   die "I need a file argument" unless $file;
-   $time ||= int(time());  # current time
-
-   # If we have MySQL instances, check only the ones that haven't been
-   # seen/checked before or were check > 24 hours ago.
-   if ( @$instances ) {
-      my $instances_to_check = instances_to_check($file, $instances, $time);
-      return scalar @$instances_to_check, $instances_to_check;
-   }
-
-   return 1 if !-f $file;
-   
-   # No MySQL instances (happens with tools like pt-diskstats), so just
-   # check the file's mtime and check if it was updated > 24 hours ago.
-   my $mtime  = (stat $file)[9];
-   if ( !defined $mtime ) {
-      PTDEBUG && _d('Error getting modified time of', $file);
-      return 1;
-   }
-   PTDEBUG && _d('time=', $time, 'mtime=', $mtime);
-   if ( ($time - $mtime) > $check_time_limit ) {
-      return 1;
-   }
-
-   # File was updated less than a day ago; don't check yet.
-   return 0;
-}
-
-sub instances_to_check {
-   my ($file, $instances, $time, %args) = @_;
-
-   # The time limit file contains "ID,time" lines for each MySQL instance
-   # that the last tool connected to.  The last tool may have seen fewer
-   # or more MySQL instances than the current tool, but we'll read them
-   # all and check only the MySQL instances for the current tool.
-   my $file_contents = '';
-   if (open my $fh, '<', $file) {
-      chomp($file_contents = do { local $/ = undef; <$fh> });
-      close $fh;
-   }
-   my %cached_instances = $file_contents =~ /^([^,]+),(.+)$/mg;
-
-   # Check the MySQL instances that have either 1) never been checked
-   # (or seen) before, or 2) were check > 24 hours ago.
-   my @instances_to_check;
-   foreach my $instance ( @$instances ) {
-      my $mtime = $cached_instances{ $instance->{id} };
-      if ( !$mtime || (($time - $mtime) > $check_time_limit) ) {
-         if ( $ENV{PTVCDEBUG} || PTDEBUG ) {
-            _d('Time to check MySQL instance', $instance->{name});
-         }
-         push @instances_to_check, $instance;
-         $cached_instances{ $instance->{id} } = $time;
-      }
-   }
-
-   if ( $args{update_file} ) {
-      # Overwrite the time limit file with the check times for instances
-      # we're going to check or with the original check time for instances
-      # that we're still waiting on.
-      open my $fh, '>', $file or die "Cannot open $file for writing: $OS_ERROR";
-      while ( my ($id, $time) = each %cached_instances ) {
-         print { $fh } "$id,$time\n";
-      }
-      close $fh or die "Cannot close $file: $OS_ERROR";
-   }
-
-   return \@instances_to_check;
-}
-
-sub update_checks_file {
-   my ($file, $instances, $time) = @_;
-
-   # If there's no time limit file, then create it, but
-   # don't return yet, let _time_to_check_by_instances() write any MySQL
-   # instances to the file, then return.
-   if ( !-f $file ) {
-      if ( $ENV{PTVCDEBUG} || PTDEBUG ) {
-         _d('Creating time limit file', $file);
-      }
-      _touch($file);
-   }
-
-   if ( $instances && @$instances ) {
-      instances_to_check($file, $instances, $time, update_file => 1);
-      return;
-   }
-
-   my $mtime  = (stat $file)[9];
-   if ( !defined $mtime ) {
-      _touch($file);
-      return;
-   }
-   PTDEBUG && _d('time=', $time, 'mtime=', $mtime);
-   if ( ($time - $mtime) > $check_time_limit ) {
-      _touch($file);
-      return;
-   }
-
-   return;
-}
-
-sub _touch {
-   my ($file) = @_;
-   sysopen my $fh, $file, O_WRONLY|O_CREAT
-      or die "Cannot create $file : $!";
-   close $fh or die "Cannot close $file : $!";
-   utime(undef, undef, $file);
-}
-
-sub _generate_identifier {
-   my $instance = shift;
-   my $dbh      = $instance->{dbh};
-   my $dsn      = $instance->{dsn};
-
-   # MySQL 5.1+ has @@hostname and @@port
-   # MySQL 5.0  has @@hostname but port only in SHOW VARS
-   # MySQL 4.x  has nothing, so we use the dsn
-   my $sql = q{SELECT CONCAT(@@hostname, @@port)};
-   PTDEBUG && _d($sql);
-   my ($name) = eval { $dbh->selectrow_array($sql) };
-   if ( $EVAL_ERROR ) {
-      # MySQL 4.x or 5.0
-      PTDEBUG && _d($EVAL_ERROR);
-      $sql = q{SELECT @@hostname};
-      PTDEBUG && _d($sql);
-      ($name) = eval { $dbh->selectrow_array($sql) };
-      if ( $EVAL_ERROR ) {
-         # MySQL 4.x
-         PTDEBUG && _d($EVAL_ERROR);
-         $name = ($dsn->{h} || 'localhost') . ($dsn->{P} || 3306);
-      }
-      else {
-         # MySQL 5.0
-         $sql = q{SHOW VARIABLES LIKE 'port'};
-         PTDEBUG && _d($sql);
-         my (undef, $port) = eval { $dbh->selectrow_array($sql) };
-         PTDEBUG && _d('port:', $port);
-         $name .= $port || '';
-      }
-   }
-   my $id = md5_hex($name);
-
-   if ( $ENV{PTVCDEBUG} || PTDEBUG ) {
-      _d('MySQL instance', $name, 'is', $id);
-   }
-
-   return $name, $id;
-}
-
-sub encode_client_response {
-   my (%args) = @_;
-   my @required_args = qw(items versions general_id);
-   foreach my $arg ( @required_args ) {
-      die "I need a $arg arugment" unless $args{$arg};
-   }
-   my ($items, $versions, $general_id) = @args{@required_args};
-
-   # There may not be a version for each item.  For example, the server
-   # may have requested the "MySQL" (version) item, but if the tool
-   # didn't connect to MySQL, there won't be a $versions->{MySQL}.
-   # That's ok; just use what we've got.
-   # NOTE: the sort is only need to make testing deterministic.
-   my @lines;
-   foreach my $item ( sort keys %$items ) {
-      next unless exists $versions->{$item};
-      if ( ref($versions->{$item}) eq 'HASH' ) {
-         my $mysql_versions = $versions->{$item};
-         for my $id ( sort keys %$mysql_versions ) {
-            push @lines, join(';', $id, $item, $mysql_versions->{$id});
-         }
-      }
-      else {
-         push @lines, join(';', $general_id, $item, $versions->{$item});
-      }
-   }
-
-   my $client_response = join("\n", @lines) . "\n";
-   return $client_response;
-}
-
 sub parse_server_response {
    my ($self, %args) = @_;
    my @required_args = qw(response);
@@ -679,6 +297,14 @@
    return $version;
 }
 
+sub _d {
+   my ($package, undef, $line) = caller 0;
+   @_ = map { (my $temp = $_) =~ s/\n/\n# /g; $temp; }
+        map { defined $_ ? $_ : 'undef' }
+        @_;
+   print STDERR "# $package:$line $PID ", join(' ', @_), "\n";
+}
+
 1;
 }
 # ###########################################################################
