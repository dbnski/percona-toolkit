# This program is copyright 2008-2012 Percona Inc.
# Feedback and improvements are welcome.
#
# THIS PROGRAM IS PROVIDED "AS IS" AND WITHOUT ANY EXPRESS OR IMPLIED
# WARRANTIES, INCLUDING, WITHOUT LIMITATION, THE IMPLIED WARRANTIES OF
# MERCHANTIBILITY AND FITNESS FOR A PARTICULAR PURPOSE.
#
# This program is free software; you can redistribute it and/or modify it under
# the terms of the GNU General Public License as published by the Free Software
# Foundation, version 2; OR the Perl Artistic License.  On UNIX and similar
# systems, you can issue `man perlgpl' or `man perlartistic' to read these
# licenses.
#
# You should have received a copy of the GNU General Public License along with
# this program; if not, write to the Free Software Foundation, Inc., 59 Temple
# Place, Suite 330, Boston, MA  02111-1307  USA.
# ###########################################################################
# Sandbox package
# ###########################################################################
{
# Package: Sandbox
# Sandbox is an API for the test suite to access and control sandbox servers.
package Sandbox;

BEGIN {
   die "The PERCONA_TOOLKIT_BRANCH environment variable is not set.\n"
      unless $ENV{PERCONA_TOOLKIT_BRANCH} && -d $ENV{PERCONA_TOOLKIT_BRANCH};
   unshift @INC, "$ENV{PERCONA_TOOLKIT_BRANCH}/lib";
};

use strict;
use warnings FATAL => 'all';
use English qw(-no_match_vars);
use Time::HiRes qw(sleep);
use Data::Dumper;
$Data::Dumper::Indent    = 1;
$Data::Dumper::Sortkeys  = 1;
$Data::Dumper::Quotekeys = 0;
use constant PTDEBUG    => $ENV{PTDEBUG}    || 0;
use constant PTDEVDEBUG => $ENV{PTDEVDEBUG} || 0;

my $trunk = $ENV{PERCONA_TOOLKIT_BRANCH};

my %port_for = (
   master  => 12345,
   slave1  => 12346,
   slave2  => 12347,
   master1 => 12348, # master-master
   master2 => 12349, # master-master
   master3 => 2900,
   master4 => 2901,
   master5 => 2902,
   master6 => 2903,
);

my $test_dbs = qr/^(?:mysql|information_schema|sakila|performance_schema|percona_test)$/;

sub new {
   my ( $class, %args ) = @_;
   foreach my $arg ( qw(basedir DSNParser) ) {
      die "I need a $arg argument" unless defined $args{$arg};
   }

   if ( !-d $args{basedir} ) {
      die "$args{basedir} is not a directory";
   }

   return bless { %args }, $class;
}

sub use {
   my ( $self, $server, $cmd ) = @_;
   _check_server($server);
   return if !defined $cmd || !$cmd;
   my $use = $self->_use_for($server) . " $cmd";
   PTDEBUG && _d('"Executing', $use, 'on', $server);
   my $out = `$use 2>&1`;
   if ( $? >> 8 ) {
      die "Failed to execute $cmd on $server: $out";
   }
   return $out;
}

sub create_dbs {
   my ( $self, $dbh, $dbs, %args ) = @_;
   die 'I need a dbh' if !$dbh;
   return if ( !ref $dbs || scalar @$dbs == 0 );
   my %default_args = (
      repl => 1,
      drop => 1,
   );
   %args = ( %default_args, %args );

   $dbh->do('SET SQL_LOG_BIN=0') unless $args{repl};

   foreach my $db ( @$dbs ) {
      $dbh->do("DROP DATABASE IF EXISTS `$db`") if $args{drop};

      my $sql = "CREATE DATABASE `$db`";
      eval {
         $dbh->do($sql);
      };
      die $EVAL_ERROR if $EVAL_ERROR;
   }

   $dbh->do('SET SQL_LOG_BIN=1');

   return;
}
   
sub get_dbh_for {
   my ( $self, $server, $cxn_ops ) = @_;
   _check_server($server);
   $cxn_ops ||= { AutoCommit => 1 };
   PTDEBUG && _d('dbh for', $server, 'on port', $port_for{$server});
   my $dp = $self->{DSNParser};
   my $dsn = $dp->parse('h=127.0.0.1,u=msandbox,p=msandbox,P=' . $port_for{$server});
   my $dbh;
   # This is primarily for the benefit of CompareResults, but it's
   # also quite convenient when using an affected OS
   $cxn_ops->{L} = 1 if !exists $cxn_ops->{L}
                     && !$self->can_load_data('master');
   eval { $dbh = $dp->get_dbh($dp->get_cxn_params($dsn), $cxn_ops) };
   if ( $EVAL_ERROR ) {
      PTDEBUG && _d('Failed to get dbh for', $server, ':', $EVAL_ERROR);
      return 0;
   }
   $dbh->{InactiveDestroy}  = 1; # Prevent destroying on fork.
   $dbh->{FetchHashKeyName} = 'NAME_lc' unless $cxn_ops && $cxn_ops->{no_lc};
   return $dbh;
}

sub load_file {
   my ( $self, $server, $file, $use_db ) = @_;
   _check_server($server);
   $file = "$trunk/$file";
   if ( !-f $file ) {
      die "$file is not a file";
   }

   my $d = $use_db ? "-D $use_db" : '';

   my $use = $self->_use_for($server) . " $d < $file";
   PTDEBUG && _d('Loading', $file, 'on', $server, ':', $use);
   my $out = `$use 2>&1`;
   if ( $? >> 8 ) {
      die "Failed to execute $file on $server: $out";
   }
   $self->wait_for_slaves();
}

sub _use_for {
   my ( $self, $server ) = @_;
   return "$self->{basedir}/$port_for{$server}/use";
}

sub _check_server {
   my ( $server ) = @_;
   if ( !exists $port_for{$server} ) {
      die "Unknown server $server";
   }
   return;
}

sub wipe_clean {
   my ( $self, $dbh ) = @_;
   # If any other connections to the server are holding metadata locks, then
   # the DROP commands will just hang forever.
   my @cxns = @{$dbh->selectall_arrayref('SHOW FULL PROCESSLIST', {Slice => {}})};
   foreach my $cxn ( @cxns ) {
      if (( 
         (($cxn->{user}||'') eq 'msandbox' && ($cxn->{command}||'') eq 'Sleep')
      || (($cxn->{User}||'') eq 'msandbox' && ($cxn->{Command}||'') eq 'Sleep')
         ) && $cxn->{db} 
      ) {
         my $id  = $cxn->{id} ? $cxn->{id} : $cxn->{Id};
         my $sql = "KILL $id /* db: $cxn->{db} */";
         Test::More::diag($sql);
         eval { $dbh->do($sql); };
         Test::More::diag("Error executing $sql in Sandbox::wipe_clean(): "
            . $EVAL_ERROR) if $EVAL_ERROR;
      }
   }
   foreach my $db ( @{$dbh->selectcol_arrayref('SHOW DATABASES')} ) {
      next if $db =~ m/$test_dbs/;
      $dbh->do("DROP DATABASE IF EXISTS `$db`");
   }

   $self->wait_for_slaves();

   return;
}

# Returns a string if there is a problem with the master.
sub master_is_ok {
   my ($self, $master) = @_;
   my $master_dbh = $self->get_dbh_for($master);
   if ( !$master_dbh ) {
      return "Sandbox $master " . $port_for{$master} . " is down.";
   }
   $master_dbh->disconnect();
   return;
}

# Returns a string if there is a problem with the slave.
sub slave_is_ok {
   my ($self, $slave, $master, $ro) = @_;
   return if $self->is_cluster_node($slave);
   PTDEBUG && _d('Checking if slave', $slave, $port_for{$slave},
      'to', $master, $port_for{$master}, 'is ok');

   my $slave_dbh = $self->get_dbh_for($slave);
   if ( !$slave_dbh ) {
      return  "Sandbox $slave " . $port_for{$slave} . " is down.";
   }

   my $master_port = $port_for{$master};
   my $status = $slave_dbh->selectall_arrayref(
      "SHOW SLAVE STATUS", { Slice => {} });
   if ( !$status || !@$status ) {
      return "Sandbox $slave " . $port_for{$slave} . " is not a slave.";
   }

   if ( $status->[0]->{last_error} ) {
      warn Dumper($status);
      return "Sandbox $slave " . $port_for{$slave} . " is broken: "
         . $status->[0]->{last_error} . ".";
   }

   foreach my $thd ( qw(slave_io_running slave_sql_running) ) {
      if ( ($status->[0]->{$thd} || 'No') eq 'No' ) {
         warn Dumper($status);
         return "Sandbox $slave " . $port_for{$slave} . " $thd thread "
            . "is not running.";
      }
   }

   if ( $ro ) {
      my $row = $slave_dbh->selectrow_arrayref(
         "SHOW VARIABLES LIKE 'read_only'");
      if ( !$row || $row->[1] ne 'ON' ) {
         return "Sandbox $slave " . $port_for{$slave} . " is not read-only.";
      }
   }

   my $sleep_t = 0.25;
   my $total_t = 0;
   while ( defined $status->[0]->{seconds_behind_master}
           &&  $status->[0]->{seconds_behind_master} > 0 ) {
      PTDEBUG && _d('Slave lag:', $status->[0]->{seconds_behind_master});
      sleep $sleep_t;
      $total_t += $sleep_t;
      $status = $slave_dbh->selectall_arrayref(
         "SHOW SLAVE STATUS", { Slice => {} });
      if ( $total_t == 5 ) {
         Test::More::diag("Waiting for sandbox $slave " . $port_for{$slave}
            . " to catch up...");
      }
   }

   PTDEBUG && _d('Slave', $slave, $port_for{$slave}, 'is ok');
   $slave_dbh->disconnect();
   return;
}

# Returns a string if any leftoever servers were left running.
sub leftover_servers {
   my ($self) = @_;
   PTDEBUG && _d('Checking for leftover servers');
   foreach my $serverno ( 1..6 ) {
      my $server = "master$serverno";
      my $dbh = $self->get_dbh_for($server);
      if ( $dbh ) {
         $dbh->disconnect();
         return "Sandbox $server " . $port_for{$server} . " was left up.";
      }
   }
   return;
}

sub leftover_databases {
   my ($self, $host) = @_;
   PTDEBUG && _d('Checking for leftover databases');
   my $dbh = $self->get_dbh_for($host);
   my $dbs = $dbh->selectall_arrayref("SHOW DATABASES");
   $dbh->disconnect();
   my @leftover_dbs = map { $_->[0] } grep { $_->[0] !~ m/$test_dbs/ } @$dbs;
   if ( @leftover_dbs ) {
      return "Databases are left on $host: " . join(', ', @leftover_dbs);
   }
   return;
}

# This returns an empty string if all servers and data are OK. If it returns
# anything but empty string, there is a problem, and the string indicates what
# the problem is.
sub ok {
   my ($self) = @_;
   my @errors;
   # First, wait for all slaves to be caught up to their masters.
   $self->wait_for_slaves();
   push @errors, $self->master_is_ok('master');
   push @errors, $self->slave_is_ok('slave1', 'master');
   push @errors, $self->slave_is_ok('slave2', 'slave1', 1);
   push @errors, $self->leftover_servers();
   foreach my $host ( qw(master slave1 slave2) ) {
      push @errors, $self->leftover_databases($host);
      push @errors, $self->verify_test_data($host);
   }

   @errors = grep { warn "ERROR: ", $_, "\n" if $_; $_; } @errors;
   return !@errors;
}

# Dings a heartbeat on the master, and waits until the slave catches up fully.
sub wait_for_slaves {
   my $self = shift;
   my $master_dbh = $self->get_dbh_for('master');
   my $slave2_dbh = $self->get_dbh_for('slave2');
   my ($ping) = $master_dbh->selectrow_array("SELECT MD5(RAND())");
   $master_dbh->do("UPDATE percona_test.sentinel SET ping='$ping' WHERE id=1");
   PerconaTest::wait_until(
      sub {
         my ($pong) = $slave2_dbh->selectrow_array(
            "SELECT ping FROM percona_test.sentinel WHERE id=1");
         return $ping eq $pong;
      }, undef, 300
   );
}

sub _d {
   my ($package, undef, $line) = caller 0;
   @_ = map { (my $temp = $_) =~ s/\n/\n# /g; $temp; }
        map { defined $_ ? $_ : 'undef' }
        @_;
   print STDERR "# $package:$line $PID ", join(' ', @_), "\n";
}

# Verifies that master, slave1, and slave2 have a faithful copy of the mysql and
# sakila databases. The reference data is inserted into percona_test.checksums
# by util/checksum-test-dataset when sandbox/test-env starts the environment.
sub verify_test_data {
   my ($self, $host) = @_;

   # Get the known-good checksums from the master.
   my $master = $self->get_dbh_for('master');
   my $ref    = $self->{checksum_ref} || $master->selectall_hashref(
         'SELECT * FROM percona_test.checksums',
         'db_tbl');
   $self->{checksum_ref} = $ref unless $self->{checksum_ref};
   my @tables_in_mysql  = grep { !/^innodb_(?:table|index)_stats$/ }
                          @{$master->selectcol_arrayref('SHOW TABLES FROM mysql')};
   my @tables_in_sakila = qw(actor address category city country customer
                             film film_actor film_category film_text inventory
                             language payment rental staff store);
   $master->disconnect;

   # Get the current checksums on the host.
   my $dbh = $self->get_dbh_for($host);
   my $sql = "CHECKSUM TABLES "
           . join(", ", map { "mysql.$_" } @tables_in_mysql)
           . ", "
           . join(", ", map { "sakila.$_" } @tables_in_sakila);
   my @checksums = @{$dbh->selectall_arrayref($sql, {Slice => {} })};

   # Diff the two sets of checksums: host to master (ref).
   my @diffs;
   foreach my $c ( @checksums ) {
      if ( $c->{checksum} ne $ref->{$c->{table}}->{checksum} ) {
         push @diffs, $c->{table};
      }
   }
   $dbh->disconnect;

   if ( @diffs ) {
      return "Tables are different on $host: " . join(', ', @diffs);
   }
   return;
}

sub dsn_for {
   my ($self, $host) = @_;
   _check_server($host);
   return "h=127.1,P=$port_for{$host},u=msandbox,p=msandbox";
}

sub genlog {
   my ($self, $host) = @_;
   _check_server($host);
   return "/tmp/$port_for{$host}/data/genlog";
}

sub clear_genlogs {
   my ($self, @hosts) = @_;
   @hosts = qw(master slave1 slave2) unless scalar @hosts;
   foreach my $host ( @hosts ) {
      PTDEVDEBUG && _d('Clearing general log on', $host);
      Test::More::diag(`echo > /tmp/$port_for{$host}/data/genlog`);
   }
   return;
}

<<<<<<< HEAD
sub is_cluster_node {
   my ($self, $server) = @_;
   
   my $sql = "SHOW VARIABLES LIKE 'wsrep_on'";
   PTDEBUG && _d($sql);
   my $row = $self->use($server, qq{-ss -e "$sql"});
   PTDEBUG && _d($row);
   $row = [split " ", $row];
  
   return $row && $row->[1]
            ? ($row->[1] eq 'ON' || $row->[1] eq '1')
            : 0;
=======
sub can_load_data {
    my ($self, $server) = @_;
    my $output = $self->use($server, q{-e "SELECT * FROM percona_test.load_data"});
    return ($output || '') =~ /1/;
>>>>>>> 9e832790
}

1;
}
# ###########################################################################
# End Sandbox package
# ###########################################################################<|MERGE_RESOLUTION|>--- conflicted
+++ resolved
@@ -400,7 +400,7 @@
    return;
 }
 
-<<<<<<< HEAD
+
 sub is_cluster_node {
    my ($self, $server) = @_;
    
@@ -413,12 +413,12 @@
    return $row && $row->[1]
             ? ($row->[1] eq 'ON' || $row->[1] eq '1')
             : 0;
-=======
+}
+
 sub can_load_data {
     my ($self, $server) = @_;
     my $output = $self->use($server, q{-e "SELECT * FROM percona_test.load_data"});
     return ($output || '') =~ /1/;
->>>>>>> 9e832790
 }
 
 1;
