# This program is copyright 2008-2012 Percona Inc.
# Feedback and improvements are welcome.
#
# THIS PROGRAM IS PROVIDED "AS IS" AND WITHOUT ANY EXPRESS OR IMPLIED
# WARRANTIES, INCLUDING, WITHOUT LIMITATION, THE IMPLIED WARRANTIES OF
# MERCHANTIBILITY AND FITNESS FOR A PARTICULAR PURPOSE.
#
# This program is free software; you can redistribute it and/or modify it under
# the terms of the GNU General Public License as published by the Free Software
# Foundation, version 2; OR the Perl Artistic License.  On UNIX and similar
# systems, you can issue `man perlgpl' or `man perlartistic' to read these
# licenses.
#
# You should have received a copy of the GNU General Public License along with
# this program; if not, write to the Free Software Foundation, Inc., 59 Temple
# Place, Suite 330, Boston, MA  02111-1307  USA.
# ###########################################################################
# Sandbox package
# ###########################################################################
{
# Package: Sandbox
# Sandbox is an API for the test suite to access and control sandbox servers.
package Sandbox;

BEGIN {
   die "The PERCONA_TOOLKIT_BRANCH environment variable is not set.\n"
      unless $ENV{PERCONA_TOOLKIT_BRANCH} && -d $ENV{PERCONA_TOOLKIT_BRANCH};
   unshift @INC, "$ENV{PERCONA_TOOLKIT_BRANCH}/lib";
};

use strict;
use warnings FATAL => 'all';
use English qw(-no_match_vars);
use Time::HiRes qw(sleep);
use Data::Dumper;
$Data::Dumper::Indent    = 1;
$Data::Dumper::Sortkeys  = 1;
$Data::Dumper::Quotekeys = 0;
use constant PTDEBUG    => $ENV{PTDEBUG}    || 0;
use constant PTDEVDEBUG => $ENV{PTDEVDEBUG} || 0;

<<<<<<< HEAD
=======
use IO::Socket::INET;
$Sandbox::Percona::Toolkit::VERSION = "2.1.4";

>>>>>>> aa79c9df
my $trunk = $ENV{PERCONA_TOOLKIT_BRANCH};

my %port_for = (
   master  => 12345,
   slave1  => 12346,
   slave2  => 12347,
   master1 => 12348, # master-master
   master2 => 12349, # master-master
   master3 => 2900,
   master4 => 2901,
   master5 => 2902,
   master6 => 2903,
);

my $test_dbs = qr/^(?:mysql|information_schema|sakila|performance_schema|percona_test)$/;

sub new {
   my ( $class, %args ) = @_;
   foreach my $arg ( qw(basedir DSNParser) ) {
      die "I need a $arg argument" unless defined $args{$arg};
   }

   if ( !-d $args{basedir} ) {
      die "$args{basedir} is not a directory";
   }

   return bless { %args }, $class;
}

sub use {
   my ( $self, $server, $cmd ) = @_;
   _check_server($server);
   return if !defined $cmd || !$cmd;
   my $use = $self->_use_for($server) . " $cmd";
   PTDEBUG && _d('"Executing', $use, 'on', $server);
   my $out = `$use`;
   if ( $? >> 8 ) {
      die "Failed to execute $cmd on $server: $out";
   }
   return $out;
}

sub create_dbs {
   my ( $self, $dbh, $dbs, %args ) = @_;
   die 'I need a dbh' if !$dbh;
   return if ( !ref $dbs || scalar @$dbs == 0 );
   my %default_args = (
      repl => 1,
      drop => 1,
   );
   %args = ( %default_args, %args );

   $dbh->do('SET SQL_LOG_BIN=0') unless $args{repl};

   foreach my $db ( @$dbs ) {
      $dbh->do("DROP DATABASE IF EXISTS `$db`") if $args{drop};

      my $sql = "CREATE DATABASE `$db`";
      eval {
         $dbh->do($sql);
      };
      die $EVAL_ERROR if $EVAL_ERROR;
   }

   $dbh->do('SET SQL_LOG_BIN=1');

   return;
}
   
sub get_dbh_for {
   my ( $self, $server, $cxn_ops ) = @_;
   _check_server($server);
   $cxn_ops ||= { AutoCommit => 1 };
   PTDEBUG && _d('dbh for', $server, 'on port', $port_for{$server});
   my $dp = $self->{DSNParser};
   my $dsn = $dp->parse('h=127.0.0.1,u=msandbox,p=msandbox,P=' . $port_for{$server});
   my $dbh;
   # This is primarily for the benefit of CompareResults, but it's
   # also quite convenient when using an affected OS
   $cxn_ops->{L} = 1 if !exists $cxn_ops->{L}
                     && !$self->can_load_data('master');
   eval { $dbh = $dp->get_dbh($dp->get_cxn_params($dsn), $cxn_ops) };
   if ( $EVAL_ERROR ) {
      die 'Failed to get dbh for' . $server . ': ' . $EVAL_ERROR;
   }
   $dbh->{InactiveDestroy}  = 1; # Prevent destroying on fork.
   $dbh->{FetchHashKeyName} = 'NAME_lc' unless $cxn_ops && $cxn_ops->{no_lc};
   return $dbh;
}

sub load_file {
   my ( $self, $server, $file, $use_db, %args ) = @_;
   _check_server($server);
   $file = "$trunk/$file";
   if ( !-f $file ) {
      die "$file is not a file";
   }

   my $d = $use_db ? "-D $use_db" : '';

   my $use = $self->_use_for($server) . " $d < $file";
   PTDEBUG && _d('Loading', $file, 'on', $server, ':', $use);
   my $out = `$use`;
   if ( $? >> 8 ) {
      die "Failed to execute $file on $server: $out";
   }
   $self->wait_for_slaves() unless $args{no_wait};
}

sub _use_for {
   my ( $self, $server ) = @_;
   return "$self->{basedir}/$port_for{$server}/use";
}

sub _check_server {
   my ( $server ) = @_;
   if ( !exists $port_for{$server} ) {
      die "Unknown server $server";
   }
   return;
}

sub wipe_clean {
   my ( $self, $dbh ) = @_;
   # If any other connections to the server are holding metadata locks, then
   # the DROP commands will just hang forever.
   my @cxns = @{$dbh->selectall_arrayref('SHOW FULL PROCESSLIST', {Slice => {}})};
   foreach my $cxn ( @cxns ) {
      if (( 
         (($cxn->{user}||'') eq 'msandbox' && ($cxn->{command}||'') eq 'Sleep')
      || (($cxn->{User}||'') eq 'msandbox' && ($cxn->{Command}||'') eq 'Sleep')
         ) && $cxn->{db} 
      ) {
         my $id  = $cxn->{id} ? $cxn->{id} : $cxn->{Id};
         my $sql = "KILL $id /* db: $cxn->{db} */";
         Test::More::diag($sql);
         eval { $dbh->do($sql); };
         Test::More::diag("Error executing $sql in Sandbox::wipe_clean(): "
            . $EVAL_ERROR) if $EVAL_ERROR;
      }
   }
   foreach my $db ( @{$dbh->selectcol_arrayref('SHOW DATABASES')} ) {
      next if $db =~ m/$test_dbs/;
      $dbh->do("DROP DATABASE IF EXISTS `$db`");
   }

   $self->wait_for_slaves();

   return;
}

# Returns a string if there is a problem with the master.
sub master_is_ok {
   my ($self, $master) = @_;
   my $master_dbh = $self->get_dbh_for($master);
   if ( !$master_dbh ) {
      return "Sandbox $master " . $port_for{$master} . " is down.";
   }
   $master_dbh->disconnect();
   return;
}

# Returns a string if there is a problem with the slave.
sub slave_is_ok {
   my ($self, $slave, $master, $ro) = @_;
   return if $self->is_cluster_node($slave);
   PTDEBUG && _d('Checking if slave', $slave, $port_for{$slave},
      'to', $master, $port_for{$master}, 'is ok');

   my $slave_dbh = $self->get_dbh_for($slave);
   if ( !$slave_dbh ) {
      return  "Sandbox $slave " . $port_for{$slave} . " is down.";
   }

   my $master_port = $port_for{$master};
   my $status = $slave_dbh->selectall_arrayref(
      "SHOW SLAVE STATUS", { Slice => {} });
   if ( !$status || !@$status ) {
      return "Sandbox $slave " . $port_for{$slave} . " is not a slave.";
   }

   if ( $status->[0]->{last_error} ) {
      warn Dumper($status);
      return "Sandbox $slave " . $port_for{$slave} . " is broken: "
         . $status->[0]->{last_error} . ".";
   }

   foreach my $thd ( qw(slave_io_running slave_sql_running) ) {
      if ( ($status->[0]->{$thd} || 'No') eq 'No' ) {
         warn Dumper($status);
         return "Sandbox $slave " . $port_for{$slave} . " $thd thread "
            . "is not running.";
      }
   }

   if ( $ro ) {
      my $row = $slave_dbh->selectrow_arrayref(
         "SHOW VARIABLES LIKE 'read_only'");
      if ( !$row || $row->[1] ne 'ON' ) {
         return "Sandbox $slave " . $port_for{$slave} . " is not read-only.";
      }
   }

   my $sleep_t = 0.25;
   my $total_t = 0;
   while ( defined $status->[0]->{seconds_behind_master}
           &&  $status->[0]->{seconds_behind_master} > 0 ) {
      PTDEBUG && _d('Slave lag:', $status->[0]->{seconds_behind_master});
      sleep $sleep_t;
      $total_t += $sleep_t;
      $status = $slave_dbh->selectall_arrayref(
         "SHOW SLAVE STATUS", { Slice => {} });
      if ( $total_t == 5 ) {
         Test::More::diag("Waiting for sandbox $slave " . $port_for{$slave}
            . " to catch up...");
      }
   }

   PTDEBUG && _d('Slave', $slave, $port_for{$slave}, 'is ok');
   $slave_dbh->disconnect();
   return;
}

# Returns a string if any leftoever servers were left running.
sub leftover_servers {
   my ($self) = @_;
   PTDEBUG && _d('Checking for leftover servers');
   foreach my $serverno ( 1..6 ) {
      my $server = "master$serverno";
      my $dbh = eval { $self->get_dbh_for($server) };
      if ( $dbh ) {
         $dbh->disconnect();
         return "Sandbox $server " . $port_for{$server} . " was left up.";
      }
   }
   return;
}

sub leftover_databases {
   my ($self, $host) = @_;
   PTDEBUG && _d('Checking for leftover databases');
   my $dbh = $self->get_dbh_for($host);
   my $dbs = $dbh->selectall_arrayref("SHOW DATABASES");
   $dbh->disconnect();
   my @leftover_dbs = map { $_->[0] } grep { $_->[0] !~ m/$test_dbs/ } @$dbs;
   if ( @leftover_dbs ) {
      return "Databases are left on $host: " . join(', ', @leftover_dbs);
   }
   return;
}

# This returns an empty string if all servers and data are OK. If it returns
# anything but empty string, there is a problem, and the string indicates what
# the problem is.
sub ok {
   my ($self) = @_;
   my @errors;
   # First, wait for all slaves to be caught up to their masters.
   $self->wait_for_slaves();
   push @errors, $self->master_is_ok('master');
   push @errors, $self->slave_is_ok('slave1', 'master');
   push @errors, $self->slave_is_ok('slave2', 'slave1', 1);
   push @errors, $self->leftover_servers();
   foreach my $host ( qw(master slave1 slave2) ) {
      push @errors, $self->leftover_databases($host);
      push @errors, $self->verify_test_data($host);
   }

   @errors = grep { warn "ERROR: ", $_, "\n" if $_; $_; } @errors;
   return !@errors;
}

# Dings a heartbeat on the master, and waits until the slave catches up fully.
sub wait_for_slaves {
   my $self = shift;
   my $master_dbh = $self->get_dbh_for('master');
   my $slave2_dbh = $self->get_dbh_for('slave2');
   my ($ping) = $master_dbh->selectrow_array("SELECT MD5(RAND())");
   $master_dbh->do("UPDATE percona_test.sentinel SET ping='$ping' WHERE id=1");
   PerconaTest::wait_until(
      sub {
         my ($pong) = $slave2_dbh->selectrow_array(
            "SELECT ping FROM percona_test.sentinel WHERE id=1");
         return $ping eq $pong;
      }, undef, 300
   );
}

sub _d {
   my ($package, undef, $line) = caller 0;
   @_ = map { (my $temp = $_) =~ s/\n/\n# /g; $temp; }
        map { defined $_ ? $_ : 'undef' }
        @_;
   print STDERR "# $package:$line $PID ", join(' ', @_), "\n";
}

# Verifies that master, slave1, and slave2 have a faithful copy of the mysql and
# sakila databases. The reference data is inserted into percona_test.checksums
# by util/checksum-test-dataset when sandbox/test-env starts the environment.
sub verify_test_data {
   my ($self, $host) = @_;

   # Get the known-good checksums from the master.
   my $master = $self->get_dbh_for('master');
   my $ref    = $self->{checksum_ref} || $master->selectall_hashref(
         'SELECT * FROM percona_test.checksums',
         'db_tbl');
   $self->{checksum_ref} = $ref unless $self->{checksum_ref};
   my @tables_in_mysql  = grep { !/^innodb_(?:table|index)_stats$/ }
                          @{$master->selectcol_arrayref('SHOW TABLES FROM mysql')};
   my @tables_in_sakila = qw(actor address category city country customer
                             film film_actor film_category film_text inventory
                             language payment rental staff store);
   $master->disconnect;

   # Get the current checksums on the host.
   my $dbh = $self->get_dbh_for($host);
   my $sql = "CHECKSUM TABLES "
           . join(", ", map { "mysql.$_" } @tables_in_mysql)
           . ", "
           . join(", ", map { "sakila.$_" } @tables_in_sakila);
   my @checksums = @{$dbh->selectall_arrayref($sql, {Slice => {} })};

   # Diff the two sets of checksums: host to master (ref).
   my @diffs;
   foreach my $c ( @checksums ) {
      if ( $c->{checksum} ne $ref->{$c->{table}}->{checksum} ) {
         push @diffs, $c->{table};
      }
   }
   $dbh->disconnect;

   if ( @diffs ) {
      return "Tables are different on $host: " . join(', ', @diffs);
   }
   return;
}

sub dsn_for {
   my ($self, $host) = @_;
   _check_server($host);
   return "h=127.1,P=$port_for{$host},u=msandbox,p=msandbox";
}

sub genlog {
   my ($self, $host) = @_;
   _check_server($host);
   return "/tmp/$port_for{$host}/data/genlog";
}

sub clear_genlogs {
   my ($self, @hosts) = @_;
   @hosts = qw(master slave1 slave2) unless scalar @hosts;
   foreach my $host ( @hosts ) {
      PTDEVDEBUG && _d('Clearing general log on', $host);
      Test::More::diag(`echo > /tmp/$port_for{$host}/data/genlog`);
   }
   return;
}


sub is_cluster_node {
   my ($self, $server) = @_;
   
   my $sql = "SHOW VARIABLES LIKE 'wsrep_on'";
   PTDEBUG && _d($sql);
   my $row = $self->use($server, qq{-ss -e "$sql"});
   PTDEBUG && _d($row);
   $row = [split " ", $row];
  
   return $row && $row->[1]
            ? ($row->[1] eq 'ON' || $row->[1] eq '1')
            : 0;
}

<<<<<<< HEAD
sub can_load_data {
    my ($self, $server) = @_;
    my $output = $self->use($server, q{-e "SELECT * FROM percona_test.load_data"});
    return ($output || '') =~ /1/;
=======
sub set_as_slave {
   my ($self, $server, $master_server, @extras) = @_;
   PTDEBUG && _d("Setting $server as slave of $master_server");
   my $master_port = $port_for{$master_server};
   my $sql = join ", ", qq{change master to master_host='127.0.0.1'},
                        qq{master_user='msandbox'},
                        qq{master_password='msandbox'},
                        qq{master_port=$master_port},
                        @extras;
   for my $sql_to_run ($sql, "start slave") {
      my $out = $self->use($server, qq{-e "$sql_to_run"});
      PTDEBUG && _d($out);
   }
}

sub start_sandbox {
   my ($self, $mode, $server, $master_server) = @_;
   my $port        = $port_for{$server};
   my $master_port = $master_server ? $port_for{$master_server} : '';
   my $out = `$trunk/sandbox/start-sandbox $mode $port $master_port`;
   die $out if $CHILD_ERROR;
   return $out;
}

sub stop_sandbox {
   my ($self, @sandboxes) = @_;
   my @ports = @port_for{@sandboxes};
   my $out = `$trunk/sandbox/stop-sandbox @ports`;
   die $out if $CHILD_ERROR;
   return $out;
}

sub start_cluster {
   my ($self, %args) = @_;
   my $cluster_size  = $args{cluster_size} || 3;

   my $out = '';

   my ($node1, @nodes) = map {
      my $node_name = "node$_";
      $node_name    = "_$node_name" while exists $port_for{$node_name};
      $port_for{$node_name} = $self->_get_unused_port();
      $node_name
   } 1..$cluster_size;

   local $ENV{CLUSTER_NAME} = $args{cluster_name} if $args{cluster_name};
   $self->start_sandbox("cluster", $node1);
   for my $node ( @nodes ) {
      $self->start_sandbox("cluster", $node, $node1);
   }

   return ($node1, @nodes);
}

# Lifted from Nginx::Test on CPAN
sub _get_unused_port {
    my $port = 50000 + int (rand() * 5000);

    while ($port++ < 64000) {
        my $sock = IO::Socket::INET->new (
            Listen    => 5,
            LocalAddr => '127.0.0.1',
            LocalPort => $port,
            Proto     => 'tcp',
            ReuseAddr => 1
        ) or next;

        $sock->close;
        return $port;
    }

    die "Cannot find an open port";
}

sub port_for {
   my ($self, $server) = @_;
   return $port_for{$server};
>>>>>>> aa79c9df
}

1;
}
# ###########################################################################
# End Sandbox package
# ###########################################################################<|MERGE_RESOLUTION|>--- conflicted
+++ resolved
@@ -39,12 +39,8 @@
 use constant PTDEBUG    => $ENV{PTDEBUG}    || 0;
 use constant PTDEVDEBUG => $ENV{PTDEVDEBUG} || 0;
 
-<<<<<<< HEAD
-=======
 use IO::Socket::INET;
-$Sandbox::Percona::Toolkit::VERSION = "2.1.4";
-
->>>>>>> aa79c9df
+
 my $trunk = $ENV{PERCONA_TOOLKIT_BRANCH};
 
 my %port_for = (
@@ -420,12 +416,12 @@
             : 0;
 }
 
-<<<<<<< HEAD
 sub can_load_data {
     my ($self, $server) = @_;
     my $output = $self->use($server, q{-e "SELECT * FROM percona_test.load_data"});
     return ($output || '') =~ /1/;
-=======
+}
+
 sub set_as_slave {
    my ($self, $server, $master_server, @extras) = @_;
    PTDEBUG && _d("Setting $server as slave of $master_server");
@@ -503,7 +499,6 @@
 sub port_for {
    my ($self, $server) = @_;
    return $port_for{$server};
->>>>>>> aa79c9df
 }
 
 1;
