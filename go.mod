module github.com/percona/percona-toolkit

go 1.22.0

toolchain go1.22.2

require (
	github.com/AlekSi/pointer v1.2.0
	github.com/Ladicle/tabwriter v1.0.0
	github.com/Masterminds/semver v1.5.0
	github.com/alecthomas/kingpin v2.2.6+incompatible
	github.com/alecthomas/kong v0.9.0
	github.com/davecgh/go-spew v1.1.1
	github.com/go-ini/ini v1.67.0
	github.com/golang/mock v1.6.0
	github.com/google/go-cmp v0.6.0
	github.com/google/uuid v1.6.0
	github.com/hashicorp/go-version v1.6.0
	github.com/howeyc/gopass v0.0.0-20210920133722-c8aef6fb66ef
	github.com/lib/pq v1.10.9
	github.com/mattn/go-shellwords v1.0.12
	github.com/montanaflynn/stats v0.7.1
	github.com/pborman/getopt v1.1.0
	github.com/percona/go-mysql v0.0.0-20210427141028-73d29c6da78c
	github.com/pkg/errors v0.9.1
	github.com/rs/zerolog v1.32.0
	github.com/shirou/gopsutil v3.21.11+incompatible
	github.com/sirupsen/logrus v1.9.3
	github.com/smallstep/certinfo v1.12.2
	github.com/stretchr/testify v1.9.0
	github.com/xlab/treeprint v1.2.0
	go.mongodb.org/mongo-driver v1.15.0
	golang.org/x/crypto v0.23.0
	golang.org/x/exp v0.0.0-20230321023759-10a507213a29
	gopkg.in/mgo.v2 v2.0.0-20190816093944-a6b53ec6cb22
	gopkg.in/yaml.v2 v2.4.0
	k8s.io/api v0.30.0
	k8s.io/utils v0.0.0-20230726121419-3b25d923346b
)

require (
	github.com/alecthomas/template v0.0.0-20190718012654-fb15b899a751 // indirect
	github.com/alecthomas/units v0.0.0-20211218093645-b94a6e3cc137 // indirect
	github.com/go-logr/logr v1.4.1 // indirect
	github.com/go-ole/go-ole v1.2.6 // indirect
	github.com/gogo/protobuf v1.3.2 // indirect
	github.com/golang/snappy v0.0.4 // indirect
	github.com/google/certificate-transparency-go v1.1.7 // indirect
	github.com/google/gofuzz v1.2.0 // indirect
	github.com/json-iterator/go v1.1.12 // indirect
	github.com/klauspost/compress v1.16.3 // indirect
	github.com/mattn/go-colorable v0.1.13 // indirect
	github.com/mattn/go-isatty v0.0.19 // indirect
	github.com/modern-go/concurrent v0.0.0-20180306012644-bacd9c7ef1dd // indirect
	github.com/modern-go/reflect2 v1.0.2 // indirect
	github.com/pmezard/go-difflib v1.0.0 // indirect
	github.com/tklauser/go-sysconf v0.3.11 // indirect
	github.com/tklauser/numcpus v0.6.0 // indirect
	github.com/xdg-go/pbkdf2 v1.0.0 // indirect
	github.com/xdg-go/scram v1.1.2 // indirect
	github.com/xdg-go/stringprep v1.0.4 // indirect
	github.com/youmark/pkcs8 v0.0.0-20201027041543-1326539a0a0a // indirect
	github.com/yusufpapurcu/wmi v1.2.2 // indirect
	golang.org/x/net v0.23.0 // indirect
<<<<<<< HEAD
	golang.org/x/sync v0.4.0 // indirect
	golang.org/x/sys v0.19.0 // indirect
	golang.org/x/term v0.19.0 // indirect
	golang.org/x/text v0.14.0 // indirect
=======
	golang.org/x/sync v0.1.0 // indirect
	golang.org/x/sys v0.20.0 // indirect
	golang.org/x/term v0.20.0 // indirect
	golang.org/x/text v0.15.0 // indirect
>>>>>>> ad35c7ac
	gopkg.in/inf.v0 v0.9.1 // indirect
	gopkg.in/yaml.v3 v3.0.1 // indirect
	k8s.io/apimachinery v0.30.0 // indirect
	k8s.io/klog/v2 v2.120.1 // indirect
	sigs.k8s.io/json v0.0.0-20221116044647-bc3834ca7abd // indirect
	sigs.k8s.io/structured-merge-diff/v4 v4.4.1 // indirect
)<|MERGE_RESOLUTION|>--- conflicted
+++ resolved
@@ -62,17 +62,10 @@
 	github.com/youmark/pkcs8 v0.0.0-20201027041543-1326539a0a0a // indirect
 	github.com/yusufpapurcu/wmi v1.2.2 // indirect
 	golang.org/x/net v0.23.0 // indirect
-<<<<<<< HEAD
 	golang.org/x/sync v0.4.0 // indirect
-	golang.org/x/sys v0.19.0 // indirect
-	golang.org/x/term v0.19.0 // indirect
-	golang.org/x/text v0.14.0 // indirect
-=======
-	golang.org/x/sync v0.1.0 // indirect
 	golang.org/x/sys v0.20.0 // indirect
 	golang.org/x/term v0.20.0 // indirect
 	golang.org/x/text v0.15.0 // indirect
->>>>>>> ad35c7ac
 	gopkg.in/inf.v0 v0.9.1 // indirect
 	gopkg.in/yaml.v3 v3.0.1 // indirect
 	k8s.io/apimachinery v0.30.0 // indirect
