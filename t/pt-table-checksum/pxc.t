--- conflicted
+++ resolved
@@ -211,49 +211,17 @@
 $node2->do("update test.t set c='z' where c='zebra'");
 $node2->do("set sql_log_bin=1");
 
-<<<<<<< HEAD
 # Wait for the slave to apply the binlogs from node1 (its master).
 # Then change it so it's not consistent.
 PerconaTest::wait_for_table($slave_dbh, 'test.t');
 $sb->wait_for_slaves(master => 'node1', slave => 'cslave1');
 $slave_dbh->do("update test.t set c='zebra' where c='z'");
-=======
->>>>>>> db0a2956
 
 # Another quick test first: the tool should complain about the slave's
 # binlog format but only the slave's, not the cluster nodes:
 # https://bugs.launchpad.net/percona-toolkit/+bug/1080385
 # Cluster nodes default to ROW format because that's what Galeara
 # works best with, even though it doesn't really use binlogs.
-<<<<<<< HEAD
-$output = output(
-   sub { pt_table_checksum::main(@args,
-      '--recursion-method', "dsn=$node1_dsn,D=dsns,t=dsns")
-   },
-   stderr => 1,
-);
-
-like(
-   $output,
-   qr/replica h=127.1,P=12348 has binlog_format ROW/i,
-   "--check-binlog-format warns about slave's binlog format"
-);
-
-# Now really test that diffs on the slave are detected.
-$output = output(
-   sub { pt_table_checksum::main(@args,
-      '--recursion-method', "dsn=$node1_dsn,D=dsns,t=dsns",
-      qw(--no-check-binlog-format)),
-   },
-   stderr => 1,
-);
-
-is(
-   PerconaTest::count_checksum_results($output, 'diffs'),
-   1,
-   "Detects diffs on slave of cluster node1"
-) or diag($output);
-=======
 for my $args (
       ["using recusion-method=dsn", '--recursion-method', "dsn=$node1_dsn,D=dsns,t=dsns"],
       ["using recursion-method=cluster,hosts", '--recursion-method', 'cluster,hosts']
@@ -276,7 +244,7 @@
 
    like(
       $output,
-      qr/replica h=127(?:\Q.0.0\E)?\.1,P=12348 has binlog_format ROW/,
+      qr/replica h=127(?:\Q.0.0\E)?\.1,P=12348 has binlog_format ROW/i,
       "--check-binlog-format warns about slave's binlog format ($test)"
    );
    
@@ -294,10 +262,9 @@
       1,
       "Detects diffs on slave of cluster node1 ($test)"
    ) or diag($output);
->>>>>>> db0a2956
-
-}
-   
+
+}
+
 $slave_dbh->disconnect;
 $sb->stop_sandbox('cslave1');
 
