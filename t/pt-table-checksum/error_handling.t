#!/usr/bin/env perl

BEGIN {
   die "The PERCONA_TOOLKIT_BRANCH environment variable is not set.\n"
      unless $ENV{PERCONA_TOOLKIT_BRANCH} && -d $ENV{PERCONA_TOOLKIT_BRANCH};
   unshift @INC, "$ENV{PERCONA_TOOLKIT_BRANCH}/lib";
};

use strict;
use warnings FATAL => 'all';
use English qw(-no_match_vars);
use Test::More;

$ENV{PERCONA_TOOLKIT_TEST_USE_DSN_NAMES} = 1;

use PerconaTest;
use Sandbox;
require "$trunk/bin/pt-table-checksum";

my $dp = new DSNParser(opts=>$dsn_opts);
my $sb = new Sandbox(basedir => '/tmp', DSNParser => $dp);
my $master_dbh = $sb->get_dbh_for('master');
my $slave1_dbh = $sb->get_dbh_for('slave1');

if ( !$master_dbh ) {
   plan skip_all => 'Cannot connect to sandbox master';
}
elsif ( !$slave1_dbh ) {
   plan skip_all => 'Cannot connect to sandbox slave';
}

# The sandbox servers run with lock_wait_timeout=3 and it's not dynamic
# so we need to specify --lock-wait-timeout=3 else the tool will die.
# And --max-load "" prevents waiting for status variables.
my $master_dsn = 'h=127.1,P=12345,u=msandbox,p=msandbox';
my @args       = ($master_dsn, qw(--lock-wait-timeout 3), '--max-load', ''); 
my $output;
my $exit_status;

$sb->create_dbs($master_dbh, [qw(test)]);

# #############################################################################
# Issue 81: put some data that's too big into the boundaries table
# #############################################################################
$sb->load_file('master', 't/pt-table-checksum/samples/checksum_tbl_truncated.sql');

$output = output(
   sub { pt_table_checksum::main(@args,
      qw(--replicate test.truncated_checksums -t sakila.film_category),
      qw(--chunk-time 0 --chunk-size 100) ) },
   stderr => 1,
);

like(
   $output,
   qr/MySQL error 1265: Data truncated/,
   "MySQL error 1265: Data truncated for column"
);

my (@errors) = $output =~ m/error/;
is(
   scalar @errors,
   1,
   "Only one warning for MySQL error 1265"
);

# ############################################################################
# Lock wait timeout
# ############################################################################
$master_dbh->do('use sakila');
$master_dbh->do('begin');
$master_dbh->do('select * from city for update');

$output = output(
   sub { pt_table_checksum::main(@args, qw(-t sakila.city)) },
   stderr => 1,
   trf    => sub { return PerconaTest::normalize_checksum_results(@_) },
);

like(
   $output,
   qr/Lock wait timeout exceeded/,
   "Catches lock wait timeout"
);

like(
   $output,
   qr/^0 0 0 1 1 sakila.city/m,
   "Skips chunk that times out"
);

# Lock wait timeout for sandbox servers is 3s, so sleep 4 then commit
# to release the lock.  That should allow the checksum query to finish.
my ($id) = $master_dbh->selectrow_array('select connection_id()');
system("sleep 4 ; /tmp/12345/use -e 'KILL $id' >/dev/null");

$output = output(
   sub { pt_table_checksum::main(@args, qw(-t sakila.city)) },
   stderr => 1,
   trf    => sub { return PerconaTest::normalize_checksum_results(@_) },
);

unlike(
   $output,
   qr/Lock wait timeout exceeded/,
   "Lock wait timeout retried"
);

like(
   $output,
   qr/^0 0 600 1 0 sakila.city/m,
   "Checksum retried after lock wait timeout"
);

# Reconnect to master since we just killed ourself.
$master_dbh = $sb->get_dbh_for('master');

# #############################################################################
# pt-table-checksum breaks replication if a slave table is missing or different
# https://bugs.launchpad.net/percona-toolkit/+bug/1009510
# #############################################################################

# Just re-using this simple table.
$sb->load_file('master', "t/pt-table-checksum/samples/600cities.sql");

$master_dbh->do("SET SQL_LOG_BIN=0");
$master_dbh->do("ALTER TABLE test.t ADD COLUMN col3 int");
$master_dbh->do("SET SQL_LOG_BIN=1");

$output = output(
   sub { $exit_status = pt_table_checksum::main(@args,
      qw(-t test.t)) },
   stderr => 1,
);

like(
   $output,
   qr/Skipping table test.t/,
   "Skip table missing column on slave (bug 1009510)"
);

like(
   $output,
   qr/replica h=127.0.0.1,P=12346 is missing these columns: col3/,
   "Checked slave1 (bug 1009510)"
);

like(
   $output,
   qr/replica h=127.0.0.1,P=12347 is missing these columns: col3/,
   "Checked slave2 (bug 1009510)"
);

is(
   $exit_status,
   1,
   "Non-zero exit status (bug 1009510)"
);

$output = output(
   sub { $exit_status = pt_table_checksum::main(@args,
      qw(-t test.t), '--columns', 'id,city') },
   stderr => 1,
);

unlike(
   $output,
   qr/Skipping table test.t/,
   "Doesn't skip table missing column on slave with --columns (bug 1009510)"
);

is(
   $exit_status,
   0,
   "Zero exit status with --columns (bug 1009510)"
);

# Use the --replicate table created by the previous ^ tests.

# Create a user that can't create the --replicate table.
<<<<<<< HEAD
diag(`/tmp/12345/use -uroot < $trunk/t/lib/samples/ro-checksum-user.sql`);
diag(`/tmp/12345/use -uroot -e "GRANT REPLICATION CLIENT, REPLICATION SLAVE ON *.* TO ro_checksum_user\@'%'"`);
=======
diag(`/tmp/12345/use -uroot -pmsandbox < $trunk/t/lib/samples/ro-checksum-user.sql 2>&1`);
diag(`/tmp/12345/use -uroot -pmsandbox -e "GRANT REPLICATION CLIENT, REPLICATION SLAVE ON *.* TO ro_checksum_user\@'%'" 2>&1`);
>>>>>>> 1726cf2b

# Remove the --replicate table from slave1 and slave2,
# so it's only on the master...
$slave1_dbh->do("DROP DATABASE percona");
$sb->wait_for_slaves;

$output = output(
   sub { $exit_status = pt_table_checksum::main(
      "h=127.1,u=ro_checksum_user,p=msandbox,P=12345",
      qw(--lock-wait-timeout 3 -t mysql.user)) },
   stderr => 1,
);

like(
   $output,
   qr/database percona exists on the master/,
   "CREATE DATABASE error and db is missing on slaves (bug 1039569)"
);

<<<<<<< HEAD
diag(`/tmp/12345/use -uroot -e "DROP USER ro_checksum_user\@'%'"`);
=======
diag(`/tmp/12345/use -uroot -pmsandbox -e "DROP USER ro_checksum_user\@'%'" 2>&1`);
>>>>>>> 1726cf2b

# #############################################################################
# Done.
# #############################################################################
$sb->wipe_clean($master_dbh);
ok($sb->ok(), "Sandbox servers") or BAIL_OUT(__FILE__ . " broke the sandbox");
done_testing;<|MERGE_RESOLUTION|>--- conflicted
+++ resolved
@@ -178,13 +178,8 @@
 # Use the --replicate table created by the previous ^ tests.
 
 # Create a user that can't create the --replicate table.
-<<<<<<< HEAD
-diag(`/tmp/12345/use -uroot < $trunk/t/lib/samples/ro-checksum-user.sql`);
-diag(`/tmp/12345/use -uroot -e "GRANT REPLICATION CLIENT, REPLICATION SLAVE ON *.* TO ro_checksum_user\@'%'"`);
-=======
 diag(`/tmp/12345/use -uroot -pmsandbox < $trunk/t/lib/samples/ro-checksum-user.sql 2>&1`);
 diag(`/tmp/12345/use -uroot -pmsandbox -e "GRANT REPLICATION CLIENT, REPLICATION SLAVE ON *.* TO ro_checksum_user\@'%'" 2>&1`);
->>>>>>> 1726cf2b
 
 # Remove the --replicate table from slave1 and slave2,
 # so it's only on the master...
@@ -204,11 +199,7 @@
    "CREATE DATABASE error and db is missing on slaves (bug 1039569)"
 );
 
-<<<<<<< HEAD
-diag(`/tmp/12345/use -uroot -e "DROP USER ro_checksum_user\@'%'"`);
-=======
 diag(`/tmp/12345/use -uroot -pmsandbox -e "DROP USER ro_checksum_user\@'%'" 2>&1`);
->>>>>>> 1726cf2b
 
 # #############################################################################
 # Done.
