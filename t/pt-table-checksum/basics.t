--- conflicted
+++ resolved
@@ -97,37 +97,18 @@
    "Static chunk size (--chunk-time 0)"
 );
 
-my $n_checksums = $sandbox_version eq "5.6" ? 89
-                : $sandbox_version eq "5.5" ? 90
-                : $sandbox_version eq "5.1" ? 89
-                :                             85;
-
 $row = $master_dbh->selectrow_arrayref("select count(*) from percona.checksums");
-<<<<<<< HEAD
-is(
-   $row->[0],
-   $n_checksums,
-   'Expected checksums on master'
-);
-=======
 ok(
    $row->[0] >= 85 && $row->[0] <= 90,
    'Between 85 and 90 chunks on master'
 ) or diag($row->[0]);
->>>>>>> 1726cf2b
 
 my $row2 = $slave1_dbh->selectrow_arrayref("select count(*) from percona.checksums");
 is(
    $row2->[0],
    $row->[0],
-<<<<<<< HEAD
-   $n_checksums,
-   'Expected checksums on slave'
-);
-=======
    '... same number of chunks on slave'
 ) or diag($row->[0], ' ', $row2->[0]);
->>>>>>> 1726cf2b
 
 # ############################################################################
 # --[no]replicate-check and, implicitly, the tool's exit status.
@@ -374,11 +355,10 @@
    stderr => 1,
 );
 
-# Before 2.2 the exit status was 0, but bug 1087804 changed this to 1.
-is(
-   $exit_status,
-   1,
-   "No host in DSN, non-zero exit status"
+is(
+   $exit_status,
+   0,
+   "No host in DSN, zero exit status"
 );
 
 is(
@@ -505,55 +485,6 @@
 );
 
 # #############################################################################
-# Bug 1087804: pt-table-checksum doesn't warn if no slaves are found
-# #############################################################################
-$sb->load_file('master', "$sample/dsn-table.sql");
-$master_dbh->do('TRUNCATE TABLE dsns.dsns');
-$sb->wait_for_slaves;
-
-my $slave1_dsn = $sb->dsn_for('slave1');
-
-$output = output(
-   sub { $exit_status = pt_table_checksum::main(@args,
-      qw(-t sakila.country),
-      "--recursion-method", "dsn=$slave1_dsn,t=dsns.dsns")
-   },
-   stderr => 1,
-);
-
-like(
-   $output,
-   qr/no slaves were found/,
-   "Warns if no slaves are found"
-);
-
-is(
-   $exit_status,
-   1,
-   '...exit status 1'
-);
-
-$output = output(
-   sub { $exit_status = pt_table_checksum::main(@args,
-      qw(-t sakila.country),
-      "--recursion-method", "none")
-   },
-   stderr => 1,
-);
-
-unlike(
-   $output,
-   qr/no slaves were found/,
-   "No warning if no slaves and --recursion-method=none"
-);
-
-is(
-   $exit_status,
-   0,
-   '...exit status 0'
-);
-
-# #############################################################################
 # Done.
 # #############################################################################
 $sb->wipe_clean($master_dbh);
