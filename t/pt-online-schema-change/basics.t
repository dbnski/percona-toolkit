--- conflicted
+++ resolved
@@ -33,11 +33,7 @@
    plan skip_all => 'Cannot connect to sandbox slave';
 }
 else {
-<<<<<<< HEAD
-   plan tests => 23;
-=======
    plan tests => 118;
->>>>>>> 09ddcd64
 }
 
 my $q      = new Quoter();
@@ -666,10 +662,5 @@
 # #############################################################################
 # Done.
 # #############################################################################
-<<<<<<< HEAD
-$sb->wipe_clean($dbh);
-ok($sb->ok(), "Sandbox servers") or BAIL_OUT(__FILE__ . " broke the sandbox");
-=======
 $sb->wipe_clean($master_dbh);
->>>>>>> 09ddcd64
 exit;