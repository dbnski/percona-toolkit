--- conflicted
+++ resolved
@@ -19,17 +19,13 @@
 
 my $dp  = new DSNParser(opts=>$dsn_opts);
 my $sb  = new Sandbox(basedir => '/tmp', DSNParser => $dp);
-my $master_dbh = $sb->get_dbh_for('master');
-my $slave_dbh  = $sb->get_dbh_for('slave1');
-
-if ( !$master_dbh ) {
+my $dbh = $sb->get_dbh_for('master');
+
+if ( !$dbh ) {
    plan skip_all => 'Cannot connect to sandbox master';
 }
-elsif ( !$slave_dbh ) {
-   plan skip_all => 'Cannot connect to sandbox slave';
-}
 else {
-   plan tests => 25;
+   plan tests => 22;
 }
 
 my $output  = "";
@@ -39,9 +35,7 @@
 my $rows;
 
 $sb->load_file('master', "t/pt-online-schema-change/samples/small_table.sql");
-PerconaTest::wait_for_table($slave_dbh, "mkosc.a", "c='r'");
-$master_dbh->do('use mkosc');
-$slave_dbh->do('use mkosc');
+$dbh->do('use mkosc');
 
 # #############################################################################
 # Tool shouldn't run without --execute (bug 933232).
@@ -105,7 +99,7 @@
       'D=mkosc,t=a', qw(--alter ENGINE=InnoDB)) },
 );
 
-$rows = $master_dbh->selectall_hashref('show table status from mkosc', 'name');
+$rows = $dbh->selectall_hashref('show table status from mkosc', 'name');
 is(
    $rows->{a}->{engine},
    'InnoDB',
@@ -118,8 +112,8 @@
    "Kept old table, ENGINE=MyISAM"
 );
 
-my $org_rows = $master_dbh->selectall_arrayref('select * from mkosc.__old_a order by i');
-my $new_rows = $master_dbh->selectall_arrayref('select * from mkosc.a order by i');
+my $org_rows = $dbh->selectall_arrayref('select * from mkosc.__old_a order by i');
+my $new_rows = $dbh->selectall_arrayref('select * from mkosc.a order by i');
 is_deeply(
    $new_rows,
    $org_rows,
@@ -132,23 +126,10 @@
    "Exit status 0"
 );
 
-# Tool should set SQL_LOG_BIN=0 by default, so the table
-# on the slave should not have changed.
-$rows = $slave_dbh->selectall_hashref('show table status from mkosc', 'name');
-is(
-   $rows->{a}->{engine},
-   'MyISAM',
-   "SQL_LOG_BIN=0 by default"
-);
-
 # #############################################################################
 # No --alter and --drop-old-table.
 # #############################################################################
-<<<<<<< HEAD
 $dbh->do('drop table if exists mkosc.__old_a');  # from previous run
-=======
-$master_dbh->do('drop table if exists mkosc.__old_a');  # from prev run
->>>>>>> 866a0424
 $sb->load_file('master', "t/pt-online-schema-change/samples/small_table.sql");
 
 output(
@@ -156,7 +137,7 @@
       'D=mkosc,t=a', qw(--drop-old-table)) },
 );
 
-$rows = $master_dbh->selectall_hashref('show table status from mkosc', 'name');
+$rows = $dbh->selectall_hashref('show table status from mkosc', 'name');
 is(
    $rows->{a}->{engine},
    'MyISAM',
@@ -168,7 +149,7 @@
    "--drop-old-table"
 );
 
-$new_rows = $master_dbh->selectall_arrayref('select * from mkosc.a order by i');
+$new_rows = $dbh->selectall_arrayref('select * from mkosc.a order by i');
 is_deeply(
    $new_rows,
    $org_rows,  # from previous run since old table was dropped this run
@@ -179,14 +160,6 @@
    $exit,
    0,
    "Exit status 0"
-);
-
-# Bug 933232: drop temp table replicates and break replication.
-$rows = $slave_dbh->selectrow_hashref('show slave status');
-is(
-   $rows->{last_error},
-   '',
-   "Dropping temp table doesn't break replication (bug 933232)"
 );
 
 # ############################################################################
@@ -204,7 +177,7 @@
 $sb->load_file('master', "t/pt-online-schema-change/samples/fk_tables_schema.sql");
 
 # city has a fk constraint on country, so get its original table def.
-my $orig_table_def = $master_dbh->selectrow_hashref('show create table mkosc.city')->{'create table'};
+my $orig_table_def = $dbh->selectrow_hashref('show create table mkosc.city')->{'create table'};
 
 # Alter the parent table.  The error we need to avoid is:
 # DBD::mysql::db do failed: Cannot delete or update a parent row:
@@ -221,7 +194,7 @@
    "Exit status 0 (rebuild_constraints method)"
 );
 
-$rows = $master_dbh->selectall_arrayref('show tables from mkosc like "\_\_%"');
+$rows = $dbh->selectall_arrayref('show tables from mkosc like "\_\_%"');
 is_deeply(
    $rows,
    [],
@@ -233,7 +206,7 @@
 # also updated city's fk constraint to __old_country.  We should have
 # dropped and re-added that constraint exactly, changing only __old_country
 # to country, like it originally was.
-my $new_table_def = $master_dbh->selectrow_hashref('show create table mkosc.city')->{'create table'};
+my $new_table_def = $dbh->selectrow_hashref('show create table mkosc.city')->{'create table'};
 is(
    $new_table_def,
    $orig_table_def,
@@ -245,7 +218,7 @@
 #######################
 $sb->load_file('master', "t/pt-online-schema-change/samples/fk_tables_schema.sql");
 
-$orig_table_def = $master_dbh->selectrow_hashref('show create table mkosc.city')->{'create table'};
+$orig_table_def = $dbh->selectrow_hashref('show create table mkosc.city')->{'create table'};
 
 output(
    sub { $exit = pt_online_schema_change::main(@args,
@@ -258,14 +231,14 @@
    "Exit status 0 (drop_old_table method)"
 );
 
-$rows = $master_dbh->selectall_arrayref('show tables from mkosc like "\_\_%"');
+$rows = $dbh->selectall_arrayref('show tables from mkosc like "\_\_%"');
 is_deeply(
    $rows,
    [],
    "Old table dropped (drop_old_table method)"
 ) or print Dumper($rows);
 
-$new_table_def = $master_dbh->selectrow_hashref('show create table mkosc.city')->{'create table'};
+$new_table_def = $dbh->selectrow_hashref('show create table mkosc.city')->{'create table'};
 is(
    $new_table_def,
    $orig_table_def,
@@ -280,19 +253,19 @@
    my ($file, $name) = @args{qw(file name)};
 
    $sb->load_file('master', "t/lib/samples/osc/$file");
-   PerconaTest::wait_for_table($master_dbh, "osc.t", "id=5");
-   PerconaTest::wait_for_table($master_dbh, "osc.__new_t");
-   $master_dbh->do('use osc');
-   $master_dbh->do("DROP TABLE IF EXISTS osc.__new_t");
-
-   $org_rows = $master_dbh->selectall_arrayref('select * from osc.t order by id');
+   PerconaTest::wait_for_table($dbh, "osc.t", "id=5");
+   PerconaTest::wait_for_table($dbh, "osc.__new_t");
+   $dbh->do('use osc');
+   $dbh->do("DROP TABLE IF EXISTS osc.__new_t");
+
+   $org_rows = $dbh->selectall_arrayref('select * from osc.t order by id');
 
    output(
       sub { $exit = pt_online_schema_change::main(@args,
          'D=osc,t=t', qw(--alter ENGINE=InnoDB)) },
    );
 
-   $new_rows = $master_dbh->selectall_arrayref('select * from osc.t order by id');
+   $new_rows = $dbh->selectall_arrayref('select * from osc.t order by id');
 
    is_deeply(
       $new_rows,
@@ -320,5 +293,5 @@
 # #############################################################################
 # Done.
 # #############################################################################
-$sb->wipe_clean($master_dbh);
+$sb->wipe_clean($dbh);
 exit;