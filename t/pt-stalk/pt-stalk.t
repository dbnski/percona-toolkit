--- conflicted
+++ resolved
@@ -24,11 +24,7 @@
    plan skip_all => 'Cannot connect to sandbox master';
 }
 else {
-<<<<<<< HEAD
-   plan tests => 22;
-=======
    plan tests => 26;
->>>>>>> 09ddcd64
 }
 
 my $cnf      = "/tmp/12345/my.sandbox.cnf";
@@ -297,5 +293,4 @@
 diag(`rm $pid_file 2>/dev/null`);
 diag(`rm $log_file 2>/dev/null`);
 diag(`rm -rf $dest 2>/dev/null`);
-ok($sb->ok(), "Sandbox servers") or BAIL_OUT(__FILE__ . " broke the sandbox");
 exit;