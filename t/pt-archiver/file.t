--- conflicted
+++ resolved
@@ -23,11 +23,7 @@
    plan skip_all => 'Cannot connect to sandbox master';
 }
 else {
-<<<<<<< HEAD
-   plan tests => 6;
-=======
    plan tests => 11;
->>>>>>> 09ddcd64
 }
 
 my $output;
@@ -120,5 +116,4 @@
 # Done.
 # #############################################################################
 $sb->wipe_clean($dbh);
-ok($sb->ok(), "Sandbox servers") or BAIL_OUT(__FILE__ . " broke the sandbox");
 exit;