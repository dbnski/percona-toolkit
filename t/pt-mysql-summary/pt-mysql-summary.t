#!/usr/bin/env perl

BEGIN {
   die "The PERCONA_TOOLKIT_BRANCH environment variable is not set.\n"
      unless $ENV{PERCONA_TOOLKIT_BRANCH} && -d $ENV{PERCONA_TOOLKIT_BRANCH};
   unshift @INC, "$ENV{PERCONA_TOOLKIT_BRANCH}/lib";
};

use strict;
use warnings FATAL => 'all';
use English qw(-no_match_vars);

use PerconaTest;

my ($tool) = $PROGRAM_NAME =~ m/([\w-]+)\.t$/;

use Test::More tests => 6;
use File::Temp qw( tempdir );

local $ENV{PTDEBUG} = "";

#
# --save-samples
#

my $dir = tempdir( "percona-testXXXXXXXX", CLEANUP => 1 );

<<<<<<< HEAD
`$trunk/bin/$tool --sleep 1 --save-samples $dir -- --defaults-file=/tmp/12345/my.sandbox.cnf`;
=======
`$trunk/bin/$tool --sleep 1 --save-samples $dir -- -P12345 -umsandbox -pmsandbox`;
>>>>>>> 06dc18ec

ok(
   -e $dir,
   "Using --save-samples doesn't mistakenly delete the target dir"
);

my @files = glob("$dir/*");

is(
   scalar @files,
   13,
   "And leaves all files in there"
);

`rm -rf "$dir/"*`;

`$trunk/bin/$tool --sleep 1 --save-samples $dir -- -P12345 -umsandbox -pmsandbox`;

open my $fh, "<", "$dir/mysql-variables" or die "Can't open file: $!";
my $data = do { local $/; <$fh> };
unlike(
   $data,
   qr/pt-summary-internal-symbols.*pt-summary-internal-symbols/s,
   "--save-samples doesn't re-use files if they already exist"
);
close $fh;

undef($dir);

#
# --databases
#

<<<<<<< HEAD
my $out = `$trunk/bin/$tool --sleep 1 --databases mysql 2>/dev/null -- --defaults-file=/tmp/12345/my.sandbox.cnf`;
=======
my $out = `$trunk/bin/$tool --sleep 1 --databases mysql -- -P12345 -umsandbox -pmsandbox 2>/dev/null`;
>>>>>>> 06dc18ec

like(
   $out,
   qr/Database Tables Views SPs Trigs Funcs   FKs Partn\s+\Qmysql\E/,
   "--databases works"
);

# --read-samples
for my $i (2..4) {
   ok(
      no_diff(
         sub {
            local $ENV{_NO_FALSE_NEGATIVES} = 1;
            print `$trunk/bin/$tool --read-samples $trunk/t/pt-mysql-summary/samples/temp00$i  -- --defaults-file=/tmp/12345/my.sandbox.cnf | tail -n+3 | perl -wlnpe 's/Skipping schema analysis.*/Skipping schema analysis/'`
         },
         "t/pt-mysql-summary/samples/expected_output_temp00$i.txt",
      ),
      "--read-samples works for t/pt-mysql-summary/temp00$i",
   );
}

exit;<|MERGE_RESOLUTION|>--- conflicted
+++ resolved
@@ -14,7 +14,7 @@
 
 my ($tool) = $PROGRAM_NAME =~ m/([\w-]+)\.t$/;
 
-use Test::More tests => 6;
+use Test::More tests => 7;
 use File::Temp qw( tempdir );
 
 local $ENV{PTDEBUG} = "";
@@ -25,11 +25,7 @@
 
 my $dir = tempdir( "percona-testXXXXXXXX", CLEANUP => 1 );
 
-<<<<<<< HEAD
 `$trunk/bin/$tool --sleep 1 --save-samples $dir -- --defaults-file=/tmp/12345/my.sandbox.cnf`;
-=======
-`$trunk/bin/$tool --sleep 1 --save-samples $dir -- -P12345 -umsandbox -pmsandbox`;
->>>>>>> 06dc18ec
 
 ok(
    -e $dir,
@@ -40,22 +36,9 @@
 
 is(
    scalar @files,
-   13,
+   14,
    "And leaves all files in there"
 );
-
-`rm -rf "$dir/"*`;
-
-`$trunk/bin/$tool --sleep 1 --save-samples $dir -- -P12345 -umsandbox -pmsandbox`;
-
-open my $fh, "<", "$dir/mysql-variables" or die "Can't open file: $!";
-my $data = do { local $/; <$fh> };
-unlike(
-   $data,
-   qr/pt-summary-internal-symbols.*pt-summary-internal-symbols/s,
-   "--save-samples doesn't re-use files if they already exist"
-);
-close $fh;
 
 undef($dir);
 
@@ -63,11 +46,7 @@
 # --databases
 #
 
-<<<<<<< HEAD
 my $out = `$trunk/bin/$tool --sleep 1 --databases mysql 2>/dev/null -- --defaults-file=/tmp/12345/my.sandbox.cnf`;
-=======
-my $out = `$trunk/bin/$tool --sleep 1 --databases mysql -- -P12345 -umsandbox -pmsandbox 2>/dev/null`;
->>>>>>> 06dc18ec
 
 like(
    $out,
@@ -76,7 +55,7 @@
 );
 
 # --read-samples
-for my $i (2..4) {
+for my $i (2..5) {
    ok(
       no_diff(
          sub {
