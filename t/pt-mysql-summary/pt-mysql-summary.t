#!/usr/bin/env perl

BEGIN {
   die "The PERCONA_TOOLKIT_BRANCH environment variable is not set.\n"
      unless $ENV{PERCONA_TOOLKIT_BRANCH} && -d $ENV{PERCONA_TOOLKIT_BRANCH};
   unshift @INC, "$ENV{PERCONA_TOOLKIT_BRANCH}/lib";
};

use strict;
use warnings FATAL => 'all';
use English qw(-no_match_vars);

use PerconaTest;

my ($tool) = $PROGRAM_NAME =~ m/([\w-]+)\.t$/;

use Test::More tests => 6;
use File::Temp qw( tempdir );

local $ENV{PTDEBUG} = "";

#
# --save-samples
#

my $dir = tempdir( "percona-testXXXXXXXX", CLEANUP => 1 );

`$trunk/bin/$tool --sleep 1 --save-samples $dir -- -P12345 -umsandbox -pmsandbox`;

ok(
   -e $dir,
   "Using --save-samples doesn't mistakenly delete the target dir"
);

my @files = glob("$dir/*");

is(
   scalar @files,
   12,
   "And leaves all files in there"
);

<<<<<<< HEAD
`rm -rf "$dir/"*`;

`$trunk/bin/$tool --sleep 1 --save-samples $dir -- -P12345 -umsandbox -pmsandbox`;

open my $fh, "<", "$dir/mysql-variables" or die "Can't open file: $!";
my $data = do { local $/; <$fh> };
unlike(
   $data,
   qr/pt-summary-internal-symbols.*pt-summary-internal-symbols/s,
   "--save-samples doesn't re-use files if they already exist"
);
close $fh;

=======
>>>>>>> af5d9d7e
undef($dir);

#
# --databases
#

my $out = `$trunk/bin/$tool --sleep 1 --databases mysql -- -P12345 -umsandbox -pmsandbox 2>/dev/null`;

like(
   $out,
   qr/Database Tables Views SPs Trigs Funcs   FKs Partn\s+\Qmysql\E/,
   "--databases works"
);

# --read-samples
for my $i (2..4) {
   ok(
      no_diff(
         sub {
            local $ENV{_NO_FALSE_NEGATIVES} = 1;
            print `$trunk/bin/$tool --read-samples $trunk/t/pt-mysql-summary/samples/temp00$i | tail -n+3 | perl -wlnpe 's/Skipping schema analysis.*/Skipping schema analysis/'`
         },
         "t/pt-mysql-summary/samples/expected_output_temp00$i.txt",
      ),
      "--read-samples works for t/pt-mysql-summary/temp00$i",
   );
}

exit;<|MERGE_RESOLUTION|>--- conflicted
+++ resolved
@@ -40,7 +40,6 @@
    "And leaves all files in there"
 );
 
-<<<<<<< HEAD
 `rm -rf "$dir/"*`;
 
 `$trunk/bin/$tool --sleep 1 --save-samples $dir -- -P12345 -umsandbox -pmsandbox`;
@@ -54,8 +53,6 @@
 );
 close $fh;
 
-=======
->>>>>>> af5d9d7e
 undef($dir);
 
 #
