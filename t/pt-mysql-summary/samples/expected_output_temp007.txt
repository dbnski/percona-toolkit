--- conflicted
+++ resolved
@@ -294,10 +294,4 @@
         log_slave_updates | ON
 # Configuration File #########################################
               Config File | Cannot autodetect or find, giving up
-<<<<<<< HEAD
-# Memory management library ##################################
-Jemalloc library not found
-# The End ####################################################
-=======
-# Memory management library ##################################
->>>>>>> 50ad8446
+# Memory management library ##################################