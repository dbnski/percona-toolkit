--- conflicted
+++ resolved
@@ -29,11 +29,7 @@
    plan skip_all => 'Cannot connect to sandbox master';
 }
 else {
-<<<<<<< HEAD
-   plan tests => 8;
-=======
-   plan tests => 20;
->>>>>>> e3809628
+   plan tests => 21;
 }
 
 my $output;
@@ -139,20 +135,26 @@
 {
    system("/tmp/12345/use -h127.1 -P12345 -umsandbox -pmsandbox -e 'select sleep(4)' >/dev/null&");
    sleep 0.5;
-   local $@;
+   local $EVAL_ERROR;
    eval {
       pt_kill::main('-F', $cnf, qw(--kill --run-time 1 --interval 1),
          "--match-info", 'select sleep\(4\)',
          "--log-dsn", q!h=127.1,P=12345,u=msandbox,p=msandbox,D=kill_test,t=log_table!,
       )
    };
-   ok !$@, "--log-dsn works if the table exists and --create-log-table wasn't passed in."
-      or diag $@;
-
-   local $@;
-   my $results = eval { $dbh->selectall_arrayref("SELECT * FROM `kill_test`.`log_table`") };
-   ok !$@, "...and we can query the table"
-      or diag $@;
+   is(
+       $EVAL_ERROR,
+      '',
+      "--log-dsn works if the table exists and --create-log-table wasn't passed in."
+   ) or diag $EVAL_ERROR;
+
+   local $EVAL_ERROR;
+   my $results = eval { $dbh->selectall_arrayref("SELECT * FROM `kill_test`.`log_table`", { Slice => {} } ) };
+   is(
+       $EVAL_ERROR,
+       '',
+      "...and we can query the table"
+   ) or diag $EVAL_ERROR;
 
    is @{$results}, 1, "...which contains one entry";
    use Data::Dumper;
@@ -168,23 +170,37 @@
    }
 
    my $result = shift @$results;
-   $result->[7] =~ s/localhost:[0-9]+/localhost/;
+   my $against = {
+      user    => 'msandbox',
+      host    => 'localhost',
+      db      => undef,
+      command => 'Query',
+      state   => 'User sleep',
+      info    => 'select sleep(4)',
+   };
+   my %trimmed_result;
+   @trimmed_result{ keys %$against } = @{$result}{ keys %$against };
+   $trimmed_result{host} =~ s/localhost:[0-9]+/localhost/;
    is_deeply(
-      [ @{$result}[6..9, 11, 12] ],
-      [ 'msandbox', 'localhost', undef, 'Query', 'User sleep', 'select sleep(4)', ],
+      \%trimmed_result,
+      $against,
       "...and was populated as expected",
+   ) or diag(Dumper($result));
+   
+   system("/tmp/12345/use -h127.1 -P12345 -umsandbox -pmsandbox -e 'select sleep(4)' >/dev/null&");
+   sleep 0.5;
+   local $EVAL_ERROR;
+   eval {
+      pt_kill::main('-F', $cnf, qw(--kill --run-time 1 --interval 1 --create-log-table),
+         "--match-info", 'select sleep\(4\)',
+         "--log-dsn", q!h=127.1,P=12345,u=msandbox,p=msandbox,D=kill_test,t=log_table!,
+      )
+   };
+   is(
+       $EVAL_ERROR,
+      '',
+      "--log-dsn works if the table exists and --create-log-table was passed in."
    );
-   
-   system("/tmp/12345/use -h127.1 -P12345 -umsandbox -pmsandbox -e 'select sleep(4)' >/dev/null&");
-   sleep 0.5;
-   local $@;
-   eval {
-      pt_kill::main('-F', $cnf, qw(--kill --run-time 1 --interval 1 --create-log-table),
-         "--match-info", 'select sleep\(4\)',
-         "--log-dsn", q!h=127.1,P=12345,u=msandbox,p=msandbox,D=kill_test,t=log_table!,
-      )
-   };
-   ok !$@, "--log-dsn works if the table exists and --create-log-table was passed in.";
 }
 
 {
@@ -192,27 +208,31 @@
 
    system("/tmp/12345/use -h127.1 -P12345 -umsandbox -pmsandbox -e 'select sleep(4)' >/dev/null&");
    sleep 0.5;
-   local $@;
+   local $EVAL_ERROR;
    eval {
       pt_kill::main('-F', $cnf, qw(--kill --run-time 1 --interval 1 --create-log-table),
          "--match-info", 'select sleep\(4\)',
          "--log-dsn", q!h=127.1,P=12345,u=msandbox,p=msandbox,D=kill_test,t=log_table!,
       )
    };
-   ok !$@, "--log-dsn works if the table doesn't exists and --create-log-table was passed in.";
+   is(
+       $EVAL_ERROR,
+       '',
+      "--log-dsn works if the table doesn't exists and --create-log-table was passed in."
+   );
 }
 
 {
    $dbh->do("DROP TABLE `kill_test`.`log_table`");
 
-   local $@;
+   local $EVAL_ERROR;
    eval {
       pt_kill::main('-F', $cnf, qw(--kill --run-time 1 --interval 1),
          "--match-info", 'select sleep\(4\)',
          "--log-dsn", q!h=127.1,P=12345,u=msandbox,p=msandbox,D=kill_test,t=log_table!,
       )
    };
-   like $@,
+   like $EVAL_ERROR,
       qr/\Q--log-dsn table does not exist. Please create it or specify\E/,
       "By default, --log-dsn doesn't autogenerate a table";
 }
@@ -222,14 +242,14 @@
    q!h=127.1,P=12345,u=msandbox,p=msandbox,D=kill_test!,
    q!h=127.1,P=12345,u=msandbox,p=msandbox!,
 ) {
-   local $@;
+   local $EVAL_ERROR;
    eval {
       pt_kill::main('-F', $cnf, qw(--kill --run-time 1 --interval 1),
          "--match-info", 'select sleep\(4\)',
          "--log-dsn", $dsn,
       )
    };
-   like $@,
+   like $EVAL_ERROR,
       qr/\Q--log-dsn does not specify a database (D) or a database-qualified table (t)\E/,
       "--log-dsn croaks if t= or D= are absent";
 }
