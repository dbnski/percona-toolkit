#!/usr/bin/env perl

BEGIN {
   die "The PERCONA_TOOLKIT_BRANCH environment variable is not set.\n"
      unless $ENV{PERCONA_TOOLKIT_BRANCH} && -d $ENV{PERCONA_TOOLKIT_BRANCH};
   unshift @INC, "$ENV{PERCONA_TOOLKIT_BRANCH}/lib";
};

use strict;
use warnings FATAL => 'all';
use English qw(-no_match_vars);
use Test::More;
use File::Temp qw(tempfile);
use Data::Dumper;
use Time::HiRes qw(sleep);

use PerconaTest;
require "$trunk/bin/pt-fifo-split";

my $fifo = '/tmp/pt-fifo-split';
unlink($fifo) if $fifo;

my $cmd = "$trunk/bin/pt-fifo-split";

my $output = `$cmd --help`;
like($output, qr/Options and values/, 'It lives');

my ($fh, $filename) = tempfile("pt-fifo-split-data.XXXXXXXXX", OPEN => 1, TMPDIR => 1, UNLINK => 1);
$fh->autoflush(1);
print { $fh } "$_\n" for 1..9;
close $fh;

# WARNING: This can "deadlock" if not done correctly.  First, for Perl open():
# "When you open a fifo, the program will block until there's something on
# the other end."  So pt-fifo-split needs to mkfifo and open() it first,
# then we open it.  That's ok, but the problem is: after we read everything,
# pt-fifo-split will close, rm, mkfifo, and open() it again.  That can take
# a few microseconds longer than the test closing and trying to read the
# fifo again.  In fact, the test can close, -p $fifo, and open() before
# pt-fifo-split has done rm (unlink).  When this happens, the test holds
# open the fifo it just read, then pt-fifo-split creates a new fifo and
# open()s it and blocks because there's no program on the other end--
# because the test is reading a phantom fifo.  Rather make the tool sleep
# some arbitrary time before re-open()ing the fifo, we check for a new
# file inode which ensures the fifo is new.
sub read_fifo {
   my ($n_reads) = @_;
   my $last_inode = 0;
   my @data;
   for (1..$n_reads) {
      PerconaTest::wait_until(sub {
         my $inode;
         (undef, $inode) = stat($fifo) if -p $fifo;
         if ( $inode && $inode != $last_inode ) {
            $last_inode = $inode;
            return 1;
         }
         return;
      });
      open my $read_fifo_fh, '<', $fifo
         or die "Cannot open $fifo: $OS_ERROR";
      my $data = '';
      while ( <$read_fifo_fh> ) {
         $data .= $_;
      }
      close $read_fifo_fh;
      push @data, $data;
   }
   return \@data;
}

local $SIG{CHLD} = 'IGNORE';
my $pid = fork();
die "Cannot fork: $OS_ERROR" unless defined $pid;
if ( !$pid ) {
   exec { $cmd } $cmd, qw(--lines 2), $filename;
}

<<<<<<< HEAD
PerconaTest::wait_until(sub { -p $fifo });
my @fifo;
while (kill 0, $pid) {
   if ( -e $fifo ) {
       eval {
          local $SIG{ALRM} = sub { die "read timeout" };
          alarm 3;
          my $contents = slurp_file($fifo);
          push @fifo,  $contents;
          alarm 0;
       };
       if (my $e = $@) {
          die $e unless $e =~ /\Aread timeout\z/;
       }
   }
}
=======
my $data = read_fifo(5);

>>>>>>> f09767e3
waitpid($pid, 0);

is_deeply(
   $data,
   [
      "1\n2\n",
      "3\n4\n",
      "5\n6\n",
      "7\n8\n",
      "9\n",
   ],
   "--lines=2 with 9 lines works as expected"
) or diag(Dumper($data));

$pid = fork();
die "Cannot fork: $OS_ERROR" unless defined $pid;
if ( !$pid ) {
   exec { $cmd } $cmd, qw(--lines 15), $filename;
}

<<<<<<< HEAD
@fifo = ();
while (kill 0, $pid) {
   if ( -e $fifo ) {
       eval {
          local $SIG{ALRM} = sub { die "read timeout" };
          alarm 3;
          my $contents = slurp_file($fifo);
          push @fifo,  $contents;
          alarm 0;
       };
       if (my $e = $@) {
          die $e unless $e =~ /\Aread timeout\z/;
       }
   }
}
=======
$data = read_fifo(1);

>>>>>>> f09767e3
waitpid($pid, 0);

is_deeply(
   $data,
   [ "1\n2\n3\n4\n5\n6\n7\n8\n9\n" ],
   "--lines=15 with 9 lines works as expected"
) or diag(Dumper($data));

system("($cmd --lines 10000 $trunk/bin/pt-fifo-split > /dev/null 2>&1 < /dev/null)&");

<<<<<<< HEAD
my $contents  = slurp_file($fifo) if -e $fifo;
=======
$data = read_fifo(1);

>>>>>>> f09767e3
my $contents2 = load_file('bin/pt-fifo-split');

is_deeply(
   $data,
   [ $contents2 ],
   'I read the file'
);

system("($cmd $trunk/t/pt-fifo-split/samples/file_with_lines --offset 2 > /dev/null 2>&1 < /dev/null)&");

<<<<<<< HEAD
$contents = slurp_file($fifo) if -e $fifo;
=======
$data = read_fifo(1);
>>>>>>> f09767e3

is_deeply(
   $data,
   [
<<EOF
     2	hi
     3	there
     4	b
     5	c
     6	d
EOF
   ],
   'Offset works'
);

# #########################################################################
# Issue 391: Add --pid option to all scripts
# #########################################################################
my $pid_file = "/tmp/pt-fifo-split.pid.$PID";
diag(`touch $pid_file`);

$output = `$cmd --pid $pid_file 2>&1`;
like(
   $output,
   qr{PID file $pid_file already exists},
   'Dies if PID file already exists (issue 391)'
);

unlink $pid_file if -f $pid_file;

# #############################################################################
# Done.
# #############################################################################
done_testing;<|MERGE_RESOLUTION|>--- conflicted
+++ resolved
@@ -76,27 +76,8 @@
    exec { $cmd } $cmd, qw(--lines 2), $filename;
 }
 
-<<<<<<< HEAD
-PerconaTest::wait_until(sub { -p $fifo });
-my @fifo;
-while (kill 0, $pid) {
-   if ( -e $fifo ) {
-       eval {
-          local $SIG{ALRM} = sub { die "read timeout" };
-          alarm 3;
-          my $contents = slurp_file($fifo);
-          push @fifo,  $contents;
-          alarm 0;
-       };
-       if (my $e = $@) {
-          die $e unless $e =~ /\Aread timeout\z/;
-       }
-   }
-}
-=======
 my $data = read_fifo(5);
 
->>>>>>> f09767e3
 waitpid($pid, 0);
 
 is_deeply(
@@ -117,26 +98,8 @@
    exec { $cmd } $cmd, qw(--lines 15), $filename;
 }
 
-<<<<<<< HEAD
-@fifo = ();
-while (kill 0, $pid) {
-   if ( -e $fifo ) {
-       eval {
-          local $SIG{ALRM} = sub { die "read timeout" };
-          alarm 3;
-          my $contents = slurp_file($fifo);
-          push @fifo,  $contents;
-          alarm 0;
-       };
-       if (my $e = $@) {
-          die $e unless $e =~ /\Aread timeout\z/;
-       }
-   }
-}
-=======
 $data = read_fifo(1);
 
->>>>>>> f09767e3
 waitpid($pid, 0);
 
 is_deeply(
@@ -147,12 +110,8 @@
 
 system("($cmd --lines 10000 $trunk/bin/pt-fifo-split > /dev/null 2>&1 < /dev/null)&");
 
-<<<<<<< HEAD
-my $contents  = slurp_file($fifo) if -e $fifo;
-=======
 $data = read_fifo(1);
 
->>>>>>> f09767e3
 my $contents2 = load_file('bin/pt-fifo-split');
 
 is_deeply(
@@ -163,11 +122,7 @@
 
 system("($cmd $trunk/t/pt-fifo-split/samples/file_with_lines --offset 2 > /dev/null 2>&1 < /dev/null)&");
 
-<<<<<<< HEAD
-$contents = slurp_file($fifo) if -e $fifo;
-=======
 $data = read_fifo(1);
->>>>>>> f09767e3
 
 is_deeply(
    $data,
