#!/usr/bin/env perl

BEGIN {
   die "The PERCONA_TOOLKIT_BRANCH environment variable is not set.\n"
      unless $ENV{PERCONA_TOOLKIT_BRANCH} && -d $ENV{PERCONA_TOOLKIT_BRANCH};
   unshift @INC, "$ENV{PERCONA_TOOLKIT_BRANCH}/lib";
};

use strict;
use warnings FATAL => 'all';
use English qw(-no_match_vars);
use Test::More;

use PerconaTest;
use Sandbox;
require "$trunk/bin/pt-table-sync";


my $vp = new VersionParser();
my $dp = new DSNParser(opts=>$dsn_opts);
my $sb = new Sandbox(basedir => '/tmp', DSNParser => $dp);
my $master_dbh = $sb->get_dbh_for('master');
my $slave_dbh  = $sb->get_dbh_for('slave1');

if ( !$master_dbh ) {
   plan skip_all => 'Cannot connect to sandbox master';
}
elsif ( !$slave_dbh ) {
   plan skip_all => 'Cannot connect to sandbox slave';
}
else {
<<<<<<< HEAD
   plan tests => 5;
=======
   plan tests => 8;
>>>>>>> 09ddcd64
}

# Previous tests slave 12347 to 12346 which makes pt-table-checksum
# complain that it cannot connect to 12347 for checking repl filters
# and such.  12347 isn't present but SHOW SLAVE HOSTS on 12346 hasn't
# figured that out yet, so we restart 12346 to refresh this list.
#diag(`/tmp/12346/stop >/dev/null`);
#diag(`/tmp/12346/start >/dev/null`);
$slave_dbh  = $sb->get_dbh_for('slave1');

my $output;
my $cnf = "/tmp/12345/my.sandbox.cnf";
my $cmd = "$trunk/bin/pt-table-sync -F $cnf"; 
my $t   = qr/\d\d:\d\d:\d\d/;

$sb->wipe_clean($master_dbh);
$sb->load_file('master', 't/pt-table-sync/samples/filter_tables.sql');

$output = `$cmd h=127.1,P=12345 P=12346 --no-check-slave --dry-run -t issue_806_1.t2 | tail -n 2`;
$output =~ s/$t/00:00:00/g;
$output =~ s/[ ]{2,}/ /g;
is(
   $output,
"# DELETE REPLACE INSERT UPDATE ALGORITHM START END EXIT DATABASE.TABLE
# 0 0 0 0 Chunk 00:00:00 00:00:00 0 issue_806_1.t2
",
   "db-qualified --tables (issue 806)"
);

# #############################################################################
# Issue 820: Make mk-table-sync honor schema filters with --replicate
# #############################################################################
$master_dbh->do('DROP DATABASE IF EXISTS test');
$master_dbh->do('CREATE DATABASE test');

$slave_dbh->do('insert into issue_806_1.t1 values (41)');
$slave_dbh->do('insert into issue_806_2.t2 values (42)');

my $mk_table_checksum = "$trunk/bin/pt-table-checksum --lock-wait-time 3";

`$mk_table_checksum --replicate test.checksum h=127.1,P=12345,u=msandbox,p=msandbox -d issue_806_1,issue_806_2 --quiet`;

$output = `$cmd h=127.1,P=12345 --replicate test.checksum --dry-run | tail -n 2`;
$output =~ s/$t/00:00:00/g;
$output =~ s/[ ]{2,}/ /g;
is(
   $output,
"# 0 0 0 0 Chunk 00:00:00 00:00:00 0 issue_806_1.t1
# 0 0 0 0 Chunk 00:00:00 00:00:00 0 issue_806_2.t2
",
   "--replicate with no filters"
);

$output = `$cmd h=127.1,P=12345 --replicate test.checksum --dry-run -t t1 | tail -n 2`;
$output =~ s/$t/00:00:00/g;
$output =~ s/[ ]{2,}/ /g;
is(
   $output,
"# DELETE REPLACE INSERT UPDATE ALGORITHM START END EXIT DATABASE.TABLE
# 0 0 0 0 Chunk 00:00:00 00:00:00 0 issue_806_1.t1
",
   "--replicate with --tables"
);

$output = `$cmd h=127.1,P=12345 --replicate test.checksum --dry-run -d issue_806_2 | tail -n 2`;
$output =~ s/$t/00:00:00/g;
$output =~ s/[ ]{2,}/ /g;
is(
   $output,
"# DELETE REPLACE INSERT UPDATE ALGORITHM START END EXIT DATABASE.TABLE
# 0 0 0 0 Chunk 00:00:00 00:00:00 0 issue_806_2.t2
",
   "--replicate with --databases"
);

# #############################################################################
# pt-table-sync --ignore-* options don't work with --replicate 
# https://bugs.launchpad.net/percona-toolkit/+bug/1002365
# #############################################################################
$sb->wipe_clean($master_dbh);

$sb->load_file("master", "t/pt-table-sync/samples/simple-tbls.sql");
PerconaTest::wait_for_table($slave_dbh, "test.mt1", "id=10");

# Create a checksum diff in a table that we're going to ignore
# when we sync.
$slave_dbh->do("INSERT INTO test.empty_it VALUES (null,11,11,'eleven')");

# Create the checksums.
diag(`$trunk/bin/pt-table-checksum h=127.1,P=12345,u=msandbox,p=msandbox -d test --quiet --quiet --lock-wait-timeout 3 --max-load ''`);

# Make sure all the tables were checksummed.
my $rows = $master_dbh->selectall_arrayref("SELECT DISTINCT db, tbl FROM percona.checksums ORDER BY db, tbl");
is_deeply(
   $rows,
   [ [qw(test empty_it) ],
     [qw(test empty_mt) ],
     [qw(test it1) ],
     [qw(test it2) ],
     [qw(test mt1) ],
     [qw(test mt2) ],
   ],
   "Six checksum tables (bug 1002365)"
);

# Sync the checksummed tables, but ignore the table with the diff we created.
$output = output(
   sub { pt_table_sync::main("h=127.1,P=12346,u=msandbox,p=msandbox",
      qw(--print --sync-to-master --replicate percona.checksums),
      "--ignore-tables", "test.empty_it") },
   stderr => 1,
);

is(
   $output,
   "",
   "Table ignored, nothing to sync (bug 1002365)"
);

# Sync the checksummed tables, but ignore the database.
$output = output(
   sub { pt_table_sync::main("h=127.1,P=12346,u=msandbox,p=msandbox",
      qw(--print --sync-to-master --replicate percona.checksums),
      "--ignore-databases", "test") },
   stderr => 1,
);

is(
   $output,
   "",
   "Database ignored, nothing to sync (bug 1002365)"
);

# The same should work for just --sync-to-master.
$output = output(
   sub { pt_table_sync::main("h=127.1,P=12346,u=msandbox,p=msandbox",
      qw(--print --sync-to-master),
      "--ignore-tables", "test.empty_it",
      "--ignore-databases", "percona") },
   stderr => 1,
);

unlike(
   $output,
   qr/empty_it/,
   "Table ignored, nothing to sync-to-master (bug 1002365)"
);

# #############################################################################
# Done.
# #############################################################################
$sb->wipe_clean($master_dbh);
ok($sb->ok(), "Sandbox servers") or BAIL_OUT(__FILE__ . " broke the sandbox");
exit;<|MERGE_RESOLUTION|>--- conflicted
+++ resolved
@@ -29,11 +29,7 @@
    plan skip_all => 'Cannot connect to sandbox slave';
 }
 else {
-<<<<<<< HEAD
-   plan tests => 5;
-=======
    plan tests => 8;
->>>>>>> 09ddcd64
 }
 
 # Previous tests slave 12347 to 12346 which makes pt-table-checksum
@@ -186,5 +182,4 @@
 # Done.
 # #############################################################################
 $sb->wipe_clean($master_dbh);
-ok($sb->ok(), "Sandbox servers") or BAIL_OUT(__FILE__ . " broke the sandbox");
 exit;