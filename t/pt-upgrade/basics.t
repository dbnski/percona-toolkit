#!/usr/bin/env perl

BEGIN {
   die "The PERCONA_TOOLKIT_BRANCH environment variable is not set.\n"
      unless $ENV{PERCONA_TOOLKIT_BRANCH} && -d $ENV{PERCONA_TOOLKIT_BRANCH};
   unshift @INC, "$ENV{PERCONA_TOOLKIT_BRANCH}/lib";
};

use strict;
use warnings FATAL => 'all';
use English qw(-no_match_vars);
use Test::More;

use PerconaTest;
use Sandbox;
require "$trunk/bin/pt-upgrade";

# This runs immediately if the server is already running, else it starts it.
diag(`$trunk/sandbox/start-sandbox master 12348 >/dev/null`);

my $dp = new DSNParser(opts=>$dsn_opts);
my $sb = new Sandbox(basedir => '/tmp', DSNParser => $dp);
my $dbh1 = $sb->get_dbh_for('master');
my $dbh2 = $sb->get_dbh_for('master1');

if ( !$dbh1 ) {
   plan skip_all => 'Cannot connect to sandbox master';
}
elsif ( !$dbh2 ) {
   plan skip_all => 'Cannot connect to second sandbox master';
}
else {
<<<<<<< HEAD
   plan tests => 11;
=======
   plan tests => 12;
>>>>>>> 09ddcd64
}

my @host_args = ('h=127.1,P=12345', 'P=12348');
my @op_args   = (qw(-u msandbox -p msandbox),
                 '--compare', 'results,warnings',
                 '--zero-query-times',
);
my @args      = (@host_args, @op_args);
my $sample    = "t/pt-upgrade/samples";
my $log       = "$trunk/$sample";

# ###########################################################################
# Basic run.
# ###########################################################################
$sb->load_file('master',  "$sample/001/tables.sql");
$sb->load_file('master1', "$sample/001/tables.sql");

ok(
   no_diff(
      sub { pt_upgrade::main(@args, "$log/001/select-one.log") },
      "$sample/001/select-one.txt",
   ),
   'Report for a single query (checksum method)'
);

ok(
   no_diff(
      sub { pt_upgrade::main(@args, "$log/001/select-everyone.log") },
      "$sample/001/select-everyone.txt"
   ),
   'Report for multiple queries (checksum method)'
);

ok(
   no_diff(
      sub { pt_upgrade::main(@args, "$trunk/$sample/001/select-one.log",
         "--compare-results-method", "rows") },
      "$sample/001/select-one-rows.txt"
   ),
   'Report for a single query (rows method)'
);

ok(
   no_diff(
      sub { pt_upgrade::main(@args, "$trunk/$sample/001/select-everyone.log",
         "--compare-results-method", "rows") },
      "$sample/001/select-everyone-rows.txt"
   ),
   'Report for multiple queries (rows method)'
);

ok(
   no_diff(
      sub { pt_upgrade::main(@args, "$trunk/$sample/001/select-everyone.log",
         "--reports", "queries,differences,errors") },
      "$sample/001/select-everyone-no-stats.txt"
   ),
   'Report without statistics'
);

ok(
   no_diff(
      sub { pt_upgrade::main(@args, "$trunk/$sample/001/select-everyone.log",
         "--reports", "differences,errors,statistics") },
      "$sample/001/select-everyone-no-queries.txt"
   ),
   'Report without per-query reports'
);

$sb->wipe_clean($dbh1);
$sb->wipe_clean($dbh2);

# #############################################################################
# Issue 951: mk-upgrade "I need a db argument" error with
# compare-results-method=rows
# #############################################################################
$sb->load_file('master',  "$sample/002/tables.sql");
$sb->load_file('master1', "$sample/002/tables.sql");

# Make a difference on one host so diff_rows() is called.
$dbh1->do('insert into test.t values (5)');

ok(
   no_diff(
      sub { pt_upgrade::main(@op_args, "$log/002/no-db.log",
         'h=127.1,P=12345,D=test', 'P=12348,D=test',
         qw(--compare-results-method rows --temp-database test)) },
      "$sample/002/report-01.txt",
   ),
   'No db, compare results row, DSN D, --temp-database (issue 951)'
);

$sb->load_file('master',  "$sample/002/tables.sql");
$sb->load_file('master1', "$sample/002/tables.sql");
$dbh1->do('insert into test.t values (5)');

ok(
   no_diff(
      sub { pt_upgrade::main(@op_args, "$log/002/no-db.log",
         'h=127.1,P=12345,D=test', 'P=12348,D=test',
         qw(--compare-results-method rows --temp-database tmp_db)) },
      "$sample/002/report-01.txt",
   ),
   'No db, compare results row, DSN D'
);

is_deeply(
   $dbh1->selectall_arrayref('show tables from `test`'),
   [['t']],
   "Didn't create temp table in event's db"
);

is_deeply(
   $dbh1->selectall_arrayref('show tables from `tmp_db`'),
   [['mk_upgrade_left']],
   "Createed temp table in --temp-database"
);

$sb->wipe_clean($dbh1);
$sb->wipe_clean($dbh2);

# #############################################################################
# Bug 926598: DBD::mysql bug causes pt-upgrade to use wrong 
# precision (M) and scale (D) 
# #############################################################################
$sb->load_file('master',  "$sample/003/tables.sql");
$sb->load_file('master1', "$sample/003/tables.sql");

# Make a difference on one host so diff_rows() is called.
$dbh1->do('insert into test.t values (4, 1.00)');

ok(
   no_diff(
      sub { pt_upgrade::main(@args, "$log/003/double.log",
         qw(--compare-results-method rows)) },
      "$sample/003/report001.txt",
   ),
   'M, D diff (bug 926598)',
);

my $row = $dbh1->selectrow_arrayref("show create table test.mk_upgrade_left");
like(
   $row->[1],
   qr/`SUM\(total\)`\s+double\sDEFAULT/i,
   "No M,D in table def (bug 926598)"
);

# #############################################################################
# Done.
# #############################################################################
diag(`rm /tmp/left-outfile.txt /tmp/right-outfile.txt 2>/dev/null`);
$sb->wipe_clean($dbh1);
$sb->wipe_clean($dbh2);
ok($sb->ok(), "Sandbox servers") or BAIL_OUT(__FILE__ . " broke the sandbox");
exit;<|MERGE_RESOLUTION|>--- conflicted
+++ resolved
@@ -30,11 +30,7 @@
    plan skip_all => 'Cannot connect to second sandbox master';
 }
 else {
-<<<<<<< HEAD
-   plan tests => 11;
-=======
    plan tests => 12;
->>>>>>> 09ddcd64
 }
 
 my @host_args = ('h=127.1,P=12345', 'P=12348');
@@ -188,5 +184,4 @@
 diag(`rm /tmp/left-outfile.txt /tmp/right-outfile.txt 2>/dev/null`);
 $sb->wipe_clean($dbh1);
 $sb->wipe_clean($dbh2);
-ok($sb->ok(), "Sandbox servers") or BAIL_OUT(__FILE__ . " broke the sandbox");
 exit;