#!/usr/bin/perl

BEGIN {
   die "The PERCONA_TOOLKIT_BRANCH environment variable is not set.\n"
      unless $ENV{PERCONA_TOOLKIT_BRANCH} && -d $ENV{PERCONA_TOOLKIT_BRANCH};
   unshift @INC, "$ENV{PERCONA_TOOLKIT_BRANCH}/lib";
};

use strict;
use warnings FATAL => 'all';
use English qw(-no_match_vars);
use Test::More;

use Schema;
use SchemaIterator;
use Quoter;
use DSNParser;
use Sandbox;
use OptionParser;
use TableParser;
use TableNibbler;
use RowChecksum;
use NibbleIterator;
use Cxn;
use PerconaTest;

use constant PTDEBUG => $ENV{PTDEBUG} || 0;

use Data::Dumper;
$Data::Dumper::Indent    = 1;
$Data::Dumper::Sortkeys  = 1;
$Data::Dumper::Quotekeys = 0;

my $dp  = new DSNParser(opts=>$dsn_opts);
my $sb  = new Sandbox(basedir => '/tmp', DSNParser => $dp);
my $dbh = $sb->get_dbh_for('master');

if ( !$dbh ) {
   plan skip_all => 'Cannot connect to sandbox master';
}
else {
<<<<<<< HEAD
   plan tests => 47;
=======
   plan tests => 50;
>>>>>>> 09ddcd64
}

my $q   = new Quoter();
my $tp  = new TableParser(Quoter=>$q);
my $nb  = new TableNibbler(TableParser=>$tp, Quoter=>$q);
my $o   = new OptionParser(description => 'NibbleIterator');
my $rc  = new RowChecksum(OptionParser => $o, Quoter=>$q);
my $cxn = new Cxn(
   dbh          => $dbh,
   dsn          => { h=>'127.1', P=>'12345', n=>'h=127.1,P=12345' },
   DSNParser    => $dp,
   OptionParser => $o,
);

$o->get_specs("$trunk/bin/pt-table-checksum");

my %common_modules = (
   Quoter       => $q,
   TableParser  => $tp,
   TableNibbler => $nb,
   OptionParser => $o,
);
my $in = "/t/lib/samples/NibbleIterator/";

sub make_nibble_iter {
   my (%args) = @_;

   if (my $file = $args{sql_file}) {
      $sb->load_file('master', "$in/$file");
   }

   @ARGV = $args{argv} ? @{$args{argv}} : ();
   $o->get_opts();

   my $schema = new Schema();
   my $si     = new SchemaIterator(
      dbh             => $dbh,
      keep_ddl        => 1,
      keep_tbl_status => 1,
      Schema          => $schema,
      %common_modules,
   );
   1 while $si->next();

   my $ni = new NibbleIterator(
      Cxn         => $cxn,
      tbl         => $schema->get_table(lc($args{db}), lc($args{tbl})),
      chunk_size  => $o->get('chunk-size'),
      chunk_index => $o->get('chunk-index'),
      callbacks   => $args{callbacks},
      select      => $args{select},
      one_nibble  => $args{one_nibble},
      resume      => $args{resume},
      order_by    => $args{order_by},
      comments    => $args{comments},
      %common_modules,
   );

   return $ni;
}

# ############################################################################
# a-z w/ chunk-size 5, z is final boundary and single value
# ############################################################################
my $ni = make_nibble_iter(
   sql_file => "a-z.sql",
   db       => 'test',
   tbl      => 't',
   argv     => [qw(--databases test --chunk-size 5)],
);

ok(
   !$ni->one_nibble(),
   "one_nibble() false"
);

is(
   $ni->nibble_number(),
   0,
   "nibble_number() 0"
);

my @rows = ();
for (1..5) {
   push @rows, $ni->next();
}
is_deeply(
   \@rows,
   [['a'],['b'],['c'],['d'],['e']],
   'a-z nibble 1'
) or print Dumper(\@rows);

is(
   $ni->nibble_number(),
   1,
   "nibble_number() 1"
);

@rows = ();
for (1..5) {
   push @rows, $ni->next();
}
is_deeply(
   \@rows,
   [['f'],['g'],['h'],['i'],['j']],
   'a-z nibble 2'
) or print Dumper(\@rows);

is(
   $ni->nibble_number(),
   2,
   "nibble_number() 2"
);

@rows = ();
for (1..5) {
   push @rows, $ni->next();
}
is_deeply(
   \@rows,
   [['k'],['l'],['m'],['n'],['o']],
   'a-z nibble 3'
) or print Dumper(\@rows);

@rows = ();
for (1..5) {
   push @rows, $ni->next();
}
is_deeply(
   \@rows,
   [['p'],['q'],['r'],['s'],['t']],
   'a-z nibble 4'
) or print Dumper(\@rows);

@rows = ();
for (1..5) {
   push @rows, $ni->next();
}
is_deeply(
   \@rows,
   [['u'],['v'],['w'],['x'],['y']],
   'a-z nibble 5'
) or print Dumper(\@rows);

ok(
   $ni->more_boundaries(),
   "more_boundaries() true"
);

# There's only 1 row left but extra calls shouldn't return anything or crash.
@rows = ();
for (1..5) {
   push @rows, $ni->next();
}
is_deeply(
   \@rows,
   [['z']],
   'a-z nibble 6'
) or print Dumper(\@rows);

ok(
   !$ni->more_boundaries(),
   "more_boundaries() false"
);

is(
   $ni->chunk_size(),
   5,
   "chunk_size()"
);

# ############################################################################
# a-y w/ chunk-size 5, even nibbles
# ############################################################################
$dbh->do('delete from test.t where c="z"');
my $all_rows = $dbh->selectall_arrayref('select * from test.t order by c');
$ni = make_nibble_iter(
   db       => 'test',
   tbl      => 't',
   argv     => [qw(--databases test --chunk-size 5)],
);

@rows = ();
for (1..26) {
   push @rows, $ni->next();
}
is_deeply(
   \@rows,
   $all_rows,
   'a-y even nibble'
) or print Dumper(\@rows);

# ############################################################################
# chunk-size exceeds number of rows, 1 nibble
# ############################################################################
$ni = make_nibble_iter(
   db       => 'test',
   tbl      => 't',
   argv     => [qw(--databases test --chunk-size 100)],
);

@rows = ();
for (1..27) {
   push @rows, $ni->next();
}
is_deeply(
   \@rows,
   $all_rows,
   '1 nibble'
) or print Dumper(\@rows);

# ############################################################################
# single row table
# ############################################################################
$dbh->do('delete from test.t where c != "d"');
$ni = make_nibble_iter(
   db       => 'test',
   tbl      => 't',
   argv     => [qw(--databases test --chunk-size 100)],
);

ok(
   $ni->one_nibble(),
   "one_nibble() true"
);

@rows = ();
for (1..3) {
   push @rows, $ni->next();
}
is_deeply(
   \@rows,
   [['d']],
   'single row table'
) or print Dumper(\@rows);

# ############################################################################
# empty table
# ############################################################################
$dbh->do('truncate table test.t');
$ni = make_nibble_iter(
   db       => 'test',
   tbl      => 't',
   argv     => [qw(--databases test --chunk-size 100)],
);

@rows = ();
for (1..3) {
   push @rows, $ni->next();
}
is_deeply(
   \@rows,
   [],
   'empty table'
) or print Dumper(\@rows);

# ############################################################################
# Callbacks
# ############################################################################
$ni = make_nibble_iter(
   sql_file  => "a-z.sql",
   db        => 'test',
   tbl       => 't',
   argv      => [qw(--databases test --chunk-size 2)],
   callbacks => {
      init          => sub { print "init\n" },
      after_nibble  => sub { print "after nibble ".$ni->nibble_number()."\n" },
      done          => sub { print "done\n" },
   }
);

$dbh->do('delete from test.t limit 20');  # 6 rows left

my $output = output(
   sub {
      for (1..8) { $ni->next() }
   },
);

is(
   $output,
"init
after nibble 1
after nibble 2
after nibble 3
done
done
",
   "callbacks"
);

# Test that init callback can stop nibbling.
$ni = make_nibble_iter(
   db        => 'test',
   tbl       => 't',
   argv      => [qw(--databases test --chunk-size 2)],
   callbacks => {
      init          => sub { print "init\n"; return 0; },
      after_nibble  => sub { print "after nibble\n"; },
      done          => sub { print "done\n"; },
   }
);

$dbh->do('delete from test.t limit 20');  # 6 rows left

$output = output(
   sub {
      for (1..8) { $ni->next() }
   },
);

is(
   $output,
"init
",
   "init callbacks can stop nibbling"
);

# ############################################################################
# Nibble a larger table by numeric pk id
# ############################################################################
$ni = make_nibble_iter(
   db       => 'sakila',
   tbl      => 'payment',
   argv     => [qw(--databases sakila --tables payment --chunk-size 100)],
);

my $n_nibbles = 0;
$n_nibbles++ while $ni->next();
is(
   $n_nibbles,
   16049,
   "Nibble sakila.payment (16049 rows)"
);

my $tbl = {
   db         => 'sakila',
   tbl        => 'country',
   tbl_struct => $tp->parse(
      $tp->get_create_table($dbh, 'sakila', 'country')),
};
my $chunk_checksum = $rc->make_chunk_checksum(
   dbh => $dbh,
   tbl => $tbl,
);
$ni = make_nibble_iter(
   db     => 'sakila',
   tbl    => 'country',
   argv   => [qw(--databases sakila --tables country --chunk-size 25)],
   select => $chunk_checksum,
);

my $row = $ni->next();
is_deeply(
   $row,
   [25, 'da79784d'],
   "SELECT chunk checksum 1 FROM sakila.country"
) or print STDERR Dumper($row); 

$row = $ni->next();
is_deeply(
   $row,
   [25, 'e860c4f9'],
   "SELECT chunk checksum 2 FROM sakila.country"
) or print STDERR Dumper($row); 

$row = $ni->next();
is_deeply(
   $row,
   [25, 'eb651f58'],
   "SELECT chunk checksum 3 FROM sakila.country"
) or print STDERR Dumper($row); 

$row = $ni->next();
is_deeply(
   $row,
   [25, '2d87d588'],
   "SELECT chunk checksum 4 FROM sakila.country"
) or print STDERR Dumper($row); 

$row = $ni->next();
is_deeply(
   $row,
   [9, 'beb4a180'],
   "SELECT chunk checksum 5 FROM sakila.country"
) or print STDERR Dumper($row); 


# #########################################################################
# exec_nibble callback and explain_sth
# #########################################################################
my @expl;
$ni = make_nibble_iter(
   db     => 'sakila',
   tbl    => 'country',
   argv   => [qw(--databases sakila --tables country --chunk-size 60)],
   select => $chunk_checksum,
   callbacks => {
      exec_nibble  => sub {
         my (%args) = @_;
         my $nibble_iter = $args{NibbleIterator};
         my $sth         = $nibble_iter->statements();
         my $boundary    = $nibble_iter->boundaries();
         $sth->{explain_nibble}->execute(
            @{$boundary->{lower}}, @{$boundary->{upper}});
         push @expl, $sth->{explain_nibble}->fetchrow_hashref();
         return 0;
      },
   },
   one_nibble => 0,
);
$ni->next();
$ni->next();
is_deeply(
   \@expl,
   [
      {
         id            => '1',
         key           => 'PRIMARY',
         key_len       => '2',
         possible_keys => 'PRIMARY',
         ref           => undef,
         rows          => '54',
         select_type   => 'SIMPLE',
         table         => 'country',
         type          => 'range',
         extra         => 'Using where',
      },
      {
         id             => '1',
         key            => 'PRIMARY',
         key_len        => '2',
         possible_keys  => 'PRIMARY',
         ref            => undef,
         rows           => '49',
         select_type    => 'SIMPLE',
         table          => 'country',
         type           => 'range',
         extra          => 'Using where',
      },
   ],
'exec_nibble callbackup and explain_sth'
) or print STDERR Dumper(\@expl);

# #########################################################################
# film_actor, multi-column pk
# #########################################################################
$ni = make_nibble_iter(
   db       => 'sakila',
   tbl      => 'film_actor',
   argv     => [qw(--tables sakila.film_actor --chunk-size 1000)],
);

$n_nibbles = 0;
$n_nibbles++ while $ni->next();
is(
   $n_nibbles,
   5462,
   "Nibble sakila.film_actor (multi-column pk)"
);

is_deeply(
   $ni->sql(),
   {
      boundaries => {
         '<' => '((`actor_id` < ?) OR (`actor_id` = ? AND `film_id` < ?))',
         '<=' => '((`actor_id` < ?) OR (`actor_id` = ? AND `film_id` <= ?))',
         '>' => '((`actor_id` > ?) OR (`actor_id` = ? AND `film_id` > ?))',
         '>=' => '((`actor_id` > ?) OR (`actor_id` = ? AND `film_id` >= ?))'
      },
      columns  => [qw(actor_id actor_id film_id)],
      from     => '`sakila`.`film_actor` FORCE INDEX(`PRIMARY`)',
      where    => undef,
      order_by => '`actor_id`, `film_id`',
   },
   "sql()"
);

$ni = make_nibble_iter(
   db       => 'sakila',
   tbl      => 'address',
   argv     => [qw(--tables sakila.address --chunk-size 10),
                '--ignore-columns', 'phone,last_update'],
);

$ni->next();
is(
   $ni->statements()->{nibble}->{Statement},
   "SELECT `address_id`, `address`, `address2`, `district`, `city_id`, `postal_code` FROM `sakila`.`address` FORCE INDEX(`PRIMARY`) WHERE ((`address_id` >= ?)) AND ((`address_id` <= ?)) /*nibble table*/",
   "--ignore-columns"
);

# #########################################################################
# Put ORDER BY in nibble SQL.
# #########################################################################
$ni = make_nibble_iter(
   db       => 'sakila',
   tbl      => 'film_actor',
   order_by => 1,
   argv     => [qw(--tables sakila.film_actor --chunk-size 1000)],
);

$ni->next();

is(
   $ni->statements()->{nibble}->{Statement},
   "SELECT `actor_id`, `film_id`, `last_update` FROM `sakila`.`film_actor` FORCE INDEX(`PRIMARY`) WHERE ((`actor_id` > ?) OR (`actor_id` = ? AND `film_id` >= ?)) AND ((`actor_id` < ?) OR (`actor_id` = ? AND `film_id` <= ?)) ORDER BY `actor_id`, `film_id` /*nibble table*/",
   "Add ORDER BY to nibble SQL"
);

# ############################################################################
# Reset chunk size on-the-fly. 
# ############################################################################
$ni = make_nibble_iter(
   sql_file  => "a-z.sql",
   db        => 'test',
   tbl       => 't',
   argv      => [qw(--databases test --chunk-size 5)],
);

@rows = ();
my $i = 0;
while (my $row = $ni->next()) {
   push @{$rows[$ni->nibble_number()]}, @$row;
   if ( ++$i == 5 ) {
      $ni->set_chunk_size(20);
   }
}

is_deeply(
   \@rows,
   [
      undef,          # no 0 nibble
      [ ('a'..'e') ], # nibble 1
      [ ('f'..'y') ], # nibble 2, should contain 20 chars
      [ 'z'        ], # last nibble
   ],
   "Change chunk size while nibbling"
) or print STDERR Dumper(\@rows);

# ############################################################################
# Nibble one row at a time.
# ############################################################################
$ni = make_nibble_iter(
   sql_file  => "a-z.sql",
   db        => 'test',
   tbl       => 't',
   argv      => [qw(--databases test --chunk-size 1)],
);

@rows = ();
while (my $row = $ni->next()) {
   push @rows, @$row;
}

is_deeply(
   \@rows,
   [ ('a'..'z') ],
   "Nibble by 1 row"
);

# ############################################################################
# Avoid infinite loops.
# ############################################################################
$sb->load_file('master', "$in/bad_tables.sql");
$dbh->do('analyze table bad_tables.inv');
$ni = make_nibble_iter(
   db   => 'bad_tables',
   tbl  => 'inv',
   argv => [qw(--databases bad_tables --chunk-size 3)],
);

$all_rows = $dbh->selectall_arrayref('select * from bad_tables.inv order by tee_id, on_id');

is(
   $ni->nibble_index(),
   'index_inv_on_tee_id_and_on_id',
   'Use index with higest cardinality'
);

@rows = ();
while (my $row = $ni->next()) {
   push @rows, $row;
}

is_deeply(
   \@rows,
   $all_rows,
   'Selected all rows from non-unique index'
);

$dbh->do('alter table bad_tables.inv drop index index_inv_on_tee_id_and_on_id');
$ni = make_nibble_iter(
   db   => 'bad_tables',
   tbl  => 'inv',
   argv => [qw(--databases bad_tables --chunk-size 3)],
);

is(
   $ni->nibble_index(),
   'index_inv_on_on_id',
   'Using bad index'
);

throws_ok(
   sub { for (1..50) { $ni->next() } },
   qr/infinite loop/,
   'Detects infinite loop'
);

# ############################################################################
# Nibble small tables without indexes.
# ############################################################################
$ni = make_nibble_iter(
   sql_file => "a-z.sql",
   db       => 'test',
   tbl      => 't',
   argv     => [qw(--databases test --chunk-size 100)],
);
$dbh->do('alter table test.t drop index c');

@rows = ();
while (my $row = $ni->next()) {
   push @rows, @$row;
}

is_deeply(
   \@rows,
   [ ('a'..'z') ],
   "Nibble small table without indexes"
);

# ############################################################################
# Auto-select best index if wanted index doesn't exit.
# ############################################################################
$ni = make_nibble_iter(
   sql_file   => "a-z.sql",
   db         => 'test',
   tbl        => 't',
   one_nibble => 0,
   argv       => [qw(--databases test --chunk-index nonexistent)],
);

is(
   $ni->nibble_index(),
   'c',
   "Auto-chooses index if wanted index does not exist"
);

# ############################################################################
# Add a WHERE clause and nibble just the selected range.
# ############################################################################
$ni = make_nibble_iter(
   sql_file   => "a-z.sql",
   db         => 'test',
   tbl        => 't',
   one_nibble => 0,
   argv       => [qw(--databases test --where c>'m')],
);
$dbh->do('analyze table test.t');

@rows = ();
while (my $row = $ni->next()) {
   push @rows, @$row;
}

is_deeply(
   \@rows,
   [ ('n'..'z') ],
   "Nibbles only values in --where clause range"
);

$ni = make_nibble_iter(
   sql_file   => "a-z.sql",
   db         => 'test',
   tbl        => 't',
   one_nibble => 1,
   argv       => [qw(--databases test --where c>'m')],
);
1 while $ni->next();
my $sql = $ni->statements()->{nibble}->{Statement};
is(
   $sql,
   "SELECT `c` FROM `test`.`t` WHERE c>'m' /*bite table*/",
   "One nibble SQL with where"
);

# The real number of rows is 13, but MySQL may estimate a little.
cmp_ok(
   $ni->row_estimate(),
   '<=',
   15,
   "row_estimate()"
);

# ############################################################################
# Empty table.
# ############################################################################
$ni = make_nibble_iter(
   db         => 'mysql',
   tbl        => 'host',
   argv       => [qw(--tables mysql.host --chunk-size-limit 0)],
);

@rows = ();
while (my $row = $ni->next()) {
   push @rows, @$row;
}

is_deeply(
   \@rows,
   [ ],
   "--chunk-size-limit 0 on empty table"
);

# ############################################################################
# Resume.
# ############################################################################
$ni = make_nibble_iter(
   sql_file => "a-z.sql",
   db       => 'test',
   tbl      => 't',
   argv     => [qw(--databases test --chunk-size 5)],
   resume   => { lower_boundary => 'a', upper_boundary => 'e' },
);

@rows = ();
while (my $row = $ni->next()) {
   push @rows, @$row;
}

is_deeply(
   \@rows,
   [ ('f'..'z') ],
   "Resume from middle"
);

$ni = make_nibble_iter(
   sql_file => "a-z.sql",
   db       => 'test',
   tbl      => 't',
   argv     => [qw(--databases test --chunk-size 5)],
   resume   => { lower_boundary => 'z', upper_boundary => 'z' },
);

@rows = ();
while (my $row = $ni->next()) {
   push @rows, @$row;
}

is_deeply(
   \@rows,
   [ ],
   "Resume from end"
);

# #############################################################################
# Customize bite and nibble statement comments.
# #############################################################################
$ni = make_nibble_iter(
   db       => 'sakila',
   tbl      => 'address',
   argv     => [qw(--tables sakila.address --chunk-size 10)],
   comments => {
      bite   => "my bite",
      nibble => "my nibble",
   }
);

$ni->next();
is(
   $ni->statements()->{nibble}->{Statement},
   "SELECT `address_id`, `address`, `address2`, `district`, `city_id`, `postal_code`, `phone`, `last_update` FROM `sakila`.`address` FORCE INDEX(`PRIMARY`) WHERE ((`address_id` >= ?)) AND ((`address_id` <= ?)) /*my nibble*/",
   "Custom nibble comment"
);

$ni = make_nibble_iter(
   db       => 'sakila',
   tbl      => 'address',
   argv     => [qw(--tables sakila.address --chunk-size 1000)],
   comments => {
      bite   => "my bite",
      nibble => "my nibble",
   }
);

$ni->next();
is(
   $ni->statements()->{nibble}->{Statement},
   "SELECT `address_id`, `address`, `address2`, `district`, `city_id`, `postal_code`, `phone`, `last_update` FROM `sakila`.`address` /*my bite*/",
   "Custom bite comment"
);

# #############################################################################
# https://bugs.launchpad.net/percona-toolkit/+bug/995274
# Index case-sensitivity.
# #############################################################################
$sb->load_file('master', "t/pt-table-checksum/samples/undef-arrayref-bug-995274.sql");
PerconaTest::wait_for_table($dbh, "test.GroupMembers", "id=493076");

eval {
   $ni = make_nibble_iter(
      db   => 'test',
      tbl  => 'GroupMembers',
      argv => [qw(--databases test --chunk-size 100)],
   );
};
is(
   $EVAL_ERROR,
   '',
   "Bug 995274: no error creating nibble iter"
);

is_deeply(
   $ni->next(),
   ['450876', '3','691360'],
   "Bug 995274: nibble iter works"
);

# #############################################################################
# Done.
# #############################################################################
{
   local *STDERR;
   open STDERR, '>', \$output;
   $ni->_d('Complete test coverage');
}
like(
   $output,
   qr/Complete test coverage/,
   '_d() works'
);
$sb->wipe_clean($dbh);
ok($sb->ok(), "Sandbox servers") or BAIL_OUT(__FILE__ . " broke the sandbox");
exit;<|MERGE_RESOLUTION|>--- conflicted
+++ resolved
@@ -39,11 +39,7 @@
    plan skip_all => 'Cannot connect to sandbox master';
 }
 else {
-<<<<<<< HEAD
-   plan tests => 47;
-=======
    plan tests => 50;
->>>>>>> 09ddcd64
 }
 
 my $q   = new Quoter();
@@ -877,5 +873,4 @@
    '_d() works'
 );
 $sb->wipe_clean($dbh);
-ok($sb->ok(), "Sandbox servers") or BAIL_OUT(__FILE__ . " broke the sandbox");
 exit;