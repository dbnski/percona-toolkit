#!/usr/bin/env bash

<<<<<<< HEAD
plan 41
=======
plan 36
>>>>>>> 15855fb0

. "$LIB_DIR/alt_cmds.sh"
. "$LIB_DIR/log_warn_die.sh"
. "$LIB_DIR/summary_common.sh"
. "$LIB_DIR/report_formatting.sh"
. "$LIB_DIR/report_mysql_info.sh"

PT_TMPDIR="$TEST_PT_TMPDIR"
PATH="$PATH:$PERCONA_TOOLKIT_SANDBOX/bin"
TOOL="pt-mysql-summary"

samples="$PERCONA_TOOLKIT_BRANCH/t/pt-mysql-summary/samples"
NAME_VAL_LEN=20
# ###########################################################################
# table_cache
# ###########################################################################

rm $PT_TMPDIR/table_cache_tests 2>/dev/null
touch $PT_TMPDIR/table_cache_tests

is                                                  \
   $(get_table_cache "$PT_TMPDIR/table_cache_tests")   \
   0                                                \
   "0 if neither table_cache nor table_open_cache are present"

cat <<EOF > $PT_TMPDIR/table_cache_tests
table_cache       5
table_open_cache  4
EOF

is                                                 \
   $(get_table_cache "$PT_TMPDIR/table_cache_tests")  \
   4                                               \
   "If there's a table_open_cache present, uses that"

cat <<EOF > $PT_TMPDIR/table_cache_tests
table_cache       5
EOF

is                                                 \
   $(get_table_cache "$PT_TMPDIR/table_cache_tests")  \
   5                                               \
   "Otherwise, defaults to table_cache"

# ###########################################################################
# summarize_processlist
# ###########################################################################

cat <<EOF > $PT_TMPDIR/expected

  Command                        COUNT(*) Working SUM(Time) MAX(Time)
  ------------------------------ -------- ------- --------- ---------
  Binlog Dump                           1       1   9000000   9000000
  Connect                               2       2   6000000   5000000
  Query                                 2       2         0         0
  Sleep                               150       0    150000     20000

  User                           COUNT(*) Working SUM(Time) MAX(Time)
  ------------------------------ -------- ------- --------- ---------
  acjcxx                                4       0         0         0
  aecac                                 1       0         0         0
  babeecc                              20       0         0         0
  centous                               2       0         0         0
  crcpcpc                               2       0         0         0
  crgcp4c                               3       0         0         0
  eanecj                               30       1         0         0
  ebace                                10       0         0         0
  etace                                80       0         0         0
  goate                                 8       0         0         0
  qjveec                                1       0         0         0
  repl                                  1       1   9000000   9000000
  root                                  1       1         0         0
  system user                           2       2   6000000   5000000

  Host                           COUNT(*) Working SUM(Time) MAX(Time)
  ------------------------------ -------- ------- --------- ---------
  10.14.82.196                          6       0         0         0
  10.14.82.202                         20       0         0         0
  10.17.85.100                          9       0         0         0
  10.17.85.74                           1       1   9000000   9000000
  10.17.85.86                          35       0         0         0
  10.17.85.88                           5       0         0         0
  10.17.85.90                          10       0         0         0
  10.36.34.66                          35       1         0         0
                                        2       2   6000000   5000000
  localhost                             1       1         0         0
  someserver.woozle.com11               1       0         0         0
  someserver.woozle.com14               1       0         0         0
  someserver.woozle.com                40       0         0         0

  db                             COUNT(*) Working SUM(Time) MAX(Time)
  ------------------------------ -------- ------- --------- ---------
  aetecjc                             175       1         0         0
  NULL                                  4       4  15000000   9000000

  State                          COUNT(*) Working SUM(Time) MAX(Time)
  ------------------------------ -------- ------- --------- ---------
                                      150       0         0         0
  Has read all relay log; waitin        1       1    300000    300000
  Has sent all binlog to slave;         1       1   9000000   9000000
  NULL                                  2       2         0         0
  Waiting for master to send eve        1       1   5000000   5000000

EOF

summarize_processlist "$samples/processlist-001.txt" > "$PT_TMPDIR/got"
no_diff "$PT_TMPDIR/got" "$PT_TMPDIR/expected" "summarize_processlist" \
   || cat "$PT_TMPDIR/got" "$PT_TMPDIR/expected" >&2

# ###########################################################################
# summarize_binlogs
# ###########################################################################
NAME_VAL_LEN=25
cat <<EOF > "$PT_TMPDIR/expected"
                  Binlogs | 20
               Zero-Sized | 3
               Total Size | 6.5G
EOF

summarize_binlogs "$samples/mysql-master-logs-001.txt" > "$PT_TMPDIR/got"
no_diff "$PT_TMPDIR/expected" "$PT_TMPDIR/got" "summarize_binlogs"

# ###########################################################################
# Reporting semisync replication
# ###########################################################################

cat <<EOF > "$PT_TMPDIR/expected"
   master semisync status | 
       master trace level | 32, net wait (more information about network waits)
master timeout in milliseconds | 10000
  master waits for slaves | ON
           master clients | 
 master net_avg_wait_time | 
     master net_wait_time | 
         master net_waits | 
          master no_times | 
             master no_tx | 
 master timefunc_failures | 
  master tx_avg_wait_time | 
      master tx_wait_time | 
          master tx_waits | 
master wait_pos_backtraverse | 
     master wait_sessions | 
            master yes_tx | 
EOF

_semi_sync_stats_for "master" "$samples/mysql-variables-with-semisync.txt" > "$PT_TMPDIR/got"
no_diff "$PT_TMPDIR/expected" "$PT_TMPDIR/got" "semisync replication"

# ###########################################################################
# pretty_print_cnf_file
# ###########################################################################

cat <<EOF > $PT_TMPDIR/expected

[mysqld]
datadir                             = /mnt/data/mysql
socket                              = /mnt/data/mysql/mysql.sock
old_passwords                       = 1
ssl-key                             = /opt/mysql.pdns/.cert/server-key.pem
ssl-cert                            = /opt/mysql.pdns/.cert/server-cert.pem
ssl-ca                              = /opt/mysql.pdns/.cert/ca-cert.pem
innodb_buffer_pool_size             = 16M
innodb_flush_method                 = O_DIRECT
innodb_log_file_size                = 64M
innodb_log_buffer_size              = 1M
innodb_flush_log_at_trx_commit      = 2
innodb_file_per_table               = 1
ssl                                 = 1
server-id                           = 1
log-bin                             = sl1-bin

[mysql.server]
user                                = mysql
basedir                             = /mnt/data

[mysqld_safe]
log-error                           = /var/log/mysqld.log
pid-file                            = /var/run/mysqld/mysqld.pid

[mysql]

[xtrabackup]
target-dir                          = /data/backup
EOF

pretty_print_cnf_file "$samples/my.cnf-001.txt" > "$PT_TMPDIR/got"
no_diff "$PT_TMPDIR/got" "$PT_TMPDIR/expected" "pretty_print_cnf_file"


# TODO BUG NUMBER#
cp "$samples/my.cnf-001.txt" "$PT_TMPDIR/test_pretty_print_cnf_file"
echo "some_var_yadda=0" >> "$PT_TMPDIR/test_pretty_print_cnf_file"
echo "some_var_yadda                      = 0" >> "$PT_TMPDIR/expected"

pretty_print_cnf_file "$PT_TMPDIR/test_pretty_print_cnf_file" > "$PT_TMPDIR/got"
no_diff "$PT_TMPDIR/got" "$PT_TMPDIR/expected" "pretty_print_cnf_file, bug XXXXXX"


# ###########################################################################
# plugin_status
# ###########################################################################

cat <<EOF > $PT_TMPDIR/plugins
binlog   ACTIVE   STORAGE ENGINE NULL  GPL
partition   ACTIVE   STORAGE ENGINE NULL  GPL
ARCHIVE  ACTIVE   STORAGE ENGINE NULL  GPL
BLACKHOLE   ACTIVE   STORAGE ENGINE NULL  GPL
CSV   ACTIVE   STORAGE ENGINE NULL  GPL
FEDERATED   DISABLED STORAGE ENGINE NULL  GPL
MEMORY   ACTIVE   STORAGE ENGINE NULL  GPL
InnoDB   ACTIVE   STORAGE ENGINE NULL  GPL
MyISAM   ACTIVE   STORAGE ENGINE NULL  GPL
MRG_MYISAM  ACTIVE   STORAGE ENGINE NULL  GPL
EOF

is \
   "$(get_plugin_status $PT_TMPDIR/plugins InnoDB )"  \
   "ACTIVE"                                  \
   "Sanity test, finds InnoDB as active"

is \
   "$(get_plugin_status $PT_TMPDIR/plugins some_plugin_that_doesnt_exist )"  \
   "Not found"                                  \
   "Doesn't find a nonexistent plugin"

echo "INNODB_CMP  ACTIVE" >> $PT_TMPDIR/plugins
is \
   "$(get_plugin_status $PT_TMPDIR/plugins "INNODB_CMP" )"  \
   "ACTIVE"

cat <<EOF > $PT_TMPDIR/plugins
binlog   ACTIVE   STORAGE ENGINE NULL  GPL
mysql_native_password   ACTIVE   AUTHENTICATION NULL  GPL
mysql_old_password   ACTIVE   AUTHENTICATION NULL  GPL
MRG_MYISAM  ACTIVE   STORAGE ENGINE NULL  GPL
MyISAM   ACTIVE   STORAGE ENGINE NULL  GPL
CSV   ACTIVE   STORAGE ENGINE NULL  GPL
MEMORY   ACTIVE   STORAGE ENGINE NULL  GPL
FEDERATED   DISABLED STORAGE ENGINE NULL  GPL
ARCHIVE  ACTIVE   STORAGE ENGINE NULL  GPL
BLACKHOLE   ACTIVE   STORAGE ENGINE NULL  GPL
InnoDB   ACTIVE   STORAGE ENGINE NULL  GPL
INNODB_TRX  ACTIVE   INFORMATION SCHEMA   NULL  GPL
INNODB_LOCKS   ACTIVE   INFORMATION SCHEMA   NULL  GPL
INNODB_LOCK_WAITS ACTIVE   INFORMATION SCHEMA   NULL  GPL
INNODB_CMP  ACTIVE   INFORMATION SCHEMA   NULL  GPL
INNODB_CMP_RESET  ACTIVE   INFORMATION SCHEMA   NULL  GPL
INNODB_CMPMEM  ACTIVE   INFORMATION SCHEMA   NULL  GPL
INNODB_CMPMEM_RESET  ACTIVE   INFORMATION SCHEMA   NULL  GPL
PERFORMANCE_SCHEMA   ACTIVE   STORAGE ENGINE NULL  GPL
partition   ACTIVE   STORAGE ENGINE NULL  GPL
EOF

is \
   "$(get_plugin_status $PT_TMPDIR/plugins "INNODB_CMP" )"  \
   "ACTIVE"                                              \
   "Multiple plugins with the same prefix"

# ###########################################################################
# parse_mysqld_instances
# ###########################################################################

_NO_FALSE_NEGATIVES=1

cat <<EOF > $PT_TMPDIR/expected
  Port  Data Directory             Nice OOM Socket
  ===== ========================== ==== === ======
   3306 /var/lib/mysql             ?    ?   /var/run/mysqld/mysqld.sock
  12345 /tmp/12345/data            ?    ?   /tmp/12345/mysql_sandbox12345.sock
  12346 /tmp/12346/data            ?    ?   /tmp/12346/mysql_sandbox12346.sock
EOF
touch "$PT_TMPDIR/empty"
parse_mysqld_instances "$samples/ps-mysqld-001.txt" "$PT_TMPDIR/empty" > "$PT_TMPDIR/got"
no_diff "$PT_TMPDIR/got" "$PT_TMPDIR/expected" "ps-mysqld-001.txt"

cat <<EOF > "$PT_TMPDIR/expected"
  Port  Data Directory             Nice OOM Socket
  ===== ========================== ==== === ======
        /var/lib/mysql             ?    ?   /var/lib/mysql/mysql.sock
EOF
parse_mysqld_instances "$samples/ps-mysqld-002.txt" "$PT_TMPDIR/empty" > "$PT_TMPDIR/got"
no_diff "$PT_TMPDIR/got" "$PT_TMPDIR/expected" "ps-mysqld-002.txt"

#parse_mysqld_instances
cat <<EOF > $PT_TMPDIR/expected
  Port  Data Directory             Nice OOM Socket
  ===== ========================== ==== === ======
   3306 /mnt/data-store/mysql/data ?    ?   /tmp/mysql.sock
EOF
parse_mysqld_instances "$samples/ps-mysqld-003.txt" "$PT_TMPDIR/empty" > "$PT_TMPDIR/got"
no_diff "$PT_TMPDIR/got" "$PT_TMPDIR/expected" "ps-mysqld-003.txt"

cat <<EOF > "$PT_TMPDIR/expected"
  Port  Data Directory             Nice OOM Socket
  ===== ========================== ==== === ======
        /var/db/mysql              ?    ?   
EOF

cat <<EOF > "$PT_TMPDIR/in"
mysql   767  0.0  0.9  3492  1100  v0  I     3:01PM   0:00.07 /bin/sh /usr/local/bin/mysqld_safe --defaults-extra-file=/var/db/mysql/my.cnf --user=mysql --datadir=/var/db/mysql --pid-file=/var/db/mysql/freebsd.hsd1.va.comcast.net..pid
mysql   818  0.0 17.4 45292 20584  v0  I     3:01PM   0:02.28 /usr/local/libexec/mysqld --defaults-extra-file=/var/db/mysql/my.cnf --basedir=/usr/local --datadir=/var/db/mysql --user=mysql --log-error=/var/db/mysql/freebsd.hsd1.va.comcast.net..err --pid-file=/var/db/mysql/freebsd.hsd1.va.comcast.net..pid
EOF
parse_mysqld_instances "$PT_TMPDIR/in" "$PT_TMPDIR/empty" > "$PT_TMPDIR/got"
no_diff "$PT_TMPDIR/got" "$PT_TMPDIR/expected" "parse_mysqld_instances"

cat <<EOF > "$PT_TMPDIR/expected"
  Port  Data Directory             Nice OOM Socket
  ===== ========================== ==== === ======
  12345 /tmp/12345/data            ?    ?   /tmp/12345/mysql_sandbox12345.sock
  12346 /tmp/12346/data            ?    ?   /tmp/12346/mysql_sandbox12346.sock
  12347 /tmp/12347/data            ?    ?   /tmp/12347/mysql_sandbox12347.sock
EOF
parse_mysqld_instances "$samples/ps-mysqld-006.txt" "$PT_TMPDIR/empty" > "$PT_TMPDIR/got"
no_diff "$PT_TMPDIR/got" "$PT_TMPDIR/expected" "ps-mysqld-006.txt (uses --defaults-file)"

# ###########################################################################
# get_mysql_*
# ###########################################################################
NAME_VAL_LEN=20

cp $samples/mysql-variables-001.txt $PT_TMPDIR/mysql-variables
is \
   $(get_mysql_timezone "$PT_TMPDIR/mysql-variables") \
   "EDT" \
   "get_mysql_timezone"

cat <<EOF > $PT_TMPDIR/expected
2010-05-27 11:38 (up 0+02:08:52)
EOF
cp $samples/mysql-status-001.txt $PT_TMPDIR/mysql-status
uptime="$(get_var Uptime $PT_TMPDIR/mysql-status)"
current_time="$(echo -e "2010-05-27 11:38\n")"
get_mysql_uptime "${uptime}" "${current_time}" > $PT_TMPDIR/got
no_diff "$PT_TMPDIR/got" "$PT_TMPDIR/expected" "get_mysql_uptime"

cat <<EOF > $PT_TMPDIR/expected
             Version | 5.0.51a-24+lenny2 (Debian)
            Built On | debian-linux-gnu i486
EOF
cp "$samples/mysql-variables-001.txt" "$PT_TMPDIR/mysql-variables"
get_mysql_version "$PT_TMPDIR/mysql-variables" > "$PT_TMPDIR/got"
no_diff "$PT_TMPDIR/got" "$PT_TMPDIR/expected" "get_mysql_version"

# ###########################################################################
# format_status_variables
# ###########################################################################

cat <<EOF > "$PT_TMPDIR/expected"
Variable                                Per day  Per second      5 secs
Bytes_received                          8000000         100            
Bytes_sent                             35000000         400            
Com_admin_commands                           20                        
Com_change_db                              1000                        
Com_delete                                 8000                        
Com_insert                                 8000                        
Com_lock_tables                             200                        
Com_replace                                1250                        
Com_select                                22500                        
Com_set_option                            22500                        
Com_show_binlogs                             10                        
Com_show_create_db                          400                        
Com_show_create_table                      7000                        
Com_show_databases                          125                        
Com_show_fields                            7000                        
Com_show_innodb_status                      300                        
Com_show_open_tables                         10                        
Com_show_processlist                        300                        
Com_show_slave_status                       300                        
Com_show_status                             350                        
Com_show_storage_engines                     10                        
Com_show_tables                             400                        
Com_show_triggers                          7000                        
Com_show_variables                          450                        
Com_truncate                                300                        
Com_unlock_tables                           250                        
Com_update                                  900                        
Connections                                2500                        
Created_tmp_disk_tables                   15000                        
Created_tmp_files                            60                        
Created_tmp_tables                        22500                        
Flush_commands                               10                        
Handler_delete                             8000                        
Handler_read_first                         2250                        
Handler_read_key                          30000                        
Handler_read_next                         15000                        
Handler_read_rnd                           9000                        
Handler_read_rnd_next                    300000           3            
Handler_update                            17500                        
Handler_write                            250000           2            
Innodb_buffer_pool_pages_data               225                        
Innodb_buffer_pool_pages_free              5000                        
Innodb_buffer_pool_pages_total             6000                        
Innodb_buffer_pool_read_ahead_rnd            10                        
Innodb_buffer_pool_read_requests           2250                        
Innodb_buffer_pool_reads                    150                        
Innodb_data_fsyncs                           35                        
Innodb_data_read                       30000000         350            
Innodb_data_reads                           300                        
Innodb_data_writes                           35                        
Innodb_data_written                       17500                        
Innodb_log_writes                            10                        
Innodb_os_log_fsyncs                         35                        
Innodb_os_log_written                      6000                        
Innodb_page_size                         175000           2            
Innodb_pages_read                           225                        
Key_blocks_unused                        150000           1            
Key_blocks_used                             175                        
Key_read_requests                        100000           1            
Key_reads                                   600                        
Key_write_requests                        70000                        
Key_writes                                17500                        
Max_used_connections                         45                        
Open_files                                 1500                        
Open_tables                                 700                        
Opened_tables                             15000                        
Qcache_free_blocks                           80                        
Qcache_free_memory                    175000000        2250            
Qcache_hits                                8000                        
Qcache_inserts                            20000                        
Qcache_not_cached                         10000                        
Qcache_queries_in_cache                     225                        
Qcache_total_blocks                         600                        
Questions                                100000           1            
Select_scan                               25000                        
Sort_rows                                  8000                        
Sort_scan                                   300                        
Table_locks_immediate                     50000                   17500
Table_locks_waited                           10                       1
Threads_cached                               35                        
Threads_connected                            10                        
Threads_created                              45                        
Threads_running                              10                        
Uptime                                    90000           1           1
Uptime_since_flush_status                 90000           1            
EOF

join "$samples/mysql-status-001.txt" "$samples/mysql-status-002.txt" > "$PT_TMPDIR/in"
format_status_variables "$PT_TMPDIR/in" > "$PT_TMPDIR/got"
no_diff "$PT_TMPDIR/got" "$PT_TMPDIR/expected" "format_status_variables"

# ###########################################################################
# format_overall_db_stats
# ###########################################################################

cat <<EOF > "$PT_TMPDIR/expected"

  Database Tables Views SPs Trigs Funcs   FKs Partn
  mysql        17                                  
  sakila       17     7   3     6     3    22     1

  Database MyISAM InnoDB
  mysql        17       
  sakila        2     15

  Database BTREE FULLTEXT
  mysql       24         
  sakila      63        1

             c   t   s   e   t   s   i   t   b   l   b   v   d   y   d   m
             h   i   e   n   i   m   n   e   l   o   i   a   a   e   e   e
             a   m   t   u   n   a   t   x   o   n   g   r   t   a   c   d
             r   e       m   y   l       t   b   g   i   c   e   r   i   i
                 s           i   l               b   n   h   t       m   u
                 t           n   i               l   t   a   i       a   m
                 a           t   n               o       r   m       l   i
                 m               t               b           e           n
                 p                                                       t
  Database === === === === === === === === === === === === === === === ===
  mysql     38   5   5  69   2   3  16   2   4   1   2                    
  sakila     1  15   1   3  19  26   3   4   1          45   4   1   7   2

EOF
format_overall_db_stats "$samples/mysql-schema-001.txt" > "$PT_TMPDIR/got"
no_diff "$PT_TMPDIR/got" "$PT_TMPDIR/expected"

cat <<EOF > $PT_TMPDIR/expected

  Database Tables Views SPs Trigs Funcs   FKs Partn
  {chosen}      1                                  

  Database InnoDB
  {chosen}      1

  Database BTREE
  {chosen}     2

             t   v
             i   a
             n   r
             y   c
             i   h
             n   a
             t   r
  Database === ===
  {chosen}   1   1

EOF
format_overall_db_stats "$samples/mysql-schema-002.txt" > "$PT_TMPDIR/got"
no_diff \
   "$PT_TMPDIR/got" \
   "$PT_TMPDIR/expected" \
   "format_overall_db_stats: single DB without CREATE DATABASE nor USE db defaults to {chosen}"

# ###########################################################################
# format_innodb_status
# ###########################################################################

cat <<EOF > $PT_TMPDIR/expected
      Checkpoint Age | 619k
        InnoDB Queue | 0 queries inside InnoDB, 0 queries in queue
  Oldest Transaction | 3 Seconds
    History List Len | 255
          Read Views | 23
    Undo Log Entries | 0 transactions, 0 total undo, 0 max undo
   Pending I/O Reads | 14 buf pool reads, 6 normal AIO, 0 ibuf AIO, 23 preads
  Pending I/O Writes | 63 buf pool (63 LRU, 0 flush list, 0 page); 0 AIO, 0 sync, 0 log IO (1 log, 0 chkp); 0 pwrites
 Pending I/O Flushes | 0 buf pool, 1 log
  Transaction States | 1xACTIVE
Semaphore Waits
     69 btr/btr0cur.c line 457
     47 btr/btr0cur.c line 523
     17 trx/trx0trx.c line 1621
     12 row/row0sel.c line 3549
      4 lock/lock0lock.c line 4944
      3 lock/lock0lock.c line 5316
      2 lock/lock0lock.c line 3224
      2 btr/btr0sea.c line 1032
      1 trx/trx0trx.c line 738
      1 row/row0sel.c line 4574
      1 lock/lock0lock.c line 5163
      1 lock/lock0lock.c line 3249
      1 ./include/btr0btr.ic line 53
      1 fsp/fsp0fsp.c line 3395
      1 btr/btr0cur.c line 672
      1 btr/btr0cur.c line 450
Semaphore Holders
     66 thread id 139960165583184
     45 thread id 139960567171408
      4 thread id 139960404199760
      1 thread id 139961215367504
      1 thread id 139960969292112
      1 thread id 139960676096336
Mutexes/Locks Waited For
     65 lock on RW-latch at 0x905d33d0 '&new_index->lock'
     45 lock on RW-latch at 0x7f4bedbf8810 '&block->lock'
     30 Mutex at 0xf89ab0 '&kernel_mutex'
     15 lock on RW-latch at 0x90075530 '&btr_search_latch'
      4 lock on RW-latch at 0x90a42ca0 '&new_index->lock'
      1 lock on RW-latch at 0x90fe1c80 '&new_index->lock'
      1 lock on RW-latch at 0x90078f10 '&space->latch'
      1 lock on RW-latch at 0x7f4c0d3abba8 '&block->lock'
      1 lock on RW-latch at 0x7f4bfc558040 '&block->lock'
      1 lock on RW-latch at 0x7f4bd0a8c8d0 '&block->lock'
EOF

format_innodb_status $samples/innodb-status.001.txt > $PT_TMPDIR/got
no_diff $PT_TMPDIR/got $PT_TMPDIR/expected "innodb-status.001.txt" \
   || cat "$PT_TMPDIR/got" "$PT_TMPDIR/expected" >&2

cat <<'EOF' > $PT_TMPDIR/expected
      Checkpoint Age | 348M
        InnoDB Queue | 0 queries inside InnoDB, 0 queries in queue
  Oldest Transaction | 4 Seconds
    History List Len | 426
          Read Views | 583
    Undo Log Entries | 71 transactions, 247 total undo, 46 max undo
   Pending I/O Reads | 0 buf pool reads, 0 normal AIO, 0 ibuf AIO, 0 preads
  Pending I/O Writes | 0 buf pool (0 LRU, 0 flush list, 0 page); 0 AIO, 0 sync, 0 log IO (0 log, 0 chkp); 0 pwrites
 Pending I/O Flushes | 0 buf pool, 0 log
  Transaction States | 1xACTIVE, 70xACTIVE (PREPARED)
Tables Locked
     62 `citydb`.`player_buildings`
     46 `citydb`.`players`
     22 `citydb`.`city_grid`
     17 `citydb`.`player_stats`
      6 `citydb`.`player_contracts`
      1 `citydb`.`player_achievements`
Semaphore Waits
     23 trx/trx0undo.c line 1796
     10 trx/trx0trx.c line 1888
      8 trx/trx0trx.c line 1033
      7 trx/trx0trx.c line 738
      1 lock/lock0lock.c line 3770
      1 ./include/log0log.ic line 322
Mutexes/Locks Waited For
     33 Mutex at 0x2abf68b76a18 '&rseg->mutex'
     16 Mutex at 0x48ace40 '&kernel_mutex'
      1 Mutex at 0x2abf68b6c0d0 '&log_sys->mutex'
EOF

format_innodb_status $samples/innodb-status.002.txt > $PT_TMPDIR/got
no_diff $PT_TMPDIR/got $PT_TMPDIR/expected "innodb-status.002.txt"

cat <<'EOF' > $PT_TMPDIR/expected
      Checkpoint Age | 0
        InnoDB Queue | 0 queries inside InnoDB, 0 queries in queue
  Oldest Transaction | 35 Seconds
    History List Len | 11
          Read Views | 1
    Undo Log Entries | 0 transactions, 0 total undo, 0 max undo
   Pending I/O Reads | 0 buf pool reads, 0 normal AIO, 0 ibuf AIO, 0 preads
  Pending I/O Writes | 0 buf pool (0 LRU, 0 flush list, 0 page); 0 AIO, 0 sync, 0 log IO (0 log, 0 chkp); 0 pwrites
 Pending I/O Flushes | 0 buf pool, 0 log
  Transaction States | 1xACTIVE, 1xnot started
Tables Locked
      1 `test`.`t`
EOF

format_innodb_status $samples/innodb-status.003.txt > $PT_TMPDIR/got
no_diff $PT_TMPDIR/got $PT_TMPDIR/expected "innodb-status.003.txt" \
   || cat "$PT_TMPDIR/got" "$PT_TMPDIR/expected" >&2

cat <<'EOF' > $PT_TMPDIR/expected
      Checkpoint Age | 93M
        InnoDB Queue | 9 queries inside InnoDB, 0 queries in queue
  Oldest Transaction | 263 Seconds
    History List Len | 1282
          Read Views | 10
    Undo Log Entries | 3 transactions, 276797 total undo, 153341 max undo
   Pending I/O Reads | 50 buf pool reads, 48 normal AIO, 0 ibuf AIO, 2 preads
  Pending I/O Writes | 0 buf pool (0 LRU, 0 flush list, 0 page); 0 AIO, 0 sync, 0 log IO (0 log, 0 chkp); 0 pwrites
 Pending I/O Flushes | 0 buf pool, 0 log
  Transaction States | 9xACTIVE, 57xnot started
Semaphore Waits
      3 row/row0sel.c line 3495
      2 btr/btr0sea.c line 1024
      1 btr/btr0sea.c line 1170
      1 btr/btr0cur.c line 443
      1 btr/btr0cur.c line 1501
Semaphore Holders
      7 thread id 1220999488
      1 thread id 1229429056
Mutexes/Locks Waited For
      7 lock on RW-latch at 0x2aaab42120b8 created in file btr/btr0sea.c line 139
      1 lock on RW-latch at 0x2ab2c679a550 created in file buf/buf0buf.c line 550
EOF

format_innodb_status $samples/innodb-status.004.txt > $PT_TMPDIR/got
no_diff $PT_TMPDIR/got $PT_TMPDIR/expected "innodb-status.004.txt" \
   || cat "$PT_TMPDIR/got" "$PT_TMPDIR/expected" >&2

# ###########################################################################
# section_innodb
# ###########################################################################

test_format_innodb () {
   local NAME_VAL_LEN=25
   cat <<EOF > $PT_TMPDIR/expected
                  Version | 1.0.17-13.2
         Buffer Pool Size | 128.0M
         Buffer Pool Fill | 1%
        Buffer Pool Dirty | 0%
           File Per Table | OFF
                Page Size | 16k
            Log File Size | 2 * 1.5G = 2.9G
          Log Buffer Size | 8M
             Flush Method | 
      Flush Log At Commit | 1
               XA Support | ON
                Checksums | ON
              Doublewrite | ON
          R/W I/O Threads | 4 4
             I/O Capacity | 200
       Thread Concurrency | 0
      Concurrency Tickets | 500
       Commit Concurrency | 0
      Txn Isolation Level | REPEATABLE-READ
        Adaptive Flushing | OFF
      Adaptive Checkpoint | estimate
EOF

   section_innodb "$samples/temp001/mysql-variables" "$samples/temp001/mysql-status" > "$PT_TMPDIR/got"
   no_diff "$PT_TMPDIR/got" "$PT_TMPDIR/expected" "Format InnoDB"
}

test_format_innodb

# ###########################################################################
# format_innodb_filters
# ###########################################################################

test_format_innodb_filters () {
   local NAME_VAL_LEN=20

   cat <<EOF > $PT_TMPDIR/expected
        binlog_do_db | foo
    binlog_ignore_db | mysql,test
EOF

   format_binlog_filters "$samples/mysql-show-master-status-001.txt" > "$PT_TMPDIR/got"
   no_diff "$PT_TMPDIR/got" "$PT_TMPDIR/expected" "Format InnoDB filters"
}

test_format_innodb_filters

# ###########################################################################
# format_overall_db_stats
# ###########################################################################

format_overall_db_stats "$samples/mysqldump-001.txt" > "$PT_TMPDIR/got"

no_diff \
   "$PT_TMPDIR/got" \
   "$samples/expected_output_format_db_stats.txt" \
   "Bug 903229: Format overall DB stats should be case-insensitive for engines"

# ###########################################################################
# report_mysql_summary
# ###########################################################################

OPT_SLEEP=1
OPT_DATABASES=""
OPT_READ_SAMPLES=""
NAME_VAL_LEN=25
report_mysql_summary "$samples/tempdir" | tail -n+3 > "$PT_TMPDIR/got"
no_diff "$PT_TMPDIR/got" "$samples/expected_result_report_summary.txt"

_NO_FALSE_NEGATIVES=""
OPT_SLEEP=10
report_mysql_summary "$samples/temp002" 2>/dev/null | tail -n+3 > "$PT_TMPDIR/got"
no_diff \
   "$PT_TMPDIR/got" \
   "$samples/expected_output_temp002.txt" \
   "report_mysql_summary, dir: temp002"

report_mysql_summary "$samples/temp003" 2>/dev/null | tail -n+3 > "$PT_TMPDIR/got"
no_diff \
   "$PT_TMPDIR/got" \
   "$samples/expected_output_temp003.txt" \
   "report_mysql_summary, dir: temp003"

report_mysql_summary "$samples/temp004" 2>/dev/null | tail -n+3 > "$PT_TMPDIR/got"
no_diff \
   "$PT_TMPDIR/got" \
   "$samples/expected_output_temp004.txt" \
   "report_mysql_summary, dir: temp004"

report_mysql_summary "$samples/temp006" 2>/dev/null | tail -n+3 > "$PT_TMPDIR/got"
no_diff \
   "$PT_TMPDIR/got" \
   "$samples/expected_output_temp006.txt" \
   "report_mysql_summary, dir: temp006 (PXC, cluster node)"

report_mysql_summary "$samples/temp007" 2>/dev/null | tail -n+3 > "$PT_TMPDIR/got"
no_diff \
   "$PT_TMPDIR/got" \
   "$samples/expected_output_temp007.txt" \
   "report_mysql_summary, dir: temp007 (PXC, traditional master)"

# ###########################################################################
# parse_wsrep_provider_options
# ###########################################################################

vars_file="$samples/temp006/mysql-variables"
is \
   "$(parse_wsrep_provider_options "base_host" "$vars_file")" \
   "192.168.122.1" \
   "parse_wsrep_provider_options works for the first option"

is \
   "$(parse_wsrep_provider_options "replicator.commit_order" "$vars_file")" \
   "3" \
   "parse_wsrep_provider_options works for the last option"

is \
   "$(parse_wsrep_provider_options "pc.ignore_sb" "$vars_file")" \
   "false" \
   "parse_wsrep_provider_options works for pc.ignore_sb"

is \
   "$(parse_wsrep_provider_options "pc.ignore_quorum" "$vars_file")" \
   "false" \
   "parse_wsrep_provider_options works for pc.ignore_quorum"

is \
   "$(parse_wsrep_provider_options "gcache.name" "$vars_file")" \
   "/tmp/12345/data//galera.cache" \
   "parse_wsrep_provider_options works for gcache.name"


# ###########################################################################
# pt-mysql-summary not Percona Server 5.5-ready
# https://bugs.launchpad.net/percona-toolkit/+bug/1015590
# ###########################################################################

section_percona_server_features "$samples/percona-server-5.5-variables" > "$PT_TMPDIR/got"

no_diff \
   "$PT_TMPDIR/got" \
   "$samples/expected_output_ps-features.txt" \
   "Bug 1015590: pt-mysql-summary not Percona Server 5.5-ready"

section_percona_server_features "$samples/percona-server-5.1-variables" > "$PT_TMPDIR/got"
no_diff \
   "$PT_TMPDIR/got" \
   "$samples/expected_output_ps-5.1-features.txt" \
   "Bug 1015590: section_percona_server_features works on 5.1 with innodb_adaptive_checkpoint=none"

section_percona_server_features "$samples/percona-server-5.1-variables-martin" > "$PT_TMPDIR/got"
cp "$PT_TMPDIR/got" /tmp/dasgot
no_diff \
   "$PT_TMPDIR/got" \
   "$samples/expected_output_ps-5.1-martin.txt" \
   "section_percona_server_features works on 5.1"

# ###########################################################################
# Done
# ###########################################################################<|MERGE_RESOLUTION|>--- conflicted
+++ resolved
@@ -1,10 +1,6 @@
 #!/usr/bin/env bash
 
-<<<<<<< HEAD
-plan 41
-=======
-plan 36
->>>>>>> 15855fb0
+plan 44
 
 . "$LIB_DIR/alt_cmds.sh"
 . "$LIB_DIR/log_warn_die.sh"
