--- conflicted
+++ resolved
@@ -14,11 +14,7 @@
 use strict;
 use warnings FATAL => 'all';
 use English qw(-no_match_vars);
-<<<<<<< HEAD
-use Test::More tests => 50;
-=======
 use Test::More tests => 73;
->>>>>>> 09ddcd64
 
 use Transformers;
 use PerconaTest;
@@ -300,5 +296,4 @@
 # #############################################################################
 # Done.
 # #############################################################################
-ok($sb->ok(), "Sandbox servers") or BAIL_OUT(__FILE__ . " broke the sandbox");
 exit;