#!/usr/bin/perl

BEGIN {
   die "The PERCONA_TOOLKIT_BRANCH environment variable is not set.\n"
      unless $ENV{PERCONA_TOOLKIT_BRANCH} && -d $ENV{PERCONA_TOOLKIT_BRANCH};
   unshift @INC, "$ENV{PERCONA_TOOLKIT_BRANCH}/lib";
};

use strict;
use warnings FATAL => 'all';
use English qw(-no_match_vars);
use Test::More;

use TableParser;
use TableChunker;
use Quoter;
use DSNParser;
use Sandbox;
use PerconaTest;

my $dp = new DSNParser(opts=>$dsn_opts);
my $sb = new Sandbox(basedir => '/tmp', DSNParser => $dp);
my $dbh = $sb->get_dbh_for('master');

if ( !$dbh ) {
   plan skip_all => 'Cannot connect to sandbox master';
}
else {
<<<<<<< HEAD
   plan tests => 92;
=======
   plan tests => 93;
>>>>>>> 09ddcd64
}

$sb->create_dbs($dbh, ['test']);

my $q  = new Quoter();
my $tp = new TableParser(Quoter => $q);
my $c  = new TableChunker(Quoter => $q, TableParser => $tp);
my $t;

$t = $tp->parse( load_file('t/lib/samples/sakila.film.sql') );
is_deeply(
   [ $c->find_chunk_columns(tbl_struct=>$t) ],
   [ 0,
     { column => 'film_id', index => 'PRIMARY' },
     { column => 'title', index => 'idx_title' },
     { column => 'language_id', index => 'idx_fk_language_id' },
     { column => 'original_language_id',
       index => 'idx_fk_original_language_id' },
   ],
   'Found chunkable columns on sakila.film',
);

is_deeply(
   [ $c->find_chunk_columns(tbl_struct=>$t, exact => 1) ],
   [ 1, { column => 'film_id', index => 'PRIMARY' } ],
   'Found exact chunkable columns on sakila.film',
);

# This test was removed because possible_keys was only used (vaguely)
# by mk-table-sync/TableSync* but this functionality is now handled
# in TableSync*::can_sync() with the optional args col and index.
# In other words: it's someone else's job to get/check the preferred index.
#is_deeply(
#   [ $c->find_chunk_columns($t, { possible_keys => [qw(idx_fk_language_id)] }) ],
#   [ 0,
#     [
#        { column => 'language_id', index => 'idx_fk_language_id' },
#        { column => 'original_language_id',
#             index => 'idx_fk_original_language_id' },
#        { column => 'film_id', index => 'PRIMARY' },
#     ]
#   ],
#   'Found preferred chunkable columns on sakila.film',
#);

$t = $tp->parse( load_file('t/lib/samples/pk_not_first.sql') );
is_deeply(
   [ $c->find_chunk_columns(tbl_struct=>$t) ],
   [ 0,
     { column => 'film_id', index => 'PRIMARY' },
     { column => 'title', index => 'idx_title' },
     { column => 'language_id', index => 'idx_fk_language_id' },
     { column => 'original_language_id',
        index => 'idx_fk_original_language_id' },
   ],
   'PK column is first',
);

is(
   $c->inject_chunks(
      query     => 'SELECT /*PROGRESS_COMMENT*//*CHUNK_NUM*/ FOO FROM 1/*WHERE*/',
      database  => 'sakila',
      table     => 'film',
      chunks    => [ '1=1', 'a=b' ],
      chunk_num => 1,
      where     => ['FOO=BAR'],
   ),
   'SELECT /*sakila.film:2/2*/ 1 AS chunk_num, FOO FROM 1 WHERE (a=b) AND ((FOO=BAR))',
   'Replaces chunk info into query',
);

is(
   $c->inject_chunks(
      query     => 'SELECT /*PROGRESS_COMMENT*//*CHUNK_NUM*/ FOO FROM 1/*WHERE*/',
      database  => 'sakila',
      table     => 'film',
      chunks    => [ '1=1', 'a=b' ],
      chunk_num => 1,
      where     => ['FOO=BAR', undef],
   ),
   'SELECT /*sakila.film:2/2*/ 1 AS chunk_num, FOO FROM 1 WHERE (a=b) AND ((FOO=BAR))',
   'Inject WHERE clause with undef item',
);

is(
   $c->inject_chunks(
      query     => 'SELECT /*PROGRESS_COMMENT*//*CHUNK_NUM*/ FOO FROM 1/*WHERE*/',
      database  => 'sakila',
      table     => 'film',
      chunks    => [ '1=1', 'a=b' ],
      chunk_num => 1,
      where     => ['FOO=BAR', 'BAZ=BAT'],
   ),
   'SELECT /*sakila.film:2/2*/ 1 AS chunk_num, FOO FROM 1 WHERE (a=b) '
      . 'AND ((FOO=BAR) AND (BAZ=BAT))',
   'Inject WHERE with defined item',
);

# #############################################################################
# Sandbox tests.
# #############################################################################
SKIP: {
   skip 'Sandbox master does not have the sakila database', 21
      unless @{$dbh->selectcol_arrayref('SHOW DATABASES LIKE "sakila"')};

   my @chunks;

   @chunks = $c->calculate_chunks(
      tbl_struct    => $t,
      chunk_col     => 'film_id',
      min           => 0,
      max           => 99,
      rows_in_range => 100,
      chunk_size    => 30,
      dbh           => $dbh,
      db            => 'sakila',
      tbl           => 'film',
   );
   is_deeply(
      \@chunks,
      [
         "`film_id` < '30'",
         "`film_id` >= '30' AND `film_id` < '60'",
         "`film_id` >= '60' AND `film_id` < '90'",
         "`film_id` >= '90'",
      ],
      'Got the right chunks from dividing 100 rows into 30-row chunks',
   );

   @chunks = $c->calculate_chunks(
      tbl_struct    => $t,
      chunk_col     => 'film_id',
      min           => 0,
      max           => 99,
      rows_in_range => 100,
      chunk_size    => 300,
      dbh           => $dbh,
      db            => 'sakila',
      tbl           => 'film',
   );
   is_deeply(
      \@chunks,
      [
         '1=1',
      ],
      'Got the right chunks from dividing 100 rows into 300-row chunks',
   );

   @chunks = $c->calculate_chunks(
      tbl_struct    => $t,
      chunk_col     => 'film_id',
      min           => 0,
      max           => 0,
      rows_in_range => 100,
      chunk_size    => 300,
      dbh           => $dbh,
      db            => 'sakila',
      tbl           => 'film',
   );
   is_deeply(
      \@chunks,
      [
         '1=1',
      ],
      'No rows, so one chunk',
   );

   @chunks = $c->calculate_chunks(
      tbl_struct    => $t,
      chunk_col     => 'original_language_id',
      min           => 0,
      max           => 99,
      rows_in_range => 100,
      chunk_size    => 50,
      dbh           => $dbh,
      db            => 'sakila',
      tbl           => 'film',
   );
   is_deeply(
      \@chunks,
      [
         "`original_language_id` < '50'",
         "`original_language_id` >= '50'",
         "`original_language_id` IS NULL",
      ],
      'Nullable column adds IS NULL chunk',
   );

   $t = $tp->parse( load_file('t/lib/samples/daycol.sql') );

   @chunks = $c->calculate_chunks(
      tbl_struct    => $t,
      chunk_col     => 'a',
      min           => '2001-01-01',
      max           => '2002-01-01',
      rows_in_range => 365,
      chunk_size    => 90,
      dbh           => $dbh,
      db            => 'sakila',
      tbl           => 'checksum_test_5',
   );
   is_deeply(
      \@chunks,
      [
         "`a` < '2001-04-01'",
         "`a` >= '2001-04-01' AND `a` < '2001-06-30'",
         "`a` >= '2001-06-30' AND `a` < '2001-09-28'",
         "`a` >= '2001-09-28' AND `a` < '2001-12-27'",
         "`a` >= '2001-12-27'",
      ],
      'Date column chunks OK',
   );

   $t = $tp->parse( load_file('t/lib/samples/date.sql') );
   @chunks = $c->calculate_chunks(
      tbl_struct    => $t,
      chunk_col     => 'a',
      min           => '2000-01-01',
      max           => '2005-11-26',
      rows_in_range => 3,
      chunk_size    => 1,
      dbh           => $dbh,
      db            => 'sakila',
      tbl           => 'checksum_test_5',
   );
   is_deeply(
      \@chunks,
      [
         "`a` < '2001-12-20'",
         "`a` >= '2001-12-20' AND `a` < '2003-12-09'",
         "`a` >= '2003-12-09'",
      ],
      'Date column chunks OK',
   );

   @chunks = $c->calculate_chunks(
      tbl_struct    => $t,
      chunk_col     => 'a',
      min           => '0000-00-00',
      max           => '2005-11-26',
      rows_in_range => 3,
      chunk_size    => 1,
      dbh           => $dbh,
      db            => 'sakila',
      tbl           => 'checksum_test_5',
   );
   is_deeply(
      \@chunks,
      [
         "`a` < '0668-08-20'",
         "`a` >= '0668-08-20' AND `a` < '1337-04-09'",
         "`a` >= '1337-04-09'",
      ],
      'Date column where min date is 0000-00-00',
   );

   $t = $tp->parse( load_file('t/lib/samples/datetime.sql') );
   @chunks = $c->calculate_chunks(
      tbl_struct    => $t,
      chunk_col     => 'a',
      min           => '1922-01-14 05:18:23',
      max           => '2005-11-26 00:59:19',
      rows_in_range => 3,
      chunk_size    => 1,
      dbh           => $dbh,
      db            => 'sakila',
      tbl           => 'checksum_test_5',
   );
   is_deeply(
      \@chunks,
      [
         "`a` < '1949-12-28 19:52:02'",
         "`a` >= '1949-12-28 19:52:02' AND `a` < '1977-12-12 10:25:41'",
         "`a` >= '1977-12-12 10:25:41'",
      ],
      'Datetime column chunks OK',
   );

   @chunks = $c->calculate_chunks(
      tbl_struct    => $t,
      chunk_col     => 'a',
      min           => '0000-00-00 00:00:00',
      max           => '2005-11-26 00:59:19',
      rows_in_range => 3,
      chunk_size    => 1,
      dbh           => $dbh,
      db            => 'sakila',
      tbl           => 'checksum_test_5',
   );
   is_deeply(
      \@chunks,
      [
         "`a` < '0668-08-19 16:19:47'",
         "`a` >= '0668-08-19 16:19:47' AND `a` < '1337-04-08 08:39:34'",
         "`a` >= '1337-04-08 08:39:34'",
      ],
      'Datetime where min is 0000-00-00 00:00:00',
   );

   $t = $tp->parse( load_file('t/lib/samples/timecol.sql') );
   @chunks = $c->calculate_chunks(
      tbl_struct    => $t,
      chunk_col     => 'a',
      min           => '00:59:19',
      max           => '09:03:15',
      rows_in_range => 3,
      chunk_size    => 1,
      dbh           => $dbh,
      db            => 'sakila',
      tbl           => 'checksum_test_7',
   );
   is_deeply(
      \@chunks,
      [
         "`a` < '03:40:38'",
         "`a` >= '03:40:38' AND `a` < '06:21:57'",
         "`a` >= '06:21:57'",
      ],
      'Time column chunks OK',
   );

   $t = $tp->parse( load_file('t/lib/samples/doublecol.sql') );
   @chunks = $c->calculate_chunks(
      tbl_struct    => $t,
      chunk_col     => 'a',
      min           => '1',
      max           => '99.999',
      rows_in_range => 3,
      chunk_size    => 1,
      dbh           => $dbh,
      db            => 'sakila',
      tbl           => 'checksum_test_8',
   );
   is_deeply(
      \@chunks,
      [
         "`a` < '33.99966'",
         "`a` >= '33.99966' AND `a` < '66.99933'",
         "`a` >= '66.99933'",
      ],
      'Double column chunks OK',
   );

   @chunks = $c->calculate_chunks(
      tbl_struct    => $t,
      chunk_col     => 'a',
      min           => '1',
      max           => '2',
      rows_in_range => 5,
      chunk_size    => 3,
      dbh           => $dbh,
      db            => 'sakila',
      tbl           => 'checksum_test_5',
   );
   is_deeply(
      \@chunks,
      [
         "`a` < '1.6'",
         "`a` >= '1.6'",
      ],
      'Double column chunks OK with smaller-than-int values',
   );

   eval {
      @chunks = $c->calculate_chunks(
         tbl_struct    => $t,
         chunk_col     => 'a',
         min           => '1',
         max           => '2',
         rows_in_range => 50000000,
         chunk_size    => 3,
         dbh           => $dbh,
         db            => 'sakila',
         tbl           => 'checksum_test_5',
      );
   };
   is(
      $EVAL_ERROR,
      "Chunk size is too small: 1.00000 !> 1\n",
      'Throws OK when too many chunks',
   );

   $t = $tp->parse( load_file('t/lib/samples/floatcol.sql') );
   @chunks = $c->calculate_chunks(
      tbl_struct    => $t,
      chunk_col     => 'a',
      min           => '1',
      max           => '99.999',
      rows_in_range => 3,
      chunk_size    => 1,
      dbh           => $dbh,
      db            => 'sakila',
      tbl           => 'checksum_test_5',
   );
   is_deeply(
      \@chunks,
      [
         "`a` < '33.99966'",
         "`a` >= '33.99966' AND `a` < '66.99933'",
         "`a` >= '66.99933'",
      ],
      'Float column chunks OK',
   );

   $t = $tp->parse( load_file('t/lib/samples/decimalcol.sql') );
   @chunks = $c->calculate_chunks(
      tbl_struct    => $t,
      chunk_col     => 'a',
      min           => '1',
      max           => '99.999',
      rows_in_range => 3,
      chunk_size    => 1,
      dbh           => $dbh,
      db            => 'sakila',
      tbl           => 'checksum_test_5',
   );
   is_deeply(
      \@chunks,
      [
         "`a` < '33.99966'",
         "`a` >= '33.99966' AND `a` < '66.99933'",
         "`a` >= '66.99933'",
      ],
      'Decimal column chunks OK',
   );

   throws_ok(
      sub { $c->get_range_statistics(
            dbh        => $dbh,
            db         => 'sakila',
            tbl        => 'film',
            chunk_col  => 'film_id',
            tbl_struct => {
               type_for   => { film_id => 'int' },
               is_numeric => { film_id => 1     },
            },
            where      => 'film_id>'
         )
      },
      qr/WHERE \(film_id>\)/,
      'Shows full SQL on error',
   );

   throws_ok(
      sub { $c->size_to_rows(
            dbh        => $dbh,
            db         => 'sakila',
            tbl        => 'film',
            chunk_size => 'foo'
         )
      },
      qr/Invalid chunk size/,
      'Rejects chunk size',
   );

   is_deeply(
      [ $c->size_to_rows(
         dbh        => $dbh,
         db         => 'sakila',
         tbl        => 'film',
         chunk_size => '5'
      ) ],
      [5, undef],
      'Numeric size'
   );
   my ($size) = $c->size_to_rows(
      dbh        => $dbh,
      db         => 'sakila',
      tbl        => 'film',
      chunk_size => '5k'
   );
   ok($size >= 20 && $size <= 30, 'Convert bytes to rows');

   my $avg;
   ($size, $avg) = $c->size_to_rows(
      dbh        => $dbh,
      db         => 'sakila',
      tbl        => 'film',
      chunk_size => '5k'
   );
   # This may fail because Rows and Avg_row_length can vary
   # slightly for InnoDB tables.
   ok(
      $avg >= 173 && $avg <= 206,
      "size_to_rows() returns avg row len in list context (173<=$avg<=206)"
   );

   ($size, $avg) = $c->size_to_rows(
      dbh            => $dbh,
      db             => 'sakila',
      tbl            => 'film',
      chunk_size     => 5,
      avg_row_length => 1,
   );
   ok(
      $size == 5 && ($avg >= 173 && $avg <= 206),
      'size_to_rows() gets avg row length if asked'
   );


   # #########################################################################
   # Issue 1084: Don't try to chunk small tables
   # #########################################################################
   $t = $tp->parse( $tp->get_create_table($dbh, 'sakila', 'country') );
   @chunks = $c->calculate_chunks(
      tbl_struct    => $t,
      chunk_col     => 'country_id',
      min           => '1',
      max           => '109',
      rows_in_range => 109,
      chunk_size    => 110,
      dbh           => $dbh,
      db            => 'sakila',
      tbl           => 'country',
   );
   is_deeply(
      \@chunks,
      ["1=1"],
      "Doesn't chunk if chunk size > total rows"
   );
};

# #############################################################################
# Issue 47: TableChunker::range_num broken for very large bigint
# #############################################################################
$sb->load_file('master', 't/lib/samples/issue_47.sql');
$t = $tp->parse( $tp->get_create_table($dbh, 'test', 'issue_47') );
my %params = $c->get_range_statistics(
   dbh        => $dbh,
   db         => 'test',
   tbl        => 'issue_47',
   chunk_col  => 'userid',
   tbl_struct => {
      type_for   => { userid => 'int' },
      is_numeric => { userid => 1     },
   },
);
my @chunks;
eval {
   @chunks = $c->calculate_chunks(
      dbh        => $dbh,
      tbl_struct => $t,
      chunk_col  => 'userid',
      chunk_size => '4',
      %params,
   );
};
unlike($EVAL_ERROR, qr/Chunk size is too small/, 'Does not die chunking unsigned bitint (issue 47)');

# #############################################################################
# Issue 8: Add --force-index parameter to mk-table-checksum and mk-table-sync
# #############################################################################
is(
   $c->inject_chunks(
      query       => 'SELECT /*CHUNK_NUM*/ FROM /*DB_TBL*//*INDEX_HINT*//*WHERE*/',
      database    => 'test',
      table       => 'issue_8',
      chunks      => [ '1=1', 'a=b' ],
      chunk_num   => 1,
      where       => [],
      index_hint  => 'USE INDEX (`idx_a`)',
   ),
   'SELECT  1 AS chunk_num, FROM `test`.`issue_8` USE INDEX (`idx_a`) WHERE (a=b)',
   'Adds USE INDEX (issue 8)'
);

$sb->load_file('master', 't/lib/samples/issue_8.sql');
$t = $tp->parse( $tp->get_create_table($dbh, 'test', 'issue_8') );
my @candidates = $c->find_chunk_columns(tbl_struct=>$t);
is_deeply(
   \@candidates,
   [
      0,
      { column => 'id',    index => 'PRIMARY'  },
      { column => 'foo',   index => 'uidx_foo' },
   ],
   'find_chunk_columns() returns col and idx candidates'
);

# #############################################################################
# Issue 941: mk-table-checksum chunking should treat zero dates similar to NULL
# #############################################################################
use Data::Dumper;
$Data::Dumper::Indent    = 1;
$Data::Dumper::Sortkeys  = 1;
$Data::Dumper::Quotekeys = 0;

# These tables have rows like: 0, 100, 101, 102, etc.  Without the
# zero-row option, the result is like:
#   range stats:
#     min           => '0',
#     max           => '107',
#     rows_in_range => '9'
#   chunks:
#     '`i` < 24',
#     '`i` >= 24 AND `i` < 48',
#     '`i` >= 48 AND `i` < 72',
#     '`i` >= 72 AND `i` < 96',
#     '`i` >= 96'
# Problem is that the last chunk does all the work.  If the zero row
# is ignored then the chunks are much better and the first chunk will
# cover the zero row.

$sb->load_file('master', 't/lib/samples/issue_941.sql');

sub test_zero_row {
   my ( $tbl, $range, $chunks, $zero_chunk ) = @_;
   $zero_chunk = 1 unless defined $zero_chunk;
   $t = $tp->parse( $tp->get_create_table($dbh, 'issue_941', $tbl) );
   %params = $c->get_range_statistics(
      dbh        => $dbh,
      db         => 'issue_941',
      tbl        => $tbl,
      chunk_col  => $tbl,
      tbl_struct => $t,
      zero_chunk => $zero_chunk,
   );
   is_deeply(
      \%params,
      $range,
      "$tbl range without zero row"
   ) or print STDERR "Got ", Dumper(\%params);

   @chunks = $c->calculate_chunks(
      dbh        => $dbh,
      db         => 'issue_941',
      tbl        => $tbl,
      tbl_struct => $t,
      chunk_col  => $tbl,
      chunk_size => '2',
      zero_chunk => $zero_chunk,
      %params,
   );
   is_deeply(
      \@chunks,
      $chunks,
      "$tbl chunks without zero row"
   ) or print STDERR "Got ", Dumper(\@chunks);

   return;
}

# This can zero chunk because the min, 0, is >= 0.
# The effective min becomes 100.
test_zero_row(
   'i',
   { min=>0, max=>107, rows_in_range=>9 },
   [
      "`i` = 0",
      "`i` > 0 AND `i` < '102'",
      "`i` >= '102' AND `i` < '104'",
      "`i` >= '104' AND `i` < '106'",
      "`i` >= '106'",
   ],
);

# This cannot zero chunk because the min is < 0.
test_zero_row(
   'i_neg',
   { min=>-10, max=>-2, rows_in_range=>8 },
   [
      "`i_neg` < '-8'",
      "`i_neg` >= '-8' AND `i_neg` < '-6'",
      "`i_neg` >= '-6' AND `i_neg` < '-4'",
      "`i_neg` >= '-4'"
   ],
);

# This cannot zero chunk because the min is < 0.
test_zero_row(
   'i_neg_pos',
   { min=>-10, max=>4, rows_in_range=>14 },
   [
      "`i_neg_pos` < '-8'",
      "`i_neg_pos` >= '-8' AND `i_neg_pos` < '-6'",
      "`i_neg_pos` >= '-6' AND `i_neg_pos` < '-4'",
      "`i_neg_pos` >= '-4' AND `i_neg_pos` < '-2'",
      "`i_neg_pos` >= '-2' AND `i_neg_pos` < '0'",
      "`i_neg_pos` >= '0' AND `i_neg_pos` < '2'",
      "`i_neg_pos` >= '2'",
   ],
);

# There's no zero values in this table, but it can still
# zero chunk because the min is >= 0.
test_zero_row(
   'i_null',
   { min=>100, max=>107, rows_in_range=>9 },
   [
      "`i_null` = 0",
      "`i_null` > 0 AND `i_null` < '102'",
      "`i_null` >= '102' AND `i_null` < '104'",
      "`i_null` >= '104' AND `i_null` < '106'",
      "`i_null` >= '106'",
      "`i_null` IS NULL",
   ],
);

# Table d has a zero row, 0000-00-00, which is not a valid value
# for min but can be selected by the zero chunk.
test_zero_row(
   'd',
   {
      min => '2010-03-01',
      max => '2010-03-05',
      rows_in_range => '6'
   },
   [
      "`d` = 0",
      "`d` > 0 AND `d` < '2010-03-03'",
      "`d` >= '2010-03-03'",
   ],
);

# Same as above: one zero row which we can select with the zero chunk.
test_zero_row(
   'dt',
   {
      min => '2010-03-01 02:01:00',
      max => '2010-03-05 00:30:00',
      rows_in_range => '6',
   },
   [
      "`dt` = 0",
      "`dt` > 0 AND `dt` < '2010-03-02 09:30:40'",
      "`dt` >= '2010-03-02 09:30:40' AND `dt` < '2010-03-03 17:00:20'",
      "`dt` >= '2010-03-03 17:00:20'",
   ],
);

# #############################################################################
# Issue 602: mk-table-checksum issue with invalid dates
# #############################################################################
$sb->load_file('master', 't/pt-table-checksum/samples/issue_602.sql');
$t = $tp->parse( $tp->get_create_table($dbh, 'issue_602', 't') );
%params = $c->get_range_statistics(
   dbh        => $dbh,
   db         => 'issue_602',
   tbl        => 't',
   chunk_col  => 'b',
   tbl_struct => {
      type_for   => { b => 'datetime' },
      is_numeric => { b => 0          },
   },
);

is_deeply(
   \%params,
   {
      max => '2010-05-09 00:00:00',
      min => '2010-04-30 00:00:00',
      rows_in_range => '11',
   },
   "Ignores invalid min val, gets next valid min val"
);

throws_ok(
   sub {
      @chunks = $c->calculate_chunks(
         dbh        => $dbh,
         db         => 'issue_602',
         tbl        => 't',
         tbl_struct => $t,
         chunk_col  => 'b',
         chunk_size => '5',
         %params,
      )
   },
   qr//,
   "No error with invalid min datetime (issue 602)"
);

# Like the test above but t2 has nothing but invalid rows.
$t = $tp->parse( $tp->get_create_table($dbh, 'issue_602', 't2') );
throws_ok(
   sub {
      $c->get_range_statistics(
         dbh        => $dbh,
         db         => 'issue_602',
         tbl        => 't2',
         chunk_col  => 'b',
         tbl_struct => {
            type_for   => { b => 'datetime' },
            is_numeric => { b => 0          },
         },
      );
   },
   qr/Error finding a valid minimum value/,
   "Dies if valid min value cannot be found"
);

# Try again with more tries: 6 instead of default 5.  Should
# find a row this time.
%params = $c->get_range_statistics(
   dbh        => $dbh,
   db         => 'issue_602',
   tbl        => 't2',
   chunk_col  => 'b',
   tbl_struct => {
      type_for   => { b => 'datetime' },
      is_numeric => { b => 0          },
   },
   tries     => 6,
);

is_deeply(
   \%params,
   {
      max => '2010-01-08 00:00:08',
      min => '2010-01-07 00:00:07',
      rows_in_range => 8,
   },
   "Gets valid min with enough tries"
);


# #############################################################################
# Test issue 941 + issue 602
# #############################################################################

$dbh->do("insert into issue_602.t values ('12', '0000-00-00 00:00:00')");
# Now we have:
# |   12 | 0000-00-00 00:00:00 | 
# |   11 | 2010-00-09 00:00:00 | 
# |   10 | 2010-04-30 00:00:00 | 
# So min is a zero row.  If we don't want zero row, next min will be an
# invalid row, and we don't want that.  So we should get row "10" as min.

%params = $c->get_range_statistics(
   dbh        => $dbh,
   db         => 'issue_602',
   tbl        => 't',
   chunk_col  => 'b',
   tbl_struct => {
      type_for   => { b => 'datetime' },
      is_numeric => { b => 0          },
   },
);

is_deeply(
   \%params,
   {
      min => '2010-04-30 00:00:00',
      max => '2010-05-09 00:00:00',
      rows_in_range => 12,
   },
   "Gets valid min after zero row"
);

# #############################################################################
# Test _validate_temporal_value() because it's magical.
# #############################################################################
my @invalid_t = (
   '00:00:60',
   '00:60:00',
   '0000-00-00',
   '2009-00-00',
   '2009-13-00',
   '0000-00-00 00:00:00',
   '1000-00-00 00:00:00',
   '2009-00-00 00:00:00',
   '2009-13-00 00:00:00',
   '2009-05-26 00:00:60',
   '2009-05-26 00:60:00',
   '2009-05-26 24:00:00',
);
foreach my $t ( @invalid_t ) {
   my $res = TableChunker::_validate_temporal_value($dbh, $t);
   is(
      $res,
      undef,
      "$t is invalid"
   );
}

my @valid_t = (
   '00:00:01',
   '1000-01-01',
   '2009-01-01',
   '1000-01-01 00:00:00',
   '2009-01-01 00:00:00',
   '2010-05-26 17:48:30',
);
foreach my $t ( @valid_t ) {
   my $res = TableChunker::_validate_temporal_value($dbh, $t);
   ok(
      defined $res,
      "$t is valid"
   );
}

# #############################################################################
# Test get_first_chunkable_column().
# #############################################################################
$t = $tp->parse( load_file('t/lib/samples/sakila.film.sql') );

is_deeply(
   [ $c->get_first_chunkable_column(tbl_struct=>$t) ],
   [ 'film_id', 'PRIMARY' ],
   "get_first_chunkable_column(), default column and index"
);

is_deeply(
   [ $c->get_first_chunkable_column(
      tbl_struct   => $t,
      chunk_column => 'language_id',
   ) ],
   [ 'language_id', 'idx_fk_language_id' ],
   "get_first_chunkable_column(), preferred column"
);

is_deeply(
   [ $c->get_first_chunkable_column(
      tbl_struct  => $t,
      chunk_index => 'idx_fk_original_language_id',
   ) ],
   [ 'original_language_id', 'idx_fk_original_language_id' ],
   "get_first_chunkable_column(), preferred index"
);

is_deeply(
   [ $c->get_first_chunkable_column(
      tbl_struct   => $t,
      chunk_column => 'language_id',
      chunk_index  => 'idx_fk_language_id',
   ) ],
   [ 'language_id', 'idx_fk_language_id' ],
   "get_first_chunkable_column(), preferred column and index"
);

is_deeply(
   [ $c->get_first_chunkable_column(
      tbl_struct   => $t,
      chunk_column => 'film_id',
      chunk_index  => 'idx_fk_language_id',
   ) ],
   [ 'film_id', 'PRIMARY' ],
   "get_first_chunkable_column(), bad preferred column and index"
);

$sb->load_file('master', "t/lib/samples/t1.sql", 'test');
$t = $tp->parse( load_file('t/lib/samples/t1.sql') );

is_deeply(
   [ $c->get_first_chunkable_column(tbl_struct=>$t) ],
   [undef, undef],
   "get_first_chunkable_column(), no chunkable columns"
);

# char chunking ###############################################################
$sb->load_file('master', "t/lib/samples/char-chunking/ascii.sql", 'test');
$t = $tp->parse( $tp->get_create_table($dbh, 'test', 'ascii') );

is_deeply(
   [ $c->find_chunk_columns(tbl_struct=>$t) ],
   [ 0,
     { column => 'i', index => 'PRIMARY' },
     { column => 'c', index => 'c'       },
   ],
   "Finds character column as a chunkable column"
);

is_deeply(
   [ $c->get_first_chunkable_column(tbl_struct=>$t) ],
   ['i', 'PRIMARY'],
   "get_first_chunkable_column(), prefers PK over char col"
);
is_deeply(
   [ $c->get_first_chunkable_column(tbl_struct=>$t, chunk_column=>'c') ],
   ['c', 'c'],
   "get_first_chunkable_column(), char col as preferred chunk col"
);
is_deeply(
   [ $c->get_first_chunkable_column(tbl_struct=>$t, chunk_index=>'c') ],
   ['c', 'c'],
   "get_first_chunkable_column(), char col as preferred chunk index"
);

%params = $c->get_range_statistics(
   dbh        => $dbh,
   db         => 'test',
   tbl        => 'ascii',
   chunk_col  => 'c',
   tbl_struct => $t,
);
is_deeply(
   \%params,
   {
      min           => '',
      max           => 'ZESUS!!!',
      rows_in_range => '142',
   },
   "Range stats on character column"
);

# #############################################################################
# Issue 1082: mk-table-checksum dies on single-row zero-pk table
# #############################################################################
sub chunk_it {
   my ( %args ) = @_;
   my %params = $c->get_range_statistics(
      dbh        => $dbh,
      db         => $args{db},
      tbl        => $args{tbl},
      chunk_col  => $args{chunk_col},
      tbl_struct => $args{tbl_struct},
   );
   my @chunks = $c->calculate_chunks(
      dbh        => $dbh,
      db         => $args{db},
      tbl        => $args{tbl},
      chunk_col  => $args{chunk_col},
      tbl_struct => $args{tbl_struct},
      chunk_size => $args{chunk_size} || 100,
      zero_chunk => $args{zero_chunk},
      %params,
   );
   is_deeply(
      \@chunks,
      $args{chunks},
      $args{msg},
   );
}

$dbh->do("alter table test.t1 add unique index (a)");
my (undef,$output) = $dbh->selectrow_array("show create table test.t1");
$t = $tp->parse($output);
is_deeply(
   [ $c->get_first_chunkable_column(tbl_struct=>$t) ],
   [qw(a a)],
   "test.t1 chunkable col"
);

$dbh->do('insert into test.t1 values (null)');
chunk_it(
   dbh        => $dbh,
   db         => 'test',
   tbl        => 't1',
   chunk_col  => 'a',
   tbl_struct => $t,
   zero_chunk => 1,
   chunks     => [qw(1=1)],
   msg        => 'Single NULL row'
);

$dbh->do('insert into test.t1 values (null), (null), (null)');
chunk_it(
   dbh        => $dbh,
   db         => 'test',
   tbl        => 't1',
   chunk_col  => 'a',
   tbl_struct => $t,
   zero_chunk => 1,
   chunks     => [qw(1=1)],
   msg        => 'Several NULL rows'
);

$dbh->do('truncate table test.t1');
$dbh->do('insert into test.t1 values (0)');
chunk_it(
   dbh        => $dbh,
   db         => 'test',
   tbl        => 't1',
   chunk_col  => 'a',
   tbl_struct => $t,
   zero_chunk => 1,
   chunks     => [qw(1=1)],
   msg        => 'Single zero row'
);

# #############################################################################
# Issue 568: char chunking
# #############################################################################
sub count_rows {
   my ( $db_tbl, $col, @chunks ) = @_;
   my $total_rows = 0;
   foreach my $chunk ( @chunks ) {
      my $sql    = "SELECT $col FROM $db_tbl WHERE ($chunk) ORDER BY $col";
      my $rows   = $dbh->selectall_arrayref($sql);
      my $n_rows = scalar @$rows;
      $total_rows += $n_rows;
   }
   return $total_rows;
}

SKIP: {
   skip 'Sandbox master does not have the sakila database', 1
      unless @{$dbh->selectcol_arrayref('SHOW DATABASES LIKE "sakila"')};

   my @chunks;

   $t = $tp->parse( $tp->get_create_table($dbh, 'sakila', 'city') );
   @chunks = $c->calculate_chunks(
      tbl_struct    => $t,
      chunk_col     => 'city',
      min           => 'A Corua (La Corua)',
      max           => 'Ziguinchor',
      rows_in_range => 428,
      chunk_size    => 20,
      dbh           => $dbh,
      db            => 'sakila',
      tbl           => 'city',
   );
   is_deeply(
      \@chunks,
      [
         "`city` < 'C'",
         "`city` >= 'C' AND `city` < 'D'",
         "`city` >= 'D' AND `city` < 'E'",
         "`city` >= 'E' AND `city` < 'F'",
         "`city` >= 'F' AND `city` < 'G'",
         "`city` >= 'G' AND `city` < 'H'",
         "`city` >= 'H' AND `city` < 'I'",
         "`city` >= 'I' AND `city` < 'J'",
         "`city` >= 'J' AND `city` < 'K'",
         "`city` >= 'K' AND `city` < 'L'",
         "`city` >= 'L' AND `city` < 'M'",
         "`city` >= 'M' AND `city` < 'N'",
         "`city` >= 'N' AND `city` < 'O'",
         "`city` >= 'O' AND `city` < 'P'",
         "`city` >= 'P' AND `city` < 'Q'",
         "`city` >= 'Q' AND `city` < 'R'",
         "`city` >= 'R' AND `city` < 'S'",
         "`city` >= 'S' AND `city` < 'T'",
         "`city` >= 'T' AND `city` < 'U'",
         "`city` >= 'U' AND `city` < 'V'",
         "`city` >= 'V' AND `city` < 'W'",
         "`city` >= 'W' AND `city` < 'X'",
         "`city` >= 'X' AND `city` < 'Y'",
         "`city` >= 'Y' AND `city` < 'Z'",
         "`city` >= 'Z'",
      ],
      "Char chunk sakila.city.city"
   );

   my $n_rows = count_rows("sakila.city", "city", @chunks);
   is(
      $n_rows,
      600,
      "sakila.city.city chunks select exactly 600 rows"
   );
}

$sb->load_file('master', "t/lib/samples/char-chunking/world-city.sql", 'test');
$t = $tp->parse( $tp->get_create_table($dbh, 'test', 'world_city') );
%params = $c->get_range_statistics(
   dbh        => $dbh,
   db         => 'test',
   tbl        => 'world_city',
   chunk_col  => 'name',
   tbl_struct => $t,
   chunk_size => '500',
);
@chunks = $c->calculate_chunks(
   dbh           => $dbh,
   db            => 'test',
   tbl           => 'world_city',
   tbl_struct    => $t,
   chunk_col     => 'name',
   chunk_size    => 500,
   %params,
);
ok(
   @chunks >= 9,
   "At least 9 char chunks on test.world_city.name"
) or print STDERR Dumper(\@chunks);

my $n_rows = count_rows("test.world_city", "name", @chunks);
is(
   $n_rows,
   4079,
   "test.world_city.name chunks select exactly 4,079 rows"
);

# #############################################################################
# Bug #897758: TableChunker dies from an uninit value
# #############################################################################

@chunks = $c->calculate_chunks(
   dbh           => $dbh,
   db            => 'test',
   tbl           => 'world_city',
   tbl_struct    => $t,
   chunk_col     => 'name',
   chunk_size    => 500,
   %params,
   chunk_range   => undef,
);

ok( @chunks, "calculate_chunks picks a sane default for chunk_range" );

# #############################################################################
# Issue 1182: mk-table-checksum not respecting chunk size
# #############################################################################
SKIP: {
   skip 'Sandbox master does not have the sakila database', 1
      unless @{$dbh->selectcol_arrayref('SHOW DATABASES LIKE "sakila"')};

   my @chunks;
   $t = $tp->parse( load_file('t/lib/samples/sakila.film.sql') );

   @chunks = $c->calculate_chunks(
      tbl_struct    => $t,
      chunk_col     => 'film_id',
      min           => 0,
      max           => 99,
      rows_in_range => 100,
      chunk_size    => 30,
      dbh           => $dbh,
      db            => 'sakila',
      tbl           => 'film',
      chunk_range   => 'openclosed',
   );
   is_deeply(
      \@chunks,
      [
         "`film_id` < '30'",
         "`film_id` >= '30' AND `film_id` < '60'",
         "`film_id` >= '60' AND `film_id` < '90'",
         "`film_id` >= '90' AND `film_id` <= '99'",
      ],
      'openclosed chunk range adds AND chunk_col <= max (issue 1182)'
   );
};

# ############################################################################
# Bug 821673: pt-table-checksum doesn't included --where in min max queries
# ############################################################################
$sb->load_file('master', "t/pt-table-checksum/samples/where01.sql");
$t = $tp->parse( $tp->get_create_table($dbh, 'test', 'checksum_test') );
%params = $c->get_range_statistics(
   dbh        => $dbh,
   db         => 'test',
   tbl        => 'checksum_test',
   chunk_col  => 'id',
   tbl_struct => $t,
   where      => "date = '2011-03-03'",
);
is(
   $params{min},
   11,
   'MIN int range stats with --where (bug 821673)'
);
is(
   $params{max},
   15,
   'MAX int range stats with --where (bug 821673)'
);

# char chunking
$sb->load_file('master', "t/pt-table-checksum/samples/where02.sql");
$t = $tp->parse( $tp->get_create_table($dbh, 'test', 'checksum_test') );
%params = $c->get_range_statistics(
   dbh        => $dbh,
   db         => 'test',
   tbl        => 'checksum_test',
   chunk_col  => 'id',
   tbl_struct => $t,
   where      => "date = '2011-03-03'",
);
is(
   $params{min},
   'Apple',
   'MIN char range stats with --where (bug 821673)'
);
is(
   $params{max},
   'raspberry',
   'MAX char range stats with --where (bug 821673)'
);

# It's difficult to construct a char chunk test where WHERE will matter.
#@chunks = $c->calculate_chunks(
#   dbh           => $dbh,
#   db            => 'test',
#   tbl           => 'checksum_test',
#   tbl_struct    => $t,
#   chunk_col     => 'id',
#   chunk_size    => 5,
#   where         => "date = '2011-03-03'",
#   %params,
#);

# #############################################################################
# Bug 967451: Char chunking doesn't quote column name
# #############################################################################
$sb->load_file('master', "t/lib/samples/char-chunking/ascii.sql", 'test');
$dbh->do("ALTER TABLE test.ascii CHANGE COLUMN c `key` char(64) NOT NULL");
$t = $tp->parse( $tp->get_create_table($dbh, 'test', 'ascii') );

%params = $c->get_range_statistics(
   dbh        => $dbh,
   db         => 'test',
   tbl        => 'ascii',
   chunk_col  => 'key',
   tbl_struct => $t,
);
is_deeply(
   \%params,
   {
      min           => '',
      max           => 'ZESUS!!!',
      rows_in_range => '142',
   },
   "Range stats for `key` col (bug 967451)"
);

@chunks = $c->calculate_chunks(
   dbh        => $dbh,
   db         => 'test',
   tbl        => 'ascii',
   tbl_struct => $t,
   chunk_col  => 'key',
   chunk_size => '50',
   %params,
);
is_deeply(
   \@chunks,
   [
      "`key` < '5'",
      "`key` >= '5' AND `key` < 'I'",
      "`key` >= 'I'",
   ],
   "Caclulate chunks for `key` col (bug 967451)"
);

# #############################################################################
# Done.
# #############################################################################
$sb->wipe_clean($dbh);
ok($sb->ok(), "Sandbox servers") or BAIL_OUT(__FILE__ . " broke the sandbox");
exit;<|MERGE_RESOLUTION|>--- conflicted
+++ resolved
@@ -26,11 +26,7 @@
    plan skip_all => 'Cannot connect to sandbox master';
 }
 else {
-<<<<<<< HEAD
-   plan tests => 92;
-=======
    plan tests => 93;
->>>>>>> 09ddcd64
 }
 
 $sb->create_dbs($dbh, ['test']);
@@ -1361,5 +1357,4 @@
 # Done.
 # #############################################################################
 $sb->wipe_clean($dbh);
-ok($sb->ok(), "Sandbox servers") or BAIL_OUT(__FILE__ . " broke the sandbox");
 exit;