dist: trusty
sudo: required

language: go

go:
  - 1.8.x

services:
  - docker

env:
  matrix:
    - MONGODB_IMAGE=mongo:2.6
    - MONGODB_IMAGE=mongo:3.0
    - MONGODB_IMAGE=mongo:3.2
    - MONGODB_IMAGE=mongo:3.4
    - MONGODB_IMAGE=percona/percona-server-mongodb:3.0
    - MONGODB_IMAGE=percona/percona-server-mongodb:3.2
    - MONGODB_IMAGE=percona/percona-server-mongodb:3.4

matrix:
  include:
<<<<<<< HEAD
    - go: 1.9.x
      env:
=======
>>>>>>> 7d4be1b3
    - go: tip
      env:

install:
  - go get -u github.com/Masterminds/glide
<<<<<<< HEAD
  - glide install -v

before_script:
  # run docker containers
  - docker-compose up -d
  # log versions
  - docker --version
  - docker-compose --version
  - docker-compose exec mongo mongo --version
  # we need at least one document in test db
  - mongo --eval 'db.init.insert({})'
=======
  # remove vendor dir and re-fetch it to check later if it's correct with `git diff --exit-code`
  - rm -rf vendor/
  - glide install
  # check if vendor dir is correct
  - git diff --exit-code
>>>>>>> 7d4be1b3

before_script:
  # run docker containers
  - docker-compose up -d
  # log versions
  - docker --version
  - docker-compose --version
  - docker-compose exec mongo mongo --version
  # we need at least one document in test db
  - mongo --eval 'db.init.insert({})'

script:
  - go test -timeout 1m $(glide nv)

notifications:
  email: false
  slack:
    on_success: change
    on_failure: change
    rooms:
      secure: E5ZRDFtbVmQCo2SLCdvecpaRIZPC35+0srkyA9jVq0BJpvVY6pm4OQceAugy/g5cd6c2reTN9oNSjNF62BKpoJxPuIuu8/JdlvUMMxgxnGkCC1R6hAddbapvIe4EXlybLPGy8kAG7OkYVpGHtWwN3U5MfF7/tGeqL2y8C3fCDZA=<|MERGE_RESOLUTION|>--- conflicted
+++ resolved
@@ -21,20 +21,14 @@
 
 matrix:
   include:
-<<<<<<< HEAD
     - go: 1.9.x
       env:
-=======
->>>>>>> 7d4be1b3
     - go: tip
       env:
 
 install:
   - go get -u github.com/Masterminds/glide
-<<<<<<< HEAD
   - glide install -v
-
-before_script:
   # run docker containers
   - docker-compose up -d
   # log versions
@@ -43,13 +37,6 @@
   - docker-compose exec mongo mongo --version
   # we need at least one document in test db
   - mongo --eval 'db.init.insert({})'
-=======
-  # remove vendor dir and re-fetch it to check later if it's correct with `git diff --exit-code`
-  - rm -rf vendor/
-  - glide install
-  # check if vendor dir is correct
-  - git diff --exit-code
->>>>>>> 7d4be1b3
 
 before_script:
   # run docker containers
