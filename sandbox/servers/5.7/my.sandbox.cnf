--- conflicted
+++ resolved
@@ -30,11 +30,6 @@
 
 # fkc test
 binlog_format              = STATEMENT
-<<<<<<< HEAD
-
-performance_schema=ON
-=======
 performance_schema         = ON
 #performance-schema-instrument='wait/lock/metadata/sql/mdl=ON'
-#performance-schema-instrument='transaction=ON'
->>>>>>> 462c0067
+#performance-schema-instrument='transaction=ON'