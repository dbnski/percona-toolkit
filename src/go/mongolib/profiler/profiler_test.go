package profiler

import (
	"fmt"
	"log"
	"os"
	"reflect"
	"testing"
	"time"

	"github.com/golang/mock/gomock"
	"github.com/percona/percona-toolkit/src/go/lib/tutil"
	"github.com/percona/percona-toolkit/src/go/mongolib/fingerprinter"
	"github.com/percona/percona-toolkit/src/go/mongolib/proto"
	"github.com/percona/percona-toolkit/src/go/mongolib/stats"
	"github.com/percona/percona-toolkit/src/go/pt-mongodb-query-digest/filter"
	"github.com/percona/pmgo/pmgomock"
)

const (
	samples = "/src/go/tests/"
)

type testVars struct {
	RootPath string
}

var vars testVars

func parseDate(dateStr string) time.Time {
	date, _ := time.Parse(time.RFC3339Nano, dateStr)
	return date
}

func TestMain(m *testing.M) {
	var err error
	if vars.RootPath, err = tutil.RootPath(); err != nil {
		log.Printf("cannot get root path: %s", err.Error())
		os.Exit(1)
	}
	os.Exit(m.Run())
}

func TestRegularIterator(t *testing.T) {
	ctrl := gomock.NewController(t)
	defer ctrl.Finish()

	docs := []proto.SystemProfile{}
	err := tutil.LoadJson(vars.RootPath+samples+"profiler_docs.json", &docs)
	if err != nil {
		t.Fatalf("cannot load samples: %s", err.Error())
	}

	iter := pmgomock.NewMockIterManager(ctrl)
	gomock.InOrder(
		iter.EXPECT().Next(gomock.Any()).SetArg(0, docs[0]).Return(true),
		iter.EXPECT().Timeout().Return(false),
		iter.EXPECT().Next(gomock.Any()).SetArg(0, docs[1]).Return(true),
		iter.EXPECT().Timeout().Return(false),
		iter.EXPECT().Next(gomock.Any()).Return(false),
		iter.EXPECT().Timeout().Return(false),
		iter.EXPECT().Close(),
	)
	filters := []filter.Filter{}
	fp := fingerprinter.NewFingerprinter(fingerprinter.DEFAULT_KEY_FILTERS)
	s := stats.New(fp)
	prof := NewProfiler(iter, filters, nil, s)

	firstSeen, _ := time.Parse(time.RFC3339Nano, "2017-04-01T23:01:19.914+00:00")
	lastSeen, _ := time.Parse(time.RFC3339Nano, "2017-04-01T23:01:20.214+00:00")
	want := stats.Queries{
		{
			ID:             "16196765fb4c14edb91efdbe4f5c5973",
			Namespace:      "samples.col1",
			Operation:      "query",
			Query:          "{\"ns\":\"samples.col1\",\"op\":\"query\",\"query\":{\"find\":\"col1\",\"shardVersion\":[0,\"000000000000000000000000\"]}}\n",
			Fingerprint:    "FIND col1 find",
			FirstSeen:      firstSeen,
			LastSeen:       lastSeen,
			TableScan:      false,
			Count:          2,
			NReturned:      []float64{50, 75},
			NScanned:       []float64{100, 75},
			QueryTime:      []float64{0, 1},
			ResponseLength: []float64{1.06123e+06, 1.06123e+06},
		},
	}
	prof.Start()
	defer prof.Stop()
	select {
	case queries := <-prof.QueriesChan():
		if !reflect.DeepEqual(queries, want) {
			t.Errorf("invalid queries. \nGot: %#v,\nWant: %#v\n", queries, want)
		}
	case <-time.After(2 * time.Second):
		t.Error("Didn't get any query")
	}
}

func TestIteratorTimeout(t *testing.T) {
	ctrl := gomock.NewController(t)
	defer ctrl.Finish()

	docs := []proto.SystemProfile{}
	err := tutil.LoadJson(vars.RootPath+samples+"profiler_docs.json", &docs)
	if err != nil {
		t.Fatalf("cannot load samples: %s", err.Error())
	}

	iter := pmgomock.NewMockIterManager(ctrl)
	gomock.InOrder(
		iter.EXPECT().Next(gomock.Any()).Return(true),
		iter.EXPECT().Timeout().Return(true),
		iter.EXPECT().Next(gomock.Any()).SetArg(0, docs[1]).Return(true),
		iter.EXPECT().Timeout().Return(false),
		iter.EXPECT().Next(gomock.Any()).Return(false),
		iter.EXPECT().Timeout().Return(false),
		// When there are no more docs, iterator will close
		iter.EXPECT().Close(),
	)
	filters := []filter.Filter{}

	fp := fingerprinter.NewFingerprinter(fingerprinter.DEFAULT_KEY_FILTERS)
	s := stats.New(fp)
	prof := NewProfiler(iter, filters, nil, s)

	firstSeen, _ := time.Parse(time.RFC3339Nano, "2017-04-01T23:01:19.914+00:00")
	lastSeen, _ := time.Parse(time.RFC3339Nano, "2017-04-01T23:01:19.914+00:00")
	want := stats.Queries{
		{
			ID:             "16196765fb4c14edb91efdbe4f5c5973",
			Namespace:      "samples.col1",
			Operation:      "query",
			Query:          "{\"ns\":\"samples.col1\",\"op\":\"query\",\"query\":{\"find\":\"col1\",\"shardVersion\":[0,\"000000000000000000000000\"]}}\n",
			Fingerprint:    "FIND col1 find",
			FirstSeen:      firstSeen,
			LastSeen:       lastSeen,
			TableScan:      false,
			Count:          1,
			NReturned:      []float64{75},
			NScanned:       []float64{75},
			QueryTime:      []float64{1},
			ResponseLength: []float64{1.06123e+06},
		},
	}

	prof.Start()
	defer prof.Stop()
	gotTimeout := false

	// Get a timeout
	select {
	case <-prof.TimeoutsChan():
		gotTimeout = true
	case <-prof.QueriesChan():
		t.Error("Got queries before timeout")
	case <-time.After(2 * time.Second):
		t.Error("Timeout checking timeout")
	}
	if !gotTimeout {
		t.Error("Didn't get a timeout")
	}

	// After the first document returned a timeout, we should still receive the second document
	select {
	case queries := <-prof.QueriesChan():
		if !reflect.DeepEqual(queries, want) {
			t.Errorf("invalid queries. \nGot: %#v,\nWant: %#v\n", queries, want)
		}
	case <-time.After(2 * time.Second):
		t.Error("Didn't get any query after 2 seconds")
	}
}

func TestTailIterator(t *testing.T) {
	ctrl := gomock.NewController(t)
	defer ctrl.Finish()

	docs := []proto.SystemProfile{}
	err := tutil.LoadJson(vars.RootPath+samples+"profiler_docs.json", &docs)
	if err != nil {
		t.Fatalf("cannot load samples: %s", err.Error())
	}

	sleep := func(param interface{}) {
		time.Sleep(1500 * time.Millisecond)
	}

	iter := pmgomock.NewMockIterManager(ctrl)
	gomock.InOrder(
		iter.EXPECT().Next(gomock.Any()).SetArg(0, docs[0]).Return(true),
		iter.EXPECT().Timeout().Return(false),
		// A Tail iterator will wait if the are no available docs.
		// Do a 1500 ms sleep before returning the second doc to simulate a tail wait
		// and to let the ticker tick
		iter.EXPECT().Next(gomock.Any()).Do(sleep).SetArg(0, docs[1]).Return(true),
		iter.EXPECT().Timeout().Return(false),
		iter.EXPECT().Next(gomock.Any()).Return(false),
		iter.EXPECT().Timeout().Return(false),
		iter.EXPECT().Close(),
	)

	filters := []filter.Filter{}
	ticker := time.NewTicker(time.Second)
	fp := fingerprinter.NewFingerprinter(fingerprinter.DEFAULT_KEY_FILTERS)
	s := stats.New(fp)
	prof := NewProfiler(iter, filters, ticker.C, s)

	want := stats.Queries{
		{
			ID:             "16196765fb4c14edb91efdbe4f5c5973",
			Namespace:      "samples.col1",
			Operation:      "query",
			Query:          "{\"ns\":\"samples.col1\",\"op\":\"query\",\"query\":{\"find\":\"col1\",\"shardVersion\":[0,\"000000000000000000000000\"]}}\n",
			Fingerprint:    "FIND col1 find",
			FirstSeen:      parseDate("2017-04-01T23:01:20.214+00:00"),
			LastSeen:       parseDate("2017-04-01T23:01:20.214+00:00"),
			TableScan:      false,
			Count:          1,
			NReturned:      []float64{50},
			NScanned:       []float64{100},
			QueryTime:      []float64{0},
			ResponseLength: []float64{1.06123e+06},
		},
		{
			ID:             "16196765fb4c14edb91efdbe4f5c5973",
			Namespace:      "samples.col1",
			Operation:      "query",
			Query:          "{\"ns\":\"samples.col1\",\"op\":\"query\",\"query\":{\"find\":\"col1\",\"shardVersion\":[0,\"000000000000000000000000\"]}}\n",
			Fingerprint:    "FIND col1 find",
			FirstSeen:      parseDate("2017-04-01T23:01:19.914+00:00"),
			LastSeen:       parseDate("2017-04-01T23:01:19.914+00:00"),
			TableScan:      false,
			Count:          1,
			NReturned:      []float64{75},
			NScanned:       []float64{75},
			QueryTime:      []float64{1},
			ResponseLength: []float64{1.06123e+06},
		},
	}
	prof.Start()
	defer prof.Stop()
	index := 0
	// Since the mocked iterator has a Sleep(1500 ms) between Next methods calls,
	// we are going to have two ticker ticks and on every tick it will return one document.
	for index < 2 {
		select {
		case queries := <-prof.QueriesChan():
			if !reflect.DeepEqual(queries, stats.Queries{want[index]}) {
				t.Errorf("invalid queries. \nGot: %#v,\nWant: %#v\n", queries, want)
			}
			index++
		}
	}
}

func TestCalcStats(t *testing.T) {
	ctrl := gomock.NewController(t)
	defer ctrl.Finish()

	docs := []proto.SystemProfile{}
	err := tutil.LoadBson(vars.RootPath+samples+"profiler_docs_stats.json", &docs)
	if err != nil {
		t.Fatalf("cannot load samples: %s", err.Error())
	}

	want := []stats.QueryStats{}
	err = tutil.LoadBson(vars.RootPath+samples+"profiler_docs_stats.want.json", &want)
	if err != nil {
		t.Fatalf("cannot load expected results: %s", err.Error())
	}

	iter := pmgomock.NewMockIterManager(ctrl)
	gomock.InOrder(
		iter.EXPECT().Next(gomock.Any()).SetArg(0, docs[0]).Return(true),
		iter.EXPECT().Timeout().Return(false),
		iter.EXPECT().Next(gomock.Any()).SetArg(0, docs[1]).Return(true),
		iter.EXPECT().Timeout().Return(false),
		iter.EXPECT().Next(gomock.Any()).SetArg(0, docs[2]).Return(true),
		iter.EXPECT().Timeout().Return(false),
		iter.EXPECT().Next(gomock.Any()).Return(false),
		iter.EXPECT().Timeout().Return(false),
		iter.EXPECT().Close(),
	)

	filters := []filter.Filter{}
	fp := fingerprinter.NewFingerprinter(fingerprinter.DEFAULT_KEY_FILTERS)
	s := stats.New(fp)
	prof := NewProfiler(iter, filters, nil, s)

	prof.Start()
	defer prof.Stop()
<<<<<<< HEAD

=======
>>>>>>> b44138fd
	select {
	case queries := <-prof.QueriesChan():
		s := queries.CalcQueriesStats(1)
		if os.Getenv("UPDATE_SAMPLES") != "" {
			tutil.WriteJson(vars.RootPath+samples+"profiler_docs_stats.want.json", s)
		}
		if !reflect.DeepEqual(s, want) {
			t.Errorf("Invalid stats.\nGot:%#v\nWant: %#v\n", s, want)
		}
	case <-time.After(2 * time.Second):
		t.Error("Didn't get any query")
	}
}

func TestCalcTotalStats(t *testing.T) {
	ctrl := gomock.NewController(t)
	defer ctrl.Finish()

	docs := []proto.SystemProfile{}
	err := tutil.LoadBson(vars.RootPath+samples+"profiler_docs_stats.json", &docs)
	if err != nil {
		t.Fatalf("cannot load samples: %s", err.Error())
	}

	want := stats.QueryStats{}
	err = tutil.LoadBson(vars.RootPath+samples+"profiler_docs_total_stats.want.json", &want)
	if err != nil && !tutil.ShouldUpdateSamples() {
		t.Fatalf("cannot load expected results: %s", err.Error())
	}

	iter := pmgomock.NewMockIterManager(ctrl)
	gomock.InOrder(
		iter.EXPECT().Next(gomock.Any()).SetArg(0, docs[0]).Return(true),
		iter.EXPECT().Timeout().Return(false),
		iter.EXPECT().Next(gomock.Any()).SetArg(0, docs[1]).Return(true),
		iter.EXPECT().Timeout().Return(false),
		iter.EXPECT().Next(gomock.Any()).SetArg(0, docs[2]).Return(true),
		iter.EXPECT().Timeout().Return(false),
		iter.EXPECT().Next(gomock.Any()).Return(false),
		iter.EXPECT().Timeout().Return(false),
		iter.EXPECT().Close(),
	)

	filters := []filter.Filter{}
	fp := fingerprinter.NewFingerprinter(fingerprinter.DEFAULT_KEY_FILTERS)
	s := stats.New(fp)
	prof := NewProfiler(iter, filters, nil, s)

	prof.Start()
	defer prof.Stop()
	select {
	case queries := <-prof.QueriesChan():
		s := queries.CalcTotalQueriesStats(1)
		if os.Getenv("UPDATE_SAMPLES") != "" {
			fmt.Println("Updating samples: " + vars.RootPath + samples + "profiler_docs_total_stats.want.json")
			err := tutil.WriteJson(vars.RootPath+samples+"profiler_docs_total_stats.want.json", s)
			if err != nil {
				fmt.Printf("cannot update samples: %s", err.Error())
			}
		}
		if !reflect.DeepEqual(s, want) {
			t.Errorf("Invalid stats.\nGot:%#v\nWant: %#v\n", s, want)
		}
	case <-time.After(2 * time.Second):
		t.Error("Didn't get any query")
	}
}<|MERGE_RESOLUTION|>--- conflicted
+++ resolved
@@ -290,10 +290,7 @@
 
 	prof.Start()
 	defer prof.Stop()
-<<<<<<< HEAD
-
-=======
->>>>>>> b44138fd
+
 	select {
 	case queries := <-prof.QueriesChan():
 		s := queries.CalcQueriesStats(1)
