--- conflicted
+++ resolved
@@ -2,11 +2,11 @@
 
 import (
 	"crypto/md5"
+	"encoding/json"
 	"fmt"
 	"sort"
 	"sync"
 	"time"
-	"encoding/json"
 
 	"github.com/montanaflynn/stats"
 	"github.com/percona/percona-toolkit/src/go/mongolib/fingerprinter"
@@ -121,10 +121,7 @@
 		keys = append(keys, key)
 	}
 	sort.Sort(keys)
-<<<<<<< HEAD
-
-=======
->>>>>>> 04f95917
+
 	queries := []QueryInfoAndCounters{}
 	for _, key := range keys {
 		queries = append(queries, *s.queryInfoAndCounters[key])
@@ -212,20 +209,7 @@
 }
 
 func (g GroupKey) String() string {
-<<<<<<< HEAD
-	v := struct {
-		Operation   string
-		Fingerprint string
-		Namespace   string
-	}{
-		g.Operation,
-		g.Fingerprint,
-		g.Namespace,
-	}
-	return fmt.Sprintf("%s", v)
-=======
 	return g.Operation + g.Namespace + g.Fingerprint
->>>>>>> 04f95917
 }
 
 type totalCounters struct {
