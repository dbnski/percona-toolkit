--- conflicted
+++ resolved
@@ -528,11 +528,8 @@
 	gop.StringVarLong(&opts.LogLevel, "log-level", 'l', "Log level: error", "panic, fatal, error, warn, info, debug. Default: error")
 	gop.StringVarLong(&opts.Password, "password", 'p', "", "Password to use for optional MongoDB authentication").SetOptional()
 	gop.StringVarLong(&opts.User, "username", 'u', "Username to use for optional MongoDB authentication")
-<<<<<<< HEAD
-=======
 	gop.StringVarLong(&opts.SSLCAFile, "sslCAFile", 0, "SSL CA cert file used for authentication")
 	gop.StringVarLong(&opts.SSLPEMKeyFile, "sslPEMKeyFile", 0, "SSL client PEM file used for authentication")
->>>>>>> da99087d
 
 	gop.SetParameters("host[:port]/database")
 
