Changelog for Percona Toolkit

v3.0.4
<<<<<<< HEAD
 * Fixed bug PT-142 : pt-online-schema-change find_child_tables slow
=======

 * Fixed bug PT-138 : Added --output-format option to pt-mongodb-summary
 * Feature   PT-141 : pt-archiver archive records into csv file
>>>>>>> e9c72719

v3.0.3

 * Fixed bug PT-133 : Sandbox won't start correctly if autocommit=0 in my.cnf
 * Fixed bug PT-132 : pt-online-schema-change should imply --no-drop-new-table 
 * Fixed bug PT-130 : Fixed pt-mext not working with not empty Rsa_public_key
 * Fixed bug PT-128 : pt-stalk ps include memory usage outputs
 * Fixed bug PT-126 : Recognize comments in ALTER
 * Fixed bug PT-116 : pt-online-schema change eats data on adding a unique index. Added --[no]use-insert-ignore
 * Feature   PT-115 : Make DSNs params able to be repeatable
 * Fixed bug PT-115 : Made OptionParser to accept repeatable DSNs
 * Fixed bug PT-111 : Collect MySQL variables
 * Fixed bug PT-087 : Add --skip-check-slave-lag to pt-table-checksum
 * Fixed bug PT-086 : Added --skip-check-slave-lag to pt-osc
 * Fixed bug PT-080 : Added support for slave status in pt-stalk

v3.0.2 released 2017-03-23

 * Fixed bug PT-73  : pt-mongodb tools add support for SSL connections
 * Fixed bug PT-74  : pt-mongodb-summary Cannot get security settings when connected to a mongod instance
 * Fixed bug PT-75  : pt-mongodb-query-digest Change the default sort order to -count (descending)
 * Fixed bug PT-76  : pt-mysql-summary password doesn't support '&' and '#' symbols
 * Fixed bug PT-77  : Update Makefile for mongodb tools
 * Fixed bug PT-81  : Collect information about locks and transactions using P_S (Thanks Agustin Gallego)
 * Fixed bug PT-89  : pt-stalk top CPU usage is useless
 * Fixed bug PT-93  : Fix pt-mongodb-query-digest query ID (Thanks Kamil Dziedzic)
 * Fixed bug PT-94  : pt-online-schema-change makes duplicate rows in _t_new for UPDATE t set pk=0 where pk=1
 * Fixed bug PT-96  : Fixed PT tests
 * Fixed bug PT-101 : pt-table-checksum ignores slave-user and slave-password
 * Fixed bug PT-105 : pt-table-checksum fails if a database is dropped while the tool is running

v3.0.1 released 2017-02-16

v3.0 released 2017-02-03

 * Fixed bug 1402776: Improved fix (protocol parser fix): error when parsing tcpdump capture with pt-query-digest
 * Fixed bug 1632522: pt-osc: Fails with duplicate key in table for self-referencing (Thanks Amiel Marqeta)
 * Fixed bug 1654668: pt-summary exists with an error (Thanks Marcelo Altmann)
 * New tool         : pt-mongodb-summary 
 * New tool         : pt-mongodb-query-digest

v2.2.20  released 2016-12-09

 * Fixed bug 1362942: pt-slave-restart fails on MariaDB 10.0.13 (gtid_mode confusion)
 * Fixed bug 1566556: pt-show-grants fails against MariaDB10+	
 * Feature   1604834: pt-query-digest numbers in table or column names converted to question marks (--preserve-embedded-numbers)
 * Fixed bug 1613915: pt-online-schema-change misses data.  Fixed sort order for ENUM fields 
 * Fixed bug 1625005: pt-online-schema-change doesn't apply underscores to foreign keys individually
 * Fixed bug 1634900: pt-upgrade fails with SELECT INTO 
 * Fixed bug 1635734: pt-slave-restart --config does not recognize = as separator	
 * Feature   1636068: Added pause to NibbleIterator
 * Feature   1638293: --data-dir parameter in order to create the table on a different partition
 * Feature   1639052: with pt-table-checksum automatically exclude checking schemas named percona, percona_schema	 
 * Feature   1642364: pt-online-schema-change Added --remove-data-dir feature
 * Feature   1643914: Fixed several typos in the doc (Thanks Dario Minnucci)
 * Feature   1643940: Add Transparent huge pages info to pt-summary
 * Feature   1643941: Add Memory management library to pt-mysql-summary 

v2.2.19 released 2016-08-15

 * Feature   1610385: Recheck the list of slaves while OSC runs (Thanks Daniël van Eeden & Mikhail Izioumtchenko)
 * Fixed bug 1221372: pt-osc should error if server is a slave in row based replication
 * Fixed bug 1485195: pt-table-checksum should force replica table charset to utf8 Edit (Thanks Jaime Crespo)
 * Fixed bug 1517155: Added --create-table-engine param to pt-heartbeat
 * Fixed bug 1581752: SlowLogParser is able to handle dates in RFC339 format for MySQL 5.7 (Thanks Nickolay Ihalainen)
 * Fixed bug 1592166: pt-kill leaks memory each time it kills a query
 * Fixed bug 1592608: Large BLOB/TEXT/BINARY Produces NULL Checksum (Thanks Jervin Real)
 * Fixed bug 1593265: Fixed pt-archiver deletes wrong rows #103 (Thanks Tibor Korocz & David Ducos)
 * Fixed bug 1595678: Added --slave-user and --slave-password to pt-online-schema-change & pt-table-sync
 * Fixed bug 1610386: Handle GTID ranges where the left-side integer is larger than 9 (Thanks @sodabrew)
 * Fixed bug 1610387: Remove extra word 'default' from the --verbose help (Thanks @sodabrew)
 * Fixed bug 1610388: add enum column type to is_char check so that values are properly quoted (Thanks Daniel Kinon)

v2.2.18 released 2016-06-24

 * Feature 1537416  :  pt-stalk now sorts the output of transactions by id
 * Feature 1553340  :  Added "Shared" memory info to pt-summary
 * Feature PT-24    :  Added the --no-vertical-format option for pt-query-digest, allowing compatibility with non-standard MySQL clients that don't support the \G directive at the end of a statement
 * Fixed bug 1402776:  Fixed error when parsing tcpdump capture with pt-query-digest
 * Fixed bug 1521880:  Improved pt-online-schema-change plugin documentation
 * Fixed bug 1547225:  Clarified the description of the --attribute-value-limit option for pt-query-digest
 * Fixed bug 1569564:  Fixed all PERL-based tools to return a zero exit status when run with the --version option
 * Fixed bug 1576036:  Fixed error that sometimes prevented to choose the primary key as index, when using the -where option for pt-table-checksum
 * Fixed bug 1585412:  Fixed the inability of pt-query-digest to parse the general log generated by MySQL (and Percona Server) 5.7 instance
 * Fixed bug PT-36  :  Clarified the description of the --verbose option for pt-slave-restart

v2.2.17 released 2016-03-07

 * Feature          :  General compatibility with MySQL 5.7 tools, docs and test suite
 * Fixed bug 1529411:  pt-mysql-summary displays incorrect info about Fast Server Restarts for Percona Server 5.6
 * Fixed bug 1506748:  pt-online-schema-change cannot set sql_mode using --set-vars
 * Fixed bug 1336734:  pt-online-schema-change added --null-to-non-null option to allow NULLable columns to be converted to NOT NULL
 * Fixed bug 1498128:  pt-online-schema-change doesn't apply underscores to foreign keys individually
 * Fixed bug 1523685:  pt-online-schema Invalid recursion method: t=dsns
 * Fixed bug 1526105:  pt-online-schema-change fails when using --no-drop-old-table after 10 times
 * Fixed bug 1536305:  pt-query-digest : Redundant argument in sprintf
 * Fixed bug PT-27  :  pt-query-digest doc bug with --since and too many colons
 * Fixed bug PT-28  :  pt-query-digest: Make documentation of --attribute-value-limit option more clear
 * Fixed bug 1435370:  pt-show-grants fails against MySQL-5.7.6
 * Fixed bug 1523730:  pt-show-grants doesn't sort column-level privileges
 * Fixed bug 1362942:  pt-slave-restart fails on MariaDB 10.0.13 (gtid_mode confusion)
 * Fixed bug PT-30  :  pt-stalk: new var binlog_error_action causes bug in collect module
 * Fixed bug 1389041:  pt-table-checksum has high likelyhood to skip a table when row count is around chunk-size * chunk-size-limit
 * Fixed bug 1480719:  pt-table-checksum redundant argument in printf

v2.2.16 released 2015-11-09

  * Fixed bug 1452895: pt-archiver dies with "MySQL server has gone away" when innodb_kill_idle_transaction set to low value and bulk insert/delete process takes too long time
  * Fixed bug 1488685: pt-kill option --filter does not work
  * Feature   1402051: pt-online-schema-change should reconnect to slaves
  * Fixed bug 1491261: pt-online-schema-change, MySQL 5.6, and InnoDB optimizer stats can cause downtime
  * Fixed bug 1494082: pt-stalk find -warn option is not portable
  * Feature   1389041: Document that pt-table-checksum has high likelihood to skip a table when row count is around chunk-size * chunk-size-limit

v2.2.15 released 2015-08-28

  * Fixed bug 1056507: pt-archiver checked lag too frequently
  * Fixed bug 1443763: pt-archiver clarified function of --check-interval [DOC]
  * Feature   1452911: pt-archiver now accepts checking lag on multiple slaves
  * Feature   1413137: pt-archiver now checks for PXC flow control via --max-flow-ctl option
  * Fixed bug 1452914: pt-archiver options --no-delete and --purge were not mutually exclusive
  * Fixed bug 1449226: pt-archiver mysql timed out when innodb_kill_idle_transaction set to low value and check-slave-lag used
  * Fixed bug 1462904: pt-duplicate-key-checker doesn't support triple quote in column name
  * Feature   1470127: pt-kill enable support for RDS
  * Fixed bug 1455486: pt-mysql-summary lacked an --ask-pass option
  * Feature   1413140: pt-online-schema-change added --sleep option
  * Fixed bug 1446928: pt-online-schema-change core dump on erroneous alter directive
  * Feature   1413101: pt-online-schema-change now checks for PXC flow control via --max-flow-ctl option
  * Fixed bug 1450499: pt-online-schema-change unstable signal handling
  * Feature   1215587: pt-online-schema-change now controls constraint name length
  * Fixed bug 1441928: pt-online-schema-change --chunk-size-limit=0 inhibited checksumming of single nibble tables
  * Fixed bug 1457573: pt-sift failed when fetching missing tools
  * Feature   1488600: pt-stalk monitors tokudb status
  * Fixed bug 1042727: pt-table-checksum doesn't reconnect to slaves when timed out on very long lags
  * Fixed bug 1277049: passsword parameter must escape commas - all tools [DOC]
  * Fixed bug BLD-271: changes needed to build packages from git tree
  * Fixed bug PT-21  : write-user-docs script stopped working after switching to github
  * Fixed bug 1488611: testing bugs related to newer perl versions

v2.2.14 released 2015-04-14

  * Fixed bug 1402730: pt-duplicate-key-checker seems useless with MySQL 5.6
  * Fixed bug 1415646: pt-duplicate-key-checker documentation does not explain how Size Duplicate Indexes is calculated
  * Fixed bug 1406390: pt-heartbeat crashes with sleep argument error
  * Fixed bug 1368244: pt-online-schema-change --alter-foreign-keys-method=drop-swap is not atomic
  * FIxed bug 1417864: pt-online-schema-change documentation, the interpretation of --tries create_triggers:5:0.5,drop_triggers:5:0.5 is wrong
  * Fixed bug 1404313: pt-query-digest: specifying a file that doesn't exist as log causes the tool to wait for STDIN instead of giving an error
  * Feature   1418446: pt-slave-find resolve IP addresses option
  * Fixed bug 1417558: pt-stalk with --collect-strace output doesn't go to an YYYY_MM_DD_HH_mm_ss-strace file
  * Fixed bug 1425478: pt-stalk removes non-empty files that start with empty line
  * Fixed bug  925781: pt-table-checksum checksum error when default-character-set = utf8
  * Fixed bug 1381280: pt-table-checksum fails on BINARY field in PK
  * Feature   1439842: pt-table-sync lacks --ignore-tables-regex option
  * Fixed bug 1401399: pt-table-sync fails to close one db handle
  * Fixed bug 1442277: pt-table-sync-ignores system databases but doc doesn't clarify this
  * Fixed bug 1421781: pt-upgrade fails on SELECT ... INTO queries
  * Fixed bug 1421405: pt-upgrade fails to aggregate queries based on fingerprint
  * Fixed bug 1439348: pt-upgrade erroneously reports number of diffs
  * Fixed bug 1421025: rpm missing dependency on perl-TermReadKey for --ask-pass

v2.2.13 released 2015-01-26

  * Feature   1391240: pt-kill added query fingerprint hash to output 
  * Fixed bug 1402668: pt-mysql-summary fails on cluster in Donor/Desynced status 
  * Fixed bug 1396870: pt-online-schema-change CTRL+C leaves terminal in inconsistent state 
  * Fixed bug 1396868: pt-online-schema-change --ask-pass option error
  * Fixed bug 1266869: pt-stalk fails to start if $HOME environment variable is not set 
  * Fixed bug 1019479: pt-table-checksum does not work with sql_mode ONLY_FULL_GROUP_BY
  * Fixed bug 1394934: pt-table-checksum error in debug mode
  * Fixed bug 1321297: pt-table-checksum reports diffs on timestamp columns in 5.5 vs 5.6 
  * Fixed bug 1399789: pt-table-checksum fails to find pxc nodes when wsrep_node_incoming_address is set to AUTO
  * Fixed bug 1388870: pt-table-checksum has some errors with different time zones
  * Fixed bug 1408375: vulnerable to MITM attack which would allow exfiltration of MySQL configuration information via --version-check
  * Fixed bug 1404298: missing MySQL5.7 test files for pt-table-checksum 
  * Fixed bug 1403900: added sandbox and fixed sakila test db for 5.7 

v2.2.12 released 2014-11-14

  * Fixed bug 1376561: pt-archiver is not able to archive all the rows when a table has a hash partition
  * Fixed bug 1328686: pt-heartbeat check-read-only option does not prevent creates or inserts
  * Fixed bug 1269695: pt-online-schema-change does not allow ALTER for a table without a non-unique, while manual does not explain this
  * Fixed bug 1217466: pt-table-checksum refuses to run on PXC if server_id is the same on all nodes
  * Fixed bug 1373937: pt-table-checksum requires recursion when working with and XtraDB Cluster node
  * Fixed bug 1377888: pt-query-digest manual for --type binlog is ambiguous
  * Fixed bug 1349086: pt-stalk should also gather dmesg output 
  * Fixed bug 1361293: Some scripts fail when no-version-check option is put in global config file

v2.2.11 released 2014-09-26

  * Fixed bug 1262456: pt-query-digest doesn't report host details
  * Fixed bug 1264580: pt-mysql-summary incorrectly tries to parse key/value pairs in wsrep_provider_options resulting in incomplete my.cnf information
  * Fixed bug 1318985: pt-stalk should use SQL_NO_CACHE
  * Fixed bug 1348679: pt-stalk handles mysql user password in awkward way
  * Fixed bug 1365085: Various issues with tests
  * Fixed bug 1368379: pt-summary problem parsing dmidecode output on some machines
  * Fixed bug 1303388: Typo in pt-variable-advisor

v2.2.10 released 2014-08-06

  * Fixed bug 1287253: pt-table-checksum deadlock 
  * Fixed bug 1299387: 5.6 slow query log Thead_id becomes Id
  * Fixed bug 1311654: pt-table-checksum + PXC inconsistent results upon --resume
  * Fixed bug 1340728: pt-online-schema-change doesn't work with HASH indexes
  * Fixed bug 1253872: pt-table-checksum max load 20% rounds down
  * Fixed bug 1340364: some shell tools output error when queried for --version 

v2.2.9 released 2014-07-08

  * Fixed bug 1258135: pt-deadlock-logger introduces a noise to MySQL
  * Fixed bug 1329422: pt-online-schema-change foreign-keys-method=none breaks constraints 
  * Fixed bug 1315130: pt-online-schema-change not properly detecting foreign keys 
  * Fixed bug 1335960: pt-query-digest cannot parse binlogs from 5.6
  * Fixed bug 1335322: pt-stalk fails when variable or threshold is non-integer 

v2.2.8 released 2014-06-04

  * Removed pt-agent
  * Added pt-slave-restart GTID support
  * Added pt-table-checksum --plugin
  * Fixed bug 1304062: --ignore-tables does not work correctly
  * Fixed bug 1295667: pt-deadlock-logger logs incorrect ts
  * Fixed bug 1254233: pt-mysql-summary blank InnoDB section for 5.6
  * Fixed bug 1286250: pt-online-schema-change requests password twice
  * Fixed bug  965553: pt-query-digest dosn't fingerprint true/false literals correctly
  * Fixed bug  290911: pt-show-grant --ask-pass prints "Enter password" to STDOUT

v2.2.7 released 2014-02-20

  * Fixed bug 1279502: --version-check behaves like spyware

v2.2.6 released 2013-12-18

  * Added pt-query-digest support for Percona Server slow log rate limiting
  * Added pt-agent --ping
  * Added pt-mysql-summary --all-databases
  * Added pt-stalk --sleep-collect
  * Added pt-table-sync --[no]check-child-tables
  * Fixed bug 1249150: PTDEBUG prints some info to STDOUT
  * Fixed bug 1248363: pt-agent requires restart after changing MySQL options
  * Fixed bug 1248778: pt-agent --install on PXC is not documented
  * Fixed bug 1250973: pt-agent --install doesn't check for previous install
  * Fixed bug 1250968: pt-agent --install suggest MySQL user isn't quoted
  * Fixed bug 1251004: pt-agent --install error about slave is confusing
  * Fixed bug 1251726: pt-agent --uninstall fails if agent is running
  * Fixed bug 1248785: pt-agent docs don't list privs required for its MySQL user
  * Fixed bug 1215016: pt-deadlock-logger docs use pt-fk-error-logger
  * Fixed bug 1201443: pt-duplicate-key-checker error when EXPLAIN key_len=0
  * Fixed bug 1217013: pt-duplicate-key-checker misses exact duplicate unique indexes
  * Fixed bug 1214685: pt-mysql-summary schema dump prompt can't be disabled
  * Fixed bug 1195628: pt-online-schema-change gets stuck looking for its own _new table
  * Fixed bug 1249149: pt-query-digest stats prints to STDOUT instead of STDERR
  * Fixed bug 1071979: pt-stak error parsing df with NFS
  * Fixed bug 1223458: pt-table-sync deletes child table rows

v2.2.5 released 2013-10-16

  * Added Query_time histogram bucket counts to pt-query-digest JSON output
  * Added pt-online-schema-change --[no]drop-triggers option
  * Fixed bug 1206677: pt-agent docs reference clodu.percona.com
  * Fixed bug 1226721: pt-agent on CentOS 5 fails to send data
  * Fixed bug 1199589: pt-archiver deletes data despite --dry-run
  * Fixed bug 1206728: pt-deadlock-logger 2.2 requires DSN on command line
  * Fixed bug 1209436: pt-kill --log-dsn may not work on Perl 5.8
  * Fixed bug 1215608: pt-online-schema-change new table suffix is hard-coded
  * Fixed bug  821692: pt-query-digest doesn't distill LOAD DATA correctly
  * Fixed bug  984053: pt-query-digest doesn't distill INSERT/REPLACE without INTO correctly
  * Fixed bug  821690: pt-query-digest doesn't distill IF EXISTS correctly
  * Fixed bug 1210537: pt-table-checksum --recursion-method=cluster crashes if no nodes are found
  * Fixed bug  944051: pt-table-checksum has ambiguous exit status
  * Fixed bug 1229861: pt-table-sync quotes float values, can't sync

v2.2.4 released 2013-07-18

  * Implemented pt-query-digest anonymous JSON output
  * Implemented pt-online-schema-change timestamp output
  * Fixed bug 1182856: Zero values causes "Invalid --set-vars value: var=0"
  * Fixed bug 1195034: pt-deadlock-logger error: Use of uninitialized value $ts in pattern match (m//)
  * Fixed bug 1137556: pt-heartbeat docs don't account for --utc
  * Fixed bug 1188264: pt-online-schema-change error copying rows: Undefined subroutine &pt_online_schema_change::get
  * Fixed bug 1171968: pt-query-digest docs don't mention --type=rawlog
  * Fixed bug 1176010: pt-query-digest doesn't group db and `db` together
  * Fixed bug 1174956: pt-query-digest and pt-fingerprint don't strip some multi-line comments
  * Fixed bug 1172317: pt-sift does not work if pt-stalk did not collect due to a full disk
  * Fixed bug 1136559: pt-table-checksum: Deep recursion on subroutine "SchemaIterator::_iterate_dbh"
  * Fixed bug 1199591: pt-table-checksum doesn't use non-unique index with highest cardinality
  * Fixed bug 1163735: pt-table-checksum fails if explicit_defaults_for_timestamp is enabled in 5.6
  * Fixed bug 1168434: pt-upgrade reports differences on NULL
  * Fixed bug 1168106: pt-variable-advisor has the wrong default value for innodb_max_dirty_pages_pct in 5.5 and 5.6
  * Fixed bug 1168110: pt-variable-advisor shows key_buffer_size in 5.6 as unconfigured (even though it is)

v2.2.3 released 2013-06-17

  * Added new tool: pt-agent
  * Fixed bug 1188002: pt-online-schema-change causes "ERROR 1146 (42S02): Table 'db._t_new' doesn't exist"

v2.2.2 released 2013-04-24

  * Added --show-all to pt-query-digest
  * Added --recursion-method=cluster to pt-table-checksum
  * Fixed bug 1127450: pt-archiver --bulk-insert may corrupt data
  * Fixed bug 1163372: pt-heartbeat --utc --check always returns 0
  * Fixed bug 1156901: pt-query-digest --processlist reports duplicate queries for replication thread
  * Fixed bug 1160338: pt-query-digest 2.2 prints unwanted debug info on tcpdump parsing errors
  * Fixed bug 1160918: pt-query-digest 2.2 prints too many string values
  * Fixed bug 1156867: pt-stalk prints the wrong variable name in verbose mode when --function is used
  * Fixed bug 1081733: pt-stalk plugins can't access the real --prefix
  * Fixed bug 1099845: pt-table-checksum pxc same_node function incorrectly uses wsrep_sst_receive_address
  * Fixed bug  821502: Some tools don't have --help or --version
  * Fixed bug  947893: Some tools use @@hostname without /*!50038*/
  * Fixed bug 1082406: An explicitly set wsrep_node_incoming_address may make SHOW STATUS LIKE 'wsrep_incoming_addresses' return a portless address

v2.2.1 released 2013-03-14

  * Official support for MySQL 5.6
  * Official support for Percona XtraDB Cluster
  * Redesigned pt-query-digest
  * Redesigned pt-upgrade
  * Redesigned pt-fk-error-logger
  * Redesigned pt-deadlock-logger
  * Changed --set-vars in all tools
  * Renamed --retries to --tries in pt-online-schema-change
  * Added --check-read-only to pt-heartbeat
  * Added MySQL options to pt-mysql-summary
  * Added MySQL options to pt-stalk
  * Removed --lock-wait-timeout from pt-online-schema-change (use --set-vars)
  * Removed --lock-wait-timeout from pt-table-checksum (use --set-vars)
  * Removed pt-query-advisor
  * Removed pt-tcp-model
  * Removed pt-trend
  * Removed pt-log-player
  * Enabled --version-check by default in all tools
  * Fixed bug 1008796: Several tools don't have --database
  * Fixed bug 1087319: Quoter::serialize_list() doesn't handle multiple NULL values
  * Fixed bug 1086018: pt-config-diff needs to parse wsrep_provider_options
  * Fixed bug 1056838: pt-fk-error-logger --run-time works differently than pt-deadlock-logger --run-time
  * Fixed bug 1093016: pt-online-schema-change doesn't retry RENAME TABLE
  * Fixed bug 1113301: pt-online-schema-change blocks on metadata locks
  * Fixed bug 1125665: pt-stalk --no-stalk silently clobbers other options, acts magically
  * Fixed bug 1019648: pt-stalk truncates InnoDB status if there are too many transactions
  * Fixed bug 1087804: pt-table-checksum doesn't warn if no slaves are found

v2.1.9 released 2013-02-14

  * Fixed bug 1103221: pt-heartbeat 2.1.8 doesn't use precision/sub-second timestamps
  * Fixed bug 1099665: pt-heartbeat 2.1.8 reports big time drift with UTC_TIMESTAMP
  * Fixed bug 1099836: pt-online-schema-change fails with "Duplicate entry" on MariaDB
  * Fixed bug 1103672: pt-online-schema-change makes bad DELETE trigger if PK is re-created with new columns
  * Fixed bug 1115333: pt-pmp doesn't list the origin lib for each function
  * Fixed bug  823411: pt-query-digest shouldn't print "Error: none" for tcpdump
  * Fixed bug 1103045: pt-query-digest fails to parse non-SQL errors
  * Fixed bug 1105077: pt-table-checksum: Confusing error message with binlog_format ROW or MIXED on slave
  * Fixed bug  918056: pt-table-sync false-positive error "Cannot nibble table because MySQL chose no index instead of the PRIMARY index"
  * Fixed bug 1099933: pt-stalk is too verbose, fills up log

v2.1.8 released 2012-12-21

  * Beta support for MySQL 5.6
  * Beta support for Percona XtraDB Cluster
  * pt-online-schema-change: If ran on Percona XtraDB Cluster, requires PXC 5.5.28 or newer
  * pt-table-checksum: If ran on Percona XtraDB Cluster, requires PXC 5.5.28 or newer
  * pt-upgrade: Added --[no]disable-query-cache
  * Fixed bug  927955: Bad pod2rst transformation
  * Fixed bug  898665: Bad online docs formatting for --[no]vars
  * Fixed bug 1022622: pt-config-diff is case-sensitive
  * Fixed bug 1007938: pt-config-diff doesn't handle end-of-line comments
  * Fixed bug  917770: pt-config-diff Use of uninitialized value in substitution (s///) at line 1996
  * Fixed bug 1082104: pt-deadlock-logger doesn't handle usernames with dashes
  * Fixed bug  886059: pt-heartbeat handles timezones inconsistently
  * Fixed bug 1086259: pt-kill --log-dsn timestamp is wrong
  * Fixed bug 1015590: pt-mysql-summary doesn't handle renamed variables in Percona Server 5.5
  * Fixed bug 1079341: pt-online-schema-change checks for foreign keys on MyISAM tables
  * Fixed bug  823431: pt-query-advisor hangs on big queries
  * Fixed bug  996069: pt-query-advisor RES.001 is incorrect
  * Fixed bug  933465: pt-query-advisor false positive on RES.001
  * Fixed bug  937234: pt-query-advisor issues wrong RES.001
  * Fixed bug 1082599: pt-query-digest fails to parse timestamp with no query
  * Fixed bug 1078838: pt-query-digest doesn't parse general log with "Connect user as user"
  * Fixed bug  957442: pt-query-digest with custom --group-by throws error
  * Fixed bug  887638: pt-query-digest prints negative byte offset
  * Fixed bug  831525: pt-query-digest help output mangled
  * Fixed bug  932614: pt-slave-restart CHANGE MASTER query causes error
  * Fixed bug 1046440: pt-stalk purge_samples slows down checks
  * Fixed bug  986847: pt-stalk does not report NFS iostat
  * Fixed bug 1074179: pt-table-checksum doesn't ignore tables for --replicate-check-only
  * Fixed bug  911385: pt-table-checksum v2 fails when --resume + --ignore-database is used
  * Fixed bug 1041391: pt-table-checksum debug statement for "Chosen hash func" prints undef
  * Fixed bug 1075638: pt-table-checksum Illegal division by zero at line 7950
  * Fixed bug 1052475: pt-table-checksum uninitialized value in numeric lt (<) at line 8611
  * Fixed bug 1078887: Tools let --set-vars clobber the required SQL mode

v2.1.7 released 2012-11-19

  * Fixed bug 1080384: pt-table-checksum 2.1.6 crashes using PTDEBUG
  * Fixed bug 1080385: pt-table-checksum 2.1.6 --check-binlog-format doesn't ignore PXC nodes

v2.1.6 released 2012-11-13

  * pt-online-schema-change: Columns can now be renamed without data loss
  * pt-online-schema-change: New --default-engine option
  * pt-stalk: Plugin hooks available through the --plugin option to extend the tool's functionality
  * Fixed bug 1069951: --version-check default should be explicitly "off"
  * Fixed bug 821715: LOAD DATA LOCAL INFILE broken in some platforms
  * Fixed bug 995896: Useless use of cat in Daemon.pm
  * Fixed bug 1039074: Tools exit 0 on error parsing options, should exit non-zero
  * Fixed bug 938068: pt-table-checksum doesn't warn if binlog_format=row or mixed on slaves
  * Fixed bug 1009510: pt-table-checksum breaks replication if a slave table is missing or different
  * Fixed bug 1043438: pt-table-checksum doesn't honor --run-time while checking replication lag
  * Fixed bug 1073532: pt-table-checksum error: Use of uninitialized value in int at line 2778
  * Fixed bug 1016131: pt-table-checksum can crash with --columns if none match
  * Fixed bug 1039569: pt-table-checksum dies if creating the --replicate table fails
  * Fixed bug 1059732: pt-table-checksum doesn't test all hash functions
  * Fixed bug 1062563: pt-table-checksum 2.1.4 doesn't detect diffs on Percona XtraDB Cluster nodes
  * Fixed bug 1043528: pt-deadlock-logger can't parse db/tbl/index on partitioned tables
  * Fixed bug 1062324: pt-online-schema-change DELETE trigger fails when altering primary key
  * Fixed bug 1058285: pt-online-schema-change fails if sql_mode explicitly or implicitly uses ANSI_QUOTES
  * Fixed bug 1073996: pt-online-schema-change fails with "I need a max_rows argument"
  * Fixed bug 1039541: pt-online-schema-change --quiet doesn't disable --progress
  * Fixed bug 1045317: pt-online-schema-change doesn't report how many warnings it suppressed
  * Fixed bug 1060774: pt-upgrade fails if select column > 64 chars
  * Fixed bug 1070916: pt-mysql-summary may report the wrong cnf file
  * Fixed bug 903229: pt-mysql-summary incorrectly categorizes databases
  * Fixed bug 866075: pt-show-grant doesn't support column-level grants
  * Fixed bug 978133: pt-query-digest review table privilege checks don't work
  * Fixed bug 956981: pt-query-digest docs for event attributes link to defunct Maatkit wiki
  * Fixed bug 1047335: pt-duplicate-key-checker fails when it encounters a crashed table
  * Fixed bug 1047701: pt-stalk deletes non-empty files
  * Fixed bug 1070434: pt-stalk --no-stalk and --iterations 1 don't wait for the collect
  * Fixed bug 1052722: pt-fifo-split is processing n-1 rows initially
  * Fixed bug 1013407: pt-find documentation error with mtime and InnoDB
  * Fixed bug 1059757: pt-trend output has no header
  * Fixed bug 1063933: pt-visual-explain docs link to missing pdf
  * Fixed bug 1075773: pt-fk-error-logger crashes if there's no foreign key error
  * Fixed bug 1075775: pt-fk-error-logger --dest table example doesn't work

v2.1.5 released 2012-10-08

  * Fixed bug 1062563: pt-table-checksum 2.1.4 doesn't detect diffs on Percona XtraDB Cluster nodes
  * Fixed bug 1063912: pt-table-checksum 2.1.4 miscategorizes Percona XtraDB Cluster-based slaves as cluster nodes
  * Fixed bug 1064016: pt-table-sync 2.1.4 --version-check may not work with HTTPS/SSL
  * Fixed bug 1060423: Missing version-check page

v2.1.4 released 2012-09-20

  * pt-table-checksum: Percona XtraDB Cluster support
  * pt-table-checksum: Implemented the standard --run-time option
  * Implemented the version-check feature in several tools, enabled with the --version-check option
  * Fixed bug 856060: Document gdb dependency
  * Fixed bug 1041394: Unquoted arguments to tr break the bash tools
  * Fixed bug 1035311: pt-diskstats shows wrong device names
  * Fixed bug 1036804: pt-duplicate-key-checker error parsing InnoDB table with no PK or unique keys
  * Fixed bug 1022658: pt-online-schema-change dropping FK limitation isn't documented
  * Fixed bug 1041372: pt-online-schema-changes fails if db+tbl name exceeds 64 characters
  * Fixed bug 1029178: pt-query-digest --type tcpdump memory usage keeps increasing
  * Fixed bug 1037211: pt-query-digest won't distill LOCK TABLES in lowercase
  * Fixed bug 942114: pt-stalk warns about bad "find" usage
  * Fixed bug 1035319: pt-stalk df -h throws away needed details
  * Fixed bug 1038995: pt-stalk --notify-by-email fails
  * Fixed bug 1038995: pt-stalk does not get all InnoDB lock data
  * Fixed bug 952722: pt-summary should show information about Fusion-io cards
  * Fixed bug 899415: pt-table-checksum doesn't work if slaves use RBR
  * Fixed bug 954588: pt-table-checksum --check-slave-lag docs aren't clear
  * Fixed bug 1034170: pt-table-checksum --defaults-file isn't used for slaves
  * Fixed bug 930693: pt-table-sync and text columns with just whitespace
  * Fixed bug 1028710: pt-table-sync base_count fails on n = 1000, base = 10
  * Fixed bug 1034717: pt-table-sync division by zero error with varchar primary key
  * Fixed bug 1036747: pt-table-sync priv checks need to be removed
  * Fixed bug 1039184: pt-upgrade error "I need a right_sth argument"
  * Fixed bug 1035260: sh warnings in pt-summary and pt-mysql-summary
  * Fixed bug 1038276: ChangeHandler doesn't quote varchar columns with hex-looking values
  * Fixed bug 916925: CentOS 5 yum dependency resolution for perl module is wrong
  * Fixed bug 1035950: Percona Toolkit RPM should contain a dependency on perl-Time-HiRes

v2.1.3 released 2012-08-03

  * pt-kill: Implemented --log-dsn to log info about killed queries to a table
  * Fixed bug 1016127: Install hint for DBD::mysql is wrong
  * Fixed bug 984915: DSNParser does not check success of --set-vars
  * Fixed bug 889739: pt-config-diff doesn't diff quoted strings properly
  * Fixed bug 969669: pt-duplicate-key-checker --key-types=k doesn't work
  * Fixed bug 1004567: pt-heartbeat --update --replace causes duplicate key error
  * Fixed bug 1028614: pt-index-usage ignores --database
  * Fixed bug 940733: pt-ioprofile leaves behind temp directory
  * Fixed bug 941469: pt-kill doesn't reconnect if its connection is lost
  * Fixed bug 1016114: pt-online-schema-change docs don't mention default values
  * Fixed bug 1020997: pt-online-schema-change fails when table is empty
  * Fixed bug 1022628: pt-online-schema-change error: Use of uninitialized value in numeric lt (<) at line 6519
  * Fixed bug 937225: pt-query-advisor OUTER JOIN advice in JOI.003 is confusing
  * Fixed bug 821703: pt-query-digest --processlist may crash
  * Fixed bug 883098: pt-query-digest crashes if processlist has extra columns
  * Fixed bug 924950: pt-query-digest --group-by db may crash profile report
  * Fixed bug 1022851: pt-sift error: PREFIX: unbound variable
  * Fixed bug 969703: pt-sift defaults to '.' instead of '/var/lib/pt-talk'
  * Fixed bug 962330: pt-slave-delay incorrectly computes lag if started when slave is already lagging
  * Fixed bug 954990: pt-stalk --nostalk does not work
  * Fixed bug 977226: pt-summary doesn't detect LSI RAID control
  * Fixed bug 1030031: pt-table-checksum reports wrong number of DIFFS
  * Fixed bug 916168: pt-table-checksum privilege check fails on MySQL 5.5 
  * Fixed bug 950294: pt-table-checksum should always create schema and tables with IF NOT EXISTS
  * Fixed bug 953141: pt-table-checksum ignores its default and explicit --recursion-method
  * Fixed bug 1030975: pt-table-sync crashes if sql_mode includes ANSI_QUOTES
  * Fixed bug 869005: pt-table-sync should always set REPEATABLE READ
  * Fixed bug 903510: pt-tcp-model crashes in --type=requests mode on empty file
  * Fixed bug 934310: pt-tcp-model --quantile docs wrong
  * Fixed bug 980318: pt-upgrade results truncated if hostnames are long
  * Fixed bug 821696: pt-variable-advisor shows too long of a snippet
  * Fixed bug 844880: pt-variable-advisor shows binary logging as both enabled and disabled

v2.1.2 released 2012-06-12

  * pt-heartbeat: Implemented --recursion-method=none
  * pt-index-usage: MySQL 5.5 compatibility fixes
  * pt-log-player: MySQL 5.5 compatibility fixes
  * pt-online-schema-change: Added --chunk-index-columns
  * pt-online-schema-change: Added --[no]check-plan
  * pt-online-schema-change: Added --[no]drop-new-table
  * pt-online-schema-change: Implemented --recursion-method=none
  * pt-query-advisor: Added --report-type for JSON output
  * pt-query-digest: Removed --[no]zero-bool
  * pt-slave-delay: Added --database
  * pt-slave-find: Implemented --recursion-method=none
  * pt-slave-restart: Implemented --recursion-method=none
  * pt-table-checksum: Added --chunk-index-columns
  * pt-table-checksum: Added --[no]check-plan
  * pt-table-checksum: Implemented --recursion-method=none
  * pt-table-sync: Disabled --lock-and-rename except for MySQL 5.5 and newer
  * pt-table-sync: Implemented --recursion-method=none
  * Fixed bug 945079: Shell tools TMPDIR may break
  * Fixed bug 912902: Some shell tools still use basename
  * Fixed bug 987694: There is no --recursion-method=none option
  * Fixed bug 886077: Passwords with commas don't work, expose part of password
  * Fixed bug 856024: Lintian warnings when building percona-toolkit Debian package
  * Fixed bug 903379: pt-archiver --file doesn't create a file
  * Fixed bug 979092: pt-archiver --sleep conflicts with bulk operations
  * Fixed bug 903443: pt-deadlock-logger crashes on MySQL 5.5
  * Fixed bug 941064: pt-deadlock-logger can't clear deadlocks on 5.5
  * Fixed bug 952727: pt-diskstats shows incorrect wr_mb_s
  * Fixed bug 994176: pt-diskstats --group-by=all --headers=scroll prints a header for every sample
  * Fixed bug 894140: pt-duplicate-key-checker sometimes recreates a key it shouldn't
  * Fixed bug 923896: pt-kill: uninitialized value causes script to exit
  * Fixed bug 1003003: pt-online-schema-change uses different keys for chunking and triggers
  * Fixed bug 1003315: pt-online-schema-change --dry-run always fails on table with foreign keys
  * Fixed bug 1004551: pt-online-schema-change --no-swap-tables causes error
  * Fixed bug 976108: pt-online-schema-change doesn't allow to disable foreign key checks
  * Fixed bug 976109: pt-online-schema-change doesn't handle column renames
  * Fixed bug 988036: pt-online-schema-change causes deadlocks under heavy write load
  * Fixed bug 989227: pt-online-schema-change crashes with PTDEBUG
  * Fixed bug 994002: pt-online-schema-change 2.1.1 doesn't choose the PRIMARY KEY
  * Fixed bug 994010: pt-online-schema-change 2.1.1 crashes without InnoDB
  * Fixed bug 996915: pt-online-schema-change crashes with invalid --max-load and --critical-load
  * Fixed bug 998831: pt-online-schema-change -- Should have an option to NOT drop tables on failure
  * Fixed bug 1002448: pt-online-schema-change: typo for finding usable indexes
  * Fixed bug 885382: pt-query-digest --embedded-attributes doesn't check cardinality
  * Fixed bug 888114: pt-query-digest report crashes with infinite loop
  * Fixed bug 949630: pt-query-digest mentions a Subversion repository
  * Fixed bug 844034: pt-show-grants --separate fails with proxy user
  * Fixed bug 946707: pt-sift loses STDIN after pt-diskstats
  * Fixed bug 994947: pt-stalk doesn't reset cycles_true after collection
  * Fixed bug 986151: pt-stalk-has mktemp error
  * Fixed bug 993436: pt-summary Memory: Total reports M instead of G
  * Fixed bug 1008778: pt-table-checksum doesn't wait for checksum table to replicate
  * Fixed bug 1010232: pt-table-checksum doesn't check the size of checksum chunks
  * Fixed bug 1011738: pt-table-checksum SKIPPED is zero but chunks were skipped
  * Fixed bug 919499: pt-table-checksum fails with binary log error in mysql >= 5.5.18
  * Fixed bug 972399: pt-table-checksum docs are not rendered right
  * Fixed bug 978432: pt-table-checksum ignoring primary key
  * Fixed bug 995274: pt-table-checksum can't use an undefined value as an ARRAY reference at line 2206
  * Fixed bug 996110: pt-table-checksum crashes if InnoDB is disabled
  * Fixed bug 987393: pt-table-checksum: Empy tables cause "undefined value as an ARRAY" errors
  * Fixed bug 997155: pt-table-sync sets binlog_format needlessly
  * Fixed bug 1002365: pt-table-sync --ignore-* options don't work with --replicate
  * Fixed bug 1003014: pt-table-sync --replicate and --sync-to-master error "index does not exist"
  * Fixed bug 823403: pt-table-sync --lock-and-rename doesn't work on 5.1
  * Fixed bug 898138: pt-variable-advisor doesn't recognize 5.5.3+ concurrent_insert values

v2.1.1 released 2012-04-03

  * Completely redesigned pt-online-schema-change
  * Completely redesigned pt-mysql-summary
  * Completely redesigned pt-summary
  * Added new tool: pt-table-usage
  * Added new tool: pt-fingerprint
  * Fixed bug 955860: pt-stalk doesn't run vmstat, iostat, and mpstat for --run-time
  * Fixed bug 960513: SHOW TABLE STATUS is used needlessly
  * Fixed bug 969726: pt-online-schema-change loses foreign keys
  * Fixed bug 846028: pt-online-schema-change does not show progress until completed
  * Fixed bug 898695: pt-online-schema-change add useless ORDER BY
  * Fixed bug 952727: pt-diskstats shows incorrect wr_mb_s
  * Fixed bug 963225: pt-query-digest fails to set history columns for disk tmp tables and disk filesort
  * Fixed bug 967451: Char chunking doesn't quote column name
  * Fixed bug 972399: pt-table-checksum docs are not rendered right
  * Fixed bug 896553: Various documentation spelling fixes
  * Fixed bug 949154: pt-variable-advisor advice for relay-log-space-limit
  * Fixed bug 953461: pt-upgrade manual broken 'output' section
  * Fixed bug 949653: pt-table-checksum docs don't mention risks posed by inconsistent schemas

v2.0.4 released 2012-03-07

  * Added --filter to pt-kill to allow arbitrary --group-by
  * Added --[no]stalk to pt-stalk (bug 932331)
  * Added --execute to pt-online-schema-change (bug 933232)
  * Fixed bug 873598: pt-online-schema-change doesn't like reserved words in column names
  * Fixed bug 928966: pt-pmp still uses insecure /tmp
  * Fixed bug 933232: pt-online-schema-change can break replication
  * Fixed bug 941225: Use of qw(...) as parentheses is deprecated at pt-kill line 3511
  * Fixed bug 821694: pt-query-digest doesn't recognize hex InnoDB txn IDs
  * Fixed bug 894255: pt-kill shouldn't check if STDIN is a tty when --daemonize is given
  * Fixed bug 916999: pt-table-checksum error: DBD::mysql::st execute failed: called with 2 bind variables when 6 are needed
  * Fixed bug 926598: DBD::mysql bug causes pt-upgrade to use wrong precision (M) and scale (D)
  * Fixed bug 928226: pt-diskstats illegal division by zero
  * Fixed bug 928415: Typo in pt-stalk doc: --trigger should be --function
  * Fixed bug 930317: pt-archiver doc refers to nonexistent pt-query-profiler
  * Fixed bug 930533: pt-sift looking for *-processlist1; broken compatibility with pt-stalk
  * Fixed bug 932331: pt-stalk cannot collect without stalking
  * Fixed bug 932442: pt-table-checksum error when column name has two spaces
  * Fixed bug 932883: File Debian bug after each release
  * Fixed bug 940503: pt-stalk disk space checks wrong on 32bit platforms
  * Fixed bug 944420: --daemonize doesn't always close STDIN
  * Fixed bug 945834: pt-sift invokes pt-diskstats with deprecated argument
  * Fixed bug 945836: pt-sift prints awk error if there are no stack traces to aggregate
  * Fixed bug 945842: pt-sift generates wrong state sum during processlist analysis
  * Fixed bug 946438: pt-query-digest should print a better message when an unsupported log format is specified
  * Fixed bug 946776: pt-table-checksum ignores --lock-wait-timeout
  * Fixed bug 940440: Bad grammar in pt-kill docs

v2.0.3 released 2012-02-03

  * Completely redesigned pt-diskstats
  * Completely redesigned pt-stalk
  * Removed pt-collect and put its functionality in pt-stalk
  * Fixed bug 871438: Bash tools are insecure
  * Fixed bug 897758: Failed to prepare TableSyncChunk plugin: Use of uninitialized value $args{"chunk_range"} in lc at pt-table-sync line 3055
  * Fixed bug 919819: pt-kill --execute-command creates zombies
  * Fixed bug 925778: pt-ioprofile doesn't run without a file
  * Fixed bug 925477: pt-ioprofile docs refer to pt-iostats
  * Fixed bug 857091: pt-sift downloads http://percona.com/get/pt-pmp, which does not work
  * Fixed bug 857104: pt-sift tries to invoke mext, should be pt-mext
  * Fixed bug 872699: pt-diskstats: rd_avkb & wr_avkb derived incorrectly
  * Fixed bug 897029: pt-diskstats computes wrong values for md0
  * Fixed bug 882918: pt-stalk spams warning if oprofile isn't installed
  * Fixed bug 884504: pt-stalk doesn't check pt-collect
  * Fixed bug 897483: pt-online-schema-change "uninitialized value" due to update-foreign-keys-method
  * Fixed bug 925007: pt-online-schema-change Use of uninitialized value $tables{"old_table"} in concatenation (.) or string at line 4330
  * Fixed bug 915598: pt-config-diff ignores --ask-pass option
  * Fixed bug 919352: pt-table-checksum changes binlog_format even if already set to statement
  * Fixed bug 921700: pt-table-checksum doesn't add --where to chunk size test on replicas
  * Fixed bug 921802: pt-table-checksum does not recognize --recursion-method=processlist
  * Fixed bug 925855: pt-table-checksum index check is case-sensitive
  * Fixed bug 821709: pt-show-grants --revoke and --separate don't work together
  * Fixed bug 918247: Some tools use VALUE instead of VALUES

v2.0.2 released 2012-01-05

  * Fixed bug 911996: pt-table-sync --replicate causes "Unknown column" error

v2.0.1 released 2011-12-30

  * Completely redesigned pt-table-checksum
  * Fixed bug 856065: pt-trend does not work
  * Fixed bug 887688: Prepared statements crash pt-query-digest
  * Fixed bug 888286: align not part of percona-toolkit
  * Fixed bug 897961: ptc 2.0 replicate-check error does not include hostname
  * Fixed bug 898318: ptc 2.0 --resume with --tables does not always work
  * Fixed bug 903513: MKDEBUG should be PTDEBUG
  * Fixed bug 908256: Percona Toolkit should include pt-ioprofile
  * Fixed bug 821717: pt-tcp-model --type=requests crashes
  * Fixed bug 844038: pt-online-schema-change documentation example w/drop-tmp-table does not work
  * Fixed bug 864205: Remove the query to reset @crc from pt-table-checksum
  * Fixed bug 898663: Typo in pt-log-player documentation

v1.0.1 released 2011-09-01

  * Fixed bug 819421: MasterSlave::is_replication_thread() doesn't match all
  * Fixed bug 821673: pt-table-checksum doesn't include --where in min max queries
  * Fixed bug 821688: pt-table-checksum SELECT MIN MAX for char chunking is wrong
  * Fixed bug 838211: pt-collect: line 24: [: : integer expression expected
  * Fixed bug 838248: pt-collect creates a "5.1" file

v0.9.5 released 2011-08-04

  * Forked, combined, and rebranded Maatkit and Aspersa as Percona Toolkit.<|MERGE_RESOLUTION|>--- conflicted
+++ resolved
@@ -1,13 +1,10 @@
 Changelog for Percona Toolkit
 
 v3.0.4
-<<<<<<< HEAD
+
  * Fixed bug PT-142 : pt-online-schema-change find_child_tables slow
-=======
-
  * Fixed bug PT-138 : Added --output-format option to pt-mongodb-summary
  * Feature   PT-141 : pt-archiver archive records into csv file
->>>>>>> e9c72719
 
 v3.0.3
 
@@ -17,15 +14,17 @@
  * Fixed bug PT-128 : pt-stalk ps include memory usage outputs
  * Fixed bug PT-126 : Recognize comments in ALTER
  * Fixed bug PT-116 : pt-online-schema change eats data on adding a unique index. Added --[no]use-insert-ignore
- * Feature   PT-115 : Make DSNs params able to be repeatable
  * Fixed bug PT-115 : Made OptionParser to accept repeatable DSNs
  * Fixed bug PT-111 : Collect MySQL variables
  * Fixed bug PT-087 : Add --skip-check-slave-lag to pt-table-checksum
  * Fixed bug PT-086 : Added --skip-check-slave-lag to pt-osc
  * Fixed bug PT-080 : Added support for slave status in pt-stalk
+ * Feature   PT-115 : Make DSNs params able to be repeatable
 
 v3.0.2 released 2017-03-23
 
+ * Fixed bug PT-101 : pt-table-checksum ignores slave-user and slave-password
+ * Fixed bug PT-105 : pt-table-checksum fails if a database is dropped while the tool is running
  * Fixed bug PT-73  : pt-mongodb tools add support for SSL connections
  * Fixed bug PT-74  : pt-mongodb-summary Cannot get security settings when connected to a mongod instance
  * Fixed bug PT-75  : pt-mongodb-query-digest Change the default sort order to -count (descending)
@@ -36,8 +35,6 @@
  * Fixed bug PT-93  : Fix pt-mongodb-query-digest query ID (Thanks Kamil Dziedzic)
  * Fixed bug PT-94  : pt-online-schema-change makes duplicate rows in _t_new for UPDATE t set pk=0 where pk=1
  * Fixed bug PT-96  : Fixed PT tests
- * Fixed bug PT-101 : pt-table-checksum ignores slave-user and slave-password
- * Fixed bug PT-105 : pt-table-checksum fails if a database is dropped while the tool is running
 
 v3.0.1 released 2017-02-16
 
