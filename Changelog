--- conflicted
+++ resolved
@@ -1,10 +1,7 @@
 Changelog for Percona Toolkit
 
-<<<<<<< HEAD
+ * Fixed bug   PT-1570 : pt-archiver fails to detect columns with the word GENERATED as part of the comment
  * Improvement PT-1569 : Disabled --alter-foreign-keys-method=drop_swap in pt-osc
-=======
- * Fixed bug   PT-1570 : pt-archiver fails to detect columns with the word GENERATED as part of the comment
->>>>>>> 82a3cda7
  * Fixed bug   PT-1563 : Fixed pt-show-grants for MySQL 5.6
  * Improvement PT-1562 : pt-mysql-summary: Fix mysqld command for Travis
  * Improvement  PT-242 : (pt-stalk) Include SHOW SLAVE STATUS on 5.7 (Thanks Marcelo Altmann)
