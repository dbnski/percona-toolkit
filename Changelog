Changelog for Percona Toolkit

<<<<<<< HEAD
  * Fixed bug 1056507    pt-archiver checked lag too frequently
  * Fixed bug 1443763    pt-archiver clarified function of --check-interval [DOC]
  * Feature   1452911    pt-archiver now accepts checking lag on multiple slaves                
  * Feature   1413137    pt-archiver now checks for PXC flow control via --max-flow-ctl option
  * Fixed bug 1452914    pt-archiver options --no-delete and --purge were not mutually exclusive
  * Fixed bug 1449226    pt-archiver mysql timed out when innodb_kill_idle_transaction set to low value and check-slave-lag used
  * Fixed bug 1462904    pt-duplicate-key-checker doesn't support triple quote in column name
  * Feature   1470127    pt-kill enable support for RDS
  * Fixed bug 1455486    pt-mysql-summary lacked an --ask-pass option
  * Feature   1413140    pt-online-schema-change added --sleep option
  * Fixed bug 1446928    pt-online-schema-change core dump on erroneous alter directive
  * Feature   1413101    pt-online-schema-change now checks for PXC flow control via --max-flow-ctl option
  * Fixed bug 1450499    pt-online-schema-change unstable signal handling                       
  * Feature   1215587    pt-online-schema-change now controls constraint name length
  * Fixed bug 1441928    pt-online-schema-change --chunk-size-limit=0 inhibited checksumming of single nibble tables
  * Fixed bug 1457573    pt-sift failed when fetching missing tools                             
  * Feature   1488600    pt-stalk monitors tokudb status
  * Fixed bug 1042727    pt-table-checksum doesn't reconnect to slaves when timed out on very long lags
  * Fixed bug 1277049    passsword parameter must escape commas - all tools [DOC]
  * Fixed bug BLD-271    changes needed to build packages from git tree
  * Fixed bug PT-21      write-user-docs script stopped working after switching to github
  * Fixed bug 1488611    testing bugs related to newer perl versions

v2.2.14 released 2015-04-14

=======
  * Fixed bug 1042727: pt-table-checksum doesn't reconnect the slave $dbh
>>>>>>> 92047821

v2.2.14 released 2015-04-14

  * Fixed bug 1402730: pt-duplicate-key-checker seems useless with MySQL 5.6
  * Fixed bug 1415646: pt-duplicate-key-checker documentation does not explain how Size Duplicate Indexes is calculated
  * Fixed bug 1406390: pt-heartbeat crashes with sleep argument error
  * Fixed bug 1368244: pt-online-schema-change --alter-foreign-keys-method=drop-swap is not atomic
  * FIxed bug 1417864: pt-online-schema-change documentation, the interpretation of --tries create_triggers:5:0.5,drop_triggers:5:0.5 is wrong
  * Fixed bug 1404313: pt-query-digest: specifying a file that doesn't exist as log causes the tool to wait for STDIN instead of giving an error
  * Feature   1418446: pt-slave-find resolve IP addresses option
  * Fixed bug 1417558: pt-stalk with --collect-strace output doesn't go to an YYYY_MM_DD_HH_mm_ss-strace file
  * Fixed bug 1425478: pt-stalk removes non-empty files that start with empty line
  * Fixed bug  925781: pt-table-checksum checksum error when default-character-set = utf8
  * Fixed bug 1381280: pt-table-checksum fails on BINARY field in PK
  * Feature   1439842: pt-table-sync lacks --ignore-tables-regex option
  * Fixed bug 1401399: pt-table-sync fails to close one db handle
  * Fixed bug 1442277: pt-table-sync-ignores system databases but doc doesn't clarify this
  * Fixed bug 1421781: pt-upgrade fails on SELECT ... INTO queries
  * Fixed bug 1421405: pt-upgrade fails to aggregate queries based on fingerprint
  * Fixed bug 1439348: pt-upgrade erroneously reports number of diffs
  * Fixed bug 1421025: rpm missing dependency on perl-TermReadKey for --ask-pass

v2.2.13 released 2015-01-26

  * Feature   1391240: pt-kill added query fingerprint hash to output 
  * Fixed bug 1402668: pt-mysql-summary fails on cluster in Donor/Desynced status 
  * Fixed bug 1396870: pt-online-schema-change CTRL+C leaves terminal in inconsistent state 
  * Fixed bug 1396868: pt-online-schema-change --ask-pass option error
  * Fixed bug 1266869: pt-stalk fails to start if $HOME environment variable is not set 
  * Fixed bug 1019479: pt-table-checksum does not work with sql_mode ONLY_FULL_GROUP_BY
  * Fixed bug 1394934: pt-table-checksum error in debug mode
  * Fixed bug 1321297: pt-table-checksum reports diffs on timestamp columns in 5.5 vs 5.6 
  * Fixed bug 1399789: pt-table-checksum fails to find pxc nodes when wsrep_node_incoming_address is set to AUTO
  * Fixed bug 1388870: pt-table-checksum has some errors with different time zones
  * Fixed bug 1408375: vulnerable to MITM attack which would allow exfiltration of MySQL configuration information via --version-check
  * Fixed bug 1404298: missing MySQL5.7 test files for pt-table-checksum 
  * Fixed bug 1403900: added sandbox and fixed sakila test db for 5.7 

v2.2.12 released 2014-11-14

  * Fixed bug 1376561: pt-archiver is not able to archive all the rows when a table has a hash partition
  * Fixed bug 1328686: pt-heartbeat check-read-only option does not prevent creates or inserts
  * Fixed bug 1269695: pt-online-schema-change does not allow ALTER for a table without a non-unique, while manual does not explain this
  * Fixed bug 1217466: pt-table-checksum refuses to run on PXC if server_id is the same on all nodes
  * Fixed bug 1373937: pt-table-checksum requires recursion when working with and XtraDB Cluster node
  * Fixed bug 1377888: pt-query-digest manual for --type binlog is ambiguous
  * Fixed bug 1349086: pt-stalk should also gather dmesg output 
  * Fixed bug 1361293: Some scripts fail when no-version-check option is put in global config file

v2.2.11 released 2014-09-26

  * Fixed bug 1262456: pt-query-digest doesn't report host details
  * Fixed bug 1264580: pt-mysql-summary incorrectly tries to parse key/value pairs in wsrep_provider_options resulting in incomplete my.cnf information
  * Fixed bug 1318985: pt-stalk should use SQL_NO_CACHE
  * Fixed bug 1348679: pt-stalk handles mysql user password in awkward way
  * Fixed bug 1365085: Various issues with tests
  * Fixed bug 1368379: pt-summary problem parsing dmidecode output on some machines
  * Fixed bug 1303388: Typo in pt-variable-advisor

v2.2.10 released 2014-08-06

  * Fixed bug 1287253: pt-table-checksum deadlock 
  * Fixed bug 1299387: 5.6 slow query log Thead_id becomes Id
  * Fixed bug 1311654: pt-table-checksum + PXC inconsistent results upon --resume
  * Fixed bug 1340728: pt-online-schema-change doesn't work with HASH indexes
  * Fixed bug 1253872: pt-table-checksum max load 20% rounds down
  * Fixed bug 1340364: some shell tools output error when queried for --version 

v2.2.9 released 2014-07-08

  * Fixed bug 1258135: pt-deadlock-logger introduces a noise to MySQL
  * Fixed bug 1329422: pt-online-schema-change foreign-keys-method=none breaks constraints 
  * Fixed bug 1315130: pt-online-schema-change not properly detecting foreign keys 
  * Fixed bug 1335960: pt-query-digest cannot parse binlogs from 5.6
  * Fixed bug 1335322: pt-stalk fails when variable or threshold is non-integer 

v2.2.8 released 2014-06-04

  * Removed pt-agent
  * Added pt-slave-restart GTID support
  * Added pt-table-checksum --plugin
  * Fixed bug 1304062: --ignore-tables does not work correctly
  * Fixed bug 1295667: pt-deadlock-logger logs incorrect ts
  * Fixed bug 1254233: pt-mysql-summary blank InnoDB section for 5.6
  * Fixed bug 1286250: pt-online-schema-change requests password twice
  * Fixed bug  965553: pt-query-digest dosn't fingerprint true/false literals correctly
  * Fixed bug  290911: pt-show-grant --ask-pass prints "Enter password" to STDOUT

v2.2.7 released 2014-02-20

  * Fixed bug 1279502: --version-check behaves like spyware

v2.2.6 released 2013-12-18

  * Added pt-query-digest support for Percona Server slow log rate limiting
  * Added pt-agent --ping
  * Added pt-mysql-summary --all-databases
  * Added pt-stalk --sleep-collect
  * Added pt-table-sync --[no]check-child-tables
  * Fixed bug 1249150: PTDEBUG prints some info to STDOUT
  * Fixed bug 1248363: pt-agent requires restart after changing MySQL options
  * Fixed bug 1248778: pt-agent --install on PXC is not documented
  * Fixed bug 1250973: pt-agent --install doesn't check for previous install
  * Fixed bug 1250968: pt-agent --install suggest MySQL user isn't quoted
  * Fixed bug 1251004: pt-agent --install error about slave is confusing
  * Fixed bug 1251726: pt-agent --uninstall fails if agent is running
  * Fixed bug 1248785: pt-agent docs don't list privs required for its MySQL user
  * Fixed bug 1215016: pt-deadlock-logger docs use pt-fk-error-logger
  * Fixed bug 1201443: pt-duplicate-key-checker error when EXPLAIN key_len=0
  * Fixed bug 1217013: pt-duplicate-key-checker misses exact duplicate unique indexes
  * Fixed bug 1214685: pt-mysql-summary schema dump prompt can't be disabled
  * Fixed bug 1195628: pt-online-schema-change gets stuck looking for its own _new table
  * Fixed bug 1249149: pt-query-digest stats prints to STDOUT instead of STDERR
  * Fixed bug 1071979: pt-stak error parsing df with NFS
  * Fixed bug 1223458: pt-table-sync deletes child table rows

v2.2.5 released 2013-10-16

  * Added Query_time histogram bucket counts to pt-query-digest JSON output
  * Added pt-online-schema-change --[no]drop-triggers option
  * Fixed bug 1206677: pt-agent docs reference clodu.percona.com
  * Fixed bug 1226721: pt-agent on CentOS 5 fails to send data
  * Fixed bug 1199589: pt-archiver deletes data despite --dry-run
  * Fixed bug 1206728: pt-deadlock-logger 2.2 requires DSN on command line
  * Fixed bug 1209436: pt-kill --log-dsn may not work on Perl 5.8
  * Fixed bug 1215608: pt-online-schema-change new table suffix is hard-coded
  * Fixed bug  821692: pt-query-digest doesn't distill LOAD DATA correctly
  * Fixed bug  984053: pt-query-digest doesn't distill INSERT/REPLACE without INTO correctly
  * Fixed bug  821690: pt-query-digest doesn't distill IF EXISTS correctly
  * Fixed bug 1210537: pt-table-checksum --recursion-method=cluster crashes if no nodes are found
  * Fixed bug  944051: pt-table-checksum has ambiguous exit status
  * Fixed bug 1229861: pt-table-sync quotes float values, can't sync

v2.2.4 released 2013-07-18

  * Implemented pt-query-digest anonymous JSON output
  * Implemented pt-online-schema-change timestamp output
  * Fixed bug 1182856: Zero values causes "Invalid --set-vars value: var=0"
  * Fixed bug 1195034: pt-deadlock-logger error: Use of uninitialized value $ts in pattern match (m//)
  * Fixed bug 1137556: pt-heartbeat docs don't account for --utc
  * Fixed bug 1188264: pt-online-schema-change error copying rows: Undefined subroutine &pt_online_schema_change::get
  * Fixed bug 1171968: pt-query-digest docs don't mention --type=rawlog
  * Fixed bug 1176010: pt-query-digest doesn't group db and `db` together
  * Fixed bug 1174956: pt-query-digest and pt-fingerprint don't strip some multi-line comments
  * Fixed bug 1172317: pt-sift does not work if pt-stalk did not collect due to a full disk
  * Fixed bug 1136559: pt-table-checksum: Deep recursion on subroutine "SchemaIterator::_iterate_dbh"
  * Fixed bug 1199591: pt-table-checksum doesn't use non-unique index with highest cardinality
  * Fixed bug 1163735: pt-table-checksum fails if explicit_defaults_for_timestamp is enabled in 5.6
  * Fixed bug 1168434: pt-upgrade reports differences on NULL
  * Fixed bug 1168106: pt-variable-advisor has the wrong default value for innodb_max_dirty_pages_pct in 5.5 and 5.6
  * Fixed bug 1168110: pt-variable-advisor shows key_buffer_size in 5.6 as unconfigured (even though it is)

v2.2.3 released 2013-06-17

  * Added new tool: pt-agent
  * Fixed bug 1188002: pt-online-schema-change causes "ERROR 1146 (42S02): Table 'db._t_new' doesn't exist"

v2.2.2 released 2013-04-24

  * Added --show-all to pt-query-digest
  * Added --recursion-method=cluster to pt-table-checksum
  * Fixed bug 1127450: pt-archiver --bulk-insert may corrupt data
  * Fixed bug 1163372: pt-heartbeat --utc --check always returns 0
  * Fixed bug 1156901: pt-query-digest --processlist reports duplicate queries for replication thread
  * Fixed bug 1160338: pt-query-digest 2.2 prints unwanted debug info on tcpdump parsing errors
  * Fixed bug 1160918: pt-query-digest 2.2 prints too many string values
  * Fixed bug 1156867: pt-stalk prints the wrong variable name in verbose mode when --function is used
  * Fixed bug 1081733: pt-stalk plugins can't access the real --prefix
  * Fixed bug 1099845: pt-table-checksum pxc same_node function incorrectly uses wsrep_sst_receive_address
  * Fixed bug  821502: Some tools don't have --help or --version
  * Fixed bug  947893: Some tools use @@hostname without /*!50038*/
  * Fixed bug 1082406: An explicitly set wsrep_node_incoming_address may make SHOW STATUS LIKE 'wsrep_incoming_addresses' return a portless address

v2.2.1 released 2013-03-14

  * Official support for MySQL 5.6
  * Official support for Percona XtraDB Cluster
  * Redesigned pt-query-digest
  * Redesigned pt-upgrade
  * Redesigned pt-fk-error-logger
  * Redesigned pt-deadlock-logger
  * Changed --set-vars in all tools
  * Renamed --retries to --tries in pt-online-schema-change
  * Added --check-read-only to pt-heartbeat
  * Added MySQL options to pt-mysql-summary
  * Added MySQL options to pt-stalk
  * Removed --lock-wait-timeout from pt-online-schema-change (use --set-vars)
  * Removed --lock-wait-timeout from pt-table-checksum (use --set-vars)
  * Removed pt-query-advisor
  * Removed pt-tcp-model
  * Removed pt-trend
  * Removed pt-log-player
  * Enabled --version-check by default in all tools
  * Fixed bug 1008796: Several tools don't have --database
  * Fixed bug 1087319: Quoter::serialize_list() doesn't handle multiple NULL values
  * Fixed bug 1086018: pt-config-diff needs to parse wsrep_provider_options
  * Fixed bug 1056838: pt-fk-error-logger --run-time works differently than pt-deadlock-logger --run-time
  * Fixed bug 1093016: pt-online-schema-change doesn't retry RENAME TABLE
  * Fixed bug 1113301: pt-online-schema-change blocks on metadata locks
  * Fixed bug 1125665: pt-stalk --no-stalk silently clobbers other options, acts magically
  * Fixed bug 1019648: pt-stalk truncates InnoDB status if there are too many transactions
  * Fixed bug 1087804: pt-table-checksum doesn't warn if no slaves are found

v2.1.9 released 2013-02-14

  * Fixed bug 1103221: pt-heartbeat 2.1.8 doesn't use precision/sub-second timestamps
  * Fixed bug 1099665: pt-heartbeat 2.1.8 reports big time drift with UTC_TIMESTAMP
  * Fixed bug 1099836: pt-online-schema-change fails with "Duplicate entry" on MariaDB
  * Fixed bug 1103672: pt-online-schema-change makes bad DELETE trigger if PK is re-created with new columns
  * Fixed bug 1115333: pt-pmp doesn't list the origin lib for each function
  * Fixed bug  823411: pt-query-digest shouldn't print "Error: none" for tcpdump
  * Fixed bug 1103045: pt-query-digest fails to parse non-SQL errors
  * Fixed bug 1105077: pt-table-checksum: Confusing error message with binlog_format ROW or MIXED on slave
  * Fixed bug  918056: pt-table-sync false-positive error "Cannot nibble table because MySQL chose no index instead of the PRIMARY index"
  * Fixed bug 1099933: pt-stalk is too verbose, fills up log

v2.1.8 released 2012-12-21

  * Beta support for MySQL 5.6
  * Beta support for Percona XtraDB Cluster
  * pt-online-schema-change: If ran on Percona XtraDB Cluster, requires PXC 5.5.28 or newer
  * pt-table-checksum: If ran on Percona XtraDB Cluster, requires PXC 5.5.28 or newer
  * pt-upgrade: Added --[no]disable-query-cache
  * Fixed bug  927955: Bad pod2rst transformation
  * Fixed bug  898665: Bad online docs formatting for --[no]vars
  * Fixed bug 1022622: pt-config-diff is case-sensitive
  * Fixed bug 1007938: pt-config-diff doesn't handle end-of-line comments
  * Fixed bug  917770: pt-config-diff Use of uninitialized value in substitution (s///) at line 1996
  * Fixed bug 1082104: pt-deadlock-logger doesn't handle usernames with dashes
  * Fixed bug  886059: pt-heartbeat handles timezones inconsistently
  * Fixed bug 1086259: pt-kill --log-dsn timestamp is wrong
  * Fixed bug 1015590: pt-mysql-summary doesn't handle renamed variables in Percona Server 5.5
  * Fixed bug 1079341: pt-online-schema-change checks for foreign keys on MyISAM tables
  * Fixed bug  823431: pt-query-advisor hangs on big queries
  * Fixed bug  996069: pt-query-advisor RES.001 is incorrect
  * Fixed bug  933465: pt-query-advisor false positive on RES.001
  * Fixed bug  937234: pt-query-advisor issues wrong RES.001
  * Fixed bug 1082599: pt-query-digest fails to parse timestamp with no query
  * Fixed bug 1078838: pt-query-digest doesn't parse general log with "Connect user as user"
  * Fixed bug  957442: pt-query-digest with custom --group-by throws error
  * Fixed bug  887638: pt-query-digest prints negative byte offset
  * Fixed bug  831525: pt-query-digest help output mangled
  * Fixed bug  932614: pt-slave-restart CHANGE MASTER query causes error
  * Fixed bug 1046440: pt-stalk purge_samples slows down checks
  * Fixed bug  986847: pt-stalk does not report NFS iostat
  * Fixed bug 1074179: pt-table-checksum doesn't ignore tables for --replicate-check-only
  * Fixed bug  911385: pt-table-checksum v2 fails when --resume + --ignore-database is used
  * Fixed bug 1041391: pt-table-checksum debug statement for "Chosen hash func" prints undef
  * Fixed bug 1075638: pt-table-checksum Illegal division by zero at line 7950
  * Fixed bug 1052475: pt-table-checksum uninitialized value in numeric lt (<) at line 8611
  * Fixed bug 1078887: Tools let --set-vars clobber the required SQL mode

v2.1.7 released 2012-11-19

  * Fixed bug 1080384: pt-table-checksum 2.1.6 crashes using PTDEBUG
  * Fixed bug 1080385: pt-table-checksum 2.1.6 --check-binlog-format doesn't ignore PXC nodes

v2.1.6 released 2012-11-13

  * pt-online-schema-change: Columns can now be renamed without data loss
  * pt-online-schema-change: New --default-engine option
  * pt-stalk: Plugin hooks available through the --plugin option to extend the tool's functionality
  * Fixed bug 1069951: --version-check default should be explicitly "off"
  * Fixed bug 821715: LOAD DATA LOCAL INFILE broken in some platforms
  * Fixed bug 995896: Useless use of cat in Daemon.pm
  * Fixed bug 1039074: Tools exit 0 on error parsing options, should exit non-zero
  * Fixed bug 938068: pt-table-checksum doesn't warn if binlog_format=row or mixed on slaves
  * Fixed bug 1009510: pt-table-checksum breaks replication if a slave table is missing or different
  * Fixed bug 1043438: pt-table-checksum doesn't honor --run-time while checking replication lag
  * Fixed bug 1073532: pt-table-checksum error: Use of uninitialized value in int at line 2778
  * Fixed bug 1016131: pt-table-checksum can crash with --columns if none match
  * Fixed bug 1039569: pt-table-checksum dies if creating the --replicate table fails
  * Fixed bug 1059732: pt-table-checksum doesn't test all hash functions
  * Fixed bug 1062563: pt-table-checksum 2.1.4 doesn't detect diffs on Percona XtraDB Cluster nodes
  * Fixed bug 1043528: pt-deadlock-logger can't parse db/tbl/index on partitioned tables
  * Fixed bug 1062324: pt-online-schema-change DELETE trigger fails when altering primary key
  * Fixed bug 1058285: pt-online-schema-change fails if sql_mode explicitly or implicitly uses ANSI_QUOTES
  * Fixed bug 1073996: pt-online-schema-change fails with "I need a max_rows argument"
  * Fixed bug 1039541: pt-online-schema-change --quiet doesn't disable --progress
  * Fixed bug 1045317: pt-online-schema-change doesn't report how many warnings it suppressed
  * Fixed bug 1060774: pt-upgrade fails if select column > 64 chars
  * Fixed bug 1070916: pt-mysql-summary may report the wrong cnf file
  * Fixed bug 903229: pt-mysql-summary incorrectly categorizes databases
  * Fixed bug 866075: pt-show-grant doesn't support column-level grants
  * Fixed bug 978133: pt-query-digest review table privilege checks don't work
  * Fixed bug 956981: pt-query-digest docs for event attributes link to defunct Maatkit wiki
  * Fixed bug 1047335: pt-duplicate-key-checker fails when it encounters a crashed table
  * Fixed bug 1047701: pt-stalk deletes non-empty files
  * Fixed bug 1070434: pt-stalk --no-stalk and --iterations 1 don't wait for the collect
  * Fixed bug 1052722: pt-fifo-split is processing n-1 rows initially
  * Fixed bug 1013407: pt-find documentation error with mtime and InnoDB
  * Fixed bug 1059757: pt-trend output has no header
  * Fixed bug 1063933: pt-visual-explain docs link to missing pdf
  * Fixed bug 1075773: pt-fk-error-logger crashes if there's no foreign key error
  * Fixed bug 1075775: pt-fk-error-logger --dest table example doesn't work

v2.1.5 released 2012-10-08

  * Fixed bug 1062563: pt-table-checksum 2.1.4 doesn't detect diffs on Percona XtraDB Cluster nodes
  * Fixed bug 1063912: pt-table-checksum 2.1.4 miscategorizes Percona XtraDB Cluster-based slaves as cluster nodes
  * Fixed bug 1064016: pt-table-sync 2.1.4 --version-check may not work with HTTPS/SSL
  * Fixed bug 1060423: Missing version-check page

v2.1.4 released 2012-09-20

  * pt-table-checksum: Percona XtraDB Cluster support
  * pt-table-checksum: Implemented the standard --run-time option
  * Implemented the version-check feature in several tools, enabled with the --version-check option
  * Fixed bug 856060: Document gdb dependency
  * Fixed bug 1041394: Unquoted arguments to tr break the bash tools
  * Fixed bug 1035311: pt-diskstats shows wrong device names
  * Fixed bug 1036804: pt-duplicate-key-checker error parsing InnoDB table with no PK or unique keys
  * Fixed bug 1022658: pt-online-schema-change dropping FK limitation isn't documented
  * Fixed bug 1041372: pt-online-schema-changes fails if db+tbl name exceeds 64 characters
  * Fixed bug 1029178: pt-query-digest --type tcpdump memory usage keeps increasing
  * Fixed bug 1037211: pt-query-digest won't distill LOCK TABLES in lowercase
  * Fixed bug 942114: pt-stalk warns about bad "find" usage
  * Fixed bug 1035319: pt-stalk df -h throws away needed details
  * Fixed bug 1038995: pt-stalk --notify-by-email fails
  * Fixed bug 1038995: pt-stalk does not get all InnoDB lock data
  * Fixed bug 952722: pt-summary should show information about Fusion-io cards
  * Fixed bug 899415: pt-table-checksum doesn't work if slaves use RBR
  * Fixed bug 954588: pt-table-checksum --check-slave-lag docs aren't clear
  * Fixed bug 1034170: pt-table-checksum --defaults-file isn't used for slaves
  * Fixed bug 930693: pt-table-sync and text columns with just whitespace
  * Fixed bug 1028710: pt-table-sync base_count fails on n = 1000, base = 10
  * Fixed bug 1034717: pt-table-sync division by zero error with varchar primary key
  * Fixed bug 1036747: pt-table-sync priv checks need to be removed
  * Fixed bug 1039184: pt-upgrade error "I need a right_sth argument"
  * Fixed bug 1035260: sh warnings in pt-summary and pt-mysql-summary
  * Fixed bug 1038276: ChangeHandler doesn't quote varchar columns with hex-looking values
  * Fixed bug 916925: CentOS 5 yum dependency resolution for perl module is wrong
  * Fixed bug 1035950: Percona Toolkit RPM should contain a dependency on perl-Time-HiRes

v2.1.3 released 2012-08-03

  * pt-kill: Implemented --log-dsn to log info about killed queries to a table
  * Fixed bug 1016127: Install hint for DBD::mysql is wrong
  * Fixed bug 984915: DSNParser does not check success of --set-vars
  * Fixed bug 889739: pt-config-diff doesn't diff quoted strings properly
  * Fixed bug 969669: pt-duplicate-key-checker --key-types=k doesn't work
  * Fixed bug 1004567: pt-heartbeat --update --replace causes duplicate key error
  * Fixed bug 1028614: pt-index-usage ignores --database
  * Fixed bug 940733: pt-ioprofile leaves behind temp directory
  * Fixed bug 941469: pt-kill doesn't reconnect if its connection is lost
  * Fixed bug 1016114: pt-online-schema-change docs don't mention default values
  * Fixed bug 1020997: pt-online-schema-change fails when table is empty
  * Fixed bug 1022628: pt-online-schema-change error: Use of uninitialized value in numeric lt (<) at line 6519
  * Fixed bug 937225: pt-query-advisor OUTER JOIN advice in JOI.003 is confusing
  * Fixed bug 821703: pt-query-digest --processlist may crash
  * Fixed bug 883098: pt-query-digest crashes if processlist has extra columns
  * Fixed bug 924950: pt-query-digest --group-by db may crash profile report
  * Fixed bug 1022851: pt-sift error: PREFIX: unbound variable
  * Fixed bug 969703: pt-sift defaults to '.' instead of '/var/lib/pt-talk'
  * Fixed bug 962330: pt-slave-delay incorrectly computes lag if started when slave is already lagging
  * Fixed bug 954990: pt-stalk --nostalk does not work
  * Fixed bug 977226: pt-summary doesn't detect LSI RAID control
  * Fixed bug 1030031: pt-table-checksum reports wrong number of DIFFS
  * Fixed bug 916168: pt-table-checksum privilege check fails on MySQL 5.5 
  * Fixed bug 950294: pt-table-checksum should always create schema and tables with IF NOT EXISTS
  * Fixed bug 953141: pt-table-checksum ignores its default and explicit --recursion-method
  * Fixed bug 1030975: pt-table-sync crashes if sql_mode includes ANSI_QUOTES
  * Fixed bug 869005: pt-table-sync should always set REPEATABLE READ
  * Fixed bug 903510: pt-tcp-model crashes in --type=requests mode on empty file
  * Fixed bug 934310: pt-tcp-model --quantile docs wrong
  * Fixed bug 980318: pt-upgrade results truncated if hostnames are long
  * Fixed bug 821696: pt-variable-advisor shows too long of a snippet
  * Fixed bug 844880: pt-variable-advisor shows binary logging as both enabled and disabled

v2.1.2 released 2012-06-12

  * pt-heartbeat: Implemented --recursion-method=none
  * pt-index-usage: MySQL 5.5 compatibility fixes
  * pt-log-player: MySQL 5.5 compatibility fixes
  * pt-online-schema-change: Added --chunk-index-columns
  * pt-online-schema-change: Added --[no]check-plan
  * pt-online-schema-change: Added --[no]drop-new-table
  * pt-online-schema-change: Implemented --recursion-method=none
  * pt-query-advisor: Added --report-type for JSON output
  * pt-query-digest: Removed --[no]zero-bool
  * pt-slave-delay: Added --database
  * pt-slave-find: Implemented --recursion-method=none
  * pt-slave-restart: Implemented --recursion-method=none
  * pt-table-checksum: Added --chunk-index-columns
  * pt-table-checksum: Added --[no]check-plan
  * pt-table-checksum: Implemented --recursion-method=none
  * pt-table-sync: Disabled --lock-and-rename except for MySQL 5.5 and newer
  * pt-table-sync: Implemented --recursion-method=none
  * Fixed bug 945079: Shell tools TMPDIR may break
  * Fixed bug 912902: Some shell tools still use basename
  * Fixed bug 987694: There is no --recursion-method=none option
  * Fixed bug 886077: Passwords with commas don't work, expose part of password
  * Fixed bug 856024: Lintian warnings when building percona-toolkit Debian package
  * Fixed bug 903379: pt-archiver --file doesn't create a file
  * Fixed bug 979092: pt-archiver --sleep conflicts with bulk operations
  * Fixed bug 903443: pt-deadlock-logger crashes on MySQL 5.5
  * Fixed bug 941064: pt-deadlock-logger can't clear deadlocks on 5.5
  * Fixed bug 952727: pt-diskstats shows incorrect wr_mb_s
  * Fixed bug 994176: pt-diskstats --group-by=all --headers=scroll prints a header for every sample
  * Fixed bug 894140: pt-duplicate-key-checker sometimes recreates a key it shouldn't
  * Fixed bug 923896: pt-kill: uninitialized value causes script to exit
  * Fixed bug 1003003: pt-online-schema-change uses different keys for chunking and triggers
  * Fixed bug 1003315: pt-online-schema-change --dry-run always fails on table with foreign keys
  * Fixed bug 1004551: pt-online-schema-change --no-swap-tables causes error
  * Fixed bug 976108: pt-online-schema-change doesn't allow to disable foreign key checks
  * Fixed bug 976109: pt-online-schema-change doesn't handle column renames
  * Fixed bug 988036: pt-online-schema-change causes deadlocks under heavy write load
  * Fixed bug 989227: pt-online-schema-change crashes with PTDEBUG
  * Fixed bug 994002: pt-online-schema-change 2.1.1 doesn't choose the PRIMARY KEY
  * Fixed bug 994010: pt-online-schema-change 2.1.1 crashes without InnoDB
  * Fixed bug 996915: pt-online-schema-change crashes with invalid --max-load and --critical-load
  * Fixed bug 998831: pt-online-schema-change -- Should have an option to NOT drop tables on failure
  * Fixed bug 1002448: pt-online-schema-change: typo for finding usable indexes
  * Fixed bug 885382: pt-query-digest --embedded-attributes doesn't check cardinality
  * Fixed bug 888114: pt-query-digest report crashes with infinite loop
  * Fixed bug 949630: pt-query-digest mentions a Subversion repository
  * Fixed bug 844034: pt-show-grants --separate fails with proxy user
  * Fixed bug 946707: pt-sift loses STDIN after pt-diskstats
  * Fixed bug 994947: pt-stalk doesn't reset cycles_true after collection
  * Fixed bug 986151: pt-stalk-has mktemp error
  * Fixed bug 993436: pt-summary Memory: Total reports M instead of G
  * Fixed bug 1008778: pt-table-checksum doesn't wait for checksum table to replicate
  * Fixed bug 1010232: pt-table-checksum doesn't check the size of checksum chunks
  * Fixed bug 1011738: pt-table-checksum SKIPPED is zero but chunks were skipped
  * Fixed bug 919499: pt-table-checksum fails with binary log error in mysql >= 5.5.18
  * Fixed bug 972399: pt-table-checksum docs are not rendered right
  * Fixed bug 978432: pt-table-checksum ignoring primary key
  * Fixed bug 995274: pt-table-checksum can't use an undefined value as an ARRAY reference at line 2206
  * Fixed bug 996110: pt-table-checksum crashes if InnoDB is disabled
  * Fixed bug 987393: pt-table-checksum: Empy tables cause "undefined value as an ARRAY" errors
  * Fixed bug 997155: pt-table-sync sets binlog_format needlessly
  * Fixed bug 1002365: pt-table-sync --ignore-* options don't work with --replicate
  * Fixed bug 1003014: pt-table-sync --replicate and --sync-to-master error "index does not exist"
  * Fixed bug 823403: pt-table-sync --lock-and-rename doesn't work on 5.1
  * Fixed bug 898138: pt-variable-advisor doesn't recognize 5.5.3+ concurrent_insert values

v2.1.1 released 2012-04-03

  * Completely redesigned pt-online-schema-change
  * Completely redesigned pt-mysql-summary
  * Completely redesigned pt-summary
  * Added new tool: pt-table-usage
  * Added new tool: pt-fingerprint
  * Fixed bug 955860: pt-stalk doesn't run vmstat, iostat, and mpstat for --run-time
  * Fixed bug 960513: SHOW TABLE STATUS is used needlessly
  * Fixed bug 969726: pt-online-schema-change loses foreign keys
  * Fixed bug 846028: pt-online-schema-change does not show progress until completed
  * Fixed bug 898695: pt-online-schema-change add useless ORDER BY
  * Fixed bug 952727: pt-diskstats shows incorrect wr_mb_s
  * Fixed bug 963225: pt-query-digest fails to set history columns for disk tmp tables and disk filesort
  * Fixed bug 967451: Char chunking doesn't quote column name
  * Fixed bug 972399: pt-table-checksum docs are not rendered right
  * Fixed bug 896553: Various documentation spelling fixes
  * Fixed bug 949154: pt-variable-advisor advice for relay-log-space-limit
  * Fixed bug 953461: pt-upgrade manual broken 'output' section
  * Fixed bug 949653: pt-table-checksum docs don't mention risks posed by inconsistent schemas

v2.0.4 released 2012-03-07

  * Added --filter to pt-kill to allow arbitrary --group-by
  * Added --[no]stalk to pt-stalk (bug 932331)
  * Added --execute to pt-online-schema-change (bug 933232)
  * Fixed bug 873598: pt-online-schema-change doesn't like reserved words in column names
  * Fixed bug 928966: pt-pmp still uses insecure /tmp
  * Fixed bug 933232: pt-online-schema-change can break replication
  * Fixed bug 941225: Use of qw(...) as parentheses is deprecated at pt-kill line 3511
  * Fixed bug 821694: pt-query-digest doesn't recognize hex InnoDB txn IDs
  * Fixed bug 894255: pt-kill shouldn't check if STDIN is a tty when --daemonize is given
  * Fixed bug 916999: pt-table-checksum error: DBD::mysql::st execute failed: called with 2 bind variables when 6 are needed
  * Fixed bug 926598: DBD::mysql bug causes pt-upgrade to use wrong precision (M) and scale (D)
  * Fixed bug 928226: pt-diskstats illegal division by zero
  * Fixed bug 928415: Typo in pt-stalk doc: --trigger should be --function
  * Fixed bug 930317: pt-archiver doc refers to nonexistent pt-query-profiler
  * Fixed bug 930533: pt-sift looking for *-processlist1; broken compatibility with pt-stalk
  * Fixed bug 932331: pt-stalk cannot collect without stalking
  * Fixed bug 932442: pt-table-checksum error when column name has two spaces
  * Fixed bug 932883: File Debian bug after each release
  * Fixed bug 940503: pt-stalk disk space checks wrong on 32bit platforms
  * Fixed bug 944420: --daemonize doesn't always close STDIN
  * Fixed bug 945834: pt-sift invokes pt-diskstats with deprecated argument
  * Fixed bug 945836: pt-sift prints awk error if there are no stack traces to aggregate
  * Fixed bug 945842: pt-sift generates wrong state sum during processlist analysis
  * Fixed bug 946438: pt-query-digest should print a better message when an unsupported log format is specified
  * Fixed bug 946776: pt-table-checksum ignores --lock-wait-timeout
  * Fixed bug 940440: Bad grammar in pt-kill docs

v2.0.3 released 2012-02-03

  * Completely redesigned pt-diskstats
  * Completely redesigned pt-stalk
  * Removed pt-collect and put its functionality in pt-stalk
  * Fixed bug 871438: Bash tools are insecure
  * Fixed bug 897758: Failed to prepare TableSyncChunk plugin: Use of uninitialized value $args{"chunk_range"} in lc at pt-table-sync line 3055
  * Fixed bug 919819: pt-kill --execute-command creates zombies
  * Fixed bug 925778: pt-ioprofile doesn't run without a file
  * Fixed bug 925477: pt-ioprofile docs refer to pt-iostats
  * Fixed bug 857091: pt-sift downloads http://percona.com/get/pt-pmp, which does not work
  * Fixed bug 857104: pt-sift tries to invoke mext, should be pt-mext
  * Fixed bug 872699: pt-diskstats: rd_avkb & wr_avkb derived incorrectly
  * Fixed bug 897029: pt-diskstats computes wrong values for md0
  * Fixed bug 882918: pt-stalk spams warning if oprofile isn't installed
  * Fixed bug 884504: pt-stalk doesn't check pt-collect
  * Fixed bug 897483: pt-online-schema-change "uninitialized value" due to update-foreign-keys-method
  * Fixed bug 925007: pt-online-schema-change Use of uninitialized value $tables{"old_table"} in concatenation (.) or string at line 4330
  * Fixed bug 915598: pt-config-diff ignores --ask-pass option
  * Fixed bug 919352: pt-table-checksum changes binlog_format even if already set to statement
  * Fixed bug 921700: pt-table-checksum doesn't add --where to chunk size test on replicas
  * Fixed bug 921802: pt-table-checksum does not recognize --recursion-method=processlist
  * Fixed bug 925855: pt-table-checksum index check is case-sensitive
  * Fixed bug 821709: pt-show-grants --revoke and --separate don't work together
  * Fixed bug 918247: Some tools use VALUE instead of VALUES

v2.0.2 released 2012-01-05

  * Fixed bug 911996: pt-table-sync --replicate causes "Unknown column" error

v2.0.1 released 2011-12-30

  * Completely redesigned pt-table-checksum
  * Fixed bug 856065: pt-trend does not work
  * Fixed bug 887688: Prepared statements crash pt-query-digest
  * Fixed bug 888286: align not part of percona-toolkit
  * Fixed bug 897961: ptc 2.0 replicate-check error does not include hostname
  * Fixed bug 898318: ptc 2.0 --resume with --tables does not always work
  * Fixed bug 903513: MKDEBUG should be PTDEBUG
  * Fixed bug 908256: Percona Toolkit should include pt-ioprofile
  * Fixed bug 821717: pt-tcp-model --type=requests crashes
  * Fixed bug 844038: pt-online-schema-change documentation example w/drop-tmp-table does not work
  * Fixed bug 864205: Remove the query to reset @crc from pt-table-checksum
  * Fixed bug 898663: Typo in pt-log-player documentation

v1.0.1 released 2011-09-01

  * Fixed bug 819421: MasterSlave::is_replication_thread() doesn't match all
  * Fixed bug 821673: pt-table-checksum doesn't include --where in min max queries
  * Fixed bug 821688: pt-table-checksum SELECT MIN MAX for char chunking is wrong
  * Fixed bug 838211: pt-collect: line 24: [: : integer expression expected
  * Fixed bug 838248: pt-collect creates a "5.1" file

v0.9.5 released 2011-08-04

  * Forked, combined, and rebranded Maatkit and Aspersa as Percona Toolkit.<|MERGE_RESOLUTION|>--- conflicted
+++ resolved
@@ -1,6 +1,5 @@
 Changelog for Percona Toolkit
 
-<<<<<<< HEAD
   * Fixed bug 1056507    pt-archiver checked lag too frequently
   * Fixed bug 1443763    pt-archiver clarified function of --check-interval [DOC]
   * Feature   1452911    pt-archiver now accepts checking lag on multiple slaves                
@@ -23,12 +22,6 @@
   * Fixed bug BLD-271    changes needed to build packages from git tree
   * Fixed bug PT-21      write-user-docs script stopped working after switching to github
   * Fixed bug 1488611    testing bugs related to newer perl versions
-
-v2.2.14 released 2015-04-14
-
-=======
-  * Fixed bug 1042727: pt-table-checksum doesn't reconnect the slave $dbh
->>>>>>> 92047821
 
 v2.2.14 released 2015-04-14
 
