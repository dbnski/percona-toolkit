Changelog for Percona Toolkit

v3.0.9 

<<<<<<< HEAD
 * Feature     PT-1530 : Add support for encryption status to mysql-summary
=======
 * Fixed bug   PT-1527 : pt-table-checksum ignores --nocheck-binlog-format
>>>>>>> e2427a59
 * Feature     PT-1526 : Add ndb status to pt-mysql-summary (Thanks Fernando Ipar)
 * Feature     PT-1525 : Added support for MySQL 8 roles into pt-mysql-summary
 * Feature     PT-1509 : Only set binlog_format when necessary (Thanks Moritz Lenz)
 * Feature     PT-1508 : Adding --read-only-interval flag, and read-only check on wake-up (Thanks Shlomi Noach)
 * Improvement PT-1507 : pt-summary does not reliably read in the transparent huge pages setting (Thanks Nick Veenhof)
 * Feature      PT-243 : Adding --max-hostname-length and --max-line-length to pt-query-digest

v3.0.8 released 2018-03-13

 * Feature     PT-1500 : add --secure-slowlog option to pt-query digest

v3.0.7 released 2018-03-01

 * Fixed Bug    PT-244 : pt-online-schema-change --data-dir option broken for partitioned table
 * Feature      PT-633 : Added --mysql-only option to pt-stalk for RDS
 * Fixed bug    PT-1256: pt-table-sync does not use the character set for the table it is synchronizing
 * Fixed bug    PT-1455: pt-osc is stuck when the table that is being altered is filtered out in the slave
 * Fixed bug    PT-1485: pt-mysql-summary has broken Security section in versions bigger then 5.6
 * Fixed bug   PMM-1905: Explain fails if encounters negative "ntoreturn"

v3.0.6 released 2017-12-20

 * Fixed bug     PT-234: Genaral log parser cannot handle timestamps with tz
 * Fixed bug     PT-229: pt-online-schema-change does not retry on deadlock error when using percona 5.7
 * Fixed bug     PT-225: pt-table-checksum ignores generated cols
 * Improvement   PT-221: pt-table-sync pt-table-sync support for MyRocks
 * Improvement   PT-218: pt-stalk checks RocksDB status
 * Improvement   PT-214: Added RocksDB section to pt-mysql-summary
 * Improvement   PT-205: pt-osc show message if trying to set engine to rocksdb and binlog_format != row
 * Improvement   PT-204: Make pt-table-checksum to skip RocksDB tables

v3.0.5 released 2017-11-20

 * Improvement PMM-1590: Improve MongoDB Profiler for PMM and PT
 * Improvement   PT-216: mongodb-query digest improved support for v<3.2 fixed incorrect output (Thanks MATSUU Takuto) 
 * Fixed bug     PT-211: pt-mext fails on Rsa_public_key line
 * Fixed bug     PT-212: pt-mongodb-query-digest shows NaNs
 * Fixed bug     PT-202: pt-online-schema-change fails with virtual columns
 * Fixed bug     PT-200: Index with keyword 'unique' as prefix/suffix considered as unique
 * Fixed bug     PT-199: pt-table-checksum does not make the session statement based when using row based replication
 * Fixed bug     PT-196: pt-onine-schema-change is pausing because {some_status_variable}=0
 * Fixed bug     PT-193: pt-table-checksum reports misleading error if comment has apostroph
 * Fixed bug     PT-187: pt-table-checksum not able to get differences for columns
 * Fixed bug     PT-186: pt-online-schema-change --alter fails if fields are using mixed case
 * Fixed bug     PT-183: pt-mongodb-query-digest cannot connect to a db using authentication
 * Feature       PT-182: Provide JSON output format for pt-summary, pt-mysql-summary, pt-mongodb-summary
 * Fixed bug     PT-167: pt-kill kills prepared statements without checking busy-time
 * Fixed bug     PT-161: Safely check for undefined values in --skip-check-slave-lag
 * Feature       PT-152: Add Show Slave Hosts to pt-mysql-summary
 * Feature       PT-139: Add support for replication channels (MySQL 5.7+) to pt-table-sync

v3.0.4 released 2017-08-02

 * Fixed bug PT-181 : pt-online-schema-change not in sync with modules (Thanks Daniël van Eeden)
 * Fixed bug PT-180 : pt-online-schema-change --skip-check-slave-lag doesn't work
 * Fixed bug PT-178 : pt-online-schema-change appears to ignore the --check-slave-lag option
 * Fixed bug PT-162 : Updated pt-table-checksum ignored dbs (Thanks Agustin Gallego)
 * Fixed bug PT-161 : Safely check for undefined values in --skip-check-slave-lag (Thanks Chris Swingler)
 * Fixed bug PT-154 : pt-online-schema-change --no-use-insert-ignore is broken
 * Fixed bug PT-153 : pt-online-schema-change data loss when adding unique keys
 * Fixed bug PT-151 : point is not decimal
 * Fixed bug PT-148 : pt-osc Use of uninitialized value in printf
 * Fixed bug PT-146 : Turn off statement based binlog checks
 * Fixed bug PT-144 : Constraint name is too long (> 64 chars)
 * Fixed bug PT-143 : pt-archiver SELECT query fails because of primary key
 * Fixed bug PT-142 : pt-online-schema-change find_child_tables slow
 * Fixed bug PT-138 : Added --output-format option to pt-mongodb-summary
 * Fixed bug PT-136 : pt-table-checksum fails with columns having different collation/charset
 * Feature   PT-173 : Enable pt-table-checksum to ensure stale data is removed
 * Feature   PT-141 : pt-archiver archive records into csv file
 * Feature   PT-91  : Make pt-osc compatible with AFTER triggers
 * Feature   PT-90  : pt-stalk: Collect information about prepared statements if P_S is enabled (Thanks Agustin Gallego)

v3.0.3 released 2017-05-19

 * Fixed bug PT-133 : Sandbox won't start correctly if autocommit=0 in my.cnf
 * Fixed bug PT-132 : pt-online-schema-change should imply --no-drop-new-table 
 * Fixed bug PT-130 : Fixed pt-mext not working with not empty Rsa_public_key
 * Fixed bug PT-128 : pt-stalk ps include memory usage outputs
 * Fixed bug PT-126 : Recognize comments in ALTER
 * Fixed bug PT-116 : pt-online-schema change eats data on adding a unique index. Added --[no]use-insert-ignore
 * Fixed bug PT-115 : Made OptionParser to accept repeatable DSNs
 * Fixed bug PT-111 : Collect MySQL variables
 * Fixed bug PT-087 : Add --skip-check-slave-lag to pt-table-checksum
 * Fixed bug PT-086 : Added --skip-check-slave-lag to pt-osc
 * Fixed bug PT-080 : Added support for slave status in pt-stalk
 * Feature   PT-115 : Make DSNs params able to be repeatable

v3.0.2 released 2017-03-23

 * Fixed bug PT-101 : pt-table-checksum ignores slave-user and slave-password
 * Fixed bug PT-105 : pt-table-checksum fails if a database is dropped while the tool is running
 * Fixed bug PT-73  : pt-mongodb tools add support for SSL connections
 * Fixed bug PT-74  : pt-mongodb-summary Cannot get security settings when connected to a mongod instance
 * Fixed bug PT-75  : pt-mongodb-query-digest Change the default sort order to -count (descending)
 * Fixed bug PT-76  : pt-mysql-summary password doesn't support '&' and '#' symbols
 * Fixed bug PT-77  : Update Makefile for mongodb tools
 * Fixed bug PT-81  : Collect information about locks and transactions using P_S (Thanks Agustin Gallego)
 * Fixed bug PT-89  : pt-stalk top CPU usage is useless
 * Fixed bug PT-93  : Fix pt-mongodb-query-digest query ID (Thanks Kamil Dziedzic)
 * Fixed bug PT-94  : pt-online-schema-change makes duplicate rows in _t_new for UPDATE t set pk=0 where pk=1
 * Fixed bug PT-96  : Fixed PT tests

v3.0.1 released 2017-02-16

v3.0 released 2017-02-03

 * Fixed bug 1402776: Improved fix (protocol parser fix): error when parsing tcpdump capture with pt-query-digest
 * Fixed bug 1632522: pt-osc: Fails with duplicate key in table for self-referencing (Thanks Amiel Marqeta)
 * Fixed bug 1654668: pt-summary exists with an error (Thanks Marcelo Altmann)
 * New tool         : pt-mongodb-summary 
 * New tool         : pt-mongodb-query-digest

v2.2.20  released 2016-12-09

 * Fixed bug 1362942: pt-slave-restart fails on MariaDB 10.0.13 (gtid_mode confusion)
 * Fixed bug 1566556: pt-show-grants fails against MariaDB10+ 
 * Feature   1604834: pt-query-digest numbers in table or column names converted to question marks (--preserve-embedded-numbers)
 * Fixed bug 1613915: pt-online-schema-change misses data.  Fixed sort order for ENUM fields 
 * Fixed bug 1625005: pt-online-schema-change doesn't apply underscores to foreign keys individually
 * Fixed bug 1634900: pt-upgrade fails with SELECT INTO 
 * Fixed bug 1635734: pt-slave-restart --config does not recognize = as separator 
 * Feature   1636068: Added pause to NibbleIterator
 * Feature   1638293: --data-dir parameter in order to create the table on a different partition
 * Feature   1639052: with pt-table-checksum automatically exclude checking schemas named percona, percona_schema  
 * Feature   1642364: pt-online-schema-change Added --remove-data-dir feature
 * Feature   1643914: Fixed several typos in the doc (Thanks Dario Minnucci)
 * Feature   1643940: Add Transparent huge pages info to pt-summary
 * Feature   1643941: Add Memory management library to pt-mysql-summary 

v2.2.19 released 2016-08-15

 * Feature   1610385: Recheck the list of slaves while OSC runs (Thanks Daniël van Eeden & Mikhail Izioumtchenko)
 * Fixed bug 1221372: pt-osc should error if server is a slave in row based replication
 * Fixed bug 1485195: pt-table-checksum should force replica table charset to utf8 Edit (Thanks Jaime Crespo)
 * Fixed bug 1517155: Added --create-table-engine param to pt-heartbeat
 * Fixed bug 1581752: SlowLogParser is able to handle dates in RFC339 format for MySQL 5.7 (Thanks Nickolay Ihalainen)
 * Fixed bug 1592166: pt-kill leaks memory each time it kills a query
 * Fixed bug 1592608: Large BLOB/TEXT/BINARY Produces NULL Checksum (Thanks Jervin Real)
 * Fixed bug 1593265: Fixed pt-archiver deletes wrong rows #103 (Thanks Tibor Korocz & David Ducos)
 * Fixed bug 1595678: Added --slave-user and --slave-password to pt-online-schema-change & pt-table-sync
 * Fixed bug 1610386: Handle GTID ranges where the left-side integer is larger than 9 (Thanks @sodabrew)
 * Fixed bug 1610387: Remove extra word 'default' from the --verbose help (Thanks @sodabrew)
 * Fixed bug 1610388: add enum column type to is_char check so that values are properly quoted (Thanks Daniel Kinon)

v2.2.18 released 2016-06-24

 * Feature 1537416  :  pt-stalk now sorts the output of transactions by id
 * Feature 1553340  :  Added "Shared" memory info to pt-summary
 * Feature PT-24    :  Added the --no-vertical-format option for pt-query-digest, allowing compatibility with non-standard MySQL clients that don't support the \G directive at the end of a statement
 * Fixed bug 1402776:  Fixed error when parsing tcpdump capture with pt-query-digest
 * Fixed bug 1521880:  Improved pt-online-schema-change plugin documentation
 * Fixed bug 1547225:  Clarified the description of the --attribute-value-limit option for pt-query-digest
 * Fixed bug 1569564:  Fixed all PERL-based tools to return a zero exit status when run with the --version option
 * Fixed bug 1576036:  Fixed error that sometimes prevented to choose the primary key as index, when using the -where option for pt-table-checksum
 * Fixed bug 1585412:  Fixed the inability of pt-query-digest to parse the general log generated by MySQL (and Percona Server) 5.7 instance
 * Fixed bug PT-36  :  Clarified the description of the --verbose option for pt-slave-restart

v2.2.17 released 2016-03-07

 * Feature          :  General compatibility with MySQL 5.7 tools, docs and test suite
 * Fixed bug 1529411:  pt-mysql-summary displays incorrect info about Fast Server Restarts for Percona Server 5.6
 * Fixed bug 1506748:  pt-online-schema-change cannot set sql_mode using --set-vars
 * Fixed bug 1336734:  pt-online-schema-change added --null-to-non-null option to allow NULLable columns to be converted to NOT NULL
 * Fixed bug 1498128:  pt-online-schema-change doesn't apply underscores to foreign keys individually
 * Fixed bug 1523685:  pt-online-schema Invalid recursion method: t=dsns
 * Fixed bug 1526105:  pt-online-schema-change fails when using --no-drop-old-table after 10 times
 * Fixed bug 1536305:  pt-query-digest : Redundant argument in sprintf
 * Fixed bug PT-27  :  pt-query-digest doc bug with --since and too many colons
 * Fixed bug PT-28  :  pt-query-digest: Make documentation of --attribute-value-limit option more clear
 * Fixed bug 1435370:  pt-show-grants fails against MySQL-5.7.6
 * Fixed bug 1523730:  pt-show-grants doesn't sort column-level privileges
 * Fixed bug 1362942:  pt-slave-restart fails on MariaDB 10.0.13 (gtid_mode confusion)
 * Fixed bug PT-30  :  pt-stalk: new var binlog_error_action causes bug in collect module
 * Fixed bug 1389041:  pt-table-checksum has high likelyhood to skip a table when row count is around chunk-size * chunk-size-limit
 * Fixed bug 1480719:  pt-table-checksum redundant argument in printf

v2.2.16 released 2015-11-09

  * Fixed bug 1452895: pt-archiver dies with "MySQL server has gone away" when innodb_kill_idle_transaction set to low value and bulk insert/delete process takes too long time
  * Fixed bug 1488685: pt-kill option --filter does not work
  * Feature   1402051: pt-online-schema-change should reconnect to slaves
  * Fixed bug 1491261: pt-online-schema-change, MySQL 5.6, and InnoDB optimizer stats can cause downtime
  * Fixed bug 1494082: pt-stalk find -warn option is not portable
  * Feature   1389041: Document that pt-table-checksum has high likelihood to skip a table when row count is around chunk-size * chunk-size-limit

v2.2.15 released 2015-08-28

  * Fixed bug 1056507: pt-archiver checked lag too frequently
  * Fixed bug 1443763: pt-archiver clarified function of --check-interval [DOC]
  * Feature   1452911: pt-archiver now accepts checking lag on multiple slaves
  * Feature   1413137: pt-archiver now checks for PXC flow control via --max-flow-ctl option
  * Fixed bug 1452914: pt-archiver options --no-delete and --purge were not mutually exclusive
  * Fixed bug 1449226: pt-archiver mysql timed out when innodb_kill_idle_transaction set to low value and check-slave-lag used
  * Fixed bug 1462904: pt-duplicate-key-checker doesn't support triple quote in column name
  * Feature   1470127: pt-kill enable support for RDS
  * Fixed bug 1455486: pt-mysql-summary lacked an --ask-pass option
  * Feature   1413140: pt-online-schema-change added --sleep option
  * Fixed bug 1446928: pt-online-schema-change core dump on erroneous alter directive
  * Feature   1413101: pt-online-schema-change now checks for PXC flow control via --max-flow-ctl option
  * Fixed bug 1450499: pt-online-schema-change unstable signal handling
  * Feature   1215587: pt-online-schema-change now controls constraint name length
  * Fixed bug 1441928: pt-online-schema-change --chunk-size-limit=0 inhibited checksumming of single nibble tables
  * Fixed bug 1457573: pt-sift failed when fetching missing tools
  * Feature   1488600: pt-stalk monitors tokudb status
  * Fixed bug 1042727: pt-table-checksum doesn't reconnect to slaves when timed out on very long lags
  * Fixed bug 1277049: passsword parameter must escape commas - all tools [DOC]
  * Fixed bug BLD-271: changes needed to build packages from git tree
  * Fixed bug PT-21  : write-user-docs script stopped working after switching to github
  * Fixed bug 1488611: testing bugs related to newer perl versions

v2.2.14 released 2015-04-14

  * Fixed bug 1402730: pt-duplicate-key-checker seems useless with MySQL 5.6
  * Fixed bug 1415646: pt-duplicate-key-checker documentation does not explain how Size Duplicate Indexes is calculated
  * Fixed bug 1406390: pt-heartbeat crashes with sleep argument error
  * Fixed bug 1368244: pt-online-schema-change --alter-foreign-keys-method=drop-swap is not atomic
  * FIxed bug 1417864: pt-online-schema-change documentation, the interpretation of --tries create_triggers:5:0.5,drop_triggers:5:0.5 is wrong
  * Fixed bug 1404313: pt-query-digest: specifying a file that doesn't exist as log causes the tool to wait for STDIN instead of giving an error
  * Feature   1418446: pt-slave-find resolve IP addresses option
  * Fixed bug 1417558: pt-stalk with --collect-strace output doesn't go to an YYYY_MM_DD_HH_mm_ss-strace file
  * Fixed bug 1425478: pt-stalk removes non-empty files that start with empty line
  * Fixed bug  925781: pt-table-checksum checksum error when default-character-set = utf8
  * Fixed bug 1381280: pt-table-checksum fails on BINARY field in PK
  * Feature   1439842: pt-table-sync lacks --ignore-tables-regex option
  * Fixed bug 1401399: pt-table-sync fails to close one db handle
  * Fixed bug 1442277: pt-table-sync-ignores system databases but doc doesn't clarify this
  * Fixed bug 1421781: pt-upgrade fails on SELECT ... INTO queries
  * Fixed bug 1421405: pt-upgrade fails to aggregate queries based on fingerprint
  * Fixed bug 1439348: pt-upgrade erroneously reports number of diffs
  * Fixed bug 1421025: rpm missing dependency on perl-TermReadKey for --ask-pass

v2.2.13 released 2015-01-26

  * Feature   1391240: pt-kill added query fingerprint hash to output 
  * Fixed bug 1402668: pt-mysql-summary fails on cluster in Donor/Desynced status 
  * Fixed bug 1396870: pt-online-schema-change CTRL+C leaves terminal in inconsistent state 
  * Fixed bug 1396868: pt-online-schema-change --ask-pass option error
  * Fixed bug 1266869: pt-stalk fails to start if $HOME environment variable is not set 
  * Fixed bug 1019479: pt-table-checksum does not work with sql_mode ONLY_FULL_GROUP_BY
  * Fixed bug 1394934: pt-table-checksum error in debug mode
  * Fixed bug 1321297: pt-table-checksum reports diffs on timestamp columns in 5.5 vs 5.6 
  * Fixed bug 1399789: pt-table-checksum fails to find pxc nodes when wsrep_node_incoming_address is set to AUTO
  * Fixed bug 1388870: pt-table-checksum has some errors with different time zones
  * Fixed bug 1408375: vulnerable to MITM attack which would allow exfiltration of MySQL configuration information via --version-check
  * Fixed bug 1404298: missing MySQL5.7 test files for pt-table-checksum 
  * Fixed bug 1403900: added sandbox and fixed sakila test db for 5.7 

v2.2.12 released 2014-11-14

  * Fixed bug 1376561: pt-archiver is not able to archive all the rows when a table has a hash partition
  * Fixed bug 1328686: pt-heartbeat check-read-only option does not prevent creates or inserts
  * Fixed bug 1269695: pt-online-schema-change does not allow ALTER for a table without a non-unique, while manual does not explain this
  * Fixed bug 1217466: pt-table-checksum refuses to run on PXC if server_id is the same on all nodes
  * Fixed bug 1373937: pt-table-checksum requires recursion when working with and XtraDB Cluster node
  * Fixed bug 1377888: pt-query-digest manual for --type binlog is ambiguous
  * Fixed bug 1349086: pt-stalk should also gather dmesg output 
  * Fixed bug 1361293: Some scripts fail when no-version-check option is put in global config file

v2.2.11 released 2014-09-26

  * Fixed bug 1262456: pt-query-digest doesn't report host details
  * Fixed bug 1264580: pt-mysql-summary incorrectly tries to parse key/value pairs in wsrep_provider_options resulting in incomplete my.cnf information
  * Fixed bug 1318985: pt-stalk should use SQL_NO_CACHE
  * Fixed bug 1348679: pt-stalk handles mysql user password in awkward way
  * Fixed bug 1365085: Various issues with tests
  * Fixed bug 1368379: pt-summary problem parsing dmidecode output on some machines
  * Fixed bug 1303388: Typo in pt-variable-advisor

v2.2.10 released 2014-08-06

  * Fixed bug 1287253: pt-table-checksum deadlock 
  * Fixed bug 1299387: 5.6 slow query log Thead_id becomes Id
  * Fixed bug 1311654: pt-table-checksum + PXC inconsistent results upon --resume
  * Fixed bug 1340728: pt-online-schema-change doesn't work with HASH indexes
  * Fixed bug 1253872: pt-table-checksum max load 20% rounds down
  * Fixed bug 1340364: some shell tools output error when queried for --version 

v2.2.9 released 2014-07-08

  * Fixed bug 1258135: pt-deadlock-logger introduces a noise to MySQL
  * Fixed bug 1329422: pt-online-schema-change foreign-keys-method=none breaks constraints 
  * Fixed bug 1315130: pt-online-schema-change not properly detecting foreign keys 
  * Fixed bug 1335960: pt-query-digest cannot parse binlogs from 5.6
  * Fixed bug 1335322: pt-stalk fails when variable or threshold is non-integer 

v2.2.8 released 2014-06-04

  * Removed pt-agent
  * Added pt-slave-restart GTID support
  * Added pt-table-checksum --plugin
  * Fixed bug 1304062: --ignore-tables does not work correctly
  * Fixed bug 1295667: pt-deadlock-logger logs incorrect ts
  * Fixed bug 1254233: pt-mysql-summary blank InnoDB section for 5.6
  * Fixed bug 1286250: pt-online-schema-change requests password twice
  * Fixed bug  965553: pt-query-digest dosn't fingerprint true/false literals correctly
  * Fixed bug  290911: pt-show-grant --ask-pass prints "Enter password" to STDOUT

v2.2.7 released 2014-02-20

  * Fixed bug 1279502: --version-check behaves like spyware

v2.2.6 released 2013-12-18

  * Added pt-query-digest support for Percona Server slow log rate limiting
  * Added pt-agent --ping
  * Added pt-mysql-summary --all-databases
  * Added pt-stalk --sleep-collect
  * Added pt-table-sync --[no]check-child-tables
  * Fixed bug 1249150: PTDEBUG prints some info to STDOUT
  * Fixed bug 1248363: pt-agent requires restart after changing MySQL options
  * Fixed bug 1248778: pt-agent --install on PXC is not documented
  * Fixed bug 1250973: pt-agent --install doesn't check for previous install
  * Fixed bug 1250968: pt-agent --install suggest MySQL user isn't quoted
  * Fixed bug 1251004: pt-agent --install error about slave is confusing
  * Fixed bug 1251726: pt-agent --uninstall fails if agent is running
  * Fixed bug 1248785: pt-agent docs don't list privs required for its MySQL user
  * Fixed bug 1215016: pt-deadlock-logger docs use pt-fk-error-logger
  * Fixed bug 1201443: pt-duplicate-key-checker error when EXPLAIN key_len=0
  * Fixed bug 1217013: pt-duplicate-key-checker misses exact duplicate unique indexes
  * Fixed bug 1214685: pt-mysql-summary schema dump prompt can't be disabled
  * Fixed bug 1195628: pt-online-schema-change gets stuck looking for its own _new table
  * Fixed bug 1249149: pt-query-digest stats prints to STDOUT instead of STDERR
  * Fixed bug 1071979: pt-stak error parsing df with NFS
  * Fixed bug 1223458: pt-table-sync deletes child table rows

v2.2.5 released 2013-10-16

  * Added Query_time histogram bucket counts to pt-query-digest JSON output
  * Added pt-online-schema-change --[no]drop-triggers option
  * Fixed bug 1206677: pt-agent docs reference clodu.percona.com
  * Fixed bug 1226721: pt-agent on CentOS 5 fails to send data
  * Fixed bug 1199589: pt-archiver deletes data despite --dry-run
  * Fixed bug 1206728: pt-deadlock-logger 2.2 requires DSN on command line
  * Fixed bug 1209436: pt-kill --log-dsn may not work on Perl 5.8
  * Fixed bug 1215608: pt-online-schema-change new table suffix is hard-coded
  * Fixed bug  821692: pt-query-digest doesn't distill LOAD DATA correctly
  * Fixed bug  984053: pt-query-digest doesn't distill INSERT/REPLACE without INTO correctly
  * Fixed bug  821690: pt-query-digest doesn't distill IF EXISTS correctly
  * Fixed bug 1210537: pt-table-checksum --recursion-method=cluster crashes if no nodes are found
  * Fixed bug  944051: pt-table-checksum has ambiguous exit status
  * Fixed bug 1229861: pt-table-sync quotes float values, can't sync

v2.2.4 released 2013-07-18

  * Implemented pt-query-digest anonymous JSON output
  * Implemented pt-online-schema-change timestamp output
  * Fixed bug 1182856: Zero values causes "Invalid --set-vars value: var=0"
  * Fixed bug 1195034: pt-deadlock-logger error: Use of uninitialized value $ts in pattern match (m//)
  * Fixed bug 1137556: pt-heartbeat docs don't account for --utc
  * Fixed bug 1188264: pt-online-schema-change error copying rows: Undefined subroutine &pt_online_schema_change::get
  * Fixed bug 1171968: pt-query-digest docs don't mention --type=rawlog
  * Fixed bug 1176010: pt-query-digest doesn't group db and `db` together
  * Fixed bug 1174956: pt-query-digest and pt-fingerprint don't strip some multi-line comments
  * Fixed bug 1172317: pt-sift does not work if pt-stalk did not collect due to a full disk
  * Fixed bug 1136559: pt-table-checksum: Deep recursion on subroutine "SchemaIterator::_iterate_dbh"
  * Fixed bug 1199591: pt-table-checksum doesn't use non-unique index with highest cardinality
  * Fixed bug 1163735: pt-table-checksum fails if explicit_defaults_for_timestamp is enabled in 5.6
  * Fixed bug 1168434: pt-upgrade reports differences on NULL
  * Fixed bug 1168106: pt-variable-advisor has the wrong default value for innodb_max_dirty_pages_pct in 5.5 and 5.6
  * Fixed bug 1168110: pt-variable-advisor shows key_buffer_size in 5.6 as unconfigured (even though it is)

v2.2.3 released 2013-06-17

  * Added new tool: pt-agent
  * Fixed bug 1188002: pt-online-schema-change causes "ERROR 1146 (42S02): Table 'db._t_new' doesn't exist"

v2.2.2 released 2013-04-24

  * Added --show-all to pt-query-digest
  * Added --recursion-method=cluster to pt-table-checksum
  * Fixed bug 1127450: pt-archiver --bulk-insert may corrupt data
  * Fixed bug 1163372: pt-heartbeat --utc --check always returns 0
  * Fixed bug 1156901: pt-query-digest --processlist reports duplicate queries for replication thread
  * Fixed bug 1160338: pt-query-digest 2.2 prints unwanted debug info on tcpdump parsing errors
  * Fixed bug 1160918: pt-query-digest 2.2 prints too many string values
  * Fixed bug 1156867: pt-stalk prints the wrong variable name in verbose mode when --function is used
  * Fixed bug 1081733: pt-stalk plugins can't access the real --prefix
  * Fixed bug 1099845: pt-table-checksum pxc same_node function incorrectly uses wsrep_sst_receive_address
  * Fixed bug  821502: Some tools don't have --help or --version
  * Fixed bug  947893: Some tools use @@hostname without /*!50038*/
  * Fixed bug 1082406: An explicitly set wsrep_node_incoming_address may make SHOW STATUS LIKE 'wsrep_incoming_addresses' return a portless address

v2.2.1 released 2013-03-14

  * Official support for MySQL 5.6
  * Official support for Percona XtraDB Cluster
  * Redesigned pt-query-digest
  * Redesigned pt-upgrade
  * Redesigned pt-fk-error-logger
  * Redesigned pt-deadlock-logger
  * Changed --set-vars in all tools
  * Renamed --retries to --tries in pt-online-schema-change
  * Added --check-read-only to pt-heartbeat
  * Added MySQL options to pt-mysql-summary
  * Added MySQL options to pt-stalk
  * Removed --lock-wait-timeout from pt-online-schema-change (use --set-vars)
  * Removed --lock-wait-timeout from pt-table-checksum (use --set-vars)
  * Removed pt-query-advisor
  * Removed pt-tcp-model
  * Removed pt-trend
  * Removed pt-log-player
  * Enabled --version-check by default in all tools
  * Fixed bug 1008796: Several tools don't have --database
  * Fixed bug 1087319: Quoter::serialize_list() doesn't handle multiple NULL values
  * Fixed bug 1086018: pt-config-diff needs to parse wsrep_provider_options
  * Fixed bug 1056838: pt-fk-error-logger --run-time works differently than pt-deadlock-logger --run-time
  * Fixed bug 1093016: pt-online-schema-change doesn't retry RENAME TABLE
  * Fixed bug 1113301: pt-online-schema-change blocks on metadata locks
  * Fixed bug 1125665: pt-stalk --no-stalk silently clobbers other options, acts magically
  * Fixed bug 1019648: pt-stalk truncates InnoDB status if there are too many transactions
  * Fixed bug 1087804: pt-table-checksum doesn't warn if no slaves are found

v2.1.9 released 2013-02-14

  * Fixed bug 1103221: pt-heartbeat 2.1.8 doesn't use precision/sub-second timestamps
  * Fixed bug 1099665: pt-heartbeat 2.1.8 reports big time drift with UTC_TIMESTAMP
  * Fixed bug 1099836: pt-online-schema-change fails with "Duplicate entry" on MariaDB
  * Fixed bug 1103672: pt-online-schema-change makes bad DELETE trigger if PK is re-created with new columns
  * Fixed bug 1115333: pt-pmp doesn't list the origin lib for each function
  * Fixed bug  823411: pt-query-digest shouldn't print "Error: none" for tcpdump
  * Fixed bug 1103045: pt-query-digest fails to parse non-SQL errors
  * Fixed bug 1105077: pt-table-checksum: Confusing error message with binlog_format ROW or MIXED on slave
  * Fixed bug  918056: pt-table-sync false-positive error "Cannot nibble table because MySQL chose no index instead of the PRIMARY index"
  * Fixed bug 1099933: pt-stalk is too verbose, fills up log

v2.1.8 released 2012-12-21

  * Beta support for MySQL 5.6
  * Beta support for Percona XtraDB Cluster
  * pt-online-schema-change: If ran on Percona XtraDB Cluster, requires PXC 5.5.28 or newer
  * pt-table-checksum: If ran on Percona XtraDB Cluster, requires PXC 5.5.28 or newer
  * pt-upgrade: Added --[no]disable-query-cache
  * Fixed bug  927955: Bad pod2rst transformation
  * Fixed bug  898665: Bad online docs formatting for --[no]vars
  * Fixed bug 1022622: pt-config-diff is case-sensitive
  * Fixed bug 1007938: pt-config-diff doesn't handle end-of-line comments
  * Fixed bug  917770: pt-config-diff Use of uninitialized value in substitution (s///) at line 1996
  * Fixed bug 1082104: pt-deadlock-logger doesn't handle usernames with dashes
  * Fixed bug  886059: pt-heartbeat handles timezones inconsistently
  * Fixed bug 1086259: pt-kill --log-dsn timestamp is wrong
  * Fixed bug 1015590: pt-mysql-summary doesn't handle renamed variables in Percona Server 5.5
  * Fixed bug 1079341: pt-online-schema-change checks for foreign keys on MyISAM tables
  * Fixed bug  823431: pt-query-advisor hangs on big queries
  * Fixed bug  996069: pt-query-advisor RES.001 is incorrect
  * Fixed bug  933465: pt-query-advisor false positive on RES.001
  * Fixed bug  937234: pt-query-advisor issues wrong RES.001
  * Fixed bug 1082599: pt-query-digest fails to parse timestamp with no query
  * Fixed bug 1078838: pt-query-digest doesn't parse general log with "Connect user as user"
  * Fixed bug  957442: pt-query-digest with custom --group-by throws error
  * Fixed bug  887638: pt-query-digest prints negative byte offset
  * Fixed bug  831525: pt-query-digest help output mangled
  * Fixed bug  932614: pt-slave-restart CHANGE MASTER query causes error
  * Fixed bug 1046440: pt-stalk purge_samples slows down checks
  * Fixed bug  986847: pt-stalk does not report NFS iostat
  * Fixed bug 1074179: pt-table-checksum doesn't ignore tables for --replicate-check-only
  * Fixed bug  911385: pt-table-checksum v2 fails when --resume + --ignore-database is used
  * Fixed bug 1041391: pt-table-checksum debug statement for "Chosen hash func" prints undef
  * Fixed bug 1075638: pt-table-checksum Illegal division by zero at line 7950
  * Fixed bug 1052475: pt-table-checksum uninitialized value in numeric lt (<) at line 8611
  * Fixed bug 1078887: Tools let --set-vars clobber the required SQL mode

v2.1.7 released 2012-11-19

  * Fixed bug 1080384: pt-table-checksum 2.1.6 crashes using PTDEBUG
  * Fixed bug 1080385: pt-table-checksum 2.1.6 --check-binlog-format doesn't ignore PXC nodes

v2.1.6 released 2012-11-13

  * pt-online-schema-change: Columns can now be renamed without data loss
  * pt-online-schema-change: New --default-engine option
  * pt-stalk: Plugin hooks available through the --plugin option to extend the tool's functionality
  * Fixed bug 1069951: --version-check default should be explicitly "off"
  * Fixed bug 821715: LOAD DATA LOCAL INFILE broken in some platforms
  * Fixed bug 995896: Useless use of cat in Daemon.pm
  * Fixed bug 1039074: Tools exit 0 on error parsing options, should exit non-zero
  * Fixed bug 938068: pt-table-checksum doesn't warn if binlog_format=row or mixed on slaves
  * Fixed bug 1009510: pt-table-checksum breaks replication if a slave table is missing or different
  * Fixed bug 1043438: pt-table-checksum doesn't honor --run-time while checking replication lag
  * Fixed bug 1073532: pt-table-checksum error: Use of uninitialized value in int at line 2778
  * Fixed bug 1016131: pt-table-checksum can crash with --columns if none match
  * Fixed bug 1039569: pt-table-checksum dies if creating the --replicate table fails
  * Fixed bug 1059732: pt-table-checksum doesn't test all hash functions
  * Fixed bug 1062563: pt-table-checksum 2.1.4 doesn't detect diffs on Percona XtraDB Cluster nodes
  * Fixed bug 1043528: pt-deadlock-logger can't parse db/tbl/index on partitioned tables
  * Fixed bug 1062324: pt-online-schema-change DELETE trigger fails when altering primary key
  * Fixed bug 1058285: pt-online-schema-change fails if sql_mode explicitly or implicitly uses ANSI_QUOTES
  * Fixed bug 1073996: pt-online-schema-change fails with "I need a max_rows argument"
  * Fixed bug 1039541: pt-online-schema-change --quiet doesn't disable --progress
  * Fixed bug 1045317: pt-online-schema-change doesn't report how many warnings it suppressed
  * Fixed bug 1060774: pt-upgrade fails if select column > 64 chars
  * Fixed bug 1070916: pt-mysql-summary may report the wrong cnf file
  * Fixed bug 903229: pt-mysql-summary incorrectly categorizes databases
  * Fixed bug 866075: pt-show-grant doesn't support column-level grants
  * Fixed bug 978133: pt-query-digest review table privilege checks don't work
  * Fixed bug 956981: pt-query-digest docs for event attributes link to defunct Maatkit wiki
  * Fixed bug 1047335: pt-duplicate-key-checker fails when it encounters a crashed table
  * Fixed bug 1047701: pt-stalk deletes non-empty files
  * Fixed bug 1070434: pt-stalk --no-stalk and --iterations 1 don't wait for the collect
  * Fixed bug 1052722: pt-fifo-split is processing n-1 rows initially
  * Fixed bug 1013407: pt-find documentation error with mtime and InnoDB
  * Fixed bug 1059757: pt-trend output has no header
  * Fixed bug 1063933: pt-visual-explain docs link to missing pdf
  * Fixed bug 1075773: pt-fk-error-logger crashes if there's no foreign key error
  * Fixed bug 1075775: pt-fk-error-logger --dest table example doesn't work

v2.1.5 released 2012-10-08

  * Fixed bug 1062563: pt-table-checksum 2.1.4 doesn't detect diffs on Percona XtraDB Cluster nodes
  * Fixed bug 1063912: pt-table-checksum 2.1.4 miscategorizes Percona XtraDB Cluster-based slaves as cluster nodes
  * Fixed bug 1064016: pt-table-sync 2.1.4 --version-check may not work with HTTPS/SSL
  * Fixed bug 1060423: Missing version-check page

v2.1.4 released 2012-09-20

  * pt-table-checksum: Percona XtraDB Cluster support
  * pt-table-checksum: Implemented the standard --run-time option
  * Implemented the version-check feature in several tools, enabled with the --version-check option
  * Fixed bug 856060: Document gdb dependency
  * Fixed bug 1041394: Unquoted arguments to tr break the bash tools
  * Fixed bug 1035311: pt-diskstats shows wrong device names
  * Fixed bug 1036804: pt-duplicate-key-checker error parsing InnoDB table with no PK or unique keys
  * Fixed bug 1022658: pt-online-schema-change dropping FK limitation isn't documented
  * Fixed bug 1041372: pt-online-schema-changes fails if db+tbl name exceeds 64 characters
  * Fixed bug 1029178: pt-query-digest --type tcpdump memory usage keeps increasing
  * Fixed bug 1037211: pt-query-digest won't distill LOCK TABLES in lowercase
  * Fixed bug 942114: pt-stalk warns about bad "find" usage
  * Fixed bug 1035319: pt-stalk df -h throws away needed details
  * Fixed bug 1038995: pt-stalk --notify-by-email fails
  * Fixed bug 1038995: pt-stalk does not get all InnoDB lock data
  * Fixed bug 952722: pt-summary should show information about Fusion-io cards
  * Fixed bug 899415: pt-table-checksum doesn't work if slaves use RBR
  * Fixed bug 954588: pt-table-checksum --check-slave-lag docs aren't clear
  * Fixed bug 1034170: pt-table-checksum --defaults-file isn't used for slaves
  * Fixed bug 930693: pt-table-sync and text columns with just whitespace
  * Fixed bug 1028710: pt-table-sync base_count fails on n = 1000, base = 10
  * Fixed bug 1034717: pt-table-sync division by zero error with varchar primary key
  * Fixed bug 1036747: pt-table-sync priv checks need to be removed
  * Fixed bug 1039184: pt-upgrade error "I need a right_sth argument"
  * Fixed bug 1035260: sh warnings in pt-summary and pt-mysql-summary
  * Fixed bug 1038276: ChangeHandler doesn't quote varchar columns with hex-looking values
  * Fixed bug 916925: CentOS 5 yum dependency resolution for perl module is wrong
  * Fixed bug 1035950: Percona Toolkit RPM should contain a dependency on perl-Time-HiRes

v2.1.3 released 2012-08-03

  * pt-kill: Implemented --log-dsn to log info about killed queries to a table
  * Fixed bug 1016127: Install hint for DBD::mysql is wrong
  * Fixed bug 984915: DSNParser does not check success of --set-vars
  * Fixed bug 889739: pt-config-diff doesn't diff quoted strings properly
  * Fixed bug 969669: pt-duplicate-key-checker --key-types=k doesn't work
  * Fixed bug 1004567: pt-heartbeat --update --replace causes duplicate key error
  * Fixed bug 1028614: pt-index-usage ignores --database
  * Fixed bug 940733: pt-ioprofile leaves behind temp directory
  * Fixed bug 941469: pt-kill doesn't reconnect if its connection is lost
  * Fixed bug 1016114: pt-online-schema-change docs don't mention default values
  * Fixed bug 1020997: pt-online-schema-change fails when table is empty
  * Fixed bug 1022628: pt-online-schema-change error: Use of uninitialized value in numeric lt (<) at line 6519
  * Fixed bug 937225: pt-query-advisor OUTER JOIN advice in JOI.003 is confusing
  * Fixed bug 821703: pt-query-digest --processlist may crash
  * Fixed bug 883098: pt-query-digest crashes if processlist has extra columns
  * Fixed bug 924950: pt-query-digest --group-by db may crash profile report
  * Fixed bug 1022851: pt-sift error: PREFIX: unbound variable
  * Fixed bug 969703: pt-sift defaults to '.' instead of '/var/lib/pt-talk'
  * Fixed bug 962330: pt-slave-delay incorrectly computes lag if started when slave is already lagging
  * Fixed bug 954990: pt-stalk --nostalk does not work
  * Fixed bug 977226: pt-summary doesn't detect LSI RAID control
  * Fixed bug 1030031: pt-table-checksum reports wrong number of DIFFS
  * Fixed bug 916168: pt-table-checksum privilege check fails on MySQL 5.5 
  * Fixed bug 950294: pt-table-checksum should always create schema and tables with IF NOT EXISTS
  * Fixed bug 953141: pt-table-checksum ignores its default and explicit --recursion-method
  * Fixed bug 1030975: pt-table-sync crashes if sql_mode includes ANSI_QUOTES
  * Fixed bug 869005: pt-table-sync should always set REPEATABLE READ
  * Fixed bug 903510: pt-tcp-model crashes in --type=requests mode on empty file
  * Fixed bug 934310: pt-tcp-model --quantile docs wrong
  * Fixed bug 980318: pt-upgrade results truncated if hostnames are long
  * Fixed bug 821696: pt-variable-advisor shows too long of a snippet
  * Fixed bug 844880: pt-variable-advisor shows binary logging as both enabled and disabled

v2.1.2 released 2012-06-12

  * pt-heartbeat: Implemented --recursion-method=none
  * pt-index-usage: MySQL 5.5 compatibility fixes
  * pt-log-player: MySQL 5.5 compatibility fixes
  * pt-online-schema-change: Added --chunk-index-columns
  * pt-online-schema-change: Added --[no]check-plan
  * pt-online-schema-change: Added --[no]drop-new-table
  * pt-online-schema-change: Implemented --recursion-method=none
  * pt-query-advisor: Added --report-type for JSON output
  * pt-query-digest: Removed --[no]zero-bool
  * pt-slave-delay: Added --database
  * pt-slave-find: Implemented --recursion-method=none
  * pt-slave-restart: Implemented --recursion-method=none
  * pt-table-checksum: Added --chunk-index-columns
  * pt-table-checksum: Added --[no]check-plan
  * pt-table-checksum: Implemented --recursion-method=none
  * pt-table-sync: Disabled --lock-and-rename except for MySQL 5.5 and newer
  * pt-table-sync: Implemented --recursion-method=none
  * Fixed bug 945079: Shell tools TMPDIR may break
  * Fixed bug 912902: Some shell tools still use basename
  * Fixed bug 987694: There is no --recursion-method=none option
  * Fixed bug 886077: Passwords with commas don't work, expose part of password
  * Fixed bug 856024: Lintian warnings when building percona-toolkit Debian package
  * Fixed bug 903379: pt-archiver --file doesn't create a file
  * Fixed bug 979092: pt-archiver --sleep conflicts with bulk operations
  * Fixed bug 903443: pt-deadlock-logger crashes on MySQL 5.5
  * Fixed bug 941064: pt-deadlock-logger can't clear deadlocks on 5.5
  * Fixed bug 952727: pt-diskstats shows incorrect wr_mb_s
  * Fixed bug 994176: pt-diskstats --group-by=all --headers=scroll prints a header for every sample
  * Fixed bug 894140: pt-duplicate-key-checker sometimes recreates a key it shouldn't
  * Fixed bug 923896: pt-kill: uninitialized value causes script to exit
  * Fixed bug 1003003: pt-online-schema-change uses different keys for chunking and triggers
  * Fixed bug 1003315: pt-online-schema-change --dry-run always fails on table with foreign keys
  * Fixed bug 1004551: pt-online-schema-change --no-swap-tables causes error
  * Fixed bug 976108: pt-online-schema-change doesn't allow to disable foreign key checks
  * Fixed bug 976109: pt-online-schema-change doesn't handle column renames
  * Fixed bug 988036: pt-online-schema-change causes deadlocks under heavy write load
  * Fixed bug 989227: pt-online-schema-change crashes with PTDEBUG
  * Fixed bug 994002: pt-online-schema-change 2.1.1 doesn't choose the PRIMARY KEY
  * Fixed bug 994010: pt-online-schema-change 2.1.1 crashes without InnoDB
  * Fixed bug 996915: pt-online-schema-change crashes with invalid --max-load and --critical-load
  * Fixed bug 998831: pt-online-schema-change -- Should have an option to NOT drop tables on failure
  * Fixed bug 1002448: pt-online-schema-change: typo for finding usable indexes
  * Fixed bug 885382: pt-query-digest --embedded-attributes doesn't check cardinality
  * Fixed bug 888114: pt-query-digest report crashes with infinite loop
  * Fixed bug 949630: pt-query-digest mentions a Subversion repository
  * Fixed bug 844034: pt-show-grants --separate fails with proxy user
  * Fixed bug 946707: pt-sift loses STDIN after pt-diskstats
  * Fixed bug 994947: pt-stalk doesn't reset cycles_true after collection
  * Fixed bug 986151: pt-stalk-has mktemp error
  * Fixed bug 993436: pt-summary Memory: Total reports M instead of G
  * Fixed bug 1008778: pt-table-checksum doesn't wait for checksum table to replicate
  * Fixed bug 1010232: pt-table-checksum doesn't check the size of checksum chunks
  * Fixed bug 1011738: pt-table-checksum SKIPPED is zero but chunks were skipped
  * Fixed bug 919499: pt-table-checksum fails with binary log error in mysql >= 5.5.18
  * Fixed bug 972399: pt-table-checksum docs are not rendered right
  * Fixed bug 978432: pt-table-checksum ignoring primary key
  * Fixed bug 995274: pt-table-checksum can't use an undefined value as an ARRAY reference at line 2206
  * Fixed bug 996110: pt-table-checksum crashes if InnoDB is disabled
  * Fixed bug 987393: pt-table-checksum: Empy tables cause "undefined value as an ARRAY" errors
  * Fixed bug 997155: pt-table-sync sets binlog_format needlessly
  * Fixed bug 1002365: pt-table-sync --ignore-* options don't work with --replicate
  * Fixed bug 1003014: pt-table-sync --replicate and --sync-to-master error "index does not exist"
  * Fixed bug 823403: pt-table-sync --lock-and-rename doesn't work on 5.1
  * Fixed bug 898138: pt-variable-advisor doesn't recognize 5.5.3+ concurrent_insert values

v2.1.1 released 2012-04-03

  * Completely redesigned pt-online-schema-change
  * Completely redesigned pt-mysql-summary
  * Completely redesigned pt-summary
  * Added new tool: pt-table-usage
  * Added new tool: pt-fingerprint
  * Fixed bug 955860: pt-stalk doesn't run vmstat, iostat, and mpstat for --run-time
  * Fixed bug 960513: SHOW TABLE STATUS is used needlessly
  * Fixed bug 969726: pt-online-schema-change loses foreign keys
  * Fixed bug 846028: pt-online-schema-change does not show progress until completed
  * Fixed bug 898695: pt-online-schema-change add useless ORDER BY
  * Fixed bug 952727: pt-diskstats shows incorrect wr_mb_s
  * Fixed bug 963225: pt-query-digest fails to set history columns for disk tmp tables and disk filesort
  * Fixed bug 967451: Char chunking doesn't quote column name
  * Fixed bug 972399: pt-table-checksum docs are not rendered right
  * Fixed bug 896553: Various documentation spelling fixes
  * Fixed bug 949154: pt-variable-advisor advice for relay-log-space-limit
  * Fixed bug 953461: pt-upgrade manual broken 'output' section
  * Fixed bug 949653: pt-table-checksum docs don't mention risks posed by inconsistent schemas

v2.0.4 released 2012-03-07

  * Added --filter to pt-kill to allow arbitrary --group-by
  * Added --[no]stalk to pt-stalk (bug 932331)
  * Added --execute to pt-online-schema-change (bug 933232)
  * Fixed bug 873598: pt-online-schema-change doesn't like reserved words in column names
  * Fixed bug 928966: pt-pmp still uses insecure /tmp
  * Fixed bug 933232: pt-online-schema-change can break replication
  * Fixed bug 941225: Use of qw(...) as parentheses is deprecated at pt-kill line 3511
  * Fixed bug 821694: pt-query-digest doesn't recognize hex InnoDB txn IDs
  * Fixed bug 894255: pt-kill shouldn't check if STDIN is a tty when --daemonize is given
  * Fixed bug 916999: pt-table-checksum error: DBD::mysql::st execute failed: called with 2 bind variables when 6 are needed
  * Fixed bug 926598: DBD::mysql bug causes pt-upgrade to use wrong precision (M) and scale (D)
  * Fixed bug 928226: pt-diskstats illegal division by zero
  * Fixed bug 928415: Typo in pt-stalk doc: --trigger should be --function
  * Fixed bug 930317: pt-archiver doc refers to nonexistent pt-query-profiler
  * Fixed bug 930533: pt-sift looking for *-processlist1; broken compatibility with pt-stalk
  * Fixed bug 932331: pt-stalk cannot collect without stalking
  * Fixed bug 932442: pt-table-checksum error when column name has two spaces
  * Fixed bug 932883: File Debian bug after each release
  * Fixed bug 940503: pt-stalk disk space checks wrong on 32bit platforms
  * Fixed bug 944420: --daemonize doesn't always close STDIN
  * Fixed bug 945834: pt-sift invokes pt-diskstats with deprecated argument
  * Fixed bug 945836: pt-sift prints awk error if there are no stack traces to aggregate
  * Fixed bug 945842: pt-sift generates wrong state sum during processlist analysis
  * Fixed bug 946438: pt-query-digest should print a better message when an unsupported log format is specified
  * Fixed bug 946776: pt-table-checksum ignores --lock-wait-timeout
  * Fixed bug 940440: Bad grammar in pt-kill docs

v2.0.3 released 2012-02-03

  * Completely redesigned pt-diskstats
  * Completely redesigned pt-stalk
  * Removed pt-collect and put its functionality in pt-stalk
  * Fixed bug 871438: Bash tools are insecure
  * Fixed bug 897758: Failed to prepare TableSyncChunk plugin: Use of uninitialized value $args{"chunk_range"} in lc at pt-table-sync line 3055
  * Fixed bug 919819: pt-kill --execute-command creates zombies
  * Fixed bug 925778: pt-ioprofile doesn't run without a file
  * Fixed bug 925477: pt-ioprofile docs refer to pt-iostats
  * Fixed bug 857091: pt-sift downloads http://percona.com/get/pt-pmp, which does not work
  * Fixed bug 857104: pt-sift tries to invoke mext, should be pt-mext
  * Fixed bug 872699: pt-diskstats: rd_avkb & wr_avkb derived incorrectly
  * Fixed bug 897029: pt-diskstats computes wrong values for md0
  * Fixed bug 882918: pt-stalk spams warning if oprofile isn't installed
  * Fixed bug 884504: pt-stalk doesn't check pt-collect
  * Fixed bug 897483: pt-online-schema-change "uninitialized value" due to update-foreign-keys-method
  * Fixed bug 925007: pt-online-schema-change Use of uninitialized value $tables{"old_table"} in concatenation (.) or string at line 4330
  * Fixed bug 915598: pt-config-diff ignores --ask-pass option
  * Fixed bug 919352: pt-table-checksum changes binlog_format even if already set to statement
  * Fixed bug 921700: pt-table-checksum doesn't add --where to chunk size test on replicas
  * Fixed bug 921802: pt-table-checksum does not recognize --recursion-method=processlist
  * Fixed bug 925855: pt-table-checksum index check is case-sensitive
  * Fixed bug 821709: pt-show-grants --revoke and --separate don't work together
  * Fixed bug 918247: Some tools use VALUE instead of VALUES

v2.0.2 released 2012-01-05

  * Fixed bug 911996: pt-table-sync --replicate causes "Unknown column" error

v2.0.1 released 2011-12-30

  * Completely redesigned pt-table-checksum
  * Fixed bug 856065: pt-trend does not work
  * Fixed bug 887688: Prepared statements crash pt-query-digest
  * Fixed bug 888286: align not part of percona-toolkit
  * Fixed bug 897961: ptc 2.0 replicate-check error does not include hostname
  * Fixed bug 898318: ptc 2.0 --resume with --tables does not always work
  * Fixed bug 903513: MKDEBUG should be PTDEBUG
  * Fixed bug 908256: Percona Toolkit should include pt-ioprofile
  * Fixed bug 821717: pt-tcp-model --type=requests crashes
  * Fixed bug 844038: pt-online-schema-change documentation example w/drop-tmp-table does not work
  * Fixed bug 864205: Remove the query to reset @crc from pt-table-checksum
  * Fixed bug 898663: Typo in pt-log-player documentation

v1.0.1 released 2011-09-01

  * Fixed bug 819421: MasterSlave::is_replication_thread() doesn't match all
  * Fixed bug 821673: pt-table-checksum doesn't include --where in min max queries
  * Fixed bug 821688: pt-table-checksum SELECT MIN MAX for char chunking is wrong
  * Fixed bug 838211: pt-collect: line 24: [: : integer expression expected
  * Fixed bug 838248: pt-collect creates a "5.1" file

v0.9.5 released 2011-08-04

  * Forked, combined, and rebranded Maatkit and Aspersa as Percona Toolkit.<|MERGE_RESOLUTION|>--- conflicted
+++ resolved
@@ -2,11 +2,8 @@
 
 v3.0.9 
 
-<<<<<<< HEAD
  * Feature     PT-1530 : Add support for encryption status to mysql-summary
-=======
  * Fixed bug   PT-1527 : pt-table-checksum ignores --nocheck-binlog-format
->>>>>>> e2427a59
  * Feature     PT-1526 : Add ndb status to pt-mysql-summary (Thanks Fernando Ipar)
  * Feature     PT-1525 : Added support for MySQL 8 roles into pt-mysql-summary
  * Feature     PT-1509 : Only set binlog_format when necessary (Thanks Moritz Lenz)
