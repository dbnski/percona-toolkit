--- conflicted
+++ resolved
@@ -2,11 +2,7 @@
 <div class="md-content">
   <article class="md-content__inner md-typeset" role="main">
     <h4>Get Expert Help </h4>
-<<<<<<< HEAD
-       <p>If you need assistance, visit the <a class="reference external" href="https://forums.percona.com/?utm_campaign=Doc%20pages" target="_blank">community forum</a> for comprehensive and free database knowledge.</p> 
-=======
        <p>If you need assistance, visit the <a class="reference external" href="https://forums.percona.com/c/polyglot-projects/percona-toolkit/13?utm_campaign=Doc%20pages" target="_blank">community forum</a> for comprehensive and free database knowledge.</p> 
->>>>>>> 206404fe
        <p>Contact our <a class="reference external" href="https://www.percona.com/about/contact">Percona Database Experts</a> for professional support and services.</p>
          <hr>
          {# Add the last updated timestamp from git commits using gitstamp extension #}
