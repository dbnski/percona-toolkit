#!/usr/bin/env perl

# This program is part of Percona Toolkit: http://www.percona.com/software/
# See "COPYRIGHT, LICENSE, AND WARRANTY" at the end of this file for legal
# notices and disclaimers.

use strict;
use warnings FATAL => 'all';

# This tool is "fat-packed": most of its dependent modules are embedded
# in this file.  Setting %INC to this file for each module makes Perl aware
# of this so it will not try to load the module from @INC.  See the tool's
# documentation for a full list of dependencies.
BEGIN {
   $INC{$_} = __FILE__ for map { (my $pkg = "$_.pm") =~ s!::!/!g; $pkg } (qw(
      Percona::Toolkit
      DSNParser
      Quoter
      OptionParser
      PodParser
      QueryParser
      QueryRewriter
      SlowLogParser
      TableParser
      Transformers
      Schema
      SchemaIterator
      FileIterator
      ExplainAnalyzer
      IndexUsage
      Progress
      HTTP::Micro
      VersionCheck
   ));
}

# ###########################################################################
# Percona::Toolkit package
# This package is a copy without comments from the original.  The original
# with comments and its test file can be found in the Bazaar repository at,
#   lib/Percona/Toolkit.pm
#   t/lib/Percona/Toolkit.t
# See https://launchpad.net/percona-toolkit for more information.
# ###########################################################################
{
package Percona::Toolkit;

<<<<<<< HEAD
our $VERSION = '3.0.14-dev';
=======
our $VERSION = '3.1.0';
>>>>>>> 81b5e594

use strict;
use warnings FATAL => 'all';
use English qw(-no_match_vars);
use constant PTDEBUG => $ENV{PTDEBUG} || 0;

use Carp qw(carp cluck);
use Data::Dumper qw();

require Exporter;
our @ISA         = qw(Exporter);
our @EXPORT_OK   = qw(
   have_required_args
   Dumper
   _d
);

sub have_required_args {
   my ($args, @required_args) = @_;
   my $have_required_args = 1;
   foreach my $arg ( @required_args ) {
      if ( !defined $args->{$arg} ) {
         $have_required_args = 0;
         carp "Argument $arg is not defined";
      }
   }
   cluck unless $have_required_args;  # print backtrace
   return $have_required_args;
}

sub Dumper {
   local $Data::Dumper::Indent    = 1;
   local $Data::Dumper::Sortkeys  = 1;
   local $Data::Dumper::Quotekeys = 0;
   Data::Dumper::Dumper(@_);
}

sub _d {
   my ($package, undef, $line) = caller 0;
   @_ = map { (my $temp = $_) =~ s/\n/\n# /g; $temp; }
        map { defined $_ ? $_ : 'undef' }
        @_;
   print STDERR "# $package:$line $PID ", join(' ', @_), "\n";
}

1;
}
# ###########################################################################
# End Percona::Toolkit package
# ###########################################################################

# ###########################################################################
# DSNParser package
# This package is a copy without comments from the original.  The original
# with comments and its test file can be found in the Bazaar repository at,
#   lib/DSNParser.pm
#   t/lib/DSNParser.t
# See https://launchpad.net/percona-toolkit for more information.
# ###########################################################################
{
package DSNParser;

use strict;
use warnings FATAL => 'all';
use English qw(-no_match_vars);
use constant PTDEBUG => $ENV{PTDEBUG} || 0;

use Data::Dumper;
$Data::Dumper::Indent    = 0;
$Data::Dumper::Quotekeys = 0;

my $dsn_sep = qr/(?<!\\),/;

eval {
   require DBI;
};
my $have_dbi = $EVAL_ERROR ? 0 : 1;

sub new {
   my ( $class, %args ) = @_;
   foreach my $arg ( qw(opts) ) {
      die "I need a $arg argument" unless $args{$arg};
   }
   my $self = {
      opts => {}  # h, P, u, etc.  Should come from DSN OPTIONS section in POD.
   };
   foreach my $opt ( @{$args{opts}} ) {
      if ( !$opt->{key} || !$opt->{desc} ) {
         die "Invalid DSN option: ", Dumper($opt);
      }
      PTDEBUG && _d('DSN option:',
         join(', ',
            map { "$_=" . (defined $opt->{$_} ? ($opt->{$_} || '') : 'undef') }
               keys %$opt
         )
      );
      $self->{opts}->{$opt->{key}} = {
         dsn  => $opt->{dsn},
         desc => $opt->{desc},
         copy => $opt->{copy} || 0,
      };
   }
   return bless $self, $class;
}

sub prop {
   my ( $self, $prop, $value ) = @_;
   if ( @_ > 2 ) {
      PTDEBUG && _d('Setting', $prop, 'property');
      $self->{$prop} = $value;
   }
   return $self->{$prop};
}

sub parse {
   my ( $self, $dsn, $prev, $defaults ) = @_;
   if ( !$dsn ) {
      PTDEBUG && _d('No DSN to parse');
      return;
   }
   PTDEBUG && _d('Parsing', $dsn);
   $prev     ||= {};
   $defaults ||= {};
   my %given_props;
   my %final_props;
   my $opts = $self->{opts};

   foreach my $dsn_part ( split($dsn_sep, $dsn) ) {
      $dsn_part =~ s/\\,/,/g;
      if ( my ($prop_key, $prop_val) = $dsn_part =~  m/^(.)=(.*)$/ ) {
         $given_props{$prop_key} = $prop_val;
      }
      else {
         PTDEBUG && _d('Interpreting', $dsn_part, 'as h=', $dsn_part);
         $given_props{h} = $dsn_part;
      }
   }

   foreach my $key ( keys %$opts ) {
      PTDEBUG && _d('Finding value for', $key);
      $final_props{$key} = $given_props{$key};
      if ( !defined $final_props{$key}  
           && defined $prev->{$key} && $opts->{$key}->{copy} )
      {
         $final_props{$key} = $prev->{$key};
         PTDEBUG && _d('Copying value for', $key, 'from previous DSN');
      }
      if ( !defined $final_props{$key} ) {
         $final_props{$key} = $defaults->{$key};
         PTDEBUG && _d('Copying value for', $key, 'from defaults');
      }
   }

   foreach my $key ( keys %given_props ) {
      die "Unknown DSN option '$key' in '$dsn'.  For more details, "
            . "please use the --help option, or try 'perldoc $PROGRAM_NAME' "
            . "for complete documentation."
         unless exists $opts->{$key};
   }
   if ( (my $required = $self->prop('required')) ) {
      foreach my $key ( keys %$required ) {
         die "Missing required DSN option '$key' in '$dsn'.  For more details, "
               . "please use the --help option, or try 'perldoc $PROGRAM_NAME' "
               . "for complete documentation."
            unless $final_props{$key};
      }
   }

   if ($final_props{F}) {
       %final_props = ( 'F' => $final_props{F} );
   }

   return \%final_props;
}

sub parse_options {
   my ( $self, $o ) = @_;
   die 'I need an OptionParser object' unless ref $o eq 'OptionParser';
   my $dsn_string
      = join(',',
          map  { "$_=".$o->get($_); }
          grep { $o->has($_) && $o->get($_) }
          keys %{$self->{opts}}
        );
   PTDEBUG && _d('DSN string made from options:', $dsn_string);
   return $self->parse($dsn_string);
}

sub as_string {
   my ( $self, $dsn, $props ) = @_;
   return $dsn unless ref $dsn;
   my @keys = $props ? @$props : sort keys %$dsn;
   return join(',',
      map  { "$_=" . ($_ eq 'p' ? '...' : $dsn->{$_}) }
      grep {
         exists $self->{opts}->{$_}
         && exists $dsn->{$_}
         && defined $dsn->{$_}
      } @keys);
}

sub usage {
   my ( $self ) = @_;
   my $usage
      = "DSN syntax is key=value[,key=value...]  Allowable DSN keys:\n\n"
      . "  KEY  COPY  MEANING\n"
      . "  ===  ====  =============================================\n";
   my %opts = %{$self->{opts}};
   foreach my $key ( sort keys %opts ) {
      $usage .= "  $key    "
             .  ($opts{$key}->{copy} ? 'yes   ' : 'no    ')
             .  ($opts{$key}->{desc} || '[No description]')
             . "\n";
   }
   $usage .= "\n  If the DSN is a bareword, the word is treated as the 'h' key.\n";
   return $usage;
}

sub get_cxn_params {
   my ( $self, $info ) = @_;
   my $dsn;
   my %opts = %{$self->{opts}};
   my $driver = $self->prop('dbidriver') || '';
   if ( $driver eq 'Pg' ) {
      $dsn = 'DBI:Pg:dbname=' . ( $info->{D} || '' ) . ';'
         . join(';', map  { "$opts{$_}->{dsn}=$info->{$_}" }
                     grep { defined $info->{$_} }
                     qw(h P));
   }
   else {
      $dsn = 'DBI:mysql:' . ( $info->{D} || '' ) . ';'
         . join(';', map  { "$opts{$_}->{dsn}=$info->{$_}" }
                     grep { defined $info->{$_} }
                     qw(F h P S A))
         . ';mysql_read_default_group=client'
         . ($info->{L} ? ';mysql_local_infile=1' : '');
   }
   PTDEBUG && _d($dsn);
   return ($dsn, $info->{u}, $info->{p});
}

sub fill_in_dsn {
   my ( $self, $dbh, $dsn ) = @_;
   my $vars = $dbh->selectall_hashref('SHOW VARIABLES', 'Variable_name');
   my ($user, $db) = $dbh->selectrow_array('SELECT USER(), DATABASE()');
   $user =~ s/@.*//;
   $dsn->{h} ||= $vars->{hostname}->{Value};
   $dsn->{S} ||= $vars->{'socket'}->{Value};
   $dsn->{P} ||= $vars->{port}->{Value};
   $dsn->{u} ||= $user;
   $dsn->{D} ||= $db;
}

sub get_dbh {
   my ( $self, $cxn_string, $user, $pass, $opts ) = @_;
   $opts ||= {};
   my $defaults = {
      AutoCommit         => 0,
      RaiseError         => 1,
      PrintError         => 0,
      ShowErrorStatement => 1,
      mysql_enable_utf8 => ($cxn_string =~ m/charset=utf8/i ? 1 : 0),
   };
   @{$defaults}{ keys %$opts } = values %$opts;
   if (delete $defaults->{L}) { # L for LOAD DATA LOCAL INFILE, our own extension
      $defaults->{mysql_local_infile} = 1;
   }

   if ( $opts->{mysql_use_result} ) {
      $defaults->{mysql_use_result} = 1;
   }

   if ( !$have_dbi ) {
      die "Cannot connect to MySQL because the Perl DBI module is not "
         . "installed or not found.  Run 'perl -MDBI' to see the directories "
         . "that Perl searches for DBI.  If DBI is not installed, try:\n"
         . "  Debian/Ubuntu  apt-get install libdbi-perl\n"
         . "  RHEL/CentOS    yum install perl-DBI\n"
         . "  OpenSolaris    pkg install pkg:/SUNWpmdbi\n";

   }

   my $dbh;
   my $tries = 2;
   while ( !$dbh && $tries-- ) {
      PTDEBUG && _d($cxn_string, ' ', $user, ' ', $pass, 
         join(', ', map { "$_=>$defaults->{$_}" } keys %$defaults ));

      $dbh = eval { DBI->connect($cxn_string, $user, $pass, $defaults) };

      if ( !$dbh && $EVAL_ERROR ) {
         if ( $EVAL_ERROR =~ m/locate DBD\/mysql/i ) {
            die "Cannot connect to MySQL because the Perl DBD::mysql module is "
               . "not installed or not found.  Run 'perl -MDBD::mysql' to see "
               . "the directories that Perl searches for DBD::mysql.  If "
               . "DBD::mysql is not installed, try:\n"
               . "  Debian/Ubuntu  apt-get install libdbd-mysql-perl\n"
               . "  RHEL/CentOS    yum install perl-DBD-MySQL\n"
               . "  OpenSolaris    pgk install pkg:/SUNWapu13dbd-mysql\n";
         }
         elsif ( $EVAL_ERROR =~ m/not a compiled character set|character set utf8/ ) {
            PTDEBUG && _d('Going to try again without utf8 support');
            delete $defaults->{mysql_enable_utf8};
         }
         if ( !$tries ) {
            die $EVAL_ERROR;
         }
      }
   }

   if ( $cxn_string =~ m/mysql/i ) {
      my $sql;

      if ( my ($charset) = $cxn_string =~ m/charset=([\w]+)/ ) {
         $sql = qq{/*!40101 SET NAMES "$charset"*/};
         PTDEBUG && _d($dbh, $sql);
         eval { $dbh->do($sql) };
         if ( $EVAL_ERROR ) {
            die "Error setting NAMES to $charset: $EVAL_ERROR";
         }
         PTDEBUG && _d('Enabling charset for STDOUT');
         if ( $charset eq 'utf8' ) {
            binmode(STDOUT, ':utf8')
               or die "Can't binmode(STDOUT, ':utf8'): $OS_ERROR";
         }
         else {
            binmode(STDOUT) or die "Can't binmode(STDOUT): $OS_ERROR";
         }
      }

      if ( my $vars = $self->prop('set-vars') ) {
         $self->set_vars($dbh, $vars);
      }

      $sql = 'SELECT @@SQL_MODE';
      PTDEBUG && _d($dbh, $sql);
      my ($sql_mode) = eval { $dbh->selectrow_array($sql) };
      if ( $EVAL_ERROR ) {
         die "Error getting the current SQL_MODE: $EVAL_ERROR";
      }

      $sql = 'SET @@SQL_QUOTE_SHOW_CREATE = 1'
            . '/*!40101, @@SQL_MODE=\'NO_AUTO_VALUE_ON_ZERO'
            . ($sql_mode ? ",$sql_mode" : '')
            . '\'*/';
      PTDEBUG && _d($dbh, $sql);
      eval { $dbh->do($sql) };
      if ( $EVAL_ERROR ) {
         die "Error setting SQL_QUOTE_SHOW_CREATE, SQL_MODE"
           . ($sql_mode ? " and $sql_mode" : '')
           . ": $EVAL_ERROR";
      }
   }
   my ($mysql_version) = eval { $dbh->selectrow_array('SELECT VERSION()') };
   if ($EVAL_ERROR) {
       die "Cannot get MySQL version: $EVAL_ERROR";
   }

   my (undef, $character_set_server) = eval { $dbh->selectrow_array("SHOW VARIABLES LIKE 'character_set_server'") };
   if ($EVAL_ERROR) {
       die "Cannot get MySQL var character_set_server: $EVAL_ERROR";
   }

   if ($mysql_version =~ m/^(\d+)\.(\d)\.(\d+).*/) {
       if ($1 >= 8 && $character_set_server =~ m/^utf8/) {
           $dbh->{mysql_enable_utf8} = 1;
           my $msg = "MySQL version $mysql_version >= 8 and character_set_server = $character_set_server\n".
                     "Setting: SET NAMES $character_set_server";
           PTDEBUG && _d($msg);
           eval { $dbh->do("SET NAMES 'utf8mb4'") };
           if ($EVAL_ERROR) {
               die "Cannot SET NAMES $character_set_server: $EVAL_ERROR";
           }
       }
   }

   PTDEBUG && _d('DBH info: ',
      $dbh,
      Dumper($dbh->selectrow_hashref(
         'SELECT DATABASE(), CONNECTION_ID(), VERSION()/*!50038 , @@hostname*/')),
      'Connection info:',      $dbh->{mysql_hostinfo},
      'Character set info:',   Dumper($dbh->selectall_arrayref(
                     "SHOW VARIABLES LIKE 'character_set%'", { Slice => {}})),
      '$DBD::mysql::VERSION:', $DBD::mysql::VERSION,
      '$DBI::VERSION:',        $DBI::VERSION,
   );

   return $dbh;
}

sub get_hostname {
   my ( $self, $dbh ) = @_;
   if ( my ($host) = ($dbh->{mysql_hostinfo} || '') =~ m/^(\w+) via/ ) {
      return $host;
   }
   my ( $hostname, $one ) = $dbh->selectrow_array(
      'SELECT /*!50038 @@hostname, */ 1');
   return $hostname;
}

sub disconnect {
   my ( $self, $dbh ) = @_;
   PTDEBUG && $self->print_active_handles($dbh);
   $dbh->disconnect;
}

sub print_active_handles {
   my ( $self, $thing, $level ) = @_;
   $level ||= 0;
   printf("# Active %sh: %s %s %s\n", ($thing->{Type} || 'undef'), "\t" x $level,
      $thing, (($thing->{Type} || '') eq 'st' ? $thing->{Statement} || '' : ''))
      or die "Cannot print: $OS_ERROR";
   foreach my $handle ( grep {defined} @{ $thing->{ChildHandles} } ) {
      $self->print_active_handles( $handle, $level + 1 );
   }
}

sub copy {
   my ( $self, $dsn_1, $dsn_2, %args ) = @_;
   die 'I need a dsn_1 argument' unless $dsn_1;
   die 'I need a dsn_2 argument' unless $dsn_2;
   my %new_dsn = map {
      my $key = $_;
      my $val;
      if ( $args{overwrite} ) {
         $val = defined $dsn_1->{$key} ? $dsn_1->{$key} : $dsn_2->{$key};
      }
      else {
         $val = defined $dsn_2->{$key} ? $dsn_2->{$key} : $dsn_1->{$key};
      }
      $key => $val;
   } keys %{$self->{opts}};
   return \%new_dsn;
}

sub set_vars {
   my ($self, $dbh, $vars) = @_;

   return unless $vars;

   foreach my $var ( sort keys %$vars ) {
      my $val = $vars->{$var}->{val};

      (my $quoted_var = $var) =~ s/_/\\_/;
      my ($var_exists, $current_val);
      eval {
         ($var_exists, $current_val) = $dbh->selectrow_array(
            "SHOW VARIABLES LIKE '$quoted_var'");
      };
      my $e = $EVAL_ERROR;
      if ( $e ) {
         PTDEBUG && _d($e);
      }

      if ( $vars->{$var}->{default} && !$var_exists ) {
         PTDEBUG && _d('Not setting default var', $var,
            'because it does not exist');
         next;
      }

      if ( $current_val && $current_val eq $val ) {
         PTDEBUG && _d('Not setting var', $var, 'because its value',
            'is already', $val);
         next;
      }

      my $sql = "SET SESSION $var=$val";
      PTDEBUG && _d($dbh, $sql);
      eval { $dbh->do($sql) };
      if ( my $set_error = $EVAL_ERROR ) {
         chomp($set_error);
         $set_error =~ s/ at \S+ line \d+//;
         my $msg = "Error setting $var: $set_error";
         if ( $current_val ) {
            $msg .= "  The current value for $var is $current_val.  "
                  . "If the variable is read only (not dynamic), specify "
                  . "--set-vars $var=$current_val to avoid this warning, "
                  . "else manually set the variable and restart MySQL.";
         }
         warn $msg . "\n\n";
      }
   }

   return; 
}

sub _d {
   my ($package, undef, $line) = caller 0;
   @_ = map { (my $temp = $_) =~ s/\n/\n# /g; $temp; }
        map { defined $_ ? $_ : 'undef' }
        @_;
   print STDERR "# $package:$line $PID ", join(' ', @_), "\n";
}

1;
}
# ###########################################################################
# End DSNParser package
# ###########################################################################

# ###########################################################################
# Quoter package
# This package is a copy without comments from the original.  The original
# with comments and its test file can be found in the Bazaar repository at,
#   lib/Quoter.pm
#   t/lib/Quoter.t
# See https://launchpad.net/percona-toolkit for more information.
# ###########################################################################
{
package Quoter;

use strict;
use warnings FATAL => 'all';
use English qw(-no_match_vars);
use constant PTDEBUG => $ENV{PTDEBUG} || 0;

use Data::Dumper;
$Data::Dumper::Indent    = 1;
$Data::Dumper::Sortkeys  = 1;
$Data::Dumper::Quotekeys = 0;

sub new {
   my ( $class, %args ) = @_;
   return bless {}, $class;
}

sub quote {
   my ( $self, @vals ) = @_;
   foreach my $val ( @vals ) {
      $val =~ s/`/``/g;
   }
   return join('.', map { '`' . $_ . '`' } @vals);
}

sub quote_val {
   my ( $self, $val, %args ) = @_;

   return 'NULL' unless defined $val;          # undef = NULL
   return "''" if $val eq '';                  # blank string = ''
   return $val if $val =~ m/^0x[0-9a-fA-F]+$/  # quote hex data
                  && !$args{is_char};          # unless is_char is true

   $val =~ s/(['\\])/\\$1/g;
   return "'$val'";
}

sub split_unquote {
   my ( $self, $db_tbl, $default_db ) = @_;
   my ( $db, $tbl ) = split(/[.]/, $db_tbl);
   if ( !$tbl ) {
      $tbl = $db;
      $db  = $default_db;
   }
   for ($db, $tbl) {
      next unless $_;
      s/\A`//;
      s/`\z//;
      s/``/`/g;
   }
   
   return ($db, $tbl);
}

sub literal_like {
   my ( $self, $like ) = @_;
   return unless $like;
   $like =~ s/([%_])/\\$1/g;
   return "'$like'";
}

sub join_quote {
   my ( $self, $default_db, $db_tbl ) = @_;
   return unless $db_tbl;
   my ($db, $tbl) = split(/[.]/, $db_tbl);
   if ( !$tbl ) {
      $tbl = $db;
      $db  = $default_db;
   }
   $db  = "`$db`"  if $db  && $db  !~ m/^`/;
   $tbl = "`$tbl`" if $tbl && $tbl !~ m/^`/;
   return $db ? "$db.$tbl" : $tbl;
}

sub serialize_list {
   my ( $self, @args ) = @_;
   PTDEBUG && _d('Serializing', Dumper(\@args));
   return unless @args;

   my @parts;
   foreach my $arg  ( @args ) {
      if ( defined $arg ) {
         $arg =~ s/,/\\,/g;      # escape commas
         $arg =~ s/\\N/\\\\N/g;  # escape literal \N
         push @parts, $arg;
      }
      else {
         push @parts, '\N';
      }
   }

   my $string = join(',', @parts);
   PTDEBUG && _d('Serialized: <', $string, '>');
   return $string;
}

sub deserialize_list {
   my ( $self, $string ) = @_;
   PTDEBUG && _d('Deserializing <', $string, '>');
   die "Cannot deserialize an undefined string" unless defined $string;

   my @parts;
   foreach my $arg ( split(/(?<!\\),/, $string) ) {
      if ( $arg eq '\N' ) {
         $arg = undef;
      }
      else {
         $arg =~ s/\\,/,/g;
         $arg =~ s/\\\\N/\\N/g;
      }
      push @parts, $arg;
   }

   if ( !@parts ) {
      my $n_empty_strings = $string =~ tr/,//;
      $n_empty_strings++;
      PTDEBUG && _d($n_empty_strings, 'empty strings');
      map { push @parts, '' } 1..$n_empty_strings;
   }
   elsif ( $string =~ m/(?<!\\),$/ ) {
      PTDEBUG && _d('Last value is an empty string');
      push @parts, '';
   }

   PTDEBUG && _d('Deserialized', Dumper(\@parts));
   return @parts;
}

sub _d {
   my ($package, undef, $line) = caller 0;
   @_ = map { (my $temp = $_) =~ s/\n/\n# /g; $temp; }
        map { defined $_ ? $_ : 'undef' }
        @_;
   print STDERR "# $package:$line $PID ", join(' ', @_), "\n";
}

1;
}
# ###########################################################################
# End Quoter package
# ###########################################################################

# ###########################################################################
# OptionParser package
# This package is a copy without comments from the original.  The original
# with comments and its test file can be found in the Bazaar repository at,
#   lib/OptionParser.pm
#   t/lib/OptionParser.t
# See https://launchpad.net/percona-toolkit for more information.
# ###########################################################################
{
package OptionParser;

use strict;
use warnings FATAL => 'all';
use English qw(-no_match_vars);
use constant PTDEBUG => $ENV{PTDEBUG} || 0;

use List::Util qw(max);
use Getopt::Long;
use Data::Dumper;

my $POD_link_re = '[LC]<"?([^">]+)"?>';

sub new {
   my ( $class, %args ) = @_;
   my @required_args = qw();
   foreach my $arg ( @required_args ) {
      die "I need a $arg argument" unless $args{$arg};
   }

   my ($program_name) = $PROGRAM_NAME =~ m/([.A-Za-z-]+)$/;
   $program_name ||= $PROGRAM_NAME;
   my $home = $ENV{HOME} || $ENV{HOMEPATH} || $ENV{USERPROFILE} || '.';

   my %attributes = (
      'type'       => 1,
      'short form' => 1,
      'group'      => 1,
      'default'    => 1,
      'cumulative' => 1,
      'negatable'  => 1,
      'repeatable' => 1,  # means it can be specified more than once
   );

   my $self = {
      head1             => 'OPTIONS',        # These args are used internally
      skip_rules        => 0,                # to instantiate another Option-
      item              => '--(.*)',         # Parser obj that parses the
      attributes        => \%attributes,     # DSN OPTIONS section.  Tools
      parse_attributes  => \&_parse_attribs, # don't tinker with these args.

      %args,

      strict            => 1,  # disabled by a special rule
      program_name      => $program_name,
      opts              => {},
      got_opts          => 0,
      short_opts        => {},
      defaults          => {},
      groups            => {},
      allowed_groups    => {},
      errors            => [],
      rules             => [],  # desc of rules for --help
      mutex             => [],  # rule: opts are mutually exclusive
      atleast1          => [],  # rule: at least one opt is required
      disables          => {},  # rule: opt disables other opts 
      defaults_to       => {},  # rule: opt defaults to value of other opt
      DSNParser         => undef,
      default_files     => [
         "/etc/percona-toolkit/percona-toolkit.conf",
         "/etc/percona-toolkit/$program_name.conf",
         "$home/.percona-toolkit.conf",
         "$home/.$program_name.conf",
      ],
      types             => {
         string => 's', # standard Getopt type
         int    => 'i', # standard Getopt type
         float  => 'f', # standard Getopt type
         Hash   => 'H', # hash, formed from a comma-separated list
         hash   => 'h', # hash as above, but only if a value is given
         Array  => 'A', # array, similar to Hash
         array  => 'a', # array, similar to hash
         DSN    => 'd', # DSN
         size   => 'z', # size with kMG suffix (powers of 2^10)
         time   => 'm', # time, with an optional suffix of s/h/m/d
      },
   };

   return bless $self, $class;
}

sub get_specs {
   my ( $self, $file ) = @_;
   $file ||= $self->{file} || __FILE__;
   my @specs = $self->_pod_to_specs($file);
   $self->_parse_specs(@specs);

   open my $fh, "<", $file or die "Cannot open $file: $OS_ERROR";
   my $contents = do { local $/ = undef; <$fh> };
   close $fh;
   if ( $contents =~ m/^=head1 DSN OPTIONS/m ) {
      PTDEBUG && _d('Parsing DSN OPTIONS');
      my $dsn_attribs = {
         dsn  => 1,
         copy => 1,
      };
      my $parse_dsn_attribs = sub {
         my ( $self, $option, $attribs ) = @_;
         map {
            my $val = $attribs->{$_};
            if ( $val ) {
               $val    = $val eq 'yes' ? 1
                       : $val eq 'no'  ? 0
                       :                 $val;
               $attribs->{$_} = $val;
            }
         } keys %$attribs;
         return {
            key => $option,
            %$attribs,
         };
      };
      my $dsn_o = new OptionParser(
         description       => 'DSN OPTIONS',
         head1             => 'DSN OPTIONS',
         dsn               => 0,         # XXX don't infinitely recurse!
         item              => '\* (.)',  # key opts are a single character
         skip_rules        => 1,         # no rules before opts
         attributes        => $dsn_attribs,
         parse_attributes  => $parse_dsn_attribs,
      );
      my @dsn_opts = map {
         my $opts = {
            key  => $_->{spec}->{key},
            dsn  => $_->{spec}->{dsn},
            copy => $_->{spec}->{copy},
            desc => $_->{desc},
         };
         $opts;
      } $dsn_o->_pod_to_specs($file);
      $self->{DSNParser} = DSNParser->new(opts => \@dsn_opts);
   }

   if ( $contents =~ m/^=head1 VERSION\n\n^(.+)$/m ) {
      $self->{version} = $1;
      PTDEBUG && _d($self->{version});
   }

   return;
}

sub DSNParser {
   my ( $self ) = @_;
   return $self->{DSNParser};
};

sub get_defaults_files {
   my ( $self ) = @_;
   return @{$self->{default_files}};
}

sub _pod_to_specs {
   my ( $self, $file ) = @_;
   $file ||= $self->{file} || __FILE__;
   open my $fh, '<', $file or die "Cannot open $file: $OS_ERROR";

   my @specs = ();
   my @rules = ();
   my $para;

   local $INPUT_RECORD_SEPARATOR = '';
   while ( $para = <$fh> ) {
      next unless $para =~ m/^=head1 $self->{head1}/;
      last;
   }

   while ( $para = <$fh> ) {
      last if $para =~ m/^=over/;
      next if $self->{skip_rules};
      chomp $para;
      $para =~ s/\s+/ /g;
      $para =~ s/$POD_link_re/$1/go;
      PTDEBUG && _d('Option rule:', $para);
      push @rules, $para;
   }

   die "POD has no $self->{head1} section" unless $para;

   do {
      if ( my ($option) = $para =~ m/^=item $self->{item}/ ) {
         chomp $para;
         PTDEBUG && _d($para);
         my %attribs;

         $para = <$fh>; # read next paragraph, possibly attributes

         if ( $para =~ m/: / ) { # attributes
            $para =~ s/\s+\Z//g;
            %attribs = map {
                  my ( $attrib, $val) = split(/: /, $_);
                  die "Unrecognized attribute for --$option: $attrib"
                     unless $self->{attributes}->{$attrib};
                  ($attrib, $val);
               } split(/; /, $para);
            if ( $attribs{'short form'} ) {
               $attribs{'short form'} =~ s/-//;
            }
            $para = <$fh>; # read next paragraph, probably short help desc
         }
         else {
            PTDEBUG && _d('Option has no attributes');
         }

         $para =~ s/\s+\Z//g;
         $para =~ s/\s+/ /g;
         $para =~ s/$POD_link_re/$1/go;

         $para =~ s/\.(?:\n.*| [A-Z].*|\Z)//s;
         PTDEBUG && _d('Short help:', $para);

         die "No description after option spec $option" if $para =~ m/^=item/;

         if ( my ($base_option) =  $option =~ m/^\[no\](.*)/ ) {
            $option = $base_option;
            $attribs{'negatable'} = 1;
         }

         push @specs, {
            spec  => $self->{parse_attributes}->($self, $option, \%attribs), 
            desc  => $para
               . (defined $attribs{default} ? " (default $attribs{default})" : ''),
            group => ($attribs{'group'} ? $attribs{'group'} : 'default'),
            attributes => \%attribs
         };
      }
      while ( $para = <$fh> ) {
         last unless $para;
         if ( $para =~ m/^=head1/ ) {
            $para = undef; # Can't 'last' out of a do {} block.
            last;
         }
         last if $para =~ m/^=item /;
      }
   } while ( $para );

   die "No valid specs in $self->{head1}" unless @specs;

   close $fh;
   return @specs, @rules;
}

sub _parse_specs {
   my ( $self, @specs ) = @_;
   my %disables; # special rule that requires deferred checking

   foreach my $opt ( @specs ) {
      if ( ref $opt ) { # It's an option spec, not a rule.
         PTDEBUG && _d('Parsing opt spec:',
            map { ($_, '=>', $opt->{$_}) } keys %$opt);

         my ( $long, $short ) = $opt->{spec} =~ m/^([\w-]+)(?:\|([^!+=]*))?/;
         if ( !$long ) {
            die "Cannot parse long option from spec $opt->{spec}";
         }
         $opt->{long} = $long;

         die "Duplicate long option --$long" if exists $self->{opts}->{$long};
         $self->{opts}->{$long} = $opt;

         if ( length $long == 1 ) {
            PTDEBUG && _d('Long opt', $long, 'looks like short opt');
            $self->{short_opts}->{$long} = $long;
         }

         if ( $short ) {
            die "Duplicate short option -$short"
               if exists $self->{short_opts}->{$short};
            $self->{short_opts}->{$short} = $long;
            $opt->{short} = $short;
         }
         else {
            $opt->{short} = undef;
         }

         $opt->{is_negatable}  = $opt->{spec} =~ m/!/        ? 1 : 0;
         $opt->{is_cumulative} = $opt->{spec} =~ m/\+/       ? 1 : 0;
         $opt->{is_repeatable} = $opt->{attributes}->{repeatable} ? 1 : 0;
         $opt->{is_required}   = $opt->{desc} =~ m/required/ ? 1 : 0;

         $opt->{group} ||= 'default';
         $self->{groups}->{ $opt->{group} }->{$long} = 1;

         $opt->{value} = undef;
         $opt->{got}   = 0;

         my ( $type ) = $opt->{spec} =~ m/=(.)/;
         $opt->{type} = $type;
         PTDEBUG && _d($long, 'type:', $type);


         $opt->{spec} =~ s/=./=s/ if ( $type && $type =~ m/[HhAadzm]/ );

         if ( (my ($def) = $opt->{desc} =~ m/default\b(?: ([^)]+))?/) ) {
            $self->{defaults}->{$long} = defined $def ? $def : 1;
            PTDEBUG && _d($long, 'default:', $def);
         }

         if ( $long eq 'config' ) {
            $self->{defaults}->{$long} = join(',', $self->get_defaults_files());
         }

         if ( (my ($dis) = $opt->{desc} =~ m/(disables .*)/) ) {
            $disables{$long} = $dis;
            PTDEBUG && _d('Deferring check of disables rule for', $opt, $dis);
         }

         $self->{opts}->{$long} = $opt;
      }
      else { # It's an option rule, not a spec.
         PTDEBUG && _d('Parsing rule:', $opt); 
         push @{$self->{rules}}, $opt;
         my @participants = $self->_get_participants($opt);
         my $rule_ok = 0;

         if ( $opt =~ m/mutually exclusive|one and only one/ ) {
            $rule_ok = 1;
            push @{$self->{mutex}}, \@participants;
            PTDEBUG && _d(@participants, 'are mutually exclusive');
         }
         if ( $opt =~ m/at least one|one and only one/ ) {
            $rule_ok = 1;
            push @{$self->{atleast1}}, \@participants;
            PTDEBUG && _d(@participants, 'require at least one');
         }
         if ( $opt =~ m/default to/ ) {
            $rule_ok = 1;
            $self->{defaults_to}->{$participants[0]} = $participants[1];
            PTDEBUG && _d($participants[0], 'defaults to', $participants[1]);
         }
         if ( $opt =~ m/restricted to option groups/ ) {
            $rule_ok = 1;
            my ($groups) = $opt =~ m/groups ([\w\s\,]+)/;
            my @groups = split(',', $groups);
            %{$self->{allowed_groups}->{$participants[0]}} = map {
               s/\s+//;
               $_ => 1;
            } @groups;
         }
         if( $opt =~ m/accepts additional command-line arguments/ ) {
            $rule_ok = 1;
            $self->{strict} = 0;
            PTDEBUG && _d("Strict mode disabled by rule");
         }

         die "Unrecognized option rule: $opt" unless $rule_ok;
      }
   }

   foreach my $long ( keys %disables ) {
      my @participants = $self->_get_participants($disables{$long});
      $self->{disables}->{$long} = \@participants;
      PTDEBUG && _d('Option', $long, 'disables', @participants);
   }

   return; 
}

sub _get_participants {
   my ( $self, $str ) = @_;
   my @participants;
   foreach my $long ( $str =~ m/--(?:\[no\])?([\w-]+)/g ) {
      die "Option --$long does not exist while processing rule $str"
         unless exists $self->{opts}->{$long};
      push @participants, $long;
   }
   PTDEBUG && _d('Participants for', $str, ':', @participants);
   return @participants;
}

sub opts {
   my ( $self ) = @_;
   my %opts = %{$self->{opts}};
   return %opts;
}

sub short_opts {
   my ( $self ) = @_;
   my %short_opts = %{$self->{short_opts}};
   return %short_opts;
}

sub set_defaults {
   my ( $self, %defaults ) = @_;
   $self->{defaults} = {};
   foreach my $long ( keys %defaults ) {
      die "Cannot set default for nonexistent option $long"
         unless exists $self->{opts}->{$long};
      $self->{defaults}->{$long} = $defaults{$long};
      PTDEBUG && _d('Default val for', $long, ':', $defaults{$long});
   }
   return;
}

sub get_defaults {
   my ( $self ) = @_;
   return $self->{defaults};
}

sub get_groups {
   my ( $self ) = @_;
   return $self->{groups};
}

sub _set_option {
   my ( $self, $opt, $val ) = @_;
   my $long = exists $self->{opts}->{$opt}       ? $opt
            : exists $self->{short_opts}->{$opt} ? $self->{short_opts}->{$opt}
            : die "Getopt::Long gave a nonexistent option: $opt";
   $opt = $self->{opts}->{$long};
   if ( $opt->{is_cumulative} ) {
      $opt->{value}++;
   }
   elsif ( ($opt->{type} || '') eq 's' && $val =~ m/^--?(.+)/ ) {
      my $next_opt = $1;
      if (    exists $self->{opts}->{$next_opt}
           || exists $self->{short_opts}->{$next_opt} ) {
         $self->save_error("--$long requires a string value");
         return;
      }
      else {
         if ($opt->{is_repeatable}) {
            push @{$opt->{value}} , $val;
         }
         else {
            $opt->{value} = $val;
         }
      }
   }
   else {
      if ($opt->{is_repeatable}) {
         push @{$opt->{value}} , $val;
      }
      else {
         $opt->{value} = $val;
      }
   }
   $opt->{got} = 1;
   PTDEBUG && _d('Got option', $long, '=', $val);
}

sub get_opts {
   my ( $self ) = @_; 

   foreach my $long ( keys %{$self->{opts}} ) {
      $self->{opts}->{$long}->{got} = 0;
      $self->{opts}->{$long}->{value}
         = exists $self->{defaults}->{$long}       ? $self->{defaults}->{$long}
         : $self->{opts}->{$long}->{is_cumulative} ? 0
         : undef;
   }
   $self->{got_opts} = 0;

   $self->{errors} = [];

   if ( @ARGV && $ARGV[0] =~/^--config=/ ) {
      $ARGV[0] = substr($ARGV[0],9);
      $ARGV[0] =~ s/^'(.*)'$/$1/;
      $ARGV[0] =~ s/^"(.*)"$/$1/;
      $self->_set_option('config', shift @ARGV);
   }
   if ( @ARGV && $ARGV[0] eq "--config" ) {
      shift @ARGV;
      $self->_set_option('config', shift @ARGV);
   }
   if ( $self->has('config') ) {
      my @extra_args;
      foreach my $filename ( split(',', $self->get('config')) ) {
         eval {
            push @extra_args, $self->_read_config_file($filename);
         };
         if ( $EVAL_ERROR ) {
            if ( $self->got('config') ) {
               die $EVAL_ERROR;
            }
            elsif ( PTDEBUG ) {
               _d($EVAL_ERROR);
            }
         }
      }
      unshift @ARGV, @extra_args;
   }

   Getopt::Long::Configure('no_ignore_case', 'bundling');
   GetOptions(
      map    { $_->{spec} => sub { $self->_set_option(@_); } }
      grep   { $_->{long} ne 'config' } # --config is handled specially above.
      values %{$self->{opts}}
   ) or $self->save_error('Error parsing options');

   if ( exists $self->{opts}->{version} && $self->{opts}->{version}->{got} ) {
      if ( $self->{version} ) {
         print $self->{version}, "\n";
         exit 0;
      }
      else {
         print "Error parsing version.  See the VERSION section of the tool's documentation.\n";
         exit 1;
      }
   }

   if ( @ARGV && $self->{strict} ) {
      $self->save_error("Unrecognized command-line options @ARGV");
   }

   foreach my $mutex ( @{$self->{mutex}} ) {
      my @set = grep { $self->{opts}->{$_}->{got} } @$mutex;
      if ( @set > 1 ) {
         my $err = join(', ', map { "--$self->{opts}->{$_}->{long}" }
                      @{$mutex}[ 0 .. scalar(@$mutex) - 2] )
                 . ' and --'.$self->{opts}->{$mutex->[-1]}->{long}
                 . ' are mutually exclusive.';
         $self->save_error($err);
      }
   }

   foreach my $required ( @{$self->{atleast1}} ) {
      my @set = grep { $self->{opts}->{$_}->{got} } @$required;
      if ( @set == 0 ) {
         my $err = join(', ', map { "--$self->{opts}->{$_}->{long}" }
                      @{$required}[ 0 .. scalar(@$required) - 2] )
                 .' or --'.$self->{opts}->{$required->[-1]}->{long};
         $self->save_error("Specify at least one of $err");
      }
   }

   $self->_check_opts( keys %{$self->{opts}} );
   $self->{got_opts} = 1;
   return;
}

sub _check_opts {
   my ( $self, @long ) = @_;
   my $long_last = scalar @long;
   while ( @long ) {
      foreach my $i ( 0..$#long ) {
         my $long = $long[$i];
         next unless $long;
         my $opt  = $self->{opts}->{$long};
         if ( $opt->{got} ) {
            if ( exists $self->{disables}->{$long} ) {
               my @disable_opts = @{$self->{disables}->{$long}};
               map { $self->{opts}->{$_}->{value} = undef; } @disable_opts;
               PTDEBUG && _d('Unset options', @disable_opts,
                  'because', $long,'disables them');
            }

            if ( exists $self->{allowed_groups}->{$long} ) {

               my @restricted_groups = grep {
                  !exists $self->{allowed_groups}->{$long}->{$_}
               } keys %{$self->{groups}};

               my @restricted_opts;
               foreach my $restricted_group ( @restricted_groups ) {
                  RESTRICTED_OPT:
                  foreach my $restricted_opt (
                     keys %{$self->{groups}->{$restricted_group}} )
                  {
                     next RESTRICTED_OPT if $restricted_opt eq $long;
                     push @restricted_opts, $restricted_opt
                        if $self->{opts}->{$restricted_opt}->{got};
                  }
               }

               if ( @restricted_opts ) {
                  my $err;
                  if ( @restricted_opts == 1 ) {
                     $err = "--$restricted_opts[0]";
                  }
                  else {
                     $err = join(', ',
                               map { "--$self->{opts}->{$_}->{long}" }
                               grep { $_ } 
                               @restricted_opts[0..scalar(@restricted_opts) - 2]
                            )
                          . ' or --'.$self->{opts}->{$restricted_opts[-1]}->{long};
                  }
                  $self->save_error("--$long is not allowed with $err");
               }
            }

         }
         elsif ( $opt->{is_required} ) { 
            $self->save_error("Required option --$long must be specified");
         }

         $self->_validate_type($opt);
         if ( $opt->{parsed} ) {
            delete $long[$i];
         }
         else {
            PTDEBUG && _d('Temporarily failed to parse', $long);
         }
      }

      die "Failed to parse options, possibly due to circular dependencies"
         if @long == $long_last;
      $long_last = @long;
   }

   return;
}

sub _validate_type {
   my ( $self, $opt ) = @_;
   return unless $opt;

   if ( !$opt->{type} ) {
      $opt->{parsed} = 1;
      return;
   }

   my $val = $opt->{value};

   if ( $val && $opt->{type} eq 'm' ) {  # type time
      PTDEBUG && _d('Parsing option', $opt->{long}, 'as a time value');
      my ( $prefix, $num, $suffix ) = $val =~ m/([+-]?)(\d+)([a-z])?$/;
      if ( !$suffix ) {
         my ( $s ) = $opt->{desc} =~ m/\(suffix (.)\)/;
         $suffix = $s || 's';
         PTDEBUG && _d('No suffix given; using', $suffix, 'for',
            $opt->{long}, '(value:', $val, ')');
      }
      if ( $suffix =~ m/[smhd]/ ) {
         $val = $suffix eq 's' ? $num            # Seconds
              : $suffix eq 'm' ? $num * 60       # Minutes
              : $suffix eq 'h' ? $num * 3600     # Hours
              :                  $num * 86400;   # Days
         $opt->{value} = ($prefix || '') . $val;
         PTDEBUG && _d('Setting option', $opt->{long}, 'to', $val);
      }
      else {
         $self->save_error("Invalid time suffix for --$opt->{long}");
      }
   }
   elsif ( $val && $opt->{type} eq 'd' ) {  # type DSN
      PTDEBUG && _d('Parsing option', $opt->{long}, 'as a DSN');
      my $prev = {};
      my $from_key = $self->{defaults_to}->{ $opt->{long} };
      if ( $from_key ) {
         PTDEBUG && _d($opt->{long}, 'DSN copies from', $from_key, 'DSN');
         if ( $self->{opts}->{$from_key}->{parsed} ) {
            $prev = $self->{opts}->{$from_key}->{value};
         }
         else {
            PTDEBUG && _d('Cannot parse', $opt->{long}, 'until',
               $from_key, 'parsed');
            return;
         }
      }
      my $defaults = $self->{DSNParser}->parse_options($self);
      if (!$opt->{attributes}->{repeatable}) {
          $opt->{value} = $self->{DSNParser}->parse($val, $prev, $defaults);
      } else {
          my $values = [];
          for my $dsn_string (@$val) {
              push @$values, $self->{DSNParser}->parse($dsn_string, $prev, $defaults);
          }
          $opt->{value} = $values;
      }
   }
   elsif ( $val && $opt->{type} eq 'z' ) {  # type size
      PTDEBUG && _d('Parsing option', $opt->{long}, 'as a size value');
      $self->_parse_size($opt, $val);
   }
   elsif ( $opt->{type} eq 'H' || (defined $val && $opt->{type} eq 'h') ) {
      $opt->{value} = { map { $_ => 1 } split(/(?<!\\),\s*/, ($val || '')) };
   }
   elsif ( $opt->{type} eq 'A' || (defined $val && $opt->{type} eq 'a') ) {
      $opt->{value} = [ split(/(?<!\\),\s*/, ($val || '')) ];
   }
   else {
      PTDEBUG && _d('Nothing to validate for option',
         $opt->{long}, 'type', $opt->{type}, 'value', $val);
   }

   $opt->{parsed} = 1;
   return;
}

sub get {
   my ( $self, $opt ) = @_;
   my $long = (length $opt == 1 ? $self->{short_opts}->{$opt} : $opt);
   die "Option $opt does not exist"
      unless $long && exists $self->{opts}->{$long};
   return $self->{opts}->{$long}->{value};
}

sub got {
   my ( $self, $opt ) = @_;
   my $long = (length $opt == 1 ? $self->{short_opts}->{$opt} : $opt);
   die "Option $opt does not exist"
      unless $long && exists $self->{opts}->{$long};
   return $self->{opts}->{$long}->{got};
}

sub has {
   my ( $self, $opt ) = @_;
   my $long = (length $opt == 1 ? $self->{short_opts}->{$opt} : $opt);
   return defined $long ? exists $self->{opts}->{$long} : 0;
}

sub set {
   my ( $self, $opt, $val ) = @_;
   my $long = (length $opt == 1 ? $self->{short_opts}->{$opt} : $opt);
   die "Option $opt does not exist"
      unless $long && exists $self->{opts}->{$long};
   $self->{opts}->{$long}->{value} = $val;
   return;
}

sub save_error {
   my ( $self, $error ) = @_;
   push @{$self->{errors}}, $error;
   return;
}

sub errors {
   my ( $self ) = @_;
   return $self->{errors};
}

sub usage {
   my ( $self ) = @_;
   warn "No usage string is set" unless $self->{usage}; # XXX
   return "Usage: " . ($self->{usage} || '') . "\n";
}

sub descr {
   my ( $self ) = @_;
   warn "No description string is set" unless $self->{description}; # XXX
   my $descr  = ($self->{description} || $self->{program_name} || '')
              . "  For more details, please use the --help option, "
              . "or try 'perldoc $PROGRAM_NAME' "
              . "for complete documentation.";
   $descr = join("\n", $descr =~ m/(.{0,80})(?:\s+|$)/g)
      unless $ENV{DONT_BREAK_LINES};
   $descr =~ s/ +$//mg;
   return $descr;
}

sub usage_or_errors {
   my ( $self, $file, $return ) = @_;
   $file ||= $self->{file} || __FILE__;

   if ( !$self->{description} || !$self->{usage} ) {
      PTDEBUG && _d("Getting description and usage from SYNOPSIS in", $file);
      my %synop = $self->_parse_synopsis($file);
      $self->{description} ||= $synop{description};
      $self->{usage}       ||= $synop{usage};
      PTDEBUG && _d("Description:", $self->{description},
         "\nUsage:", $self->{usage});
   }

   if ( $self->{opts}->{help}->{got} ) {
      print $self->print_usage() or die "Cannot print usage: $OS_ERROR";
      exit 0 unless $return;
   }
   elsif ( scalar @{$self->{errors}} ) {
      print $self->print_errors() or die "Cannot print errors: $OS_ERROR";
      exit 1 unless $return;
   }

   return;
}

sub print_errors {
   my ( $self ) = @_;
   my $usage = $self->usage() . "\n";
   if ( (my @errors = @{$self->{errors}}) ) {
      $usage .= join("\n  * ", 'Errors in command-line arguments:', @errors)
              . "\n";
   }
   return $usage . "\n" . $self->descr();
}

sub print_usage {
   my ( $self ) = @_;
   die "Run get_opts() before print_usage()" unless $self->{got_opts};
   my @opts = values %{$self->{opts}};

   my $maxl = max(
      map {
         length($_->{long})               # option long name
         + ($_->{is_negatable} ? 4 : 0)   # "[no]" if opt is negatable
         + ($_->{type} ? 2 : 0)           # "=x" where x is the opt type
      }
      @opts);

   my $maxs = max(0,
      map {
         length($_)
         + ($self->{opts}->{$_}->{is_negatable} ? 4 : 0)
         + ($self->{opts}->{$_}->{type} ? 2 : 0)
      }
      values %{$self->{short_opts}});

   my $lcol = max($maxl, ($maxs + 3));
   my $rcol = 80 - $lcol - 6;
   my $rpad = ' ' x ( 80 - $rcol );

   $maxs = max($lcol - 3, $maxs);

   my $usage = $self->descr() . "\n" . $self->usage();

   my @groups = reverse sort grep { $_ ne 'default'; } keys %{$self->{groups}};
   push @groups, 'default';

   foreach my $group ( reverse @groups ) {
      $usage .= "\n".($group eq 'default' ? 'Options' : $group).":\n\n";
      foreach my $opt (
         sort { $a->{long} cmp $b->{long} }
         grep { $_->{group} eq $group }
         @opts )
      {
         my $long  = $opt->{is_negatable} ? "[no]$opt->{long}" : $opt->{long};
         my $short = $opt->{short};
         my $desc  = $opt->{desc};

         $long .= $opt->{type} ? "=$opt->{type}" : "";

         if ( $opt->{type} && $opt->{type} eq 'm' ) {
            my ($s) = $desc =~ m/\(suffix (.)\)/;
            $s    ||= 's';
            $desc =~ s/\s+\(suffix .\)//;
            $desc .= ".  Optional suffix s=seconds, m=minutes, h=hours, "
                   . "d=days; if no suffix, $s is used.";
         }
         $desc = join("\n$rpad", grep { $_ } $desc =~ m/(.{0,$rcol}(?!\W))(?:\s+|(?<=\W)|$)/g);
         $desc =~ s/ +$//mg;
         if ( $short ) {
            $usage .= sprintf("  --%-${maxs}s -%s  %s\n", $long, $short, $desc);
         }
         else {
            $usage .= sprintf("  --%-${lcol}s  %s\n", $long, $desc);
         }
      }
   }

   $usage .= "\nOption types: s=string, i=integer, f=float, h/H/a/A=comma-separated list, d=DSN, z=size, m=time\n";

   if ( (my @rules = @{$self->{rules}}) ) {
      $usage .= "\nRules:\n\n";
      $usage .= join("\n", map { "  $_" } @rules) . "\n";
   }
   if ( $self->{DSNParser} ) {
      $usage .= "\n" . $self->{DSNParser}->usage();
   }
   $usage .= "\nOptions and values after processing arguments:\n\n";
   foreach my $opt ( sort { $a->{long} cmp $b->{long} } @opts ) {
      my $val   = $opt->{value};
      my $type  = $opt->{type} || '';
      my $bool  = $opt->{spec} =~ m/^[\w-]+(?:\|[\w-])?!?$/;
      $val      = $bool              ? ( $val ? 'TRUE' : 'FALSE' )
                : !defined $val      ? '(No value)'
                : $type eq 'd'       ? $self->{DSNParser}->as_string($val)
                : $type =~ m/H|h/    ? join(',', sort keys %$val)
                : $type =~ m/A|a/    ? join(',', @$val)
                :                    $val;
      $usage .= sprintf("  --%-${lcol}s  %s\n", $opt->{long}, $val);
   }
   return $usage;
}

sub prompt_noecho {
   shift @_ if ref $_[0] eq __PACKAGE__;
   my ( $prompt ) = @_;
   local $OUTPUT_AUTOFLUSH = 1;
   print STDERR $prompt
      or die "Cannot print: $OS_ERROR";
   my $response;
   eval {
      require Term::ReadKey;
      Term::ReadKey::ReadMode('noecho');
      chomp($response = <STDIN>);
      Term::ReadKey::ReadMode('normal');
      print "\n"
         or die "Cannot print: $OS_ERROR";
   };
   if ( $EVAL_ERROR ) {
      die "Cannot read response; is Term::ReadKey installed? $EVAL_ERROR";
   }
   return $response;
}

sub _read_config_file {
   my ( $self, $filename ) = @_;
   open my $fh, "<", $filename or die "Cannot open $filename: $OS_ERROR\n";
   my @args;
   my $prefix = '--';
   my $parse  = 1;

   LINE:
   while ( my $line = <$fh> ) {
      chomp $line;
      next LINE if $line =~ m/^\s*(?:\#|\;|$)/;
      $line =~ s/\s+#.*$//g;
      $line =~ s/^\s+|\s+$//g;
      if ( $line eq '--' ) {
         $prefix = '';
         $parse  = 0;
         next LINE;
      }

      if (  $parse
            && !$self->has('version-check')
            && $line =~ /version-check/
      ) {
         next LINE;
      }

      if ( $parse
         && (my($opt, $arg) = $line =~ m/^\s*([^=\s]+?)(?:\s*=\s*(.*?)\s*)?$/)
      ) {
         push @args, grep { defined $_ } ("$prefix$opt", $arg);
      }
      elsif ( $line =~ m/./ ) {
         push @args, $line;
      }
      else {
         die "Syntax error in file $filename at line $INPUT_LINE_NUMBER";
      }
   }
   close $fh;
   return @args;
}

sub read_para_after {
   my ( $self, $file, $regex ) = @_;
   open my $fh, "<", $file or die "Can't open $file: $OS_ERROR";
   local $INPUT_RECORD_SEPARATOR = '';
   my $para;
   while ( $para = <$fh> ) {
      next unless $para =~ m/^=pod$/m;
      last;
   }
   while ( $para = <$fh> ) {
      next unless $para =~ m/$regex/;
      last;
   }
   $para = <$fh>;
   chomp($para);
   close $fh or die "Can't close $file: $OS_ERROR";
   return $para;
}

sub clone {
   my ( $self ) = @_;

   my %clone = map {
      my $hashref  = $self->{$_};
      my $val_copy = {};
      foreach my $key ( keys %$hashref ) {
         my $ref = ref $hashref->{$key};
         $val_copy->{$key} = !$ref           ? $hashref->{$key}
                           : $ref eq 'HASH'  ? { %{$hashref->{$key}} }
                           : $ref eq 'ARRAY' ? [ @{$hashref->{$key}} ]
                           : $hashref->{$key};
      }
      $_ => $val_copy;
   } qw(opts short_opts defaults);

   foreach my $scalar ( qw(got_opts) ) {
      $clone{$scalar} = $self->{$scalar};
   }

   return bless \%clone;     
}

sub _parse_size {
   my ( $self, $opt, $val ) = @_;

   if ( lc($val || '') eq 'null' ) {
      PTDEBUG && _d('NULL size for', $opt->{long});
      $opt->{value} = 'null';
      return;
   }

   my %factor_for = (k => 1_024, M => 1_048_576, G => 1_073_741_824);
   my ($pre, $num, $factor) = $val =~ m/^([+-])?(\d+)([kMG])?$/;
   if ( defined $num ) {
      if ( $factor ) {
         $num *= $factor_for{$factor};
         PTDEBUG && _d('Setting option', $opt->{y},
            'to num', $num, '* factor', $factor);
      }
      $opt->{value} = ($pre || '') . $num;
   }
   else {
      $self->save_error("Invalid size for --$opt->{long}: $val");
   }
   return;
}

sub _parse_attribs {
   my ( $self, $option, $attribs ) = @_;
   my $types = $self->{types};
   return $option
      . ($attribs->{'short form'} ? '|' . $attribs->{'short form'}   : '' )
      . ($attribs->{'negatable'}  ? '!'                              : '' )
      . ($attribs->{'cumulative'} ? '+'                              : '' )
      . ($attribs->{'type'}       ? '=' . $types->{$attribs->{type}} : '' );
}

sub _parse_synopsis {
   my ( $self, $file ) = @_;
   $file ||= $self->{file} || __FILE__;
   PTDEBUG && _d("Parsing SYNOPSIS in", $file);

   local $INPUT_RECORD_SEPARATOR = '';  # read paragraphs
   open my $fh, "<", $file or die "Cannot open $file: $OS_ERROR";
   my $para;
   1 while defined($para = <$fh>) && $para !~ m/^=head1 SYNOPSIS/;
   die "$file does not contain a SYNOPSIS section" unless $para;
   my @synop;
   for ( 1..2 ) {  # 1 for the usage, 2 for the description
      my $para = <$fh>;
      push @synop, $para;
   }
   close $fh;
   PTDEBUG && _d("Raw SYNOPSIS text:", @synop);
   my ($usage, $desc) = @synop;
   die "The SYNOPSIS section in $file is not formatted properly"
      unless $usage && $desc;

   $usage =~ s/^\s*Usage:\s+(.+)/$1/;
   chomp $usage;

   $desc =~ s/\n/ /g;
   $desc =~ s/\s{2,}/ /g;
   $desc =~ s/\. ([A-Z][a-z])/.  $1/g;
   $desc =~ s/\s+$//;

   return (
      description => $desc,
      usage       => $usage,
   );
};

sub set_vars {
   my ($self, $file) = @_;
   $file ||= $self->{file} || __FILE__;

   my %user_vars;
   my $user_vars = $self->has('set-vars') ? $self->get('set-vars') : undef;
   if ( $user_vars ) {
      foreach my $var_val ( @$user_vars ) {
         my ($var, $val) = $var_val =~ m/([^\s=]+)=(\S+)/;
         die "Invalid --set-vars value: $var_val\n" unless $var && defined $val;
         $user_vars{$var} = {
            val     => $val,
            default => 0,
         };
      }
   }

   my %default_vars;
   my $default_vars = $self->read_para_after($file, qr/MAGIC_set_vars/);
   if ( $default_vars ) {
      %default_vars = map {
         my $var_val = $_;
         my ($var, $val) = $var_val =~ m/([^\s=]+)=(\S+)/;
         die "Invalid --set-vars value: $var_val\n" unless $var && defined $val;
         $var => {
            val     => $val,
            default => 1,
         };
      } split("\n", $default_vars);
   }

   my %vars = (
      %default_vars, # first the tool's defaults
      %user_vars,    # then the user's which overwrite the defaults
   );
   PTDEBUG && _d('--set-vars:', Dumper(\%vars));
   return \%vars;
}

sub _d {
   my ($package, undef, $line) = caller 0;
   @_ = map { (my $temp = $_) =~ s/\n/\n# /g; $temp; }
        map { defined $_ ? $_ : 'undef' }
        @_;
   print STDERR "# $package:$line $PID ", join(' ', @_), "\n";
}

if ( PTDEBUG ) {
   print STDERR '# ', $^X, ' ', $], "\n";
   if ( my $uname = `uname -a` ) {
      $uname =~ s/\s+/ /g;
      print STDERR "# $uname\n";
   }
   print STDERR '# Arguments: ',
      join(' ', map { my $a = "_[$_]_"; $a =~ s/\n/\n# /g; $a; } @ARGV), "\n";
}

1;
}
# ###########################################################################
# End OptionParser package
# ###########################################################################

# ###########################################################################
# PodParser package
# This package is a copy without comments from the original.  The original
# with comments and its test file can be found in the Bazaar repository at,
#   lib/PodParser.pm
#   t/lib/PodParser.t
# See https://launchpad.net/percona-toolkit for more information.
# ###########################################################################
{
package PodParser;

use strict;
use warnings FATAL => 'all';
use English qw(-no_match_vars);
use constant PTDEBUG => $ENV{PTDEBUG} || 0;

my %parse_items_from = (
   'OPTIONS'     => 1,
   'DSN OPTIONS' => 1,
   'RULES'       => 1,
);

my %item_pattern_for = (
   'OPTIONS'     => qr/--(.*)/,
   'DSN OPTIONS' => qr/\* (.)/,
   'RULES'       => qr/(.*)/,
);

my %section_has_rules = (
   'OPTIONS'     => 1,
   'DSN OPTIONS' => 0,
   'RULES'       => 0,
);

sub new {
   my ( $class, %args ) = @_;
   my $self = {
      current_section => '',
      current_item    => '',
      items           => {},  # keyed off SECTION
      magic           => {},  # keyed off SECTION->magic ident (without MAGIC_)
      magic_ident     => '',  # set when next para is a magic para
   };
   return bless $self, $class;
}
 
sub get_items {
   my ( $self, $section ) = @_;
   return $section ? $self->{items}->{$section} : $self->{items};
}

sub get_magic {
   my ( $self, $section ) = @_;
   return $section ? $self->{magic}->{$section} : $self->{magic};
}

sub parse_from_file {
   my ( $self, $file ) = @_;
   return unless $file;
   PTDEBUG && _d('Parsing POD in', $file);
   open my $fh, "<", $file or die "Cannot open $file: $OS_ERROR";
   local $INPUT_RECORD_SEPARATOR = '';  # read paragraphs
   my $para;

   1 while defined($para = <$fh>) && $para !~ m/^=pod/;
   die "$file does not contain =pod" unless $para;

   while ( defined($para = <$fh>) && $para !~ m/^=cut/ ) {
      if ( $para =~ m/^=(head|item|over|back)/ ) {
         my ($cmd, $name) = $para =~ m/^=(\w+)(?:\s+(.+))?/;
         $name ||= '';
         PTDEBUG && _d('cmd:', $cmd, 'name:', $name);
         $self->command($cmd, $name);
      }
      elsif ( $parse_items_from{$self->{current_section}} ) {
         $self->textblock($para);
      }
   }

   close $fh;
}

sub command {
   my ( $self, $cmd, $name ) = @_;
   
   $name =~ s/\s+\Z//m;  # Remove \n and blank line after name.

   if  ( $cmd eq 'head1' ) {
      PTDEBUG && _d('In section', $name);
      $self->{current_section} = $name;
   }
   elsif ( $cmd eq 'over' ) {
      if ( $parse_items_from{$name} ) {
         PTDEBUG && _d('Start items in', $self->{current_section});
         $self->{items}->{$self->{current_section}} = {};
      }
   }
   elsif ( $cmd eq 'item' && $parse_items_from{$self->{current_section}} ) {
      my $pat = $item_pattern_for{ $self->{current_section} };
      my ($item) = $name =~ m/$pat/;
      if ( $item ) {
         PTDEBUG && _d($self->{current_section}, 'item:', $item);
         $self->{items}->{ $self->{current_section} }->{$item} = {
            desc => '',  # every item should have a desc
         };
         $self->{current_item} = $item;
      }
      else {
         warn "Item $name does not match $pat";
      }
   }
   elsif ( $cmd eq 'back' ) {
      if ( $parse_items_from{$self->{current_section}} ) {
         PTDEBUG && _d('End items in', $self->{current_section});
      }
   }
   else {
      $self->{current_section} = '';
   }
   
   return;
}

sub textblock {
   my ( $self, $para ) = @_;

   return unless $self->{current_section} && $self->{current_item};

   my $section = $self->{current_section};
   my $item    = $self->{items}->{$section}->{ $self->{current_item} };

   $para =~ s/\s+\Z//;

   if ( $para =~ m/^[a-z]\w+[:;] / ) {
      PTDEBUG && _d('Item attributes:', $para);
      map {
         my ($attrib, $val) = split(/: /, $_);
         $item->{$attrib} = defined $val ? $val : 1;
      } split(/; /, $para);
   }
   else {
      if ( $self->{magic_ident} ) {

         my ($leading_space) = $para =~ m/^(\s+)/;
         my $indent          = length($leading_space || '');
         if ( $indent ) {
            $para =~ s/^\s{$indent}//mg;
            $para =~ s/\s+$//;
            PTDEBUG && _d("MAGIC", $self->{magic_ident}, "para:", $para);
            $self->{magic}->{$self->{current_section}}->{$self->{magic_ident}}
               = $para;
         }
         else {
            PTDEBUG && _d("MAGIC", $self->{magic_ident},
               "para is not indented; treating as normal para");
         }

         $self->{magic_ident} = '';  # must unset this!
      }

      PTDEBUG && _d('Item desc:', substr($para, 0, 40),
         length($para) > 40 ? '...' : '');
      $para =~ s/\n+/ /g;
      $item->{desc} .= $para;

      if ( $para =~ m/MAGIC_(\w+)/ ) {
         $self->{magic_ident} = $1;  # XXX
         PTDEBUG && _d("MAGIC", $self->{magic_ident}, "follows");
      }
   }

   return;
}

sub verbatim {
   my ( $self, $para ) = @_;
   return;
}

sub _d {
   my ($package, undef, $line) = caller 0;
   @_ = map { (my $temp = $_) =~ s/\n/\n# /g; $temp; }
        map { defined $_ ? $_ : 'undef' }
        @_;
   print STDERR "# $package:$line $PID ", join(' ', @_), "\n";
}

1;
}
# ###########################################################################
# End PodParser package
# ###########################################################################

# ###########################################################################
# QueryParser package
# This package is a copy without comments from the original.  The original
# with comments and its test file can be found in the Bazaar repository at,
#   lib/QueryParser.pm
#   t/lib/QueryParser.t
# See https://launchpad.net/percona-toolkit for more information.
# ###########################################################################
{
package QueryParser;

use strict;
use warnings FATAL => 'all';
use English qw(-no_match_vars);
use constant PTDEBUG => $ENV{PTDEBUG} || 0;

our $tbl_ident = qr/(?:`[^`]+`|\w+)(?:\.(?:`[^`]+`|\w+))?/;
our $tbl_regex = qr{
         \b(?:FROM|JOIN|(?<!KEY\s)UPDATE|INTO) # Words that precede table names
         \b\s*
         \(?                                   # Optional paren around tables
         ($tbl_ident
            (?: (?:\s+ (?:AS\s+)? \w+)?, \s*$tbl_ident )*
         )
      }xio;
our $has_derived = qr{
      \b(?:FROM|JOIN|,)
      \s*\(\s*SELECT
   }xi;

our $data_def_stmts = qr/(?:CREATE|ALTER|TRUNCATE|DROP|RENAME)/i;

our $data_manip_stmts = qr/(?:INSERT|UPDATE|DELETE|REPLACE)/i;

sub new {
   my ( $class ) = @_;
   bless {}, $class;
}

sub get_tables {
   my ( $self, $query ) = @_;
   return unless $query;
   PTDEBUG && _d('Getting tables for', $query);

   my ( $ddl_stmt ) = $query =~ m/^\s*($data_def_stmts)\b/i;
   if ( $ddl_stmt ) {
      PTDEBUG && _d('Special table type:', $ddl_stmt);
      $query =~ s/IF\s+(?:NOT\s+)?EXISTS//i;
      if ( $query =~ m/$ddl_stmt DATABASE\b/i ) {
         PTDEBUG && _d('Query alters a database, not a table');
         return ();
      }
      if ( $ddl_stmt =~ m/CREATE/i && $query =~ m/$ddl_stmt\b.+?\bSELECT\b/i ) {
         my ($select) = $query =~ m/\b(SELECT\b.+)/is;
         PTDEBUG && _d('CREATE TABLE ... SELECT:', $select);
         return $self->get_tables($select);
      }
      my ($tbl) = $query =~ m/TABLE\s+($tbl_ident)(\s+.*)?/i;
      PTDEBUG && _d('Matches table:', $tbl);
      return ($tbl);
   }

   $query =~ s/ (?:LOW_PRIORITY|IGNORE|STRAIGHT_JOIN)//ig;

   if ( $query =~ s/^\s*LOCK TABLES\s+//i ) {
      PTDEBUG && _d('Special table type: LOCK TABLES');
      $query =~ s/\s+(?:READ(?:\s+LOCAL)?|WRITE)\s*//gi;
      PTDEBUG && _d('Locked tables:', $query);
      $query = "FROM $query";
   }

   $query =~ s/\\["']//g;                # quoted strings
   $query =~ s/".*?"/?/sg;               # quoted strings
   $query =~ s/'.*?'/?/sg;               # quoted strings

   my @tables;
   foreach my $tbls ( $query =~ m/$tbl_regex/gio ) {
      PTDEBUG && _d('Match tables:', $tbls);

      next if $tbls =~ m/\ASELECT\b/i;

      foreach my $tbl ( split(',', $tbls) ) {
         $tbl =~ s/\s*($tbl_ident)(\s+.*)?/$1/gio;

         if ( $tbl !~ m/[a-zA-Z]/ ) {
            PTDEBUG && _d('Skipping suspicious table name:', $tbl);
            next;
         }

         push @tables, $tbl;
      }
   }
   return @tables;
}

sub has_derived_table {
   my ( $self, $query ) = @_;
   my $match = $query =~ m/$has_derived/;
   PTDEBUG && _d($query, 'has ' . ($match ? 'a' : 'no') . ' derived table');
   return $match;
}

sub get_aliases {
   my ( $self, $query, $list ) = @_;

   my $result = {
      DATABASE => {},
      TABLE    => {},
   };
   return $result unless $query;

   $query =~ s/ (?:LOW_PRIORITY|IGNORE|STRAIGHT_JOIN)//ig;

   $query =~ s/ (?:INNER|OUTER|CROSS|LEFT|RIGHT|NATURAL)//ig;

   my @tbl_refs;
   my ($tbl_refs, $from) = $query =~ m{
      (
         (FROM|INTO|UPDATE)\b\s*   # Keyword before table refs
         .+?                       # Table refs
      )
      (?:\s+|\z)                   # If the query does not end with the table
      (?:WHERE|ORDER|LIMIT|HAVING|SET|VALUES|\z) # Keyword after table refs
   }ix;

   if ( $tbl_refs ) {

      if ( $query =~ m/^(?:INSERT|REPLACE)/i ) {
         $tbl_refs =~ s/\([^\)]+\)\s*//;
      }

      PTDEBUG && _d('tbl refs:', $tbl_refs);

      my $before_tbl = qr/(?:,|JOIN|\s|$from)+/i;

      my $after_tbl  = qr/(?:,|JOIN|ON|USING|\z)/i;

      $tbl_refs =~ s/ = /=/g;

      while (
         $tbl_refs =~ m{
            $before_tbl\b\s*
               ( ($tbl_ident) (?:\s+ (?:AS\s+)? (\w+))? )
            \s*$after_tbl
         }xgio )
      {
         my ( $tbl_ref, $db_tbl, $alias ) = ($1, $2, $3);
         PTDEBUG && _d('Match table:', $tbl_ref);
         push @tbl_refs, $tbl_ref;
         $alias = $self->trim_identifier($alias);

         if ( $tbl_ref =~ m/^AS\s+\w+/i ) {
            PTDEBUG && _d('Subquery', $tbl_ref);
            $result->{TABLE}->{$alias} = undef;
            next;
         }

         my ( $db, $tbl ) = $db_tbl =~ m/^(?:(.*?)\.)?(.*)/;
         $db  = $self->trim_identifier($db);
         $tbl = $self->trim_identifier($tbl);
         $result->{TABLE}->{$alias || $tbl} = $tbl;
         $result->{DATABASE}->{$tbl}        = $db if $db;
      }
   }
   else {
      PTDEBUG && _d("No tables ref in", $query);
   }

   if ( $list ) {
      return \@tbl_refs;
   }
   else {
      return $result;
   }
}

sub split {
   my ( $self, $query ) = @_;
   return unless $query;
   $query = $self->clean_query($query);
   PTDEBUG && _d('Splitting', $query);

   my $verbs = qr{SELECT|INSERT|UPDATE|DELETE|REPLACE|UNION|CREATE}i;

   my @split_statements = grep { $_ } split(m/\b($verbs\b(?!(?:\s*\()))/io, $query);

   my @statements;
   if ( @split_statements == 1 ) {
      push @statements, $query;
   }
   else {
      for ( my $i = 0; $i <= $#split_statements; $i += 2 ) {
         push @statements, $split_statements[$i].$split_statements[$i+1];

         if ( $statements[-2] && $statements[-2] =~ m/on duplicate key\s+$/i ) {
            $statements[-2] .= pop @statements;
         }
      }
   }

   PTDEBUG && _d('statements:', map { $_ ? "<$_>" : 'none' } @statements);
   return @statements;
}

sub clean_query {
   my ( $self, $query ) = @_;
   return unless $query;
   $query =~ s!/\*.*?\*/! !g;  # Remove /* comment blocks */
   $query =~ s/^\s+//;         # Remove leading spaces
   $query =~ s/\s+$//;         # Remove trailing spaces
   $query =~ s/\s{2,}/ /g;     # Remove extra spaces
   return $query;
}

sub split_subquery {
   my ( $self, $query ) = @_;
   return unless $query;
   $query = $self->clean_query($query);
   $query =~ s/;$//;

   my @subqueries;
   my $sqno = 0;  # subquery number
   my $pos  = 0;
   while ( $query =~ m/(\S+)(?:\s+|\Z)/g ) {
      $pos = pos($query);
      my $word = $1;
      PTDEBUG && _d($word, $sqno);
      if ( $word =~ m/^\(?SELECT\b/i ) {
         my $start_pos = $pos - length($word) - 1;
         if ( $start_pos ) {
            $sqno++;
            PTDEBUG && _d('Subquery', $sqno, 'starts at', $start_pos);
            $subqueries[$sqno] = {
               start_pos => $start_pos,
               end_pos   => 0,
               len       => 0,
               words     => [$word],
               lp        => 1, # left parentheses
               rp        => 0, # right parentheses
               done      => 0,
            };
         }
         else {
            PTDEBUG && _d('Main SELECT at pos 0');
         }
      }
      else {
         next unless $sqno;  # next unless we're in a subquery
         PTDEBUG && _d('In subquery', $sqno);
         my $sq = $subqueries[$sqno];
         if ( $sq->{done} ) {
            PTDEBUG && _d('This subquery is done; SQL is for',
               ($sqno - 1 ? "subquery $sqno" : "the main SELECT"));
            next;
         }
         push @{$sq->{words}}, $word;
         my $lp = ($word =~ tr/\(//) || 0;
         my $rp = ($word =~ tr/\)//) || 0;
         PTDEBUG && _d('parentheses left', $lp, 'right', $rp);
         if ( ($sq->{lp} + $lp) - ($sq->{rp} + $rp) == 0 ) {
            my $end_pos = $pos - 1;
            PTDEBUG && _d('Subquery', $sqno, 'ends at', $end_pos);
            $sq->{end_pos} = $end_pos;
            $sq->{len}     = $end_pos - $sq->{start_pos};
         }
      }
   }

   for my $i ( 1..$#subqueries ) {
      my $sq = $subqueries[$i];
      next unless $sq;
      $sq->{sql} = join(' ', @{$sq->{words}});
      substr $query,
         $sq->{start_pos} + 1,  # +1 for (
         $sq->{len} - 1,        # -1 for )
         "__subquery_$i";
   }

   return $query, map { $_->{sql} } grep { defined $_ } @subqueries;
}

sub query_type {
   my ( $self, $query, $qr ) = @_;
   my ($type, undef) = $qr->distill_verbs($query);
   my $rw;
   if ( $type =~ m/^SELECT\b/ ) {
      $rw = 'read';
   }
   elsif ( $type =~ m/^$data_manip_stmts\b/
           || $type =~ m/^$data_def_stmts\b/  ) {
      $rw = 'write'
   }

   return {
      type => $type,
      rw   => $rw,
   }
}

sub get_columns {
   my ( $self, $query ) = @_;
   my $cols = [];
   return $cols unless $query;
   my $cols_def;

   if ( $query =~ m/^SELECT/i ) {
      $query =~ s/
         ^SELECT\s+
           (?:ALL
              |DISTINCT
              |DISTINCTROW
              |HIGH_PRIORITY
              |STRAIGHT_JOIN
              |SQL_SMALL_RESULT
              |SQL_BIG_RESULT
              |SQL_BUFFER_RESULT
              |SQL_CACHE
              |SQL_NO_CACHE
              |SQL_CALC_FOUND_ROWS
           )\s+
      /SELECT /xgi;
      ($cols_def) = $query =~ m/^SELECT\s+(.+?)\s+FROM/i;
   }
   elsif ( $query =~ m/^(?:INSERT|REPLACE)/i ) {
      ($cols_def) = $query =~ m/\(([^\)]+)\)\s*VALUE/i;
   }

   PTDEBUG && _d('Columns:', $cols_def);
   if ( $cols_def ) {
      @$cols = split(',', $cols_def);
      map {
         my $col = $_;
         $col = s/^\s+//g;
         $col = s/\s+$//g;
         $col;
      } @$cols;
   }

   return $cols;
}

sub parse {
   my ( $self, $query ) = @_;
   return unless $query;
   my $parsed = {};

   $query =~ s/\n/ /g;
   $query = $self->clean_query($query);

   $parsed->{query}   = $query,
   $parsed->{tables}  = $self->get_aliases($query, 1);
   $parsed->{columns} = $self->get_columns($query);

   my ($type) = $query =~ m/^(\w+)/;
   $parsed->{type} = lc $type;


   $parsed->{sub_queries} = [];

   return $parsed;
}

sub extract_tables {
   my ( $self, %args ) = @_;
   my $query      = $args{query};
   my $default_db = $args{default_db};
   my $q          = $self->{Quoter} || $args{Quoter};
   return unless $query;
   PTDEBUG && _d('Extracting tables');
   my @tables;
   my %seen;
   foreach my $db_tbl ( $self->get_tables($query) ) {
      next unless $db_tbl;
      next if $seen{$db_tbl}++; # Unique-ify for issue 337.
      my ( $db, $tbl ) = $q->split_unquote($db_tbl);
      push @tables, [ $db || $default_db, $tbl ];
   }
   return @tables;
}

sub trim_identifier {
   my ($self, $str) = @_;
   return unless defined $str;
   $str =~ s/`//g;
   $str =~ s/^\s+//;
   $str =~ s/\s+$//;
   return $str;
}

sub _d {
   my ($package, undef, $line) = caller 0;
   @_ = map { (my $temp = $_) =~ s/\n/\n# /g; $temp; }
        map { defined $_ ? $_ : 'undef' }
        @_;
   print STDERR "# $package:$line $PID ", join(' ', @_), "\n";
}

1;
}
# ###########################################################################
# End QueryParser package
# ###########################################################################

# ###########################################################################
# QueryRewriter package
# This package is a copy without comments from the original.  The original
# with comments and its test file can be found in the Bazaar repository at,
#   lib/QueryRewriter.pm
#   t/lib/QueryRewriter.t
# See https://launchpad.net/percona-toolkit for more information.
# ###########################################################################
{
package QueryRewriter;

use strict;
use warnings FATAL => 'all';
use English qw(-no_match_vars);
use constant PTDEBUG => $ENV{PTDEBUG} || 0;

our $verbs   = qr{^SHOW|^FLUSH|^COMMIT|^ROLLBACK|^BEGIN|SELECT|INSERT
                  |UPDATE|DELETE|REPLACE|^SET|UNION|^START|^LOCK}xi;
my $quote_re = qr/"(?:(?!(?<!\\)").)*"|'(?:(?!(?<!\\)').)*'/; # Costly!
my $bal;
$bal         = qr/
                  \(
                  (?:
                     (?> [^()]+ )    # Non-parens without backtracking
                     |
                     (??{ $bal })    # Group with matching parens
                  )*
                  \)
                 /x;

my $olc_re = qr/(?:--|#)[^'"\r\n]*(?=[\r\n]|\Z)/;  # One-line comments
my $mlc_re = qr#/\*[^!].*?\*/#sm;                  # But not /*!version */
my $vlc_re = qr#/\*.*?[0-9]+.*?\*/#sm;             # For SHOW + /*!version */
my $vlc_rf = qr#^(?:SHOW).*?/\*![0-9]+(.*?)\*/#sm;     # Variation for SHOW


sub new {
   my ( $class, %args ) = @_;
   my $self = { %args };
   return bless $self, $class;
}

sub strip_comments {
   my ( $self, $query ) = @_;
   return unless $query;
   $query =~ s/$mlc_re//go;
   $query =~ s/$olc_re//go;
   if ( $query =~ m/$vlc_rf/i ) { # contains show + version
      my $qualifier = $1 || '';
      $query =~ s/$vlc_re/$qualifier/go;
   }
   return $query;
}

sub shorten {
   my ( $self, $query, $length ) = @_;
   $query =~ s{
      \A(
         (?:INSERT|REPLACE)
         (?:\s+LOW_PRIORITY|DELAYED|HIGH_PRIORITY|IGNORE)?
         (?:\s\w+)*\s+\S+\s+VALUES\s*\(.*?\)
      )
      \s*,\s*\(.*?(ON\s+DUPLICATE|\Z)}
      {$1 /*... omitted ...*/$2}xsi;

   return $query unless $query =~ m/IN\s*\(\s*(?!select)/i;

   my $last_length  = 0;
   my $query_length = length($query);
   while (
      $length          > 0
      && $query_length > $length
      && $query_length < ( $last_length || $query_length + 1 )
   ) {
      $last_length = $query_length;
      $query =~ s{
         (\bIN\s*\()    # The opening of an IN list
         ([^\)]+)       # Contents of the list, assuming no item contains paren
         (?=\))           # Close of the list
      }
      {
         $1 . __shorten($2)
      }gexsi;
   }

   return $query;
}

sub __shorten {
   my ( $snippet ) = @_;
   my @vals = split(/,/, $snippet);
   return $snippet unless @vals > 20;
   my @keep = splice(@vals, 0, 20);  # Remove and save the first 20 items
   return
      join(',', @keep)
      . "/*... omitted "
      . scalar(@vals)
      . " items ...*/";
}

sub fingerprint {
   my ( $self, $query ) = @_;

   $query =~ m#\ASELECT /\*!40001 SQL_NO_CACHE \*/ \* FROM `# # mysqldump query
      && return 'mysqldump';
   $query =~ m#/\*\w+\.\w+:[0-9]/[0-9]\*/#     # pt-table-checksum, etc query
      && return 'percona-toolkit';
   $query =~ m/\Aadministrator command: /
      && return $query;
   $query =~ m/\A\s*(call\s+\S+)\(/i
      && return lc($1); # Warning! $1 used, be careful.
   if ( my ($beginning) = $query =~ m/\A((?:INSERT|REPLACE)(?: IGNORE)?\s+INTO.+?VALUES\s*\(.*?\))\s*,\s*\(/is ) {
      $query = $beginning; # Shorten multi-value INSERT statements ASAP
   }

   $query =~ s/$mlc_re//go;
   $query =~ s/$olc_re//go;
   $query =~ s/\Ause \S+\Z/use ?/i       # Abstract the DB in USE
      && return $query;

   $query =~ s/\\["']//g;                # quoted strings
   $query =~ s/".*?"/?/sg;               # quoted strings
   $query =~ s/'.*?'/?/sg;               # quoted strings

   $query =~ s/\bfalse\b|\btrue\b/?/isg; # boolean values 

   if ( $self->{match_md5_checksums} ) { 
      $query =~ s/([._-])[a-f0-9]{32}/$1?/g;
   }

   if ( !$self->{match_embedded_numbers} ) {
      $query =~ s/[0-9+-][0-9a-f.xb+-]*/?/g;
   }
   else {
      $query =~ s/\b[0-9+-][0-9a-f.xb+-]*/?/g;
   }

   if ( $self->{match_md5_checksums} ) {
      $query =~ s/[xb+-]\?/?/g;                
   }
   else {
      $query =~ s/[xb.+-]\?/?/g;
   }

   $query =~ s/\A\s+//;                  # Chop off leading whitespace
   chomp $query;                         # Kill trailing whitespace
   $query =~ tr[ \n\t\r\f][ ]s;          # Collapse whitespace
   $query = lc $query;
   $query =~ s/\bnull\b/?/g;             # Get rid of NULLs
   $query =~ s{                          # Collapse IN and VALUES lists
               \b(in|values?)(?:[\s,]*\([\s?,]*\))+
              }
              {$1(?+)}gx;
   $query =~ s{                          # Collapse UNION
               \b(select\s.*?)(?:(\sunion(?:\sall)?)\s\1)+
              }
              {$1 /*repeat$2*/}xg;
   $query =~ s/\blimit \?(?:, ?\?| offset \?)?/limit ?/; # LIMIT

   if ( $query =~ m/\bORDER BY /gi ) {  # Find, anchor on ORDER BY clause
      1 while $query =~ s/\G(.+?)\s+ASC/$1/gi && pos $query;
   }

   return $query;
}

sub distill_verbs {
   my ( $self, $query ) = @_;

   $query =~ m/\A\s*call\s+(\S+)\(/i && return "CALL $1";
   $query =~ m/\A\s*use\s+/          && return "USE";
   $query =~ m/\A\s*UNLOCK TABLES/i  && return "UNLOCK";
   $query =~ m/\A\s*xa\s+(\S+)/i     && return "XA_$1";

   if ( $query =~ m/\A\s*LOAD/i ) {
      my ($tbl) = $query =~ m/INTO TABLE\s+(\S+)/i;
      $tbl ||= '';
      $tbl =~ s/`//g;
      return "LOAD DATA $tbl";
   }

   if ( $query =~ m/\Aadministrator command:/ ) {
      $query =~ s/administrator command:/ADMIN/;
      $query = uc $query;
      return $query;
   }

   $query = $self->strip_comments($query);

   if ( $query =~ m/\A\s*SHOW\s+/i ) {
      PTDEBUG && _d($query);

      $query = uc $query;
      $query =~ s/\s+(?:SESSION|FULL|STORAGE|ENGINE)\b/ /g;
      $query =~ s/\s+COUNT[^)]+\)//g;

      $query =~ s/\s+(?:FOR|FROM|LIKE|WHERE|LIMIT|IN)\b.+//ms;

      $query =~ s/\A(SHOW(?:\s+\S+){1,2}).*\Z/$1/s;
      $query =~ s/\s+/ /g;
      PTDEBUG && _d($query);
      return $query;
   }

   eval $QueryParser::data_def_stmts;
   eval $QueryParser::tbl_ident;
   my ( $dds ) = $query =~ /^\s*($QueryParser::data_def_stmts)\b/i;
   if ( $dds) {
      $query =~ s/\s+IF(?:\s+NOT)?\s+EXISTS/ /i;
      my ( $obj ) = $query =~ m/$dds.+(DATABASE|TABLE)\b/i;
      $obj = uc $obj if $obj;
      PTDEBUG && _d('Data def statment:', $dds, 'obj:', $obj);
      my ($db_or_tbl)
         = $query =~ m/(?:TABLE|DATABASE)\s+($QueryParser::tbl_ident)(\s+.*)?/i;
      PTDEBUG && _d('Matches db or table:', $db_or_tbl);
      return uc($dds . ($obj ? " $obj" : '')), $db_or_tbl;
   }

   my @verbs = $query =~ m/\b($verbs)\b/gio;
   @verbs    = do {
      my $last = '';
      grep { my $pass = $_ ne $last; $last = $_; $pass } map { uc } @verbs;
   };

   if ( ($verbs[0] || '') eq 'SELECT' && @verbs > 1 ) {
      PTDEBUG && _d("False-positive verbs after SELECT:", @verbs[1..$#verbs]);
      my $union = grep { $_ eq 'UNION' } @verbs;
      @verbs    = $union ? qw(SELECT UNION) : qw(SELECT);
   }

   my $verb_str = join(q{ }, @verbs);
   return $verb_str;
}

sub __distill_tables {
   my ( $self, $query, $table, %args ) = @_;
   my $qp = $args{QueryParser} || $self->{QueryParser};
   die "I need a QueryParser argument" unless $qp;

   my @tables = map {
      $_ =~ s/`//g;
      $_ =~ s/(_?)[0-9]+/$1?/g;
      $_;
   } grep { defined $_ } $qp->get_tables($query);

   push @tables, $table if $table;

   @tables = do {
      my $last = '';
      grep { my $pass = $_ ne $last; $last = $_; $pass } @tables;
   };

   return @tables;
}

sub distill {
   my ( $self, $query, %args ) = @_;

   if ( $args{generic} ) {
      my ($cmd, $arg) = $query =~ m/^(\S+)\s+(\S+)/;
      return '' unless $cmd;
      $query = (uc $cmd) . ($arg ? " $arg" : '');
   }
   else {
      my ($verbs, $table)  = $self->distill_verbs($query, %args);

      if ( $verbs && $verbs =~ m/^SHOW/ ) {
         my %alias_for = qw(
            SCHEMA   DATABASE
            KEYS     INDEX
            INDEXES  INDEX
         );
         map { $verbs =~ s/$_/$alias_for{$_}/ } keys %alias_for;
         $query = $verbs;
      }
      elsif ( $verbs && $verbs =~ m/^LOAD DATA/ ) {
         return $verbs;
      }
      else {
         my @tables = $self->__distill_tables($query, $table, %args);
         $query     = join(q{ }, $verbs, @tables); 
      } 
   }

   if ( $args{trf} ) {
      $query = $args{trf}->($query, %args);
   }

   return $query;
}

sub convert_to_select {
   my ( $self, $query ) = @_;
   return unless $query;

   return if $query =~ m/=\s*\(\s*SELECT /i;

   $query =~ s{
                 \A.*?
                 update(?:\s+(?:low_priority|ignore))?\s+(.*?)
                 \s+set\b(.*?)
                 (?:\s*where\b(.*?))?
                 (limit\s*[0-9]+(?:\s*,\s*[0-9]+)?)?
                 \Z
              }
              {__update_to_select($1, $2, $3, $4)}exsi
      || $query =~ s{
                    \A.*?
                    (?:insert(?:\s+ignore)?|replace)\s+
                    .*?\binto\b(.*?)\(([^\)]+)\)\s*
                    values?\s*(\(.*?\))\s*
                    (?:\blimit\b|on\s+duplicate\s+key.*)?\s*
                    \Z
                 }
                 {__insert_to_select($1, $2, $3)}exsi
      || $query =~ s{
                    \A.*?
                    (?:insert(?:\s+ignore)?|replace)\s+
                    (?:.*?\binto)\b(.*?)\s*
                    set\s+(.*?)\s*
                    (?:\blimit\b|on\s+duplicate\s+key.*)?\s*
                    \Z
                 }
                 {__insert_to_select_with_set($1, $2)}exsi
      || $query =~ s{
                    \A.*?
                    delete\s+(.*?)
                    \bfrom\b(.*)
                    \Z
                 }
                 {__delete_to_select($1, $2)}exsi;
   $query =~ s/\s*on\s+duplicate\s+key\s+update.*\Z//si;
   $query =~ s/\A.*?(?=\bSELECT\s*\b)//ism;
   return $query;
}

sub convert_select_list {
   my ( $self, $query ) = @_;
   $query =~ s{
               \A\s*select(.*?)\bfrom\b
              }
              {$1 =~ m/\*/ ? "select 1 from" : "select isnull(coalesce($1)) from"}exi;
   return $query;
}

sub __delete_to_select {
   my ( $delete, $join ) = @_;
   if ( $join =~ m/\bjoin\b/ ) {
      return "select 1 from $join";
   }
   return "select * from $join";
}

sub __insert_to_select {
   my ( $tbl, $cols, $vals ) = @_;
   PTDEBUG && _d('Args:', @_);
   my @cols = split(/,/, $cols);
   PTDEBUG && _d('Cols:', @cols);
   $vals =~ s/^\(|\)$//g; # Strip leading/trailing parens
   my @vals = $vals =~ m/($quote_re|[^,]*${bal}[^,]*|[^,]+)/g;
   PTDEBUG && _d('Vals:', @vals);
   if ( @cols == @vals ) {
      return "select * from $tbl where "
         . join(' and ', map { "$cols[$_]=$vals[$_]" } (0..$#cols));
   }
   else {
      return "select * from $tbl limit 1";
   }
}

sub __insert_to_select_with_set {
   my ( $from, $set ) = @_;
   $set =~ s/,/ and /g;
   return "select * from $from where $set ";
}

sub __update_to_select {
   my ( $from, $set, $where, $limit ) = @_;
   return "select $set from $from "
      . ( $where ? "where $where" : '' )
      . ( $limit ? " $limit "      : '' );
}

sub wrap_in_derived {
   my ( $self, $query ) = @_;
   return unless $query;
   return $query =~ m/\A\s*select/i
      ? "select 1 from ($query) as x limit 1"
      : $query;
}

sub _d {
   my ($package, undef, $line) = caller 0;
   @_ = map { (my $temp = $_) =~ s/\n/\n# /g; $temp; }
        map { defined $_ ? $_ : 'undef' }
        @_;
   print STDERR "# $package:$line $PID ", join(' ', @_), "\n";
}

1;
}
# ###########################################################################
# End QueryRewriter package
# ###########################################################################

# ###########################################################################
# SlowLogParser package
# This package is a copy without comments from the original.  The original
# with comments and its test file can be found in the Bazaar repository at,
#   lib/SlowLogParser.pm
#   t/lib/SlowLogParser.t
# See https://launchpad.net/percona-toolkit for more information.
# ###########################################################################
{
package SlowLogParser;

use strict;
use warnings FATAL => 'all';
use English qw(-no_match_vars);
use constant PTDEBUG => $ENV{PTDEBUG} || 0;

use Data::Dumper;
$Data::Dumper::Indent    = 1;
$Data::Dumper::Sortkeys  = 1;
$Data::Dumper::Quotekeys = 0;

sub new {
   my ( $class ) = @_;
   my $self = {
      pending => [],
      last_event_offset => undef,
   };
   return bless $self, $class;
}

my $slow_log_ts_line = qr/^# Time: ((?:[0-9: ]{15})|(?:[-0-9: T]{19}))/;
my $slow_log_uh_line = qr/# User\@Host: ([^\[]+|\[[^[]+\]).*?@ (\S*) \[(.*)\]\s*(?:Id:\s*(\d+))?/;
my $slow_log_hd_line = qr{
      ^(?:
      T[cC][pP]\s[pP]ort:\s+\d+ # case differs on windows/unix
      |
      [/A-Z].*mysqld,\sVersion.*(?:started\swith:|embedded\slibrary)
      |
      Time\s+Id\s+Command
      ).*\n
   }xm;

sub parse_event {
   my ( $self, %args ) = @_;
   my @required_args = qw(next_event tell);
   foreach my $arg ( @required_args ) {
      die "I need a $arg argument" unless $args{$arg};
   }
   my ($next_event, $tell) = @args{@required_args};

   my $pending = $self->{pending};
   local $INPUT_RECORD_SEPARATOR = ";\n#";
   my $trimlen    = length($INPUT_RECORD_SEPARATOR);
   my $pos_in_log = $tell->();
   my $stmt;

   EVENT:
   while (
         defined($stmt = shift @$pending)
      or defined($stmt = $next_event->())
   ) {
      my @properties = ('cmd', 'Query', 'pos_in_log', $pos_in_log);
      $self->{last_event_offset} = $pos_in_log;
      $pos_in_log = $tell->();

      if ( $stmt =~ s/$slow_log_hd_line//go ){ # Throw away header lines in log
         my @chunks = split(/$INPUT_RECORD_SEPARATOR/o, $stmt);
         if ( @chunks > 1 ) {
            PTDEBUG && _d("Found multiple chunks");
            $stmt = shift @chunks;
            unshift @$pending, @chunks;
         }
      }

      $stmt = '#' . $stmt unless $stmt =~ m/\A#/;
      $stmt =~ s/;\n#?\Z//;


      my ($got_ts, $got_uh, $got_ac, $got_db, $got_set, $got_embed);
      my $pos = 0;
      my $len = length($stmt);
      my $found_arg = 0;
      LINE:
      while ( $stmt =~ m/^(.*)$/mg ) { # /g is important, requires scalar match.
         $pos     = pos($stmt);  # Be careful not to mess this up!
         my $line = $1;          # Necessary for /g and pos() to work.
         PTDEBUG && _d($line);

         if ($line =~ m/^(?:#|use |SET (?:last_insert_id|insert_id|timestamp))/o) {

            if ( !$got_ts && (my ( $time ) = $line =~ m/$slow_log_ts_line/o)) {
               PTDEBUG && _d("Got ts", $time);
               push @properties, 'ts', $time;
               ++$got_ts;
               if ( !$got_uh
                  && ( my ( $user, $host, $ip, $thread_id ) = $line =~ m/$slow_log_uh_line/o )
               ) {
                  PTDEBUG && _d("Got user, host, ip", $user, $host, $ip);
                  $host ||= $ip;  # sometimes host is missing when using skip-name-resolve (LP #issue 1262456)
                  push @properties, 'user', $user, 'host', $host, 'ip', $ip;
                  if ( $thread_id ) {  
                     push @properties, 'Thread_id', $thread_id;
                 }
                 ++$got_uh;
               }
            }

            elsif ( !$got_uh
                  && ( my ( $user, $host, $ip, $thread_id ) = $line =~ m/$slow_log_uh_line/o )
            ) {
                  PTDEBUG && _d("Got user, host, ip", $user, $host, $ip);
                  $host ||= $ip;  # sometimes host is missing when using skip-name-resolve (LP #issue 1262456)
                  push @properties, 'user', $user, 'host', $host, 'ip', $ip;
                  if ( $thread_id ) {       
                     push @properties, 'Thread_id', $thread_id;
                 }
               ++$got_uh;
            }

            elsif (!$got_ac && $line =~ m/^# (?:administrator command:.*)$/) {
               PTDEBUG && _d("Got admin command");
               $line =~ s/^#\s+//;  # string leading "# ".
               push @properties, 'cmd', 'Admin', 'arg', $line;
               push @properties, 'bytes', length($properties[-1]);
               ++$found_arg;
               ++$got_ac;
            }

            elsif ( $line =~ m/^# +[A-Z][A-Za-z_]+: \S+/ ) { # Make the test cheap!
               PTDEBUG && _d("Got some line with properties");

               if ( $line =~ m/Schema:\s+\w+: / ) {
                  PTDEBUG && _d('Removing empty Schema attrib');
                  $line =~ s/Schema:\s+//;
                  PTDEBUG && _d($line);
               }

               my @temp = $line =~ m/(\w+):\s+(\S+|\Z)/g;
               push @properties, @temp;
            }

            elsif ( !$got_db && (my ( $db ) = $line =~ m/^use ([^;]+)/ ) ) {
               PTDEBUG && _d("Got a default database:", $db);
               push @properties, 'db', $db;
               ++$got_db;
            }

            elsif (!$got_set && (my ($setting) = $line =~ m/^SET\s+([^;]*)/)) {
               PTDEBUG && _d("Got some setting:", $setting);
               push @properties, split(/,|\s*=\s*/, $setting);
               ++$got_set;
            }

            if ( !$found_arg && $pos == $len ) {
               PTDEBUG && _d("Did not find arg, looking for special cases");
               local $INPUT_RECORD_SEPARATOR = ";\n";  # get next line
               if ( defined(my $l = $next_event->()) ) {
                  if ( $l =~ /^\s*[A-Z][a-z_]+: / ) {
                     PTDEBUG && _d("Found NULL query before", $l);
                     local $INPUT_RECORD_SEPARATOR = ";\n#";
                     my $rest_of_event = $next_event->();
                     push @{$self->{pending}}, $l . $rest_of_event;
                     push @properties, 'cmd', 'Query', 'arg', '/* No query */';
                     push @properties, 'bytes', 0;
                     $found_arg++;
                  }
                  else {
                     chomp $l;
                     $l =~ s/^\s+//;
                     PTDEBUG && _d("Found admin statement", $l);
                     push @properties, 'cmd', 'Admin', 'arg', $l;
                     push @properties, 'bytes', length($properties[-1]);
                     $found_arg++;
                  }
               }
               else {
                  PTDEBUG && _d("I can't figure out what to do with this line");
                  next EVENT;
               }
            }
         }
         else {
            PTDEBUG && _d("Got the query/arg line");
            my $arg = substr($stmt, $pos - length($line));
            push @properties, 'arg', $arg, 'bytes', length($arg);
            if ( $args{misc} && $args{misc}->{embed}
               && ( my ($e) = $arg =~ m/($args{misc}->{embed})/)
            ) {
               push @properties, $e =~ m/$args{misc}->{capture}/g;
            }
            last LINE;
         }
      }

      PTDEBUG && _d('Properties of event:', Dumper(\@properties));
      my $event = { @properties };
      if ( !$event->{arg} ) {
         PTDEBUG && _d('Partial event, no arg');
      }
      else {
         $self->{last_event_offset} = undef;
         if ( $args{stats} ) {
            $args{stats}->{events_read}++;
            $args{stats}->{events_parsed}++;
         }
      }
      return $event;
   } # EVENT

   @$pending = ();
   $args{oktorun}->(0) if $args{oktorun};
   return;
}

sub _d {
   my ($package, undef, $line) = caller 0;
   @_ = map { (my $temp = $_) =~ s/\n/\n# /g; $temp; }
        map { defined $_ ? $_ : 'undef' }
        @_;
   print STDERR "# $package:$line $PID ", join(' ', @_), "\n";
}

1;
}
# ###########################################################################
# End SlowLogParser package
# ###########################################################################

# ###########################################################################
# TableParser package
# This package is a copy without comments from the original.  The original
# with comments and its test file can be found in the Bazaar repository at,
#   lib/TableParser.pm
#   t/lib/TableParser.t
# See https://launchpad.net/percona-toolkit for more information.
# ###########################################################################
{
package TableParser;

use strict;
use warnings FATAL => 'all';
use English qw(-no_match_vars);
use constant PTDEBUG => $ENV{PTDEBUG} || 0;

use Data::Dumper;
$Data::Dumper::Indent    = 1;
$Data::Dumper::Sortkeys  = 1;
$Data::Dumper::Quotekeys = 0;

local $EVAL_ERROR;
eval {
   require Quoter;
};

sub new {
   my ( $class, %args ) = @_;
   my $self = { %args };
   $self->{Quoter} ||= Quoter->new();
   return bless $self, $class;
}

sub Quoter { shift->{Quoter} }

sub get_create_table {
   my ( $self, $dbh, $db, $tbl ) = @_;
   die "I need a dbh parameter" unless $dbh;
   die "I need a db parameter"  unless $db;
   die "I need a tbl parameter" unless $tbl;
   my $q = $self->{Quoter};

   my $new_sql_mode
      = q{/*!40101 SET @OLD_SQL_MODE := @@SQL_MODE, }
      . q{@@SQL_MODE := '', }
      . q{@OLD_QUOTE := @@SQL_QUOTE_SHOW_CREATE, }
      . q{@@SQL_QUOTE_SHOW_CREATE := 1 */};

   my $old_sql_mode
      = q{/*!40101 SET @@SQL_MODE := @OLD_SQL_MODE, }
      . q{@@SQL_QUOTE_SHOW_CREATE := @OLD_QUOTE */};

   PTDEBUG && _d($new_sql_mode);
   eval { $dbh->do($new_sql_mode); };
   PTDEBUG && $EVAL_ERROR && _d($EVAL_ERROR);

   my $use_sql = 'USE ' . $q->quote($db);
   PTDEBUG && _d($dbh, $use_sql);
   $dbh->do($use_sql);

   my $show_sql = "SHOW CREATE TABLE " . $q->quote($db, $tbl);
   PTDEBUG && _d($show_sql);
   my $href;
   eval { $href = $dbh->selectrow_hashref($show_sql); };
   if ( my $e = $EVAL_ERROR ) {
      PTDEBUG && _d($old_sql_mode);
      $dbh->do($old_sql_mode);

      die $e;
   }

   PTDEBUG && _d($old_sql_mode);
   $dbh->do($old_sql_mode);

   my ($key) = grep { m/create (?:table|view)/i } keys %$href;
   if ( !$key ) {
      die "Error: no 'Create Table' or 'Create View' in result set from "
         . "$show_sql: " . Dumper($href);
   }

   return $href->{$key};
}

sub parse {
   my ( $self, $ddl, $opts ) = @_;
   return unless $ddl;

   if ( $ddl =~ m/CREATE (?:TEMPORARY )?TABLE "/ ) {
      $ddl = $self->ansi_to_legacy($ddl);
   }
   elsif ( $ddl !~ m/CREATE (?:TEMPORARY )?TABLE `/ ) {
      die "TableParser doesn't handle CREATE TABLE without quoting.";
   }

   my ($name)     = $ddl =~ m/CREATE (?:TEMPORARY )?TABLE\s+(`.+?`)/;
   (undef, $name) = $self->{Quoter}->split_unquote($name) if $name;

   $ddl =~ s/(`[^`\n]+`)/\L$1/gm;

   my $engine = $self->get_engine($ddl);

   my @defs   = $ddl =~ m/^(\s+`.*?),?$/gm;
   my @cols   = map { $_ =~ m/`([^`]+)`/ } @defs;
   PTDEBUG && _d('Table cols:', join(', ', map { "`$_`" } @cols));

   my %def_for;
   @def_for{@cols} = @defs;

   my (@nums, @null, @non_generated);
   my (%type_for, %is_nullable, %is_numeric, %is_autoinc, %is_generated);
   foreach my $col ( @cols ) {
      my $def = $def_for{$col};

      $def =~ s/``//g;

      my ( $type ) = $def =~ m/`[^`]+`\s([a-z]+)/;
      die "Can't determine column type for $def" unless $type;
      $type_for{$col} = $type;
      if ( $type =~ m/(?:(?:tiny|big|medium|small)?int|float|double|decimal|year)/ ) {
         push @nums, $col;
         $is_numeric{$col} = 1;
      }
      if ( $def !~ m/NOT NULL/ ) {
         push @null, $col;
         $is_nullable{$col} = 1;
      }
      if ( remove_quoted_text($def) =~ m/\WGENERATED\W/i ) {
          $is_generated{$col} = 1;
      } else {
          push @non_generated, $col;
      }
      $is_autoinc{$col} = $def =~ m/AUTO_INCREMENT/i ? 1 : 0;
   }

   my ($keys, $clustered_key) = $self->get_keys($ddl, $opts, \%is_nullable);

   my ($charset) = $ddl =~ m/DEFAULT CHARSET=(\w+)/;

   return {
      name               => $name,
      cols               => \@cols,
      col_posn           => { map { $cols[$_] => $_ } 0..$#cols },
      is_col             => { map { $_ => 1 } @non_generated },
      null_cols          => \@null,
      is_nullable        => \%is_nullable,
      non_generated_cols => \@non_generated,
      is_autoinc         => \%is_autoinc,
      is_generated       => \%is_generated,
      clustered_key      => $clustered_key,
      keys               => $keys,
      defs               => \%def_for,
      numeric_cols       => \@nums,
      is_numeric         => \%is_numeric,
      engine             => $engine,
      type_for           => \%type_for,
      charset            => $charset,
   };
}

sub remove_quoted_text {
   my ($string) = @_;
   $string =~ s/[^\\]`[^`]*[^\\]`//g; 
   $string =~ s/[^\\]"[^"]*[^\\]"//g; 
   $string =~ s/[^\\]'[^']*[^\\]'//g; 
   return $string;
}

sub sort_indexes {
   my ( $self, $tbl ) = @_;

   my @indexes
      = sort {
         (($a ne 'PRIMARY') <=> ($b ne 'PRIMARY'))
         || ( !$tbl->{keys}->{$a}->{is_unique} <=> !$tbl->{keys}->{$b}->{is_unique} )
         || ( $tbl->{keys}->{$a}->{is_nullable} <=> $tbl->{keys}->{$b}->{is_nullable} )
         || ( scalar(@{$tbl->{keys}->{$a}->{cols}}) <=> scalar(@{$tbl->{keys}->{$b}->{cols}}) )
      }
      grep {
         $tbl->{keys}->{$_}->{type} eq 'BTREE'
      }
      sort keys %{$tbl->{keys}};

   PTDEBUG && _d('Indexes sorted best-first:', join(', ', @indexes));
   return @indexes;
}

sub find_best_index {
   my ( $self, $tbl, $index ) = @_;
   my $best;
   if ( $index ) {
      ($best) = grep { uc $_ eq uc $index } keys %{$tbl->{keys}};
   }
   if ( !$best ) {
      if ( $index ) {
         die "Index '$index' does not exist in table";
      }
      else {
         ($best) = $self->sort_indexes($tbl);
      }
   }
   PTDEBUG && _d('Best index found is', $best);
   return $best;
}

sub find_possible_keys {
   my ( $self, $dbh, $database, $table, $quoter, $where ) = @_;
   return () unless $where;
   my $sql = 'EXPLAIN SELECT * FROM ' . $quoter->quote($database, $table)
      . ' WHERE ' . $where;
   PTDEBUG && _d($sql);
   my $expl = $dbh->selectrow_hashref($sql);
   $expl = { map { lc($_) => $expl->{$_} } keys %$expl };
   if ( $expl->{possible_keys} ) {
      PTDEBUG && _d('possible_keys =', $expl->{possible_keys});
      my @candidates = split(',', $expl->{possible_keys});
      my %possible   = map { $_ => 1 } @candidates;
      if ( $expl->{key} ) {
         PTDEBUG && _d('MySQL chose', $expl->{key});
         unshift @candidates, grep { $possible{$_} } split(',', $expl->{key});
         PTDEBUG && _d('Before deduping:', join(', ', @candidates));
         my %seen;
         @candidates = grep { !$seen{$_}++ } @candidates;
      }
      PTDEBUG && _d('Final list:', join(', ', @candidates));
      return @candidates;
   }
   else {
      PTDEBUG && _d('No keys in possible_keys');
      return ();
   }
}

sub check_table {
   my ( $self, %args ) = @_;
   my @required_args = qw(dbh db tbl);
   foreach my $arg ( @required_args ) {
      die "I need a $arg argument" unless $args{$arg};
   }
   my ($dbh, $db, $tbl) = @args{@required_args};
   my $q      = $self->{Quoter} || 'Quoter';
   my $db_tbl = $q->quote($db, $tbl);
   PTDEBUG && _d('Checking', $db_tbl);

   $self->{check_table_error} = undef;

   my $sql = "SHOW TABLES FROM " . $q->quote($db)
           . ' LIKE ' . $q->literal_like($tbl);
   PTDEBUG && _d($sql);
   my $row;
   eval {
      $row = $dbh->selectrow_arrayref($sql);
   };
   if ( my $e = $EVAL_ERROR ) {
      PTDEBUG && _d($e);
      $self->{check_table_error} = $e;
      return 0;
   }
   if ( !$row->[0] || $row->[0] ne $tbl ) {
      PTDEBUG && _d('Table does not exist');
      return 0;
   }

   PTDEBUG && _d('Table', $db, $tbl, 'exists');
   return 1;

}

sub get_engine {
   my ( $self, $ddl, $opts ) = @_;
   my ( $engine ) = $ddl =~ m/\).*?(?:ENGINE|TYPE)=(\w+)/;
   PTDEBUG && _d('Storage engine:', $engine);
   return $engine || undef;
}

sub get_keys {
   my ( $self, $ddl, $opts, $is_nullable ) = @_;
   my $engine        = $self->get_engine($ddl);
   my $keys          = {};
   my $clustered_key = undef;

   KEY:
   foreach my $key ( $ddl =~ m/^  ((?:[A-Z]+ )?KEY .*)$/gm ) {

      next KEY if $key =~ m/FOREIGN/;

      my $key_ddl = $key;
      PTDEBUG && _d('Parsed key:', $key_ddl);

      if ( !$engine || $engine !~ m/MEMORY|HEAP/ ) {
         $key =~ s/USING HASH/USING BTREE/;
      }

      my ( $type, $cols ) = $key =~ m/(?:USING (\w+))? \((.+)\)/;
      my ( $special ) = $key =~ m/(FULLTEXT|SPATIAL)/;
      $type = $type || $special || 'BTREE';
      my ($name) = $key =~ m/(PRIMARY|`[^`]*`)/;
      my $unique = $key =~ m/PRIMARY|UNIQUE/ ? 1 : 0;
      my @cols;
      my @col_prefixes;
      foreach my $col_def ( $cols =~ m/`[^`]+`(?:\(\d+\))?/g ) {
         my ($name, $prefix) = $col_def =~ m/`([^`]+)`(?:\((\d+)\))?/;
         push @cols, $name;
         push @col_prefixes, $prefix;
      }
      $name =~ s/`//g;

      PTDEBUG && _d( $name, 'key cols:', join(', ', map { "`$_`" } @cols));

      $keys->{$name} = {
         name         => $name,
         type         => $type,
         colnames     => $cols,
         cols         => \@cols,
         col_prefixes => \@col_prefixes,
         is_unique    => $unique,
         is_nullable  => scalar(grep { $is_nullable->{$_} } @cols),
         is_col       => { map { $_ => 1 } @cols },
         ddl          => $key_ddl,
      };

      if ( ($engine || '') =~ m/InnoDB/i && !$clustered_key ) {
         my $this_key = $keys->{$name};
         if ( $this_key->{name} eq 'PRIMARY' ) {
            $clustered_key = 'PRIMARY';
         }
         elsif ( $this_key->{is_unique} && !$this_key->{is_nullable} ) {
            $clustered_key = $this_key->{name};
         }
         PTDEBUG && $clustered_key && _d('This key is the clustered key');
      }
   }

   return $keys, $clustered_key;
}

sub get_fks {
   my ( $self, $ddl, $opts ) = @_;
   my $q   = $self->{Quoter};
   my $fks = {};

   foreach my $fk (
      $ddl =~ m/CONSTRAINT .* FOREIGN KEY .* REFERENCES [^\)]*\)/mg )
   {
      my ( $name ) = $fk =~ m/CONSTRAINT `(.*?)`/;
      my ( $cols ) = $fk =~ m/FOREIGN KEY \(([^\)]+)\)/;
      my ( $parent, $parent_cols ) = $fk =~ m/REFERENCES (\S+) \(([^\)]+)\)/;

      my ($db, $tbl) = $q->split_unquote($parent, $opts->{database});
      my %parent_tbl = (tbl => $tbl);
      $parent_tbl{db} = $db if $db;

      if ( $parent !~ m/\./ && $opts->{database} ) {
         $parent = $q->quote($opts->{database}) . ".$parent";
      }

      $fks->{$name} = {
         name           => $name,
         colnames       => $cols,
         cols           => [ map { s/[ `]+//g; $_; } split(',', $cols) ],
         parent_tbl     => \%parent_tbl,
         parent_tblname => $parent,
         parent_cols    => [ map { s/[ `]+//g; $_; } split(',', $parent_cols) ],
         parent_colnames=> $parent_cols,
         ddl            => $fk,
      };
   }

   return $fks;
}

sub remove_auto_increment {
   my ( $self, $ddl ) = @_;
   $ddl =~ s/(^\).*?) AUTO_INCREMENT=\d+\b/$1/m;
   return $ddl;
}

sub get_table_status {
   my ( $self, $dbh, $db, $like ) = @_;
   my $q = $self->{Quoter};
   my $sql = "SHOW TABLE STATUS FROM " . $q->quote($db);
   my @params;
   if ( $like ) {
      $sql .= ' LIKE ?';
      push @params, $like;
   }
   PTDEBUG && _d($sql, @params);
   my $sth = $dbh->prepare($sql);
   eval { $sth->execute(@params); };
   if ($EVAL_ERROR) {
      PTDEBUG && _d($EVAL_ERROR);
      return;
   }
   my @tables = @{$sth->fetchall_arrayref({})};
   @tables = map {
      my %tbl; # Make a copy with lowercased keys
      @tbl{ map { lc $_ } keys %$_ } = values %$_;
      $tbl{engine} ||= $tbl{type} || $tbl{comment};
      delete $tbl{type};
      \%tbl;
   } @tables;
   return @tables;
}

my $ansi_quote_re = qr/" [^"]* (?: "" [^"]* )* (?<=.) "/ismx;
sub ansi_to_legacy {
   my ($self, $ddl) = @_;
   $ddl =~ s/($ansi_quote_re)/ansi_quote_replace($1)/ge;
   return $ddl;
}

sub ansi_quote_replace {
   my ($val) = @_;
   $val =~ s/^"|"$//g;
   $val =~ s/`/``/g;
   $val =~ s/""/"/g;
   return "`$val`";
}

sub _d {
   my ($package, undef, $line) = caller 0;
   @_ = map { (my $temp = $_) =~ s/\n/\n# /g; $temp; }
        map { defined $_ ? $_ : 'undef' }
        @_;
   print STDERR "# $package:$line $PID ", join(' ', @_), "\n";
}

1;
}
# ###########################################################################
# End TableParser package
# ###########################################################################

# ###########################################################################
# Transformers package
# This package is a copy without comments from the original.  The original
# with comments and its test file can be found in the Bazaar repository at,
#   lib/Transformers.pm
#   t/lib/Transformers.t
# See https://launchpad.net/percona-toolkit for more information.
# ###########################################################################
{
package Transformers;

use strict;
use warnings FATAL => 'all';
use English qw(-no_match_vars);
use constant PTDEBUG => $ENV{PTDEBUG} || 0;

use Time::Local qw(timegm timelocal);
use Digest::MD5 qw(md5_hex);
use B qw();

BEGIN {
   require Exporter;
   our @ISA         = qw(Exporter);
   our %EXPORT_TAGS = ();
   our @EXPORT      = ();
   our @EXPORT_OK   = qw(
      micro_t
      percentage_of
      secs_to_time
      time_to_secs
      shorten
      ts
      parse_timestamp
      unix_timestamp
      any_unix_timestamp
      make_checksum
      crc32
      encode_json
   );
}

our $mysql_ts  = qr/(\d\d)(\d\d)(\d\d) +(\d+):(\d+):(\d+)(\.\d+)?/;
our $proper_ts = qr/(\d\d\d\d)-(\d\d)-(\d\d)[T ](\d\d):(\d\d):(\d\d)(\.\d+)?/;
our $n_ts      = qr/(\d{1,5})([shmd]?)/; # Limit \d{1,5} because \d{6} looks

sub micro_t {
   my ( $t, %args ) = @_;
   my $p_ms = defined $args{p_ms} ? $args{p_ms} : 0;  # precision for ms vals
   my $p_s  = defined $args{p_s}  ? $args{p_s}  : 0;  # precision for s vals
   my $f;

   $t = 0 if $t < 0;

   $t = sprintf('%.17f', $t) if $t =~ /e/;

   $t =~ s/\.(\d{1,6})\d*/\.$1/;

   if ($t > 0 && $t <= 0.000999) {
      $f = ($t * 1000000) . 'us';
   }
   elsif ($t >= 0.001000 && $t <= 0.999999) {
      $f = sprintf("%.${p_ms}f", $t * 1000);
      $f = ($f * 1) . 'ms'; # * 1 to remove insignificant zeros
   }
   elsif ($t >= 1) {
      $f = sprintf("%.${p_s}f", $t);
      $f = ($f * 1) . 's'; # * 1 to remove insignificant zeros
   }
   else {
      $f = 0;  # $t should = 0 at this point
   }

   return $f;
}

sub percentage_of {
   my ( $is, $of, %args ) = @_;
   my $p   = $args{p} || 0; # float precision
   my $fmt = $p ? "%.${p}f" : "%d";
   return sprintf $fmt, ($is * 100) / ($of ||= 1);
}

sub secs_to_time {
   my ( $secs, $fmt ) = @_;
   $secs ||= 0;
   return '00:00' unless $secs;

   $fmt ||= $secs >= 86_400 ? 'd'
          : $secs >= 3_600  ? 'h'
          :                   'm';

   return
      $fmt eq 'd' ? sprintf(
         "%d+%02d:%02d:%02d",
         int($secs / 86_400),
         int(($secs % 86_400) / 3_600),
         int(($secs % 3_600) / 60),
         $secs % 60)
      : $fmt eq 'h' ? sprintf(
         "%02d:%02d:%02d",
         int(($secs % 86_400) / 3_600),
         int(($secs % 3_600) / 60),
         $secs % 60)
      : sprintf(
         "%02d:%02d",
         int(($secs % 3_600) / 60),
         $secs % 60);
}

sub time_to_secs {
   my ( $val, $default_suffix ) = @_;
   die "I need a val argument" unless defined $val;
   my $t = 0;
   my ( $prefix, $num, $suffix ) = $val =~ m/([+-]?)(\d+)([a-z])?$/;
   $suffix = $suffix || $default_suffix || 's';
   if ( $suffix =~ m/[smhd]/ ) {
      $t = $suffix eq 's' ? $num * 1        # Seconds
         : $suffix eq 'm' ? $num * 60       # Minutes
         : $suffix eq 'h' ? $num * 3600     # Hours
         :                  $num * 86400;   # Days

      $t *= -1 if $prefix && $prefix eq '-';
   }
   else {
      die "Invalid suffix for $val: $suffix";
   }
   return $t;
}

sub shorten {
   my ( $num, %args ) = @_;
   my $p = defined $args{p} ? $args{p} : 2;     # float precision
   my $d = defined $args{d} ? $args{d} : 1_024; # divisor
   my $n = 0;
   my @units = ('', qw(k M G T P E Z Y));
   while ( $num >= $d && $n < @units - 1 ) {
      $num /= $d;
      ++$n;
   }
   return sprintf(
      $num =~ m/\./ || $n
         ? '%1$.'.$p.'f%2$s'
         : '%1$d',
      $num, $units[$n]);
}

sub ts {
   my ( $time, $gmt ) = @_;
   my ( $sec, $min, $hour, $mday, $mon, $year )
      = $gmt ? gmtime($time) : localtime($time);
   $mon  += 1;
   $year += 1900;
   my $val = sprintf("%d-%02d-%02dT%02d:%02d:%02d",
      $year, $mon, $mday, $hour, $min, $sec);
   if ( my ($us) = $time =~ m/(\.\d+)$/ ) {
      $us = sprintf("%.6f", $us);
      $us =~ s/^0\././;
      $val .= $us;
   }
   return $val;
}

sub parse_timestamp {
   my ( $val ) = @_;
   if ( my($y, $m, $d, $h, $i, $s, $f)
         = $val =~ m/^$mysql_ts$/ )
   {
      return sprintf "%d-%02d-%02d %02d:%02d:"
                     . (defined $f ? '%09.6f' : '%02d'),
                     $y + 2000, $m, $d, $h, $i, (defined $f ? $s + $f : $s);
   }
   elsif ( $val =~ m/^$proper_ts$/ ) {
      return $val;
   }
   return $val;
}

sub unix_timestamp {
   my ( $val, $gmt ) = @_;
   if ( my($y, $m, $d, $h, $i, $s, $us) = $val =~ m/^$proper_ts$/ ) {
      $val = $gmt
         ? timegm($s, $i, $h, $d, $m - 1, $y)
         : timelocal($s, $i, $h, $d, $m - 1, $y);
      if ( defined $us ) {
         $us = sprintf('%.6f', $us);
         $us =~ s/^0\././;
         $val .= $us;
      }
   }
   return $val;
}

sub any_unix_timestamp {
   my ( $val, $callback ) = @_;

   if ( my ($n, $suffix) = $val =~ m/^$n_ts$/ ) {
      $n = $suffix eq 's' ? $n            # Seconds
         : $suffix eq 'm' ? $n * 60       # Minutes
         : $suffix eq 'h' ? $n * 3600     # Hours
         : $suffix eq 'd' ? $n * 86400    # Days
         :                  $n;           # default: Seconds
      PTDEBUG && _d('ts is now - N[shmd]:', $n);
      return time - $n;
   }
   elsif ( $val =~ m/^\d{9,}/ ) {
      PTDEBUG && _d('ts is already a unix timestamp');
      return $val;
   }
   elsif ( my ($ymd, $hms) = $val =~ m/^(\d{6})(?:\s+(\d+:\d+:\d+))?/ ) {
      PTDEBUG && _d('ts is MySQL slow log timestamp');
      $val .= ' 00:00:00' unless $hms;
      return unix_timestamp(parse_timestamp($val));
   }
   elsif ( ($ymd, $hms) = $val =~ m/^(\d{4}-\d\d-\d\d)(?:[T ](\d+:\d+:\d+))?/) {
      PTDEBUG && _d('ts is properly formatted timestamp');
      $val .= ' 00:00:00' unless $hms;
      return unix_timestamp($val);
   }
   else {
      PTDEBUG && _d('ts is MySQL expression');
      return $callback->($val) if $callback && ref $callback eq 'CODE';
   }

   PTDEBUG && _d('Unknown ts type:', $val);
   return;
}

sub make_checksum {
   my ( $val ) = @_;
   my $checksum = uc substr(md5_hex($val), -16);
   PTDEBUG && _d($checksum, 'checksum for', $val);
   return $checksum;
}

sub crc32 {
   my ( $string ) = @_;
   return unless $string;
   my $poly = 0xEDB88320;
   my $crc  = 0xFFFFFFFF;
   foreach my $char ( split(//, $string) ) {
      my $comp = ($crc ^ ord($char)) & 0xFF;
      for ( 1 .. 8 ) {
         $comp = $comp & 1 ? $poly ^ ($comp >> 1) : $comp >> 1;
      }
      $crc = (($crc >> 8) & 0x00FFFFFF) ^ $comp;
   }
   return $crc ^ 0xFFFFFFFF;
}

my $got_json = eval { require JSON };
sub encode_json {
   return JSON::encode_json(@_) if $got_json;
   my ( $data ) = @_;
   return (object_to_json($data) || '');
}


sub object_to_json {
   my ($obj) = @_;
   my $type  = ref($obj);

   if($type eq 'HASH'){
      return hash_to_json($obj);
   }
   elsif($type eq 'ARRAY'){
      return array_to_json($obj);
   }
   else {
      return value_to_json($obj);
   }
}

sub hash_to_json {
   my ($obj) = @_;
   my @res;
   for my $k ( sort { $a cmp $b } keys %$obj ) {
      push @res, string_to_json( $k )
         .  ":"
         . ( object_to_json( $obj->{$k} ) || value_to_json( $obj->{$k} ) );
   }
   return '{' . ( @res ? join( ",", @res ) : '' )  . '}';
}

sub array_to_json {
   my ($obj) = @_;
   my @res;

   for my $v (@$obj) {
      push @res, object_to_json($v) || value_to_json($v);
   }

   return '[' . ( @res ? join( ",", @res ) : '' ) . ']';
}

sub value_to_json {
   my ($value) = @_;

   return 'null' if(!defined $value);

   my $b_obj = B::svref_2object(\$value);  # for round trip problem
   my $flags = $b_obj->FLAGS;
   return $value # as is 
      if $flags & ( B::SVp_IOK | B::SVp_NOK ) and !( $flags & B::SVp_POK ); # SvTYPE is IV or NV?

   my $type = ref($value);

   if( !$type ) {
      return string_to_json($value);
   }
   else {
      return 'null';
   }

}

my %esc = (
   "\n" => '\n',
   "\r" => '\r',
   "\t" => '\t',
   "\f" => '\f',
   "\b" => '\b',
   "\"" => '\"',
   "\\" => '\\\\',
   "\'" => '\\\'',
);

sub string_to_json {
   my ($arg) = @_;

   $arg =~ s/([\x22\x5c\n\r\t\f\b])/$esc{$1}/g;
   $arg =~ s/\//\\\//g;
   $arg =~ s/([\x00-\x08\x0b\x0e-\x1f])/'\\u00' . unpack('H2', $1)/eg;

   utf8::upgrade($arg);
   utf8::encode($arg);

   return '"' . $arg . '"';
}

sub _d {
   my ($package, undef, $line) = caller 0;
   @_ = map { (my $temp = $_) =~ s/\n/\n# /g; $temp; }
        map { defined $_ ? $_ : 'undef' }
        @_;
   print STDERR "# $package:$line $PID ", join(' ', @_), "\n";
}

1;
}
# ###########################################################################
# End Transformers package
# ###########################################################################

# ###########################################################################
# Schema package
# This package is a copy without comments from the original.  The original
# with comments and its test file can be found in the Bazaar repository at,
#   lib/Schema.pm
#   t/lib/Schema.t
# See https://launchpad.net/percona-toolkit for more information.
# ###########################################################################
{
package Schema;

use strict;
use warnings FATAL => 'all';
use English qw(-no_match_vars);
use constant PTDEBUG => $ENV{PTDEBUG} || 0;

sub new {
   my ( $class, %args ) = @_;
   my @required_args = qw();
   foreach my $arg ( @required_args ) {
      die "I need a $arg argument" unless $args{$arg};
   }

   my $self = {
      %args,
      schema  => {},  # keyed on db->tbl
   };
   return bless $self, $class;
}

sub get_schema {
   my ( $self ) = @_;
   return $self->{schema};
}

sub get_table {
   my ( $self, $db_name, $tbl_name ) = @_;
   if ( exists $self->{schema}->{$db_name}
        && exists $self->{schema}->{$db_name}->{$tbl_name} ) {
      return $self->{schema}->{$db_name}->{$tbl_name};
   }
   return;
}



sub add_schema_object {
   my ( $self, $schema_object ) = @_;
   die "I need a schema_object argument" unless $schema_object;

   my ($db, $tbl) = @{$schema_object}{qw(db tbl)};
   if ( !$db || !$tbl ) {
      warn "No database or table for schema object";
      return;
   }

   my $tbl_struct = $schema_object->{tbl_struct};
   if ( !$tbl_struct ) {
      warn "No table structure for $db.$tbl";
      return;
   }

   $self->{schema}->{lc $db}->{lc $tbl} = $schema_object;


   return;
}

sub find_column {
   my ( $self, %args ) = @_;
   my $ignore = $args{ignore};
   my $schema = $self->{schema};

   my ($col, $tbl, $db);
   if ( my $col_name = $args{col_name} ) {
      ($col, $tbl, $db) = reverse map { s/`//g; $_ } split /[.]/, $col_name;
      PTDEBUG && _d('Column', $col_name, 'has db', $db, 'tbl', $tbl,
         'col', $col);
   }
   else {
      ($col, $tbl, $db) = @args{qw(col tbl db)};
   }

   $db  = lc($db  || '');
   $tbl = lc($tbl || '');
   $col = lc($col || '');

   if ( !$col ) {
      PTDEBUG && _d('No column specified or parsed');
      return;
   }
   PTDEBUG && _d('Finding column', $col, 'in', $db, $tbl);

   if ( $db && !$schema->{$db} ) {
      PTDEBUG && _d('Database', $db, 'does not exist');
      return;
   }

   if ( $db && $tbl && !$schema->{$db}->{$tbl} ) {
      PTDEBUG && _d('Table', $tbl, 'does not exist in database', $db);
      return;
   }

   my @tbls;
   my @search_dbs = $db ? ($db) : keys %$schema;
   DATABASE:
   foreach my $search_db ( @search_dbs ) {
      my @search_tbls = $tbl ? ($tbl) : keys %{$schema->{$search_db}};

      TABLE:
      foreach my $search_tbl ( @search_tbls ) {
         next DATABASE unless exists $schema->{$search_db}->{$search_tbl};

         if ( $ignore
              && grep { $_->{db} eq $search_db && $_->{tbl} eq $search_tbl }
                 @$ignore ) {
            PTDEBUG && _d('Ignoring', $search_db, $search_tbl, $col);
            next TABLE;
         }

         my $tbl = $schema->{$search_db}->{$search_tbl};
         if ( $tbl->{tbl_struct}->{is_col}->{$col} ) {
            PTDEBUG && _d('Column', $col, 'exists in', $tbl->{db}, $tbl->{tbl});
            push @tbls, $tbl;
         }
      }
   }

   return \@tbls;
}

sub find_table {
   my ( $self, %args ) = @_;
   my $ignore = $args{ignore};
   my $schema = $self->{schema};

   my ($tbl, $db);
   if ( my $tbl_name = $args{tbl_name} ) {
      ($tbl, $db) = reverse map { s/`//g; $_ } split /[.]/, $tbl_name;
      PTDEBUG && _d('Table', $tbl_name, 'has db', $db, 'tbl', $tbl);
   }
   else {
      ($tbl, $db) = @args{qw(tbl db)};
   }

   $db  = lc($db  || '');
   $tbl = lc($tbl || '');

   if ( !$tbl ) {
      PTDEBUG && _d('No table specified or parsed');
      return;
   }
   PTDEBUG && _d('Finding table', $tbl, 'in', $db);

   if ( $db && !$schema->{$db} ) {
      PTDEBUG && _d('Database', $db, 'does not exist');
      return;
   }

   if ( $db && $tbl && !$schema->{$db}->{$tbl} ) {
      PTDEBUG && _d('Table', $tbl, 'does not exist in database', $db);
      return;
   }

   my @dbs;
   my @search_dbs = $db ? ($db) : keys %$schema;
   DATABASE:
   foreach my $search_db ( @search_dbs ) {
      if ( $ignore && grep { $_->{db} eq $search_db } @$ignore ) {
         PTDEBUG && _d('Ignoring', $search_db);
         next DATABASE;
      }

      if ( exists $schema->{$search_db}->{$tbl} ) {
         PTDEBUG && _d('Table', $tbl, 'exists in', $search_db);
         push @dbs, $search_db;
      }
   }

   return \@dbs;
}

sub _d {
   my ($package, undef, $line) = caller 0;
   @_ = map { (my $temp = $_) =~ s/\n/\n# /g; $temp; }
        map { defined $_ ? $_ : 'undef' }
        @_;
   print STDERR "# $package:$line $PID ", join(' ', @_), "\n";
}

1;
}
# ###########################################################################
# End Schema package
# ###########################################################################

# ###########################################################################
# SchemaIterator package
# This package is a copy without comments from the original.  The original
# with comments and its test file can be found in the Bazaar repository at,
#   lib/SchemaIterator.pm
#   t/lib/SchemaIterator.t
# See https://launchpad.net/percona-toolkit for more information.
# ###########################################################################
{
package SchemaIterator;

use strict;
use warnings FATAL => 'all';
use English qw(-no_match_vars);
use constant PTDEBUG => $ENV{PTDEBUG} || 0;

use Data::Dumper;
$Data::Dumper::Indent    = 1;
$Data::Dumper::Sortkeys  = 1;
$Data::Dumper::Quotekeys = 0;

my $open_comment = qr{/\*!\d{5} };
my $tbl_name     = qr{
   CREATE\s+
   (?:TEMPORARY\s+)?
   TABLE\s+
   (?:IF NOT EXISTS\s+)?
   ([^\(]+)
}x;


sub new {
   my ( $class, %args ) = @_;
   my @required_args = qw(OptionParser TableParser Quoter);
   foreach my $arg ( @required_args ) {
      die "I need a $arg argument" unless $args{$arg};
   }

   my ($file_itr, $dbh) = @args{qw(file_itr dbh)};
   die "I need either a dbh or file_itr argument"
      if (!$dbh && !$file_itr) || ($dbh && $file_itr);

   my %resume;
   if ( my $table = $args{resume} ) {
      PTDEBUG && _d('Will resume from or after', $table);
      my ($db, $tbl) = $args{Quoter}->split_unquote($table);
      die "Resume table must be database-qualified: $table"
         unless $db && $tbl;
      $resume{db}  = $db;
      $resume{tbl} = $tbl;
   }

   my $self = {
      %args,
      resume  => \%resume,
      filters => _make_filters(%args),
   };

   return bless $self, $class;
}

sub _make_filters {
   my ( %args ) = @_;
   my @required_args = qw(OptionParser Quoter);
   foreach my $arg ( @required_args ) {
      die "I need a $arg argument" unless $args{$arg};
   }
   my ($o, $q) = @args{@required_args};

   my %filters;


   my @simple_filters = qw(
      databases         tables         engines
      ignore-databases  ignore-tables  ignore-engines);
   FILTER:
   foreach my $filter ( @simple_filters ) {
      if ( $o->has($filter) ) {
         my $objs = $o->get($filter);
         next FILTER unless $objs && scalar keys %$objs;
         my $is_table = $filter =~ m/table/ ? 1 : 0;
         foreach my $obj ( keys %$objs ) {
            die "Undefined value for --$filter" unless $obj;
            $obj = lc $obj;
            if ( $is_table ) {
               my ($db, $tbl) = $q->split_unquote($obj);
               $db ||= '*';
               PTDEBUG && _d('Filter', $filter, 'value:', $db, $tbl);
               $filters{$filter}->{$db}->{$tbl} = 1;
            }
            else { # database
               PTDEBUG && _d('Filter', $filter, 'value:', $obj);
               $filters{$filter}->{$obj} = 1;
            }
         }
      }
   }

   my @regex_filters = qw(
      databases-regex         tables-regex
      ignore-databases-regex  ignore-tables-regex);
   REGEX_FILTER:
   foreach my $filter ( @regex_filters ) {
      if ( $o->has($filter) ) {
         my $pat = $o->get($filter);
         next REGEX_FILTER unless $pat;
         $filters{$filter} = qr/$pat/;
         PTDEBUG && _d('Filter', $filter, 'value:', $filters{$filter});
      }
   }

   PTDEBUG && _d('Schema object filters:', Dumper(\%filters));
   return \%filters;
}

sub next {
   my ( $self ) = @_;

   if ( !$self->{initialized} ) {
      $self->{initialized} = 1;
      if ( $self->{resume}->{tbl} ) {
         if ( !$self->table_is_allowed(@{$self->{resume}}{qw(db tbl)}) ) {
            PTDEBUG && _d('Will resume after',
               join('.', @{$self->{resume}}{qw(db tbl)}));
            $self->{resume}->{after}->{tbl} = 1;
         }
         if ( !$self->database_is_allowed($self->{resume}->{db}) ) {
            PTDEBUG && _d('Will resume after', $self->{resume}->{db});
            $self->{resume}->{after}->{db}  = 1;
         }
      }
   }

   my $schema_obj;
   if ( $self->{file_itr} ) {
      $schema_obj= $self->_iterate_files();
   }
   else { # dbh
      $schema_obj= $self->_iterate_dbh();
   }

   if ( $schema_obj ) {
      if ( my $schema = $self->{Schema} ) {
         $schema->add_schema_object($schema_obj);
      }
      PTDEBUG && _d('Next schema object:',
         $schema_obj->{db}, $schema_obj->{tbl});
   }

   return $schema_obj;
}

sub _iterate_files {
   my ( $self ) = @_;

   if ( !$self->{fh} ) {
      my ($fh, $file) = $self->{file_itr}->();
      if ( !$fh ) {
         PTDEBUG && _d('No more files to iterate');
         return;
      }
      $self->{fh}   = $fh;
      $self->{file} = $file;
   }
   my $fh = $self->{fh};
   PTDEBUG && _d('Getting next schema object from', $self->{file});

   local $INPUT_RECORD_SEPARATOR = '';
   CHUNK:
   while (defined(my $chunk = <$fh>)) {
      if ($chunk =~ m/Database: (\S+)/) {
         my $db = $1; # XXX
         $db =~ s/^`//;  # strip leading `
         $db =~ s/`$//;  # and trailing `
         if ( $self->database_is_allowed($db)
              && $self->_resume_from_database($db) ) {
            $self->{db} = $db;
         }
      }
      elsif ($self->{db} && $chunk =~ m/CREATE TABLE/) {
         if ($chunk =~ m/DROP VIEW IF EXISTS/) {
            PTDEBUG && _d('Table is a VIEW, skipping');
            next CHUNK;
         }

         my ($tbl) = $chunk =~ m/$tbl_name/;
         $tbl      =~ s/^\s*`//;
         $tbl      =~ s/`\s*$//;
         if ( $self->_resume_from_table($tbl)
              && $self->table_is_allowed($self->{db}, $tbl) ) {
            my ($ddl) = $chunk =~ m/^(?:$open_comment)?(CREATE TABLE.+?;)$/ms;
            if ( !$ddl ) {
               warn "Failed to parse CREATE TABLE from\n" . $chunk;
               next CHUNK;
            }
            $ddl =~ s/ \*\/;\Z/;/;  # remove end of version comment
            my $tbl_struct = $self->{TableParser}->parse($ddl);
            if ( $self->engine_is_allowed($tbl_struct->{engine}) ) {
               return {
                  db         => $self->{db},
                  tbl        => $tbl,
                  name       => $self->{Quoter}->quote($self->{db}, $tbl),
                  ddl        => $ddl,
                  tbl_struct => $tbl_struct,
               };
            }
         }
      }
   }  # CHUNK

   PTDEBUG && _d('No more schema objects in', $self->{file});
   close $self->{fh};
   $self->{fh} = undef;

   return $self->_iterate_files();
}

sub _iterate_dbh {
   my ( $self ) = @_;
   my $q   = $self->{Quoter};
   my $tp  = $self->{TableParser};
   my $dbh = $self->{dbh};
   PTDEBUG && _d('Getting next schema object from dbh', $dbh);

   if ( !defined $self->{dbs} ) {
      my $sql = 'SHOW DATABASES';
      PTDEBUG && _d($sql);
      my @dbs = grep {
                  $self->_resume_from_database($_)
                  &&
                  $self->database_is_allowed($_)
                } @{$dbh->selectcol_arrayref($sql)};
      PTDEBUG && _d('Found', scalar @dbs, 'databases');
      $self->{dbs} = \@dbs;
   }

   DATABASE:
   while ( $self->{db} || defined(my $db = shift @{$self->{dbs}}) ) {
      if ( !$self->{db} ) {
         PTDEBUG && _d('Next database:', $db);
         $self->{db} = $db;
      }

      if ( !$self->{tbls} ) {
         my $sql = 'SHOW /*!50002 FULL*/ TABLES FROM ' . $q->quote($self->{db});
         PTDEBUG && _d($sql);
         my @tbls = map {
            $_->[0];  # (tbl, type)
         }
         grep {
            my ($tbl, $type) = @$_;
            (!$type || ($type ne 'VIEW'))
            && $self->_resume_from_table($tbl)
            && $self->table_is_allowed($self->{db}, $tbl);
         }

         eval { @{$dbh->selectall_arrayref($sql)}; };
         if ($EVAL_ERROR) {
             warn "Skipping $self->{db}...";
             $self->{db} = undef;
             next;
         }

         PTDEBUG && _d('Found', scalar @tbls, 'tables in database',$self->{db});
         $self->{tbls} = \@tbls;
      }

      TABLE:
      while ( my $tbl = shift @{$self->{tbls}} ) {
         my $ddl = eval { $tp->get_create_table($dbh, $self->{db}, $tbl) };
         if ( my $e = $EVAL_ERROR ) {
            my $table_name = "$self->{db}.$tbl";
            if ( $e =~ /\QTable '$table_name' doesn't exist/ ) {
               PTDEBUG && _d("$table_name no longer exists");
            }
            else {
               warn "Skipping $table_name because SHOW CREATE TABLE failed: $e";
            }
            next TABLE;
         }

         my $tbl_struct = $tp->parse($ddl);
         if ( $self->engine_is_allowed($tbl_struct->{engine}) ) {
            return {
               db         => $self->{db},
               tbl        => $tbl,
               name       => $q->quote($self->{db}, $tbl),
               ddl        => $ddl,
               tbl_struct => $tbl_struct,
            };
         }
      }

      PTDEBUG && _d('No more tables in database', $self->{db});
      $self->{db}   = undef;
      $self->{tbls} = undef;
   } # DATABASE

   PTDEBUG && _d('No more databases');
   return;
}

sub database_is_allowed {
   my ( $self, $db ) = @_;
   die "I need a db argument" unless $db;

   $db = lc $db;

   my $filter = $self->{filters};

   if ( $db =~ m/^(information_schema|performance_schema|lost\+found|percona_schema)$/ ) {
      PTDEBUG && _d('Database', $db, 'is a system database, ignoring');
      return 0;
   }

   if ( $self->{filters}->{'ignore-databases'}->{$db} ) {
      PTDEBUG && _d('Database', $db, 'is in --ignore-databases list');
      return 0;
   }

   if ( $filter->{'ignore-databases-regex'}
        && $db =~ $filter->{'ignore-databases-regex'} ) {
      PTDEBUG && _d('Database', $db, 'matches --ignore-databases-regex');
      return 0;
   }

   if ( $filter->{'databases'}
        && !$filter->{'databases'}->{$db} ) {
      PTDEBUG && _d('Database', $db, 'is not in --databases list, ignoring');
      return 0;
   }

   if ( $filter->{'databases-regex'}
        && $db !~ $filter->{'databases-regex'} ) {
      PTDEBUG && _d('Database', $db, 'does not match --databases-regex, ignoring');
      return 0;
   }

   return 1;
}

sub table_is_allowed {
   my ( $self, $db, $tbl ) = @_;
   die "I need a db argument"  unless $db;
   die "I need a tbl argument" unless $tbl;

   $db  = lc $db;
   $tbl = lc $tbl;

   my $filter = $self->{filters};

   return 0 if $db eq 'mysql' && $tbl =~ m/^(?:
       general_log
      |gtid_executed
      |innodb_index_stats
      |innodb_table_stats
      |slave_master_info
      |slave_relay_log_info
      |slave_worker_info
      |slow_log    
   )$/x;

   if ( $filter->{'ignore-tables'}->{'*'}->{$tbl} 
         || $filter->{'ignore-tables'}->{$db}->{$tbl}) {
      PTDEBUG && _d('Table', $tbl, 'is in --ignore-tables list');
      return 0;
   }

   if ( $filter->{'ignore-tables-regex'}
        && $tbl =~ $filter->{'ignore-tables-regex'} ) {
      PTDEBUG && _d('Table', $tbl, 'matches --ignore-tables-regex');
      return 0;
   }

   if ( $filter->{'tables'}
        && (!$filter->{'tables'}->{'*'}->{$tbl} && !$filter->{'tables'}->{$db}->{$tbl}) ) { 
      PTDEBUG && _d('Table', $tbl, 'is not in --tables list, ignoring');
      return 0;
   }

   if ( $filter->{'tables-regex'}
        && $tbl !~ $filter->{'tables-regex'} ) {
      PTDEBUG && _d('Table', $tbl, 'does not match --tables-regex, ignoring');
      return 0;
   }

   if ( $filter->{'tables'}
        && $filter->{'tables'}->{$tbl}
        && $filter->{'tables'}->{$tbl} ne '*'
        && $filter->{'tables'}->{$tbl} ne $db ) {
      PTDEBUG && _d('Table', $tbl, 'is only allowed in database',
         $filter->{'tables'}->{$tbl});
      return 0;
   }

   return 1;
}

sub engine_is_allowed {
   my ( $self, $engine ) = @_;

   if ( !$engine ) {
      PTDEBUG && _d('No engine specified; allowing the table');
      return 1;
   }

   $engine = lc $engine;

   my $filter = $self->{filters};

   if ( $filter->{'ignore-engines'}->{$engine} ) {
      PTDEBUG && _d('Engine', $engine, 'is in --ignore-databases list');
      return 0;
   }

   if ( $filter->{'engines'}
        && !$filter->{'engines'}->{$engine} ) {
      PTDEBUG && _d('Engine', $engine, 'is not in --engines list, ignoring');
      return 0;
   }

   return 1;
}

sub _resume_from_database {
   my ($self, $db) = @_;

   return 1 unless $self->{resume}->{db};
   if ( $db eq $self->{resume}->{db} ) {
      if ( !$self->{resume}->{after}->{db} ) {
         PTDEBUG && _d('Resuming from db', $db);
         delete $self->{resume}->{db};
         return 1;
      }
      else {
         PTDEBUG && _d('Resuming after db', $db);
         delete $self->{resume}->{db};
         delete $self->{resume}->{tbl};
      }
   }

   return 0;
}

sub _resume_from_table {
   my ($self, $tbl) = @_;

   return 1 unless $self->{resume}->{tbl};

   if ( $tbl eq $self->{resume}->{tbl} ) {
      if ( !$self->{resume}->{after}->{tbl} ) {
         PTDEBUG && _d('Resuming from table', $tbl);
         delete $self->{resume}->{tbl};
         return 1;
      }
      else {
         PTDEBUG && _d('Resuming after table', $tbl);
         delete $self->{resume}->{tbl};
      }
   }

   return 0;
}

sub _d {
   my ($package, undef, $line) = caller 0;
   @_ = map { (my $temp = $_) =~ s/\n/\n# /g; $temp; }
        map { defined $_ ? $_ : 'undef' }
        @_;
   print STDERR "# $package:$line $PID ", join(' ', @_), "\n";
}

1;
}
# ###########################################################################
# End SchemaIterator package
# ###########################################################################

# ###########################################################################
# FileIterator package
# This package is a copy without comments from the original.  The original
# with comments and its test file can be found in the Bazaar repository at,
#   lib/FileIterator.pm
#   t/lib/FileIterator.t
# See https://launchpad.net/percona-toolkit for more information.
# ###########################################################################
{
package FileIterator;

use strict;
use warnings FATAL => 'all';
use English qw(-no_match_vars);
use constant PTDEBUG => $ENV{PTDEBUG} || 0;

sub new {
   my ( $class, %args ) = @_;
   my $self = {
      %args,
   };
   return bless $self, $class;
}

sub get_file_itr {
   my ( $self, @filenames ) = @_;

   my @final_filenames;
   FILENAME:
   foreach my $fn ( @filenames ) {
      if ( !defined $fn ) {
         warn "Skipping undefined filename";
         next FILENAME;
      }
      if ( $fn ne '-' ) {
         if ( !-e $fn || !-r $fn ) {
            warn "$fn does not exist or is not readable";
            next FILENAME;
         }
      }
      push @final_filenames, $fn;
   }

   if ( !@filenames ) {
      push @final_filenames, '-';
      PTDEBUG && _d('Auto-adding "-" to the list of filenames');
   }

   PTDEBUG && _d('Final filenames:', @final_filenames);
   return sub {
      while ( @final_filenames ) {
         my $fn = shift @final_filenames;
         PTDEBUG && _d('Filename:', $fn);
         if ( $fn eq '-' ) { # Magical STDIN filename.
            return (*STDIN, undef, undef);
         }
         open my $fh, '<', $fn or warn "Cannot open $fn: $OS_ERROR";
         if ( $fh ) {
            return ( $fh, $fn, -s $fn );
         }
      }
      return (); # Avoids $f being set to 0 in list context.
   };
}

sub _d {
   my ($package, undef, $line) = caller 0;
   @_ = map { (my $temp = $_) =~ s/\n/\n# /g; $temp; }
        map { defined $_ ? $_ : 'undef' }
        @_;
   print STDERR "# $package:$line $PID ", join(' ', @_), "\n";
}

1;
}
# ###########################################################################
# End FileIterator package
# ###########################################################################

# ###########################################################################
# ExplainAnalyzer package
# This package is a copy without comments from the original.  The original
# with comments and its test file can be found in the Bazaar repository at,
#   lib/ExplainAnalyzer.pm
#   t/lib/ExplainAnalyzer.t
# See https://launchpad.net/percona-toolkit for more information.
# ###########################################################################
{
package ExplainAnalyzer;

use strict;
use warnings FATAL => 'all';
use English qw(-no_match_vars);
use constant PTDEBUG => $ENV{PTDEBUG} || 0;

use Data::Dumper;
$Data::Dumper::Indent    = 1;
$Data::Dumper::Sortkeys  = 1;
$Data::Dumper::Quotekeys = 0;

sub new {
   my ( $class, %args ) = @_;
   foreach my $arg ( qw(QueryRewriter QueryParser) ) {
      die "I need a $arg argument" unless defined $args{$arg};
   }
   my $self = {
      %args,
   };
   return bless $self, $class;
}

sub explain_query {
   my ( $self, %args ) = @_;
   foreach my $arg ( qw(dbh query) ) {
      die "I need a $arg argument" unless defined $args{$arg};
   }
   my ($query, $dbh) = @args{qw(query dbh)};
   $query = $self->{QueryRewriter}->convert_to_select($query);
   if ( $query !~ m/^\s*select/i ) {
      PTDEBUG && _d("Cannot EXPLAIN non-SELECT query:",
         (length $query <= 100 ? $query : substr($query, 0, 100) . "..."));
      return;
   }
   my $sql = "EXPLAIN $query";
   PTDEBUG && _d($dbh, $sql);
   my $explain = $dbh->selectall_arrayref($sql, { Slice => {} });
   PTDEBUG && _d("Result of EXPLAIN:", Dumper($explain));
   return $explain;
}

sub normalize {
   my ( $self, $explain ) = @_;
   my @result; # Don't modify the input.

   foreach my $row ( @$explain ) {
      $row = { %$row }; # Make a copy -- don't modify the input.

      foreach my $col ( qw(key possible_keys key_len ref) ) {
         $row->{$col} = [ split(/,/, $row->{$col} || '') ];
      }

      $row->{Extra} = {
         map {
            my $var = $_;

            if ( my ($key, $vals) = $var =~ m/(Using union)\(([^)]+)\)/ ) {
               $key => [ split(/,/, $vals) ];
            }

            else {
               $var => 1;
            }
         }
         split(/; /, $row->{Extra} || '') # Split on semicolons.
      };

      push @result, $row;
   }

   return \@result;
}

sub get_alternate_indexes {
   my ( $self, $keys, $possible_keys ) = @_;
   my %used = map { $_ => 1 } @$keys;
   return [ grep { !$used{$_} } @$possible_keys ];
}

sub get_index_usage {
   my ( $self, %args ) = @_;
   foreach my $arg ( qw(query explain) ) {
      die "I need a $arg argument" unless defined $args{$arg};
   }
   my ($query, $explain) = @args{qw(query explain)};
   my @result;

   my $lookup = $self->{QueryParser}->get_aliases($query);

   foreach my $row ( @$explain ) {

      next if !defined $row->{table}
         || $row->{table} =~ m/^<(derived|union)\d/;

      my $table = $lookup->{TABLE}->{$row->{table}} || $row->{table};
      my $db    = $lookup->{DATABASE}->{$table}     || $args{db};
      push @result, {
         db  => $db,
         tbl => $table,
         idx => $row->{key},
         alt => $self->get_alternate_indexes(
                  $row->{key}, $row->{possible_keys}),
      };
   }

   PTDEBUG && _d("Index usage for",
      (length $query <= 100 ? $query : substr($query, 0, 100) . "..."),
      ":", Dumper(\@result));
   return \@result;
}

sub get_usage_for {
   my ( $self, $checksum, $db ) = @_;
   die "I need a checksum and db" unless defined $checksum && defined $db;
   my $usage;
   if ( exists $self->{usage}->{$db} # Don't auto-vivify
     && exists $self->{usage}->{$db}->{$checksum} )
   {
      $usage = $self->{usage}->{$db}->{$checksum};
   }
   PTDEBUG && _d("Usage for",
      (length $checksum <= 100 ? $checksum : substr($checksum, 0, 100) . "..."),
      "on", $db, ":", Dumper($usage));
   return $usage;
}

sub save_usage_for {
   my ( $self, $checksum, $db, $usage ) = @_;
   die "I need a checksum and db" unless defined $checksum && defined $db;
   $self->{usage}->{$db}->{$checksum} = $usage;
}

sub fingerprint {
   my ( $self, %args ) = @_;
   my @required_args = qw(explain);
   foreach my $arg ( @required_args ) {
      die "I need a $arg argument" unless defined $args{$arg};
   }
   my ($explain) = @args{@required_args};
}

sub _d {
   my ($package, undef, $line) = caller 0;
   @_ = map { (my $temp = $_) =~ s/\n/\n# /g; $temp; }
        map { defined $_ ? $_ : 'undef' }
        @_;
   print STDERR "# $package:$line $PID ", join(' ', @_), "\n";
}

1;
}
# ###########################################################################
# End ExplainAnalyzer package
# ###########################################################################

# ###########################################################################
# IndexUsage package
# This package is a copy without comments from the original.  The original
# with comments and its test file can be found in the Bazaar repository at,
#   lib/IndexUsage.pm
#   t/lib/IndexUsage.t
# See https://launchpad.net/percona-toolkit for more information.
# ###########################################################################
{
package IndexUsage;

use strict;
use warnings FATAL => 'all';
use English qw(-no_match_vars);
use constant PTDEBUG => $ENV{PTDEBUG} || 0;

sub new {
   my ( $class, %args ) = @_;
 
   my $self = {
      %args,
      tables_for      => {}, # Keyed off db
      indexes_for     => {}, # Keyed off db->tbl
      queries         => {}, # Keyed off query id
      index_usage     => {}, # Keyed off query id->db->tbl
      alt_index_usage => {}, # Keyed off query id->db->tbl->index
   };

   return bless $self, $class;
}

sub add_indexes {
   my ( $self, %args ) = @_;
   my @required_args = qw(db tbl indexes);
   foreach my $arg ( @required_args ) {
      die "I need a $arg argument" unless $args{$arg};
   }
   my ($db, $tbl, $indexes) = @args{@required_args};

   $self->{tables_for}->{$db}->{$tbl}  = 0;  # usage cnt, zero until used
   $self->{indexes_for}->{$db}->{$tbl} = $indexes;
   foreach my $index ( keys %$indexes ) {
      $indexes->{$index}->{cnt} = 0;
   }

   return;
}

sub add_query {
   my ( $self, %args ) = @_;
   my @required_args = qw(query_id fingerprint sample);
   foreach my $arg ( @required_args  ) {
      die "I need a $arg argument" unless defined $args{$arg};
   }
   my ($query_id, $fingerprint, $sample) = @args{@required_args};

   $self->{queries}->{$query_id} = {
      fingerprint => $fingerprint,
      sample      => $sample,
   };

   return;
}

sub add_table_usage {
   my ( $self, $db, $tbl ) = @_;
   die "I need a db and table" unless defined $db && defined $tbl;
   ++$self->{tables_for}->{$db}->{$tbl};
   return;
}

sub add_index_usage {
   my ( $self, %args ) = @_;
   my @required_args = qw(usage);
   foreach my $arg ( @required_args  ) {
      die "I need a $arg argument" unless defined $args{$arg};
   }
   my ($usage) = @args{@required_args};

   foreach my $access ( @$usage ) {
      my ($db, $tbl, $idx, $alt) = @{$access}{qw(db tbl idx alt)};
      foreach my $index ( @$idx ) {
         $self->{indexes_for}->{$db}->{$tbl}->{$index}->{cnt}++;

         if ( my $query_id = $args{query_id} ) {
            $self->{index_usage}->{$query_id}->{$db}->{$tbl}->{$index}++;
            foreach my $alt_index ( @$alt ) {
               $self->{alt_index_usage}->{$query_id}->{$db}->{$tbl}->{$index}->{$alt_index}++;
            }
         }

      } # INDEX
   } # ACCESS

   return;
}

sub find_unused_indexes {
   my ( $self, $callback ) = @_;
   die "I need a callback" unless $callback;
   PTDEBUG && _d("Finding unused indexes");

   DATABASE:
   foreach my $db ( sort keys %{$self->{indexes_for}} ) {
      TABLE:
      foreach my $tbl ( sort keys %{$self->{indexes_for}->{$db}} ) {
         next TABLE unless $self->{tables_for}->{$db}->{$tbl}; # Skip unused
         my $indexes = $self->{indexes_for}->{$db}->{$tbl};
         my @unused_indexes;
         foreach my $index ( sort keys %$indexes ) {
            if ( !$indexes->{$index}->{cnt} ) { # count of times accessed/used
               push @unused_indexes, $indexes->{$index};
            }
         }

         if ( @unused_indexes ) {
            $callback->(
               {  db  => $db,
                  tbl => $tbl,
                  idx => \@unused_indexes,
               }
            );
         }
      } # TABLE
   } # DATABASE

   return;
}

sub save_results {
   my ( $self, %args ) = @_;
   my @required_args = qw(dbh db);
   foreach my $arg ( @required_args  ) {
      die "I need a $arg argument" unless defined $args{$arg};
   }
   my ($dbh, $db) = @args{@required_args};
   PTDEBUG && _d("Saving results to tables in database", $db);

   PTDEBUG && _d("Saving index data");
   my $insert_index_sth = $dbh->prepare(
      "INSERT INTO `$db`.`indexes` (db, tbl, idx, cnt) VALUES (?, ?, ?, ?) "
      . "ON DUPLICATE KEY UPDATE cnt = cnt + ?");
   foreach my $db ( keys %{$self->{indexes_for}} ) {
      foreach my $tbl ( keys %{$self->{indexes_for}->{$db}} ) {
         foreach my $index ( keys %{$self->{indexes_for}->{$db}->{$tbl}} ) {
            my $cnt = $self->{indexes_for}->{$db}->{$tbl}->{$index}->{cnt};
            $insert_index_sth->execute($db, $tbl, $index, $cnt, $cnt);
         }
      }
   }

   PTDEBUG && _d("Saving table data");
   my $insert_tbl_sth = $dbh->prepare(
      "INSERT INTO `$db`.`tables` (db, tbl, cnt) VALUES (?, ?, ?) "
      . "ON DUPLICATE KEY UPDATE cnt = cnt + ?");
   foreach my $db ( keys %{$self->{tables_for}} ) {
      foreach my $tbl ( keys %{$self->{tables_for}->{$db}} ) {
         my $cnt = $self->{tables_for}->{$db}->{$tbl};
         $insert_tbl_sth->execute($db, $tbl, $cnt, $cnt);
      }
   }

   PTDEBUG && _d("Save query data");
   my $insert_query_sth = $dbh->prepare(
      "INSERT IGNORE INTO `$db`.`queries` (query_id, fingerprint, sample) "
      . " VALUES (CONV(?, 16, 10), ?, ?)");
   foreach my $query_id ( keys %{$self->{queries}} ) {
      my $query = $self->{queries}->{$query_id};
      $insert_query_sth->execute(
         $query_id, $query->{fingerprint}, $query->{sample});
   }

   PTDEBUG && _d("Saving index usage data");
   my $insert_index_usage_sth = $dbh->prepare(
      "INSERT INTO `$db`.`index_usage` (query_id, db, tbl, idx, cnt) "
      . "VALUES (CONV(?, 16, 10), ?, ?, ?, ?) "
      . "ON DUPLICATE KEY UPDATE cnt = cnt + ?");
   foreach my $query_id ( keys %{$self->{index_usage}} ) {
      foreach my $db ( keys %{$self->{index_usage}->{$query_id}} ) {
         foreach my $tbl ( keys %{$self->{index_usage}->{$query_id}->{$db}} ) {
            my $indexes = $self->{index_usage}->{$query_id}->{$db}->{$tbl};
            foreach my $index ( keys %$indexes ) {
               my $cnt = $indexes->{$index};
               $insert_index_usage_sth->execute(
                  $query_id, $db, $tbl, $index, $cnt, $cnt);
            }
         }
      }
   }

   PTDEBUG && _d("Saving alternate index usage data");
   my $insert_index_alt_sth = $dbh->prepare(
      "INSERT INTO `$db`.`index_alternatives` "
      . "(query_id, db, tbl, idx, alt_idx, cnt) "
      . "VALUES (CONV(?, 16, 10), ?, ?, ?, ?, ?) "
      . "ON DUPLICATE KEY UPDATE cnt = cnt + ?");
   foreach my $query_id ( keys %{$self->{alt_index_usage}} ) {
      foreach my $db ( keys %{$self->{alt_index_usage}->{$query_id}} ) {
         foreach my $tbl ( keys %{$self->{alt_index_usage}->{$query_id}->{$db}} ) {
            foreach my $index ( keys %{$self->{alt_index_usage}->{$query_id}->{$db}->{$tbl}} ){
               my $alt_indexes = $self->{alt_index_usage}->{$query_id}->{$db}->{$tbl}->{$index};
               foreach my $alt_index ( keys %$alt_indexes ) {
                  my $cnt = $alt_indexes->{$alt_index};
                  $insert_index_alt_sth->execute(
                     $query_id, $db, $tbl, $index, $alt_index, $cnt, $cnt);
               }
            }
         }
      }
   }

   $dbh->commit unless $dbh->{AutoCommit};
   return;
}

sub _d {
   my ($package, undef, $line) = caller 0;
   @_ = map { (my $temp = $_) =~ s/\n/\n# /g; $temp; }
        map { defined $_ ? $_ : 'undef' }
        @_;
   print STDERR "# $package:$line $PID ", join(' ', @_), "\n";
}

1;
}
# ###########################################################################
# End IndexUsage package
# ###########################################################################

# ###########################################################################
# Progress package
# This package is a copy without comments from the original.  The original
# with comments and its test file can be found in the Bazaar repository at,
#   lib/Progress.pm
#   t/lib/Progress.t
# See https://launchpad.net/percona-toolkit for more information.
# ###########################################################################
{
package Progress;

use strict;
use warnings FATAL => 'all';
use English qw(-no_match_vars);
use constant PTDEBUG => $ENV{PTDEBUG} || 0;

sub new {
   my ( $class, %args ) = @_;
   foreach my $arg (qw(jobsize)) {
      die "I need a $arg argument" unless defined $args{$arg};
   }
   if ( (!$args{report} || !$args{interval}) ) {
      if ( $args{spec} && @{$args{spec}} == 2 ) {
         @args{qw(report interval)} = @{$args{spec}};
      }
      else {
         die "I need either report and interval arguments, or a spec";
      }
   }

   my $name  = $args{name} || "Progress";
   $args{start} ||= time();
   my $self;
   $self = {
      last_reported => $args{start},
      fraction      => 0,       # How complete the job is
      callback      => sub {
         my ($fraction, $elapsed, $remaining) = @_;
         printf STDERR "$name: %3d%% %s remain\n",
            $fraction * 100,
            Transformers::secs_to_time($remaining);
      },
      %args,
   };
   return bless $self, $class;
}

sub validate_spec {
   shift @_ if $_[0] eq 'Progress'; # Permit calling as Progress-> or Progress::
   my ( $spec ) = @_;
   if ( @$spec != 2 ) {
      die "spec array requires a two-part argument\n";
   }
   if ( $spec->[0] !~ m/^(?:percentage|time|iterations)$/ ) {
      die "spec array's first element must be one of "
        . "percentage,time,iterations\n";
   }
   if ( $spec->[1] !~ m/^\d+$/ ) {
      die "spec array's second element must be an integer\n";
   }
}

sub set_callback {
   my ( $self, $callback ) = @_;
   $self->{callback} = $callback;
}

sub start {
   my ( $self, $start ) = @_;
   $self->{start} = $self->{last_reported} = $start || time();
   $self->{first_report} = 0;
}

sub update {
   my ( $self, $callback, %args ) = @_;
   my $jobsize   = $self->{jobsize};
   my $now    ||= $args{now} || time;

   $self->{iterations}++; # How many updates have happened;

   if ( !$self->{first_report} && $args{first_report} ) {
      $args{first_report}->();
      $self->{first_report} = 1;
   }

   if ( $self->{report} eq 'time'
         && $self->{interval} > $now - $self->{last_reported}
   ) {
      return;
   }
   elsif ( $self->{report} eq 'iterations'
         && ($self->{iterations} - 1) % $self->{interval} > 0
   ) {
      return;
   }
   $self->{last_reported} = $now;

   my $completed = $callback->();
   $self->{updates}++; # How many times we have run the update callback

   return if $completed > $jobsize;

   my $fraction = $completed > 0 ? $completed / $jobsize : 0;

   if ( $self->{report} eq 'percentage'
         && $self->fraction_modulo($self->{fraction})
            >= $self->fraction_modulo($fraction)
   ) {
      $self->{fraction} = $fraction;
      return;
   }
   $self->{fraction} = $fraction;

   my $elapsed   = $now - $self->{start};
   my $remaining = 0;
   my $eta       = $now;
   if ( $completed > 0 && $completed <= $jobsize && $elapsed > 0 ) {
      my $rate = $completed / $elapsed;
      if ( $rate > 0 ) {
         $remaining = ($jobsize - $completed) / $rate;
         $eta       = $now + int($remaining);
      }
   }
   $self->{callback}->($fraction, $elapsed, $remaining, $eta, $completed);
}

sub fraction_modulo {
   my ( $self, $num ) = @_;
   $num *= 100; # Convert from fraction to percentage
   return sprintf('%d',
      sprintf('%d', $num / $self->{interval}) * $self->{interval});
}

sub _d {
   my ($package, undef, $line) = caller 0;
   @_ = map { (my $temp = $_) =~ s/\n/\n# /g; $temp; }
        map { defined $_ ? $_ : 'undef' }
        @_;
   print STDERR "# $package:$line $PID ", join(' ', @_), "\n";
}

1;
}
# ###########################################################################
# End Progress package
# ###########################################################################

# ###########################################################################
# HTTP::Micro package
# This package is a copy without comments from the original.  The original
# with comments and its test file can be found in the Bazaar repository at,
#   lib/HTTP/Micro.pm
#   t/lib/HTTP/Micro.t
# See https://launchpad.net/percona-toolkit for more information.
# ###########################################################################
{
package HTTP::Micro;

our $VERSION = '0.01';

use strict;
use warnings FATAL => 'all';
use English qw(-no_match_vars);
use Carp ();

my @attributes;
BEGIN {
    @attributes = qw(agent timeout);
    no strict 'refs';
    for my $accessor ( @attributes ) {
        *{$accessor} = sub {
            @_ > 1 ? $_[0]->{$accessor} = $_[1] : $_[0]->{$accessor};
        };
    }
}

sub new {
    my($class, %args) = @_;
    (my $agent = $class) =~ s{::}{-}g;
    my $self = {
        agent        => $agent . "/" . ($class->VERSION || 0),
        timeout      => 60,
    };
    for my $key ( @attributes ) {
        $self->{$key} = $args{$key} if exists $args{$key}
    }
    return bless $self, $class;
}

my %DefaultPort = (
    http => 80,
    https => 443,
);

sub request {
    my ($self, $method, $url, $args) = @_;
    @_ == 3 || (@_ == 4 && ref $args eq 'HASH')
      or Carp::croak(q/Usage: $http->request(METHOD, URL, [HASHREF])/);
    $args ||= {}; # we keep some state in this during _request

    my $response;
    for ( 0 .. 1 ) {
        $response = eval { $self->_request($method, $url, $args) };
        last unless $@ && $method eq 'GET'
            && $@ =~ m{^(?:Socket closed|Unexpected end)};
    }

    if (my $e = "$@") {
        $response = {
            success => q{},
            status  => 599,
            reason  => 'Internal Exception',
            content => $e,
            headers => {
                'content-type'   => 'text/plain',
                'content-length' => length $e,
            }
        };
    }
    return $response;
}

sub _request {
    my ($self, $method, $url, $args) = @_;

    my ($scheme, $host, $port, $path_query) = $self->_split_url($url);

    my $request = {
        method    => $method,
        scheme    => $scheme,
        host_port => ($port == $DefaultPort{$scheme} ? $host : "$host:$port"),
        uri       => $path_query,
        headers   => {},
    };

    my $handle  = HTTP::Micro::Handle->new(timeout => $self->{timeout});

    $handle->connect($scheme, $host, $port);

    $self->_prepare_headers_and_cb($request, $args);
    $handle->write_request_header(@{$request}{qw/method uri headers/});
    $handle->write_content_body($request) if $request->{content};

    my $response;
    do { $response = $handle->read_response_header }
        until (substr($response->{status},0,1) ne '1');

    if (!($method eq 'HEAD' || $response->{status} =~ /^[23]04/)) {
        $response->{content} = '';
        $handle->read_content_body(sub { $_[1]->{content} .= $_[0] }, $response);
    }

    $handle->close;
    $response->{success} = substr($response->{status},0,1) eq '2';
    return $response;
}

sub _prepare_headers_and_cb {
    my ($self, $request, $args) = @_;

    for ($args->{headers}) {
        next unless defined;
        while (my ($k, $v) = each %$_) {
            $request->{headers}{lc $k} = $v;
        }
    }
    $request->{headers}{'host'}         = $request->{host_port};
    $request->{headers}{'connection'}   = "close";
    $request->{headers}{'user-agent'} ||= $self->{agent};

    if (defined $args->{content}) {
        $request->{headers}{'content-type'} ||= "application/octet-stream";
        utf8::downgrade($args->{content}, 1)
            or Carp::croak(q/Wide character in request message body/);
        $request->{headers}{'content-length'} = length $args->{content};
        $request->{content} = $args->{content};
    }
    return;
}

sub _split_url {
    my $url = pop;

    my ($scheme, $authority, $path_query) = $url =~ m<\A([^:/?#]+)://([^/?#]*)([^#]*)>
      or Carp::croak(qq/Cannot parse URL: '$url'/);

    $scheme     = lc $scheme;
    $path_query = "/$path_query" unless $path_query =~ m<\A/>;

    my $host = (length($authority)) ? lc $authority : 'localhost';
       $host =~ s/\A[^@]*@//;   # userinfo
    my $port = do {
       $host =~ s/:([0-9]*)\z// && length $1
         ? $1
         : $DefaultPort{$scheme}
    };

    return ($scheme, $host, $port, $path_query);
}

} # HTTP::Micro

{
   package HTTP::Micro::Handle;

   use strict;
   use warnings FATAL => 'all';
   use English qw(-no_match_vars);

   use Carp       qw(croak);
   use Errno      qw(EINTR EPIPE);
   use IO::Socket qw(SOCK_STREAM);

   sub BUFSIZE () { 32768 }

   my $Printable = sub {
       local $_ = shift;
       s/\r/\\r/g;
       s/\n/\\n/g;
       s/\t/\\t/g;
       s/([^\x20-\x7E])/sprintf('\\x%.2X', ord($1))/ge;
       $_;
   };

   sub new {
       my ($class, %args) = @_;
       return bless {
           rbuf          => '',
           timeout       => 60,
           max_line_size => 16384,
           %args
       }, $class;
   }

   my $ssl_verify_args = {
       check_cn         => "when_only",
       wildcards_in_alt => "anywhere",
       wildcards_in_cn  => "anywhere"
   };

   sub connect {
       @_ == 4 || croak(q/Usage: $handle->connect(scheme, host, port)/);
       my ($self, $scheme, $host, $port) = @_;

       if ( $scheme eq 'https' ) {
           eval "require IO::Socket::SSL"
               unless exists $INC{'IO/Socket/SSL.pm'};
           croak(qq/IO::Socket::SSL must be installed for https support\n/)
               unless $INC{'IO/Socket/SSL.pm'};
       }
       elsif ( $scheme ne 'http' ) {
         croak(qq/Unsupported URL scheme '$scheme'\n/);
       }

       $self->{fh} = IO::Socket::INET->new(
           PeerHost  => $host,
           PeerPort  => $port,
           Proto     => 'tcp',
           Type      => SOCK_STREAM,
           Timeout   => $self->{timeout}
       ) or croak(qq/Could not connect to '$host:$port': $@/);

       binmode($self->{fh})
         or croak(qq/Could not binmode() socket: '$!'/);

       if ( $scheme eq 'https') {
           IO::Socket::SSL->start_SSL($self->{fh});
           ref($self->{fh}) eq 'IO::Socket::SSL'
               or die(qq/SSL connection failed for $host\n/);
           if ( $self->{fh}->can("verify_hostname") ) {
               $self->{fh}->verify_hostname( $host, $ssl_verify_args )
                  or die(qq/SSL certificate not valid for $host\n/);
           }
           else {
            my $fh = $self->{fh};
            _verify_hostname_of_cert($host, _peer_certificate($fh), $ssl_verify_args)
                  or die(qq/SSL certificate not valid for $host\n/);
            }
       }
         
       $self->{host} = $host;
       $self->{port} = $port;

       return $self;
   }

   sub close {
       @_ == 1 || croak(q/Usage: $handle->close()/);
       my ($self) = @_;
       CORE::close($self->{fh})
         or croak(qq/Could not close socket: '$!'/);
   }

   sub write {
       @_ == 2 || croak(q/Usage: $handle->write(buf)/);
       my ($self, $buf) = @_;

       my $len = length $buf;
       my $off = 0;

       local $SIG{PIPE} = 'IGNORE';

       while () {
           $self->can_write
             or croak(q/Timed out while waiting for socket to become ready for writing/);
           my $r = syswrite($self->{fh}, $buf, $len, $off);
           if (defined $r) {
               $len -= $r;
               $off += $r;
               last unless $len > 0;
           }
           elsif ($! == EPIPE) {
               croak(qq/Socket closed by remote server: $!/);
           }
           elsif ($! != EINTR) {
               croak(qq/Could not write to socket: '$!'/);
           }
       }
       return $off;
   }

   sub read {
       @_ == 2 || @_ == 3 || croak(q/Usage: $handle->read(len)/);
       my ($self, $len) = @_;

       my $buf  = '';
       my $got = length $self->{rbuf};

       if ($got) {
           my $take = ($got < $len) ? $got : $len;
           $buf  = substr($self->{rbuf}, 0, $take, '');
           $len -= $take;
       }

       while ($len > 0) {
           $self->can_read
             or croak(q/Timed out while waiting for socket to become ready for reading/);
           my $r = sysread($self->{fh}, $buf, $len, length $buf);
           if (defined $r) {
               last unless $r;
               $len -= $r;
           }
           elsif ($! != EINTR) {
               croak(qq/Could not read from socket: '$!'/);
           }
       }
       if ($len) {
           croak(q/Unexpected end of stream/);
       }
       return $buf;
   }

   sub readline {
       @_ == 1 || croak(q/Usage: $handle->readline()/);
       my ($self) = @_;

       while () {
           if ($self->{rbuf} =~ s/\A ([^\x0D\x0A]* \x0D?\x0A)//x) {
               return $1;
           }
           $self->can_read
             or croak(q/Timed out while waiting for socket to become ready for reading/);
           my $r = sysread($self->{fh}, $self->{rbuf}, BUFSIZE, length $self->{rbuf});
           if (defined $r) {
               last unless $r;
           }
           elsif ($! != EINTR) {
               croak(qq/Could not read from socket: '$!'/);
           }
       }
       croak(q/Unexpected end of stream while looking for line/);
   }

   sub read_header_lines {
       @_ == 1 || @_ == 2 || croak(q/Usage: $handle->read_header_lines([headers])/);
       my ($self, $headers) = @_;
       $headers ||= {};
       my $lines   = 0;
       my $val;

       while () {
            my $line = $self->readline;

            if ($line =~ /\A ([^\x00-\x1F\x7F:]+) : [\x09\x20]* ([^\x0D\x0A]*)/x) {
                my ($field_name) = lc $1;
                $val = \($headers->{$field_name} = $2);
            }
            elsif ($line =~ /\A [\x09\x20]+ ([^\x0D\x0A]*)/x) {
                $val
                  or croak(q/Unexpected header continuation line/);
                next unless length $1;
                $$val .= ' ' if length $$val;
                $$val .= $1;
            }
            elsif ($line =~ /\A \x0D?\x0A \z/x) {
               last;
            }
            else {
               croak(q/Malformed header line: / . $Printable->($line));
            }
       }
       return $headers;
   }

   sub write_header_lines {
       (@_ == 2 && ref $_[1] eq 'HASH') || croak(q/Usage: $handle->write_header_lines(headers)/);
       my($self, $headers) = @_;

       my $buf = '';
       while (my ($k, $v) = each %$headers) {
           my $field_name = lc $k;
            $field_name =~ /\A [\x21\x23-\x27\x2A\x2B\x2D\x2E\x30-\x39\x41-\x5A\x5E-\x7A\x7C\x7E]+ \z/x
               or croak(q/Invalid HTTP header field name: / . $Printable->($field_name));
            $field_name =~ s/\b(\w)/\u$1/g;
            $buf .= "$field_name: $v\x0D\x0A";
       }
       $buf .= "\x0D\x0A";
       return $self->write($buf);
   }

   sub read_content_body {
       @_ == 3 || @_ == 4 || croak(q/Usage: $handle->read_content_body(callback, response, [read_length])/);
       my ($self, $cb, $response, $len) = @_;
       $len ||= $response->{headers}{'content-length'};

       croak("No content-length in the returned response, and this "
           . "UA doesn't implement chunking") unless defined $len;

       while ($len > 0) {
           my $read = ($len > BUFSIZE) ? BUFSIZE : $len;
           $cb->($self->read($read), $response);
           $len -= $read;
       }

       return;
   }

   sub write_content_body {
       @_ == 2 || croak(q/Usage: $handle->write_content_body(request)/);
       my ($self, $request) = @_;
       my ($len, $content_length) = (0, $request->{headers}{'content-length'});

       $len += $self->write($request->{content});

       $len == $content_length
         or croak(qq/Content-Length missmatch (got: $len expected: $content_length)/);

       return $len;
   }

   sub read_response_header {
       @_ == 1 || croak(q/Usage: $handle->read_response_header()/);
       my ($self) = @_;

       my $line = $self->readline;

       $line =~ /\A (HTTP\/(0*\d+\.0*\d+)) [\x09\x20]+ ([0-9]{3}) [\x09\x20]+ ([^\x0D\x0A]*) \x0D?\x0A/x
         or croak(q/Malformed Status-Line: / . $Printable->($line));

       my ($protocol, $version, $status, $reason) = ($1, $2, $3, $4);

       return {
           status   => $status,
           reason   => $reason,
           headers  => $self->read_header_lines,
           protocol => $protocol,
       };
   }

   sub write_request_header {
       @_ == 4 || croak(q/Usage: $handle->write_request_header(method, request_uri, headers)/);
       my ($self, $method, $request_uri, $headers) = @_;

       return $self->write("$method $request_uri HTTP/1.1\x0D\x0A")
            + $self->write_header_lines($headers);
   }

   sub _do_timeout {
       my ($self, $type, $timeout) = @_;
       $timeout = $self->{timeout}
           unless defined $timeout && $timeout >= 0;

       my $fd = fileno $self->{fh};
       defined $fd && $fd >= 0
         or croak(q/select(2): 'Bad file descriptor'/);

       my $initial = time;
       my $pending = $timeout;
       my $nfound;

       vec(my $fdset = '', $fd, 1) = 1;

       while () {
           $nfound = ($type eq 'read')
               ? select($fdset, undef, undef, $pending)
               : select(undef, $fdset, undef, $pending) ;
           if ($nfound == -1) {
               $! == EINTR
                 or croak(qq/select(2): '$!'/);
               redo if !$timeout || ($pending = $timeout - (time - $initial)) > 0;
               $nfound = 0;
           }
           last;
       }
       $! = 0;
       return $nfound;
   }

   sub can_read {
       @_ == 1 || @_ == 2 || croak(q/Usage: $handle->can_read([timeout])/);
       my $self = shift;
       return $self->_do_timeout('read', @_)
   }

   sub can_write {
       @_ == 1 || @_ == 2 || croak(q/Usage: $handle->can_write([timeout])/);
       my $self = shift;
       return $self->_do_timeout('write', @_)
   }
}  # HTTP::Micro::Handle

my $prog = <<'EOP';
BEGIN {
   if ( defined &IO::Socket::SSL::CAN_IPV6 ) {
      *CAN_IPV6 = \*IO::Socket::SSL::CAN_IPV6;
   }
   else {
      constant->import( CAN_IPV6 => '' );
   }
   my %const = (
      NID_CommonName => 13,
      GEN_DNS => 2,
      GEN_IPADD => 7,
   );
   while ( my ($name,$value) = each %const ) {
      no strict 'refs';
      *{$name} = UNIVERSAL::can( 'Net::SSLeay', $name ) || sub { $value };
   }
}
{
   use Carp qw(croak);
   my %dispatcher = (
      issuer =>  sub { Net::SSLeay::X509_NAME_oneline( Net::SSLeay::X509_get_issuer_name( shift )) },
      subject => sub { Net::SSLeay::X509_NAME_oneline( Net::SSLeay::X509_get_subject_name( shift )) },
   );
   if ( $Net::SSLeay::VERSION >= 1.30 ) {
      $dispatcher{commonName} = sub {
         my $cn = Net::SSLeay::X509_NAME_get_text_by_NID(
            Net::SSLeay::X509_get_subject_name( shift ), NID_CommonName);
         $cn =~s{\0$}{}; # work around Bug in Net::SSLeay <1.33
         $cn;
      }
   } else {
      $dispatcher{commonName} = sub {
         croak "you need at least Net::SSLeay version 1.30 for getting commonName"
      }
   }

   if ( $Net::SSLeay::VERSION >= 1.33 ) {
      $dispatcher{subjectAltNames} = sub { Net::SSLeay::X509_get_subjectAltNames( shift ) };
   } else {
      $dispatcher{subjectAltNames} = sub {
         return;
      };
   }

   $dispatcher{authority} = $dispatcher{issuer};
   $dispatcher{owner}     = $dispatcher{subject};
   $dispatcher{cn}        = $dispatcher{commonName};

   sub _peer_certificate {
      my ($self, $field) = @_;
      my $ssl = $self->_get_ssl_object or return;

      my $cert = ${*$self}{_SSL_certificate}
         ||= Net::SSLeay::get_peer_certificate($ssl)
         or return $self->error("Could not retrieve peer certificate");

      if ($field) {
         my $sub = $dispatcher{$field} or croak
            "invalid argument for peer_certificate, valid are: ".join( " ",keys %dispatcher ).
            "\nMaybe you need to upgrade your Net::SSLeay";
         return $sub->($cert);
      } else {
         return $cert
      }
   }


   my %scheme = (
      ldap => {
         wildcards_in_cn    => 0,
         wildcards_in_alt => 'leftmost',
         check_cn         => 'always',
      },
      http => {
         wildcards_in_cn    => 'anywhere',
         wildcards_in_alt => 'anywhere',
         check_cn         => 'when_only',
      },
      smtp => {
         wildcards_in_cn    => 0,
         wildcards_in_alt => 0,
         check_cn         => 'always'
      },
      none => {}, # do not check
   );

   $scheme{www}  = $scheme{http}; # alias
   $scheme{xmpp} = $scheme{http}; # rfc 3920
   $scheme{pop3} = $scheme{ldap}; # rfc 2595
   $scheme{imap} = $scheme{ldap}; # rfc 2595
   $scheme{acap} = $scheme{ldap}; # rfc 2595
   $scheme{nntp} = $scheme{ldap}; # rfc 4642
   $scheme{ftp}  = $scheme{http}; # rfc 4217


   sub _verify_hostname_of_cert {
      my $identity = shift;
      my $cert = shift;
      my $scheme = shift || 'none';
      if ( ! ref($scheme) ) {
         $scheme = $scheme{$scheme} or croak "scheme $scheme not defined";
      }

      return 1 if ! %$scheme; # 'none'

      my $commonName = $dispatcher{cn}->($cert);
      my @altNames   = $dispatcher{subjectAltNames}->($cert);

      if ( my $sub = $scheme->{callback} ) {
         return $sub->($identity,$commonName,@altNames);
      }


      my $ipn;
      if ( CAN_IPV6 and $identity =~m{:} ) {
         $ipn = IO::Socket::SSL::inet_pton(IO::Socket::SSL::AF_INET6,$identity)
            or croak "'$identity' is not IPv6, but neither IPv4 nor hostname";
      } elsif ( $identity =~m{^\d+\.\d+\.\d+\.\d+$} ) {
         $ipn = IO::Socket::SSL::inet_aton( $identity ) or croak "'$identity' is not IPv4, but neither IPv6 nor hostname";
      } else {
         if ( $identity =~m{[^a-zA-Z0-9_.\-]} ) {
            $identity =~m{\0} and croak("name '$identity' has \\0 byte");
            $identity = IO::Socket::SSL::idn_to_ascii($identity) or
               croak "Warning: Given name '$identity' could not be converted to IDNA!";
         }
      }

      my $check_name = sub {
         my ($name,$identity,$wtyp) = @_;
         $wtyp ||= '';
         my $pattern;
         if ( $wtyp eq 'anywhere' and $name =~m{^([a-zA-Z0-9_\-]*)\*(.+)} ) {
            $pattern = qr{^\Q$1\E[a-zA-Z0-9_\-]*\Q$2\E$}i;
         } elsif ( $wtyp eq 'leftmost' and $name =~m{^\*(\..+)$} ) {
            $pattern = qr{^[a-zA-Z0-9_\-]*\Q$1\E$}i;
         } else {
            $pattern = qr{^\Q$name\E$}i;
         }
         return $identity =~ $pattern;
      };

      my $alt_dnsNames = 0;
      while (@altNames) {
         my ($type, $name) = splice (@altNames, 0, 2);
         if ( $ipn and $type == GEN_IPADD ) {
            return 1 if $ipn eq $name;

         } elsif ( ! $ipn and $type == GEN_DNS ) {
            $name =~s/\s+$//; $name =~s/^\s+//;
            $alt_dnsNames++;
            $check_name->($name,$identity,$scheme->{wildcards_in_alt})
               and return 1;
         }
      }

      if ( ! $ipn and (
         $scheme->{check_cn} eq 'always' or
         $scheme->{check_cn} eq 'when_only' and !$alt_dnsNames)) {
         $check_name->($commonName,$identity,$scheme->{wildcards_in_cn})
            and return 1;
      }

      return 0; # no match
   }
}
EOP

eval { require IO::Socket::SSL };
if ( $INC{"IO/Socket/SSL.pm"} ) {
   eval $prog;
   die $@ if $@;
}

1;
# ###########################################################################
# End HTTP::Micro package
# ###########################################################################

# ###########################################################################
# VersionCheck package
# This package is a copy without comments from the original.  The original
# with comments and its test file can be found in the Bazaar repository at,
#   lib/VersionCheck.pm
#   t/lib/VersionCheck.t
# See https://launchpad.net/percona-toolkit for more information.
# ###########################################################################
{
package VersionCheck;


use strict;
use warnings FATAL => 'all';
use English qw(-no_match_vars);

use constant PTDEBUG => $ENV{PTDEBUG} || 0;

use Data::Dumper;
local $Data::Dumper::Indent    = 1;
local $Data::Dumper::Sortkeys  = 1;
local $Data::Dumper::Quotekeys = 0;

use Digest::MD5 qw(md5_hex);
use Sys::Hostname qw(hostname);
use File::Basename qw();
use File::Spec;
use FindBin qw();

eval {
   require Percona::Toolkit;
   require HTTP::Micro;
};

my $home    = $ENV{HOME} || $ENV{HOMEPATH} || $ENV{USERPROFILE} || '.';
my @vc_dirs = (
   '/etc/percona',
   '/etc/percona-toolkit',
   '/tmp',
   "$home",
);

{
   my $file    = 'percona-version-check';

   sub version_check_file {
      foreach my $dir ( @vc_dirs ) {
         if ( -d $dir && -w $dir ) {
            PTDEBUG && _d('Version check file', $file, 'in', $dir);
            return $dir . '/' . $file;
         }
      }
      PTDEBUG && _d('Version check file', $file, 'in', $ENV{PWD});
      return $file;  # in the CWD
   } 
}

sub version_check_time_limit {
   return 60 * 60 * 24;  # one day
}


sub version_check {
   my (%args) = @_;

   my $instances = $args{instances} || [];
   my $instances_to_check;

   PTDEBUG && _d('FindBin::Bin:', $FindBin::Bin);
   if ( !$args{force} ) {
      if ( $FindBin::Bin
           && (-d "$FindBin::Bin/../.bzr"    || 
               -d "$FindBin::Bin/../../.bzr" ||
               -d "$FindBin::Bin/../.git"    || 
               -d "$FindBin::Bin/../../.git" 
              ) 
         ) {
         PTDEBUG && _d("$FindBin::Bin/../.bzr disables --version-check");
         return;
      }
   }

   eval {
      foreach my $instance ( @$instances ) {
         my ($name, $id) = get_instance_id($instance);
         $instance->{name} = $name;
         $instance->{id}   = $id;
      }

      push @$instances, { name => 'system', id => 0 };

      $instances_to_check = get_instances_to_check(
         instances => $instances,
         vc_file   => $args{vc_file},  # testing
         now       => $args{now},      # testing
      );
      PTDEBUG && _d(scalar @$instances_to_check, 'instances to check');
      return unless @$instances_to_check;

      my $protocol = 'https';  
      eval { require IO::Socket::SSL; };
      if ( $EVAL_ERROR ) {
         PTDEBUG && _d($EVAL_ERROR);
         PTDEBUG && _d("SSL not available, won't run version_check");
         return;
      }
      PTDEBUG && _d('Using', $protocol);

      my $advice = pingback(
         instances => $instances_to_check,
         protocol  => $protocol,
         url       => $args{url}                       # testing
                   || $ENV{PERCONA_VERSION_CHECK_URL}  # testing
                   || "$protocol://v.percona.com",
      );
      if ( $advice ) {
         PTDEBUG && _d('Advice:', Dumper($advice));
         if ( scalar @$advice > 1) {
            print "\n# " . scalar @$advice . " software updates are "
               . "available:\n";
         }
         else {
            print "\n# A software update is available:\n";
         }
         print join("\n", map { "#   * $_" } @$advice), "\n\n";
      }
   };
   if ( $EVAL_ERROR ) {
      PTDEBUG && _d('Version check failed:', $EVAL_ERROR);
   }

   if ( @$instances_to_check ) {
      eval {
         update_check_times(
            instances => $instances_to_check,
            vc_file   => $args{vc_file},  # testing
            now       => $args{now},      # testing
         );
      };
      if ( $EVAL_ERROR ) {
         PTDEBUG && _d('Error updating version check file:', $EVAL_ERROR);
      }
   }

   if ( $ENV{PTDEBUG_VERSION_CHECK} ) {
      warn "Exiting because the PTDEBUG_VERSION_CHECK "
         . "environment variable is defined.\n";
      exit 255;
   }

   return;
}

sub get_instances_to_check {
   my (%args) = @_;

   my $instances = $args{instances};
   my $now       = $args{now}     || int(time);
   my $vc_file   = $args{vc_file} || version_check_file();

   if ( !-f $vc_file ) {
      PTDEBUG && _d('Version check file', $vc_file, 'does not exist;',
         'version checking all instances');
      return $instances;
   }

   open my $fh, '<', $vc_file or die "Cannot open $vc_file: $OS_ERROR";
   chomp(my $file_contents = do { local $/ = undef; <$fh> });
   PTDEBUG && _d('Version check file', $vc_file, 'contents:', $file_contents);
   close $fh;
   my %last_check_time_for = $file_contents =~ /^([^,]+),(.+)$/mg;

   my $check_time_limit = version_check_time_limit();
   my @instances_to_check;
   foreach my $instance ( @$instances ) {
      my $last_check_time = $last_check_time_for{ $instance->{id} };
      PTDEBUG && _d('Intsance', $instance->{id}, 'last checked',
         $last_check_time, 'now', $now, 'diff', $now - ($last_check_time || 0),
         'hours until next check',
         sprintf '%.2f',
            ($check_time_limit - ($now - ($last_check_time || 0))) / 3600);
      if ( !defined $last_check_time
           || ($now - $last_check_time) >= $check_time_limit ) {
         PTDEBUG && _d('Time to check', Dumper($instance));
         push @instances_to_check, $instance;
      }
   }

   return \@instances_to_check;
}

sub update_check_times {
   my (%args) = @_;

   my $instances = $args{instances};
   my $now       = $args{now}     || int(time);
   my $vc_file   = $args{vc_file} || version_check_file();
   PTDEBUG && _d('Updating last check time:', $now);

   my %all_instances = map {
      $_->{id} => { name => $_->{name}, ts => $now }
   } @$instances;

   if ( -f $vc_file ) {
      open my $fh, '<', $vc_file or die "Cannot read $vc_file: $OS_ERROR";
      my $contents = do { local $/ = undef; <$fh> };
      close $fh;

      foreach my $line ( split("\n", ($contents || '')) ) {
         my ($id, $ts) = split(',', $line);
         if ( !exists $all_instances{$id} ) {
            $all_instances{$id} = { ts => $ts };  # original ts, not updated
         }
      }
   }

   open my $fh, '>', $vc_file or die "Cannot write to $vc_file: $OS_ERROR";
   foreach my $id ( sort keys %all_instances ) {
      PTDEBUG && _d('Updated:', $id, Dumper($all_instances{$id}));
      print { $fh } $id . ',' . $all_instances{$id}->{ts} . "\n";
   }
   close $fh;

   return;
}

sub get_instance_id {
   my ($instance) = @_;

   my $dbh = $instance->{dbh};
   my $dsn = $instance->{dsn};

   my $sql = q{SELECT CONCAT(@@hostname, @@port)};
   PTDEBUG && _d($sql);
   my ($name) = eval { $dbh->selectrow_array($sql) };
   if ( $EVAL_ERROR ) {
      PTDEBUG && _d($EVAL_ERROR);
      $sql = q{SELECT @@hostname};
      PTDEBUG && _d($sql);
      ($name) = eval { $dbh->selectrow_array($sql) };
      if ( $EVAL_ERROR ) {
         PTDEBUG && _d($EVAL_ERROR);
         $name = ($dsn->{h} || 'localhost') . ($dsn->{P} || 3306);
      }
      else {
         $sql = q{SHOW VARIABLES LIKE 'port'};
         PTDEBUG && _d($sql);
         my (undef, $port) = eval { $dbh->selectrow_array($sql) };
         PTDEBUG && _d('port:', $port);
         $name .= $port || '';
      }
   }
   my $id = md5_hex($name);

   PTDEBUG && _d('MySQL instance:', $id, $name, Dumper($dsn));

   return $name, $id;
}


sub get_uuid {
    my $uuid_file = '/.percona-toolkit.uuid';
    foreach my $dir (@vc_dirs) {
        my $filename = $dir.$uuid_file;
        my $uuid=_read_uuid($filename);
        return $uuid if $uuid;
    }

    my $filename = $ENV{"HOME"} . $uuid_file;
    my $uuid = _generate_uuid();

    open(my $fh, '>', $filename) or die "Could not open file '$filename' $!";
    print $fh $uuid;
    close $fh;

    return $uuid;
}   

sub _generate_uuid {
    return sprintf+($}="%04x")."$}-$}-$}-$}-".$}x3,map rand 65537,0..7;
}

sub _read_uuid {
    my $filename = shift;
    my $fh;

    eval {
        open($fh, '<:encoding(UTF-8)', $filename);
    };
    return if ($EVAL_ERROR);

    my $uuid;
    eval { $uuid = <$fh>; };
    return if ($EVAL_ERROR);

    chomp $uuid;
    return $uuid;
}


sub pingback {
   my (%args) = @_;
   my @required_args = qw(url instances);
   foreach my $arg ( @required_args ) {
      die "I need a $arg arugment" unless $args{$arg};
   }
   my $url       = $args{url};
   my $instances = $args{instances};

   my $ua = $args{ua} || HTTP::Micro->new( timeout => 3 );

   my $response = $ua->request('GET', $url);
   PTDEBUG && _d('Server response:', Dumper($response));
   die "No response from GET $url"
      if !$response;
   die("GET on $url returned HTTP status $response->{status}; expected 200\n",
       ($response->{content} || '')) if $response->{status} != 200;
   die("GET on $url did not return any programs to check")
      if !$response->{content};

   my $items = parse_server_response(
      response => $response->{content}
   );
   die "Failed to parse server requested programs: $response->{content}"
      if !scalar keys %$items;
      
   my $versions = get_versions(
      items     => $items,
      instances => $instances,
   );
   die "Failed to get any program versions; should have at least gotten Perl"
      if !scalar keys %$versions;

   my $client_content = encode_client_response(
      items      => $items,
      versions   => $versions,
      general_id => get_uuid(),
   );

   my $client_response = {
      headers => { "X-Percona-Toolkit-Tool" => File::Basename::basename($0) },
      content => $client_content,
   };
   PTDEBUG && _d('Client response:', Dumper($client_response));

   $response = $ua->request('POST', $url, $client_response);
   PTDEBUG && _d('Server suggestions:', Dumper($response));
   die "No response from POST $url $client_response"
      if !$response;
   die "POST $url returned HTTP status $response->{status}; expected 200"
      if $response->{status} != 200;

   return unless $response->{content};

   $items = parse_server_response(
      response   => $response->{content},
      split_vars => 0,
   );
   die "Failed to parse server suggestions: $response->{content}"
      if !scalar keys %$items;
   my @suggestions = map { $_->{vars} }
                     sort { $a->{item} cmp $b->{item} }
                     values %$items;

   return \@suggestions;
}

sub encode_client_response {
   my (%args) = @_;
   my @required_args = qw(items versions general_id);
   foreach my $arg ( @required_args ) {
      die "I need a $arg arugment" unless $args{$arg};
   }
   my ($items, $versions, $general_id) = @args{@required_args};

   my @lines;
   foreach my $item ( sort keys %$items ) {
      next unless exists $versions->{$item};
      if ( ref($versions->{$item}) eq 'HASH' ) {
         my $mysql_versions = $versions->{$item};
         for my $id ( sort keys %$mysql_versions ) {
            push @lines, join(';', $id, $item, $mysql_versions->{$id});
         }
      }
      else {
         push @lines, join(';', $general_id, $item, $versions->{$item});
      }
   }

   my $client_response = join("\n", @lines) . "\n";
   return $client_response;
}

sub parse_server_response {
   my (%args) = @_;
   my @required_args = qw(response);
   foreach my $arg ( @required_args ) {
      die "I need a $arg arugment" unless $args{$arg};
   }
   my ($response) = @args{@required_args};

   my %items = map {
      my ($item, $type, $vars) = split(";", $_);
      if ( !defined $args{split_vars} || $args{split_vars} ) {
         $vars = [ split(",", ($vars || '')) ];
      }
      $item => {
         item => $item,
         type => $type,
         vars => $vars,
      };
   } split("\n", $response);

   PTDEBUG && _d('Items:', Dumper(\%items));

   return \%items;
}

my %sub_for_type = (
   os_version          => \&get_os_version,
   perl_version        => \&get_perl_version,
   perl_module_version => \&get_perl_module_version,
   mysql_variable      => \&get_mysql_variable,
);

sub valid_item {
   my ($item) = @_;
   return unless $item;
   if ( !exists $sub_for_type{ $item->{type} } ) {
      PTDEBUG && _d('Invalid type:', $item->{type});
      return 0;
   }
   return 1;
}

sub get_versions {
   my (%args) = @_;
   my @required_args = qw(items);
   foreach my $arg ( @required_args ) {
      die "I need a $arg arugment" unless $args{$arg};
   }
   my ($items) = @args{@required_args};

   my %versions;
   foreach my $item ( values %$items ) {
      next unless valid_item($item);
      eval {
         my $version = $sub_for_type{ $item->{type} }->(
            item      => $item,
            instances => $args{instances},
         );
         if ( $version ) {
            chomp $version unless ref($version);
            $versions{$item->{item}} = $version;
         }
      };
      if ( $EVAL_ERROR ) {
         PTDEBUG && _d('Error getting version for', Dumper($item), $EVAL_ERROR);
      }
   }

   return \%versions;
}


sub get_os_version {
   if ( $OSNAME eq 'MSWin32' ) {
      require Win32;
      return Win32::GetOSDisplayName();
   }

  chomp(my $platform = `uname -s`);
  PTDEBUG && _d('platform:', $platform);
  return $OSNAME unless $platform;

   chomp(my $lsb_release
            = `which lsb_release 2>/dev/null | awk '{print \$1}'` || '');
   PTDEBUG && _d('lsb_release:', $lsb_release);

   my $release = "";

   if ( $platform eq 'Linux' ) {
      if ( -f "/etc/fedora-release" ) {
         $release = `cat /etc/fedora-release`;
      }
      elsif ( -f "/etc/redhat-release" ) {
         $release = `cat /etc/redhat-release`;
      }
      elsif ( -f "/etc/system-release" ) {
         $release = `cat /etc/system-release`;
      }
      elsif ( $lsb_release ) {
         $release = `$lsb_release -ds`;
      }
      elsif ( -f "/etc/lsb-release" ) {
         $release = `grep DISTRIB_DESCRIPTION /etc/lsb-release`;
         $release =~ s/^\w+="([^"]+)".+/$1/;
      }
      elsif ( -f "/etc/debian_version" ) {
         chomp(my $rel = `cat /etc/debian_version`);
         $release = "Debian $rel";
         if ( -f "/etc/apt/sources.list" ) {
             chomp(my $code_name = `awk '/^deb/ {print \$3}' /etc/apt/sources.list | awk -F/ '{print \$1}'| awk 'BEGIN {FS="|"} {print \$1}' | sort | uniq -c | sort -rn | head -n1 | awk '{print \$2}'`);
             $release .= " ($code_name)" if $code_name;
         }
      }
      elsif ( -f "/etc/os-release" ) { # openSUSE
         chomp($release = `grep PRETTY_NAME /etc/os-release`);
         $release =~ s/^PRETTY_NAME="(.+)"$/$1/;
      }
      elsif ( `ls /etc/*release 2>/dev/null` ) {
         if ( `grep DISTRIB_DESCRIPTION /etc/*release 2>/dev/null` ) {
            $release = `grep DISTRIB_DESCRIPTION /etc/*release | head -n1`;
         }
         else {
            $release = `cat /etc/*release | head -n1`;
         }
      }
   }
   elsif ( $platform =~ m/(?:BSD|^Darwin)$/ ) {
      my $rel = `uname -r`;
      $release = "$platform $rel";
   }
   elsif ( $platform eq "SunOS" ) {
      my $rel = `head -n1 /etc/release` || `uname -r`;
      $release = "$platform $rel";
   }

   if ( !$release ) {
      PTDEBUG && _d('Failed to get the release, using platform');
      $release = $platform;
   }
   chomp($release);

   $release =~ s/^"|"$//g;

   PTDEBUG && _d('OS version =', $release);
   return $release;
}

sub get_perl_version {
   my (%args) = @_;
   my $item = $args{item};
   return unless $item;

   my $version = sprintf '%vd', $PERL_VERSION;
   PTDEBUG && _d('Perl version', $version);
   return $version;
}

sub get_perl_module_version {
   my (%args) = @_;
   my $item = $args{item};
   return unless $item;

   my $var     = '$' . $item->{item} . '::VERSION';
   my $version = eval "use $item->{item}; $var;";
   PTDEBUG && _d('Perl version for', $var, '=', $version);
   return $version;
}

sub get_mysql_variable {
   return get_from_mysql(
      show => 'VARIABLES',
      @_,
   );
}

sub get_from_mysql {
   my (%args) = @_;
   my $show      = $args{show};
   my $item      = $args{item};
   my $instances = $args{instances};
   return unless $show && $item;

   if ( !$instances || !@$instances ) {
      PTDEBUG && _d('Cannot check', $item,
         'because there are no MySQL instances');
      return;
   }

   if ($item->{item} eq 'MySQL' && $item->{type} eq 'mysql_variable') {
      @{$item->{vars}} = grep { $_ eq 'version' || $_ eq 'version_comment' } @{$item->{vars}};
   }
 

   my @versions;
   my %version_for;
   foreach my $instance ( @$instances ) {
      next unless $instance->{id};  # special system instance has id=0
      my $dbh = $instance->{dbh};
      local $dbh->{FetchHashKeyName} = 'NAME_lc';
      my $sql = qq/SHOW $show/;
      PTDEBUG && _d($sql);
      my $rows = $dbh->selectall_hashref($sql, 'variable_name');

      my @versions;
      foreach my $var ( @{$item->{vars}} ) {
         $var = lc($var);
         my $version = $rows->{$var}->{value};
         PTDEBUG && _d('MySQL version for', $item->{item}, '=', $version,
            'on', $instance->{name});
         push @versions, $version;
      }
      $version_for{ $instance->{id} } = join(' ', @versions);
   }

   return \%version_for;
}

sub _d {
   my ($package, undef, $line) = caller 0;
   @_ = map { (my $temp = $_) =~ s/\n/\n# /g; $temp; }
        map { defined $_ ? $_ : 'undef' }
        @_;
   print STDERR "# $package:$line $PID ", join(' ', @_), "\n";
}

1;
}
# ###########################################################################
# End VersionCheck package
# ###########################################################################

# ###########################################################################
# This is a combination of modules and programs in one -- a runnable module.
# http://www.perl.com/pub/a/2006/07/13/lightning-articles.html?page=last
# Or, look it up in the Camel book on pages 642 and 643 in the 3rd edition.
#
# Check just above main() for the call to main() which actually runs the
# program.
# ###########################################################################
package pt_index_usage;

use strict;
use warnings FATAL => 'all';
use English qw(-no_match_vars);
use Data::Dumper;
$Data::Dumper::Indent = 1;
$OUTPUT_AUTOFLUSH     = 1;

use Percona::Toolkit;
use constant PTDEBUG => $ENV{PTDEBUG} || 0;

Transformers->import(qw(make_checksum));

# Global variables.  Only really essential variables should be here.
my $oktorun = 1;

sub main {
   local @ARGV = @_;  # set global ARGV for this package

   $oktorun = 1;

   # ##########################################################################
   # Get configuration information.
   # ##########################################################################
   my $o = new OptionParser();
   $o->get_specs();
   $o->get_opts();
   my $dp = $o->DSNParser();
   $dp->prop('set-vars', $o->set_vars());
   $o->set('progress', undef) if $o->get('q');

   if ( !$o->got('help') ) {
      if ( $o->get('progress') ) {
         eval { Progress->validate_spec($o->get('progress')) };
         if ( $EVAL_ERROR ) {
            chomp $EVAL_ERROR;
            $o->save_error("--progress $EVAL_ERROR");
         }
      }

      if ( my $dsn = $o->get('save-results-database') ) {
         if ( !$dsn->{D} ) {
            $o->save_error("You must specify a D (database) part for the "
               . "--save-results-database DSN");
         }
      }
   }

   $o->usage_or_errors();

   # ##########################################################################
   # Open the database connections.  If no connection opts (-h, -P, etc.)
   # are given on the cmd line then parse_options() will return undef,
   # but get_cxn() required a defined dsn arg so use an empty hashref.
   # ########################################################################## 
   my ($dsn, $dbh, $si_dbh, $res_dbh);
   my $res_dsn;
   my $res_db;
   eval {
      $dsn = $dp->parse_options($o) || {};

      # dbh for EXPLAIN-ing.
      $dbh = get_cxn(
         dsn          => $dsn,
         OptionParser => $o,
         DSNParser    => $dp,
      );

      # dbh for SchemaIterator
      # http://code.google.com/p/maatkit/issues/detail?id=1140 
      $si_dbh = get_cxn(
         dsn          => $dsn,
         OptionParser => $o,
         DSNParser    => $dp,
      );

      # dbh for --save-results-database
      if ( $res_dsn = $o->get('save-results-database') ) {
         
         # To make --create-save-results-database work we have to
         # temporarily remove the D from the DSN to avoid the error
         # "DBI connect failed: Unknown database".  It's restored
         # to the DSN after connecting.
         $res_db       = $res_dsn->{D};
         $res_dsn->{D} = undef if $o->get('create-save-results-database');

         $res_dbh = get_cxn(
            dsn          => $res_dsn,
            OptionParser => $o,
            DSNParser    => $dp,
         );

         $res_dsn->{D} = $res_db;
      }
   };
   if ( $EVAL_ERROR ) {
      # Avoid "Issuing rollback() for database handle being DESTROY'd
      # without explicit disconnect()" errors.
      $dbh->disconnect if $dbh;
      $si_dbh->disconnect if $si_dbh;
      $res_dbh->disconnect if $res_dbh;
      die $EVAL_ERROR;
   }

   # ##########################################################################
   # Make common modules.
   # ##########################################################################
   my $q      = new Quoter();
   my $qp     = new QueryParser();
   my $qr     = new QueryRewriter(QueryParser => $qp);
   my $tp     = new TableParser(Quoter => $q);
   my $parser = new SlowLogParser();
   my $fi     = new FileIterator();
   my $iu     = new IndexUsage(
      QueryRewriter => $qr,
   );
   my $exa    = new ExplainAnalyzer(
      QueryRewriter => $qr,
      QueryParser   => $qp
   );
   my %common_modules = (
      OptionParser    => $o,
      DSNParser       => $dp,
      Quoter          => $q,
      QueryParser     => $qp,
      QueryRewriter   => $qr,
      TableParser     => $tp,
      IndexUsage      => $iu,
      ExplainAnalyzer => $exa,
   );

   # ########################################################################
   # Ready the save results database and its tables.
   # ########################################################################
   if ( $res_dbh ) {
      my $db = $o->get('save-results-database')->{D};  # checked earlier

      # Create the database (if it doesn't already exist).
      if ( $o->get('create-save-results-database') ) {
         create_save_results_database(
            dbh => $res_dbh,
            db  => $db,
            %common_modules,
         );
      }

      # Parse the CREATE TABLE defs from the POD.
      my @tables = get_save_results_tables(%common_modules);

      # Empty the tables.  This is actually done via DROP TABLE IF EXISTS.
      if ( $o->get('empty-save-results-tables') ) {
         empty_save_results_tables(
            dbh  => $res_dbh,
            db   => $db,
            tbls => \@tables,
            %common_modules,
         );
      }

      # Create the tables if necessary.  If they were dropped above, now
      # they'll be recreated.  If they never existed (e.g. new db), they'll
      # be recreated.  Or if they already exist, each def has "IF NOT EXISTS"
      # so existing tables will remain untouched.
      create_save_results_tables(
         dbh  => $res_dbh,
         db   => $db,
         tbls => \@tables,
         %common_modules,
      );

      # Create views for the canned/example queries.
      # http://code.google.com/p/maatkit/issues/detail?id=1184
      if ( $o->get('create-views') ) {
         eval {
            create_views(
               dbh => $res_dbh,
               db  => $db,
               %common_modules,
            );
         };
         if ( $EVAL_ERROR ) {
            warn "Failed to create views: $EVAL_ERROR";
         }
      }
   }
   
   # ########################################################################
   # Do the version-check
   # ########################################################################
   if ( $o->get('version-check') && (!$o->has('quiet') || !$o->get('quiet')) ) {
      VersionCheck::version_check(
         force     => $o->got('version-check'),
         instances => [
            { dbh => $dbh, dsn => $dsn },
            ($res_dbh ? { dbh => $res_dbh, dsn => $res_dsn } : ())
         ],
      );
   }

   # ########################################################################
   # Populate the IndexUsage object with indexes.  Also get a list of all
   # databases and tables before going on to parse the queries.  This will be
   # important when we see a query without any default database, and we have to
   # guess which database to USE for EXPLAIN-ing it.  This code block doesn't
   # read query logs, it's just inventorying the tables and indexes.
   # ########################################################################

   my $schema     = new Schema();
   my $schema_itr = new SchemaIterator(
      dbh          => $si_dbh,
      OptionParser => $o,
      Quoter       => $q,
      TableParser  => $tp,
      Schema       => $schema,
   );
   TALBE:
   while ( my $tbl = $schema_itr->next() ) {
      eval {
         my $ddl = $tbl->{ddl};
         if ( $ddl =~ m/CREATE (?:TEMPORARY )?TABLE "/ ) {
            $ddl = $tp->ansi_to_legacy($ddl);
         }
         my ($indexes) = $tp->get_keys($ddl, {});
         $iu->add_indexes(%$tbl, indexes=>$indexes);
      };
      if ( $EVAL_ERROR ) {
         warn $EVAL_ERROR unless $o->get('q');
         PTDEBUG && _d($EVAL_ERROR);
      }
   }
   $si_dbh->disconnect();

   # ########################################################################
   # This keeps track of the $dbh's current DB, so we know when to USE a
   # different database.
   # ########################################################################
   my $cur_db = $o->get('database') || '';

   # ########################################################################
   # This keeps track of statements that can't be EXPLAINed for some reason, so
   # they are not tried again.
   # ########################################################################
   my %err_for = ();

   # ########################################################################
   # This is the main loop over the input filenames.
   # ########################################################################
   my $next_file = $fi->get_file_itr(@ARGV);
   my ( $fh, $filename, $filesize ) = $next_file->();
   FILE:
   while ( defined $fh ) {

      # Create a callback to get events from the slow query log file.
      my $next_event = sub { return <$fh>; };
      my $tell = sub { return tell $fh; };
      my $event;
      my $get_event = sub {
         return $parser->parse_event(
            event      => $event,
            next_event => $next_event,
            tell       => $tell,
            oktorun    => sub { return 1 },
            misc       => {},
            stats      => {},
         );
      };

      # #####################################################################
      # Set up a progress reporter.  For right now, we just do one per file.
      # Maybe someday we can do a global progress report?
      # #####################################################################
      my $pr;
      if ( $o->get('progress') && $filename && -e $filename ) {
         $pr = new Progress(
            jobsize => -s $filename,
            spec    => $o->get('progress'),
            name    => $filename,
         );
      }

      # #####################################################################
      # This is the main loop over the queries in the log.  For each query we
      # are going to store what we learn about that query's EXPLAIN plan, keyed
      # off its fingerprint.
      # #####################################################################
      EVENT:
      while ( $event = $get_event->() ) {
         my $arg = $event->{arg} or next EVENT; # The arg is the SQL.
         my $fingerprint = $event->{fingerprint} = $qr->fingerprint($arg);

         # Skip events that previously had an error.
         next if $err_for{$fingerprint};

         eval {

            # Checksum the query and get the query's ID.
            my $chk = make_checksum($arg);
            my $id  = make_checksum($fingerprint);

            # Do we need to USE a new database before we EXPLAIN the query?
            my $new_db = $event->{db} || $event->{Schema};
            if ( $new_db && $new_db ne $cur_db ) {
               my $sql = 'USE ' . $q->quote($new_db);
               PTDEBUG && _d($sql);
               $dbh->do($sql);
               $cur_db = $new_db;
            }

            # See if we've EXPLAINed this checksum before.  If so, just
            # increment counters with the saved info from $exa.  If not, EXPLAIN
            # and increment counters, then save to $exa.
            my $access = $exa->get_usage_for($chk, $cur_db);
            if ( !$access ) {

               # The query might not be explain-able.  If that is so, it will
               # die, and we want that to happen so it gets blacklisted.  We
               # don't want it to return an error or something like that, and we
               # don't want to filter it out and skip it in the first place,
               # because then we will keep burning cycles on it trying to
               # explain it over and over.
               my $explain = $exa->explain_query(
                  dbh   => $dbh,
                  query => $arg,
               );
               $access = $exa->get_index_usage(
                  query   => $arg,
                  db      => $cur_db,
                  explain => $exa->normalize($explain),
               );
               $exa->save_usage_for($chk, $cur_db, $access);
               $iu->add_query(
                  query_id    => $id,
                  fingerprint => $fingerprint,
                  sample      => $arg,
               );
            }
            foreach my $row ( @$access ) {
               $iu->add_table_usage($row->{db}, $row->{tbl});
               $iu->add_index_usage(
                  usage    => $access,
                  query_id => $id,
               );
            }

         };
         if ( $EVAL_ERROR ) {
            # Skip statements with this fingerprint in the future (blacklist).
            $err_for{$fingerprint} = { event => $event, error => $EVAL_ERROR };

            # Log the error.
            PTDEBUG && _d('Problem on query', $event, $EVAL_ERROR);
            warn $EVAL_ERROR unless $o->get('q');
         }
         $pr->update($tell) if $pr;
      } # EVENT

      ( $fh, $filename, $filesize ) = $next_file->();
   } # FILE

   # ########################################################################
   # All done!  Now print the reports, maybe.
   # ########################################################################
   if ( $res_dbh ) {
      $iu->save_results(
         dbh => $res_dbh,
         db  => $res_db,
      );
   }

   if ( $o->get('report') ) {
      print_reports(
         dbh     => $dbh,
         err_for => \%err_for,
         %common_modules
      );
   }

   $dbh->disconnect;
   $res_dbh->disconnect if $res_dbh;
   return 0;
} # End main().

# ############################################################################
# Subroutines.
# ############################################################################
sub print_reports {
   my ( %args ) = @_;
   my $iu      = $args{IndexUsage};
   my $o       = $args{OptionParser};
   my @reports = @{$o->get('report-format')};
   PTDEBUG && _d("Printing reports");

   if ( grep { $_ eq 'drop_unused_indexes' } @reports ) {
      $iu->find_unused_indexes(
         sub {
            my ( $unused ) = @_;
            print_unused_indexes(
               unused => $unused,
               drop   => $o->get('drop'),
               %args,
            );
         }
      );
   }

   return;
}

sub print_unused_indexes {
   my ( %args ) = @_;
   my @required_args = qw(unused drop Quoter);
   foreach my $arg ( @required_args ) {
      die "I need a $arg arugment" unless $args{$arg};
   }
   my ($unused, $drop, $q) = @args{@required_args};

   my $db_tbl = $q->quote($unused->{db}, $unused->{tbl});

   # We must ignore the types that we're not dropping, then group
   # indexes of the remaining types together and print them together.
   my (@primary, @unique, @nonunique);
   foreach my $idx ( @{$unused->{idx}} ) {
      if ($idx->{name} =~ m/PRIMARY/i ) {
         push @primary, $idx;
      }
      elsif ( $idx->{is_unique} ) {
         push @unique, $idx;
      }
      else {
         push @nonunique, $idx;
      }
   }

   print_alter_drop_key(
      db_tbl => $db_tbl,
      idx    => \@primary,
      type   => 'primary key',
      %args
   ) if $drop->{primary} || $drop->{all};

   print_alter_drop_key(
      db_tbl => $db_tbl,
      idx    => \@unique,
      type   => 'unique',
      %args
   ) if $drop->{unique} || $drop->{all};

   print_alter_drop_key(
      db_tbl => $db_tbl,
      idx    => \@nonunique,
      type   => 'non-unique',
      %args
   ) if $drop->{"non-unique"} || $drop->{all};

   return;
}

sub print_alter_drop_key {
   my ( %args ) = @_;
   my @required_args = qw(db_tbl idx Quoter);
   foreach my $arg ( @required_args ) {
      die "I need a $arg arugment" unless $args{$arg};
   }
   my ($db_tbl, $idx, $q) = @args{@required_args};

   return unless @$idx;

   print "\nALTER TABLE $db_tbl "
      . join(', ', map { "DROP KEY " . $q->quote($_->{name}) } @$idx)
      . ";"
      . ($args{type} ? " -- type:$args{type}" : "")
      . "\n";

   return;
}

sub get_cxn {
   my ( %args ) = @_;
   my @required_args = qw(dsn OptionParser DSNParser);
   foreach my $arg ( @required_args ) {
      die "I need a $arg argument" unless $args{$arg};
   }
   my ($dsn, $o, $dp) = @args{@required_args};

   if ( $o->get('ask-pass') ) {
      $dsn->{p} = OptionParser::prompt_noecho("Enter password "
         . ($args{for} ? "for $args{for}: " : ": "));
   }

   my $dbh = $dp->get_dbh($dp->get_cxn_params($dsn), $args{opts});
   PTDEBUG && _d('Connected dbh', $dbh);
   return $dbh;
}

sub create_save_results_database {
   my ( %args ) = @_;
   my @required_args = qw(dbh db Quoter);
   foreach my $arg ( @required_args ) {
      die "I need a $arg arugment" unless $args{$arg};
   }
   my ($dbh, $db, $q) = @args{@required_args};
   my $sql;

   $db = $q->quote($db);

   eval {
      PTDEBUG && _d("Checking if", $db, "database already exists");
      $sql = "USE $db";
      PTDEBUG && _d($dbh, $sql);
      $dbh->do($sql);
   };
   if ( $EVAL_ERROR ) {
      PTDEBUG && _d($db, "does not exist:", $EVAL_ERROR);
      $sql = "CREATE DATABASE $db";
      PTDEBUG && _d($dbh, $sql);
      $dbh->do($sql);

      # Now USE the newly created db (the first attempt failed obviously).
      $sql = "USE $db";
      PTDEBUG && _d($dbh, $sql);
      $dbh->do($sql);
   }
   else {
      PTDEBUG && _d($db, "already exists");
   }

   return;
}

sub get_save_results_tables {
   my ( %args ) = @_;
   my @required_args = qw(OptionParser);
   foreach my $arg ( @required_args ) {
      die "I need a $arg arugment" unless $args{$arg};
   }
   my ($o)  = @args{@required_args};
   my $file = $args{file} || __FILE__;
   PTDEBUG && _d("Getting CREATE TABLE defs from POD");

   my @table_defs = qw(indexes tables queries index_usage index_alternatives);
   my @tables;
   foreach my $tbl ( @table_defs ) {
      my $magic = "MAGIC_create_$tbl";
      my $sql   = $o->read_para_after($file, qr/$magic/);
      push @tables, {
         name => $tbl,
         def  => $sql,
      };
   }

   return @tables;
}

sub empty_save_results_tables {
   my ( %args ) = @_;
   my @required_args = qw(dbh db tbls Quoter);
   foreach my $arg ( @required_args ) {
      die "I need a $arg arugment" unless $args{$arg};
   }
   my ($dbh, $db, $tbls, $q) = @args{@required_args};

   foreach my $tbl ( @$tbls ) {
      # Nothing is more "empty" than non-existence.  The tables
      # will be recreated later by calling create_save_results_tables().
      # Dropping and recreating has an advantage over truncating/deleting:
      # if the CREATE TABLE def is changed, this will auto-upgrade.
      my $sql = "DROP TABLE IF EXISTS " . $q->quote($db, $tbl->{name});
      PTDEBUG && _d($dbh, $sql);
      $dbh->do($sql);
   }

   return;
}

sub create_save_results_tables {
   my ( %args ) = @_;
   my @required_args = qw(dbh db tbls);
   foreach my $arg ( @required_args ) {
      die "I need a $arg arugment" unless $args{$arg};
   }
   my ($dbh, $db, $tbls) = @args{@required_args};

   foreach my $tbl ( @$tbls ) {
      my $sql = $tbl->{def};
      PTDEBUG && _d($dbh, $sql);
      $dbh->do($sql);
   }

   return;
}

sub create_views {
   my ( %args ) = @_;
   my @required_args = qw(dbh);
   foreach my $arg ( @required_args ) {
      die "I need a $arg arugment" unless $args{$arg};
   }
   my ($dbh) = @args{@required_args};
   PTDEBUG && _d("Creating views");

   my $pod_parser = new PodParser();
   $pod_parser->parse_from_file(__FILE__);

   my $magic = $pod_parser->get_magic('OPTIONS');
   foreach my $ident ( keys %$magic ) {
      next unless $ident =~ m/^view/;
      my $sql = "CREATE VIEW `$ident` AS $magic->{$ident}";
      PTDEBUG && _d($dbh, $sql);
      $dbh->do($sql);
   }

   return;
}

sub _d {
   my ($package, undef, $line) = caller 0;
   @_ = map { (my $temp = $_) =~ s/\n/\n# /g; $temp; }
        map { defined $_ ? $_ : 'undef' }
        @_;
   print STDERR "# $package:$line $PID ", join(' ', @_), "\n";
}

# ############################################################################
# Run the program.
# ############################################################################
if ( !caller ) { exit main(@ARGV); }

1; # Because this is a module as well as a script.

# #############################################################################
# Documentation.
# #############################################################################

=pod

=head1 NAME

pt-index-usage - Read queries from a log and analyze how they use indexes.

=head1 SYNOPSIS

Usage: pt-index-usage [OPTIONS] [FILES]

pt-index-usage reads queries from logs and analyzes how they use indexes.

Analyze queries in slow.log and print reports:

  pt-index-usage /path/to/slow.log --host localhost

Disable reports and save results to percona database for later analysis:

  pt-index-usage slow.log --no-report --save-results-database percona

=head1 RISKS

Percona Toolkit is mature, proven in the real world, and well tested,
but all database tools can pose a risk to the system and the database
server.  Before using this tool, please:

=over

=item * Read the tool's documentation

=item * Review the tool's known L<"BUGS">

=item * Test the tool on a non-production server

=item * Backup your production server and verify the backups

=back

=head1 DESCRIPTION

This tool connects to a MySQL database server, reads through a query log, and
uses EXPLAIN to ask MySQL how it will use each query.  When it is finished, it
prints out a report on indexes that the queries didn't use.

The query log needs to be in MySQL's slow query log format.  If you need to
input a different format, you can use L<pt-query-digest> to translate the
formats.  If you don't specify a filename, the tool reads from STDIN.

The tool runs two stages.  In the first stage, the tool takes inventory of all
the tables and indexes in your database, so it can compare the existing indexes
to those that were actually used by the queries in the log.  In the second
stage, it runs EXPLAIN on each query in the query log.  It uses separate
database connections to inventory the tables and run EXPLAIN, so it opens two
connections to the database.

If a query is not a SELECT, it tries to transform it to a roughly equivalent
SELECT query so it can be EXPLAINed.  This is not a perfect process, but it is
good enough to be useful.

The tool skips the EXPLAIN step for queries that are exact duplicates of those
seen before.  It assumes that the same query will generate the same EXPLAIN plan
as it did previously (usually a safe assumption, and generally good for
performance), and simply increments the count of times that the indexes were
used.  However, queries that have the same fingerprint but different checksums
will be re-EXPLAINed.  Queries that have different literal constants can have
different execution plans, and this is important to measure.

After EXPLAIN-ing the query, it is necessary to try to map aliases in the query
back to the original table names.  For example, consider the EXPLAIN plan for
the following query:

  SELECT * FROM tbl1 AS foo;

The EXPLAIN output will show access to table C<foo>, and that must be translated
back to C<tbl1>.  This process involves complex parsing.  It is generally very
accurate, but there is some chance that it might not work right.  If you find
cases where it fails, submit a bug report and a reproducible test case.

Queries that cannot be EXPLAINed will cause all subsequent queries with the
same fingerprint to be blacklisted.  This is to reduce the work they cause, and
prevent them from continuing to print error messages.  However, at least in
this stage of the tool's development, it is my opinion that it's not a good
idea to preemptively silence these, or prevent them from being EXPLAINed at
all.  I am looking for lots of feedback on how to improve things like the
query parsing.  So please submit your test cases based on the errors the tool
prints!

=head1 OUTPUT

After it reads all the events in the log, the tool prints out DROP statements
for every index that was not used.  It skips indexes for tables that were never
accessed by any queries in the log, to avoid false-positive results.

If you don't specify L<"--quiet">, the tool also outputs warnings about
statements that cannot be EXPLAINed and similar.  These go to standard error.

Progress reports are enabled by default (see L<"--progress">).  These also go to
standard error.

=head1 OPTIONS

This tool accepts additional command-line arguments.  Refer to the
L<"SYNOPSIS"> and usage information for details.

=over

=item --ask-pass

Prompt for a password when connecting to MySQL.

=item --charset

short form: -A; type: string

Default character set.  If the value is utf8, sets Perl's binmode on
STDOUT to utf8, passes the mysql_enable_utf8 option to DBD::mysql, and
runs SET NAMES UTF8 after connecting to MySQL.  Any other value sets
binmode on STDOUT without the utf8 layer, and runs SET NAMES after
connecting to MySQL.

=item --config

type: Array

Read this comma-separated list of config files; if specified, this must be the
first option on the command line.

=item --create-save-results-database

Create the L<"--save-results-database"> if it does not exist.

If the L<"--save-results-database"> already exists and this option is
specified, the database is used and the necessary tables are created if
they do not already exist.

=item --[no]create-views

Create views for L<"--save-results-database"> example queries.

Several example queries are given for querying the tables in the
L<"--save-results-database">.  These example queries are, by default, created
as views.  Specifying C<--no-create-views> prevents these views from being
created.

=item --database

short form: -D; type: string

The database to use for the connection.

=item --databases

short form: -d; type: hash

Only get tables and indexes from this comma-separated list of databases.

=item --databases-regex

type: string

Only get tables and indexes from database whose names match this Perl regex.

=item --defaults-file

short form: -F; type: string

Only read mysql options from the given file.  You must give an absolute pathname.

=item --drop

type: Hash; default: non-unique

Suggest dropping only these types of unused indexes.

By default pt-index-usage will only suggest to drop unused secondary indexes,
not primary or unique indexes.  You can specify which types of unused indexes
the tool suggests to drop: primary, unique, non-unique, all.

A separate C<ALTER TABLE> statement for each type is printed.  So if you
specify C<--drop all> and there is a primary key and a non-unique index,
the C<ALTER TABLE ... DROP> for each will be printed on separate lines.

=item --empty-save-results-tables

Drop and re-create all pre-existing tables in the L<"--save-results-database">.
This allows information from previous runs to be removed before the current run.

=item --help

Show help and exit.

=item --host

short form: -h; type: string

Connect to host.

=item --ignore-databases

type: Hash

Ignore this comma-separated list of databases.

=item --ignore-databases-regex

type: string

Ignore databases whose names match this Perl regex.

=item --ignore-tables

type: Hash

Ignore this comma-separated list of table names.

Table names may be qualified with the database name.

=item --ignore-tables-regex

type: string

Ignore tables whose names match the Perl regex.

=item --password

short form: -p; type: string

Password to use when connecting.
If password contains commas they must be escaped with a backslash: "exam\,ple"

=item --port

short form: -P; type: int

Port number to use for connection.

=item --progress

type: array; default: time,30

Print progress reports to STDERR.  The value is a comma-separated list with two
parts.  The first part can be percentage, time, or iterations; the second part
specifies how often an update should be printed, in percentage, seconds, or
number of iterations.

=item --quiet

short form: -q

Do not print any warnings.  Also disables L<"--progress">.

=item --[no]report

default: yes

Print the reports for L<"--report-format">.

You may want to disable the reports by specifying C<--no-report> if, for
example, you also specify L<"--save-results-database"> and you only want
to query the results tables later.

=item --report-format

type: Array; default: drop_unused_indexes

Right now there is only one report: drop_unused_indexes.  This report prints
SQL statements for dropping any unused indexes.  See also L<"--drop">.

See also L<"--[no]report">.

=item --save-results-database

type: DSN

Save results to tables in this database.  Information about indexes, queries,
tables and their usage is stored in several tables in the specified database.
The tables are auto-created if they do not exist.  If the database doesn't
exist, it can be auto-created with L<"--create-save-results-database">.  In this
case the connection is initially created with no default database, then after
the database is created, it is USE'ed.

pt-index-usage executes INSERT statements to save the results.  Therefore, you
should be careful if you use this feature on a production server.  It might
increase load, or cause trouble if you don't want the server to be written to,
or so on.

This is a new feature.  It may change in future releases.  

After a run, you can query the usage tables to answer various questions about
index usage.  The tables have the following CREATE TABLE definitions:

MAGIC_create_indexes:

  CREATE TABLE IF NOT EXISTS indexes (
    db           VARCHAR(64) NOT NULL,
    tbl          VARCHAR(64) NOT NULL,
    idx          VARCHAR(64) NOT NULL,
    cnt          BIGINT UNSIGNED NOT NULL DEFAULT 0,
    PRIMARY KEY  (db, tbl, idx)
  )

MAGIC_create_queries:

  CREATE TABLE IF NOT EXISTS queries (
    query_id     BIGINT UNSIGNED NOT NULL,
    fingerprint  TEXT NOT NULL,
    sample       TEXT NOT NULL,
    PRIMARY KEY  (query_id)
  )

MAGIC_create_tables:

  CREATE TABLE IF NOT EXISTS tables (
    db           VARCHAR(64) NOT NULL,
    tbl          VARCHAR(64) NOT NULL,
    cnt          BIGINT UNSIGNED NOT NULL DEFAULT 0,
    PRIMARY KEY  (db, tbl)
  )

MAGIC_create_index_usage:

  CREATE TABLE IF NOT EXISTS index_usage (
    query_id      BIGINT UNSIGNED NOT NULL,
    db            VARCHAR(64) NOT NULL,
    tbl           VARCHAR(64) NOT NULL,
    idx           VARCHAR(64) NOT NULL,
    cnt           BIGINT UNSIGNED NOT NULL DEFAULT 1,
    UNIQUE INDEX  (query_id, db, tbl, idx)
  )

MAGIC_create_index_alternatives:

  CREATE TABLE IF NOT EXISTS index_alternatives (
    query_id      BIGINT UNSIGNED NOT NULL, -- This query used
    db            VARCHAR(64) NOT NULL,     -- this index, but...
    tbl           VARCHAR(64) NOT NULL,     --
    idx           VARCHAR(64) NOT NULL,     --
    alt_idx       VARCHAR(64) NOT NULL,     -- was an alternative
    cnt           BIGINT UNSIGNED NOT NULL DEFAULT 1,
    UNIQUE INDEX  (query_id, db, tbl, idx, alt_idx),
    INDEX         (db, tbl, idx),
    INDEX         (db, tbl, alt_idx)
  )

The following are some queries you can run against these tables to answer common
questions you might have.  Each query is also created as a view (with MySQL
v5.0 and newer) if C<"--[no]create-views"> is true (it is by default).
The view names are the strings after the C<MAGIC_view_> prefix.

Question: which queries sometimes use different indexes, and what fraction of
the time is each index chosen?  MAGIC_view_query_uses_several_indexes:

 SELECT iu.query_id, CONCAT_WS('.', iu.db, iu.tbl, iu.idx) AS idx,
    variations, iu.cnt, iu.cnt / total_cnt * 100 AS pct
 FROM index_usage AS iu
    INNER JOIN (
       SELECT query_id, db, tbl, SUM(cnt) AS total_cnt,
         COUNT(*) AS variations
       FROM index_usage
       GROUP BY query_id, db, tbl
       HAVING COUNT(*) > 1
    ) AS qv USING(query_id, db, tbl);

Question: which indexes have lots of alternatives, i.e. are chosen instead of
other indexes, and for what queries?  MAGIC_view_index_has_alternates:

 SELECT CONCAT_WS('.', db, tbl, idx) AS idx_chosen,
    GROUP_CONCAT(DISTINCT alt_idx) AS alternatives,
    GROUP_CONCAT(DISTINCT query_id) AS queries, SUM(cnt) AS cnt
 FROM index_alternatives
 GROUP BY db, tbl, idx
 HAVING COUNT(*) > 1;

Question: which indexes are considered as alternates for other indexes, and for
what queries?  MAGIC_view_index_alternates:

 SELECT CONCAT_WS('.', db, tbl, alt_idx) AS idx_considered,
    GROUP_CONCAT(DISTINCT idx) AS alternative_to,
    GROUP_CONCAT(DISTINCT query_id) AS queries, SUM(cnt) AS cnt
 FROM index_alternatives
 GROUP BY db, tbl, alt_idx
 HAVING COUNT(*) > 1;

Question: which of those are never chosen by any queries, and are therefore
superfluous?  MAGIC_view_unused_index_alternates:

 SELECT CONCAT_WS('.', i.db, i.tbl, i.idx) AS idx,
    alt.alternative_to, alt.queries, alt.cnt
 FROM indexes AS i
    INNER JOIN (
       SELECT db, tbl, alt_idx, GROUP_CONCAT(DISTINCT idx) AS alternative_to,
          GROUP_CONCAT(DISTINCT query_id) AS queries, SUM(cnt) AS cnt
       FROM index_alternatives
       GROUP BY db, tbl, alt_idx
       HAVING COUNT(*) > 1
    ) AS alt ON i.db = alt.db AND i.tbl = alt.tbl
      AND i.idx = alt.alt_idx
 WHERE i.cnt = 0;

Question: given a table, which indexes were used, by how many queries, with how
many distinct fingerprints?  Were there alternatives?  Which indexes were not
used?  You can edit the following query's SELECT list to also see the query IDs
in question.  MAGIC_view_index_usage:

 SELECT i.idx, iu.usage_cnt, iu.usage_total,
    ia.alt_cnt, ia.alt_total
 FROM indexes AS i
    LEFT OUTER JOIN (
       SELECT db, tbl, idx, COUNT(*) AS usage_cnt,
          SUM(cnt) AS usage_total, GROUP_CONCAT(query_id) AS used_by
       FROM index_usage
       GROUP BY db, tbl, idx
    ) AS iu ON i.db=iu.db AND i.tbl=iu.tbl AND i.idx = iu.idx
    LEFT OUTER JOIN (
       SELECT db, tbl, idx, COUNT(*) AS alt_cnt,
          SUM(cnt) AS alt_total,
          GROUP_CONCAT(query_id) AS alt_queries
       FROM index_alternatives
       GROUP BY db, tbl, idx
    ) AS ia ON i.db=ia.db AND i.tbl=ia.tbl AND i.idx = ia.idx;

Question: which indexes on a given table are vital for at least one query (there
is no alternative)?  MAGIC_view_required_indexes:

   SELECT i.db, i.tbl, i.idx, no_alt.queries
   FROM indexes AS i
      INNER JOIN (
         SELECT iu.db, iu.tbl, iu.idx,
            GROUP_CONCAT(iu.query_id) AS queries
         FROM index_usage AS iu
            LEFT OUTER JOIN index_alternatives AS ia
               USING(db, tbl, idx)
         WHERE ia.db IS NULL
         GROUP BY iu.db, iu.tbl, iu.idx
      ) AS no_alt ON no_alt.db = i.db AND no_alt.tbl = i.tbl
         AND no_alt.idx = i.idx
   ORDER BY i.db, i.tbl, i.idx, no_alt.queries;

=item --set-vars

type: Array

Set the MySQL variables in this comma-separated list of C<variable=value> pairs.

By default, the tool sets:

=for comment ignore-pt-internal-value
MAGIC_set_vars

   wait_timeout=10000

Variables specified on the command line override these defaults.  For
example, specifying C<--set-vars wait_timeout=500> overrides the defaultvalue of C<10000>.

The tool prints a warning and continues if a variable cannot be set.

=item --socket

short form: -S; type: string

Socket file to use for connection.

=item --tables

short form: -t; type: hash

Only get indexes from this comma-separated list of tables.

=item --tables-regex

type: string

Only get indexes from tables whose names match this Perl regex.

=item --user

short form: -u; type: string

User for login if not current user.

=item --version

Show version and exit.

=item --[no]version-check

default: yes

Check for the latest version of Percona Toolkit, MySQL, and other programs.

This is a standard "check for updates automatically" feature, with two
additional features.  First, the tool checks its own version and also the
versions of the following software: operating system, Percona Monitoring and
Management (PMM), MySQL, Perl, MySQL driver for Perl (DBD::mysql), and
Percona Toolkit. Second, it checks for and warns about versions with known
problems. For example, MySQL 5.5.25 had a critical bug and was re-released
as 5.5.25a.

A secure connection to Percona’s Version Check database server is done to
perform these checks. Each request is logged by the server, including software
version numbers and unique ID of the checked system. The ID is generated by the
Percona Toolkit installation script or when the Version Check database call is
done for the first time.

Any updates or known problems are printed to STDOUT before the tool's normal
output.  This feature should never interfere with the normal operation of the
tool.  

For more information, visit L<https://www.percona.com/doc/percona-toolkit/LATEST/version-check.html>.

=back

=head1 DSN OPTIONS

These DSN options are used to create a DSN.  Each option is given like
C<option=value>.  The options are case-sensitive, so P and p are not the
same option.  There cannot be whitespace before or after the C<=> and
if the value contains whitespace it must be quoted.  DSN options are
comma-separated.  See the L<percona-toolkit> manpage for full details.

=over

=item * A

dsn: charset; copy: yes

Default character set.

=item * D

dsn: database; copy: yes

Database to connect to.

=item * F

dsn: mysql_read_default_file; copy: yes

Only read default options from the given file

=item * h

dsn: host; copy: yes

Connect to host.

=item * p

dsn: password; copy: yes

Password to use when connecting.
If password contains commas they must be escaped with a backslash: "exam\,ple"

=item * P

dsn: port; copy: yes

Port number to use for connection.

=item * S

dsn: mysql_socket; copy: yes

Socket file to use for connection.

=item * u

dsn: user; copy: yes

User for login if not current user.

=back

=head1 ENVIRONMENT

The environment variable C<PTDEBUG> enables verbose debugging output to STDERR.
To enable debugging and capture all output to a file, run the tool like:

   PTDEBUG=1 pt-index-usage ... > FILE 2>&1

Be careful: debugging output is voluminous and can generate several megabytes
of output.

=head1 SYSTEM REQUIREMENTS

You need Perl, DBI, DBD::mysql, and some core packages that ought to be
installed in any reasonably new version of Perl.

=head1 BUGS

For a list of known bugs, see L<http://www.percona.com/bugs/pt-index-usage>.

Please report bugs at L<https://jira.percona.com/projects/PT>.
Include the following information in your bug report:

=over

=item * Complete command-line used to run the tool

=item * Tool L<"--version">

=item * MySQL version of all servers involved

=item * Output from the tool including STDERR

=item * Input files (log/dump/config files, etc.)

=back

If possible, include debugging output by running the tool with C<PTDEBUG>;
see L<"ENVIRONMENT">.

=head1 DOWNLOADING

Visit L<http://www.percona.com/software/percona-toolkit/> to download the
latest release of Percona Toolkit.  Or, get the latest release from the
command line:

   wget percona.com/get/percona-toolkit.tar.gz

   wget percona.com/get/percona-toolkit.rpm

   wget percona.com/get/percona-toolkit.deb

You can also get individual tools from the latest release:

   wget percona.com/get/TOOL

Replace C<TOOL> with the name of any tool.

=head1 AUTHORS

Baron Schwartz and Daniel Nichter

=head1 ABOUT PERCONA TOOLKIT

This tool is part of Percona Toolkit, a collection of advanced command-line
tools for MySQL developed by Percona.  Percona Toolkit was forked from two
projects in June, 2011: Maatkit and Aspersa.  Those projects were created by
Baron Schwartz and primarily developed by him and Daniel Nichter.  Visit
L<http://www.percona.com/software/> to learn about other free, open-source
software from Percona.

=head1 COPYRIGHT, LICENSE, AND WARRANTY

This program is copyright 2011-2018 Percona LLC and/or its affiliates,
2010-2011 Baron Schwartz.

THIS PROGRAM IS PROVIDED "AS IS" AND WITHOUT ANY EXPRESS OR IMPLIED
WARRANTIES, INCLUDING, WITHOUT LIMITATION, THE IMPLIED WARRANTIES OF
MERCHANTABILITY AND FITNESS FOR A PARTICULAR PURPOSE.

This program is free software; you can redistribute it and/or modify it under
the terms of the GNU General Public License as published by the Free Software
Foundation, version 2; OR the Perl Artistic License.  On UNIX and similar
systems, you can issue `man perlgpl' or `man perlartistic' to read these
licenses.

You should have received a copy of the GNU General Public License along with
this program; if not, write to the Free Software Foundation, Inc., 59 Temple
Place, Suite 330, Boston, MA  02111-1307  USA.

=head1 VERSION

pt-index-usage 3.1.0

=cut<|MERGE_RESOLUTION|>--- conflicted
+++ resolved
@@ -45,11 +45,7 @@
 {
 package Percona::Toolkit;
 
-<<<<<<< HEAD
 our $VERSION = '3.0.14-dev';
-=======
-our $VERSION = '3.1.0';
->>>>>>> 81b5e594
 
 use strict;
 use warnings FATAL => 'all';
