#!/usr/bin/env perl

# This program is part of Percona Toolkit: http://www.percona.com/software/
# See "COPYRIGHT, LICENSE, AND WARRANTY" at the end of this file for legal
# notices and disclaimers.

use strict;
use warnings FATAL => 'all';
use constant PTDEBUG => $ENV{PTDEBUG} || 0;

# ###########################################################################
# OptionParser package
# This package is a copy without comments from the original.  The original
# with comments and its test file can be found in the Bazaar repository at,
#   lib/OptionParser.pm
#   t/lib/OptionParser.t
# See https://launchpad.net/percona-toolkit for more information.
# ###########################################################################
{
package OptionParser;

use strict;
use warnings FATAL => 'all';
use English qw(-no_match_vars);
use constant PTDEBUG => $ENV{PTDEBUG} || 0;

use List::Util qw(max);
use Getopt::Long;

my $POD_link_re = '[LC]<"?([^">]+)"?>';

sub new {
   my ( $class, %args ) = @_;
   my @required_args = qw();
   foreach my $arg ( @required_args ) {
      die "I need a $arg argument" unless $args{$arg};
   }

   my ($program_name) = $PROGRAM_NAME =~ m/([.A-Za-z-]+)$/;
   $program_name ||= $PROGRAM_NAME;
   my $home = $ENV{HOME} || $ENV{HOMEPATH} || $ENV{USERPROFILE} || '.';

   my %attributes = (
      'type'       => 1,
      'short form' => 1,
      'group'      => 1,
      'default'    => 1,
      'cumulative' => 1,
      'negatable'  => 1,
   );

   my $self = {
      head1             => 'OPTIONS',        # These args are used internally
      skip_rules        => 0,                # to instantiate another Option-
      item              => '--(.*)',         # Parser obj that parses the
      attributes        => \%attributes,     # DSN OPTIONS section.  Tools
      parse_attributes  => \&_parse_attribs, # don't tinker with these args.

      %args,

      strict            => 1,  # disabled by a special rule
      program_name      => $program_name,
      opts              => {},
      got_opts          => 0,
      short_opts        => {},
      defaults          => {},
      groups            => {},
      allowed_groups    => {},
      errors            => [],
      rules             => [],  # desc of rules for --help
      mutex             => [],  # rule: opts are mutually exclusive
      atleast1          => [],  # rule: at least one opt is required
      disables          => {},  # rule: opt disables other opts 
      defaults_to       => {},  # rule: opt defaults to value of other opt
      DSNParser         => undef,
      default_files     => [
         "/etc/percona-toolkit/percona-toolkit.conf",
         "/etc/percona-toolkit/$program_name.conf",
         "$home/.percona-toolkit.conf",
         "$home/.$program_name.conf",
      ],
      types             => {
         string => 's', # standard Getopt type
         int    => 'i', # standard Getopt type
         float  => 'f', # standard Getopt type
         Hash   => 'H', # hash, formed from a comma-separated list
         hash   => 'h', # hash as above, but only if a value is given
         Array  => 'A', # array, similar to Hash
         array  => 'a', # array, similar to hash
         DSN    => 'd', # DSN
         size   => 'z', # size with kMG suffix (powers of 2^10)
         time   => 'm', # time, with an optional suffix of s/h/m/d
      },
   };

   return bless $self, $class;
}

sub get_specs {
   my ( $self, $file ) = @_;
   $file ||= $self->{file} || __FILE__;
   my @specs = $self->_pod_to_specs($file);
   $self->_parse_specs(@specs);

   open my $fh, "<", $file or die "Cannot open $file: $OS_ERROR";
   my $contents = do { local $/ = undef; <$fh> };
   close $fh;
   if ( $contents =~ m/^=head1 DSN OPTIONS/m ) {
      PTDEBUG && _d('Parsing DSN OPTIONS');
      my $dsn_attribs = {
         dsn  => 1,
         copy => 1,
      };
      my $parse_dsn_attribs = sub {
         my ( $self, $option, $attribs ) = @_;
         map {
            my $val = $attribs->{$_};
            if ( $val ) {
               $val    = $val eq 'yes' ? 1
                       : $val eq 'no'  ? 0
                       :                 $val;
               $attribs->{$_} = $val;
            }
         } keys %$attribs;
         return {
            key => $option,
            %$attribs,
         };
      };
      my $dsn_o = new OptionParser(
         description       => 'DSN OPTIONS',
         head1             => 'DSN OPTIONS',
         dsn               => 0,         # XXX don't infinitely recurse!
         item              => '\* (.)',  # key opts are a single character
         skip_rules        => 1,         # no rules before opts
         attributes        => $dsn_attribs,
         parse_attributes  => $parse_dsn_attribs,
      );
      my @dsn_opts = map {
         my $opts = {
            key  => $_->{spec}->{key},
            dsn  => $_->{spec}->{dsn},
            copy => $_->{spec}->{copy},
            desc => $_->{desc},
         };
         $opts;
      } $dsn_o->_pod_to_specs($file);
      $self->{DSNParser} = DSNParser->new(opts => \@dsn_opts);
   }

   if ( $contents =~ m/^=head1 VERSION\n\n^(.+)$/m ) {
      $self->{version} = $1;
      PTDEBUG && _d($self->{version});
   }

   return;
}

sub DSNParser {
   my ( $self ) = @_;
   return $self->{DSNParser};
};

sub get_defaults_files {
   my ( $self ) = @_;
   return @{$self->{default_files}};
}

sub _pod_to_specs {
   my ( $self, $file ) = @_;
   $file ||= $self->{file} || __FILE__;
   open my $fh, '<', $file or die "Cannot open $file: $OS_ERROR";

   my @specs = ();
   my @rules = ();
   my $para;

   local $INPUT_RECORD_SEPARATOR = '';
   while ( $para = <$fh> ) {
      next unless $para =~ m/^=head1 $self->{head1}/;
      last;
   }

   while ( $para = <$fh> ) {
      last if $para =~ m/^=over/;
      next if $self->{skip_rules};
      chomp $para;
      $para =~ s/\s+/ /g;
      $para =~ s/$POD_link_re/$1/go;
      PTDEBUG && _d('Option rule:', $para);
      push @rules, $para;
   }

   die "POD has no $self->{head1} section" unless $para;

   do {
      if ( my ($option) = $para =~ m/^=item $self->{item}/ ) {
         chomp $para;
         PTDEBUG && _d($para);
         my %attribs;

         $para = <$fh>; # read next paragraph, possibly attributes

         if ( $para =~ m/: / ) { # attributes
            $para =~ s/\s+\Z//g;
            %attribs = map {
                  my ( $attrib, $val) = split(/: /, $_);
                  die "Unrecognized attribute for --$option: $attrib"
                     unless $self->{attributes}->{$attrib};
                  ($attrib, $val);
               } split(/; /, $para);
            if ( $attribs{'short form'} ) {
               $attribs{'short form'} =~ s/-//;
            }
            $para = <$fh>; # read next paragraph, probably short help desc
         }
         else {
            PTDEBUG && _d('Option has no attributes');
         }

         $para =~ s/\s+\Z//g;
         $para =~ s/\s+/ /g;
         $para =~ s/$POD_link_re/$1/go;

         $para =~ s/\.(?:\n.*| [A-Z].*|\Z)//s;
         PTDEBUG && _d('Short help:', $para);

         die "No description after option spec $option" if $para =~ m/^=item/;

         if ( my ($base_option) =  $option =~ m/^\[no\](.*)/ ) {
            $option = $base_option;
            $attribs{'negatable'} = 1;
         }

         push @specs, {
            spec  => $self->{parse_attributes}->($self, $option, \%attribs), 
            desc  => $para
               . (defined $attribs{default} ? " (default $attribs{default})" : ''),
            group => ($attribs{'group'} ? $attribs{'group'} : 'default'),
         };
      }
      while ( $para = <$fh> ) {
         last unless $para;
         if ( $para =~ m/^=head1/ ) {
            $para = undef; # Can't 'last' out of a do {} block.
            last;
         }
         last if $para =~ m/^=item /;
      }
   } while ( $para );

   die "No valid specs in $self->{head1}" unless @specs;

   close $fh;
   return @specs, @rules;
}

sub _parse_specs {
   my ( $self, @specs ) = @_;
   my %disables; # special rule that requires deferred checking

   foreach my $opt ( @specs ) {
      if ( ref $opt ) { # It's an option spec, not a rule.
         PTDEBUG && _d('Parsing opt spec:',
            map { ($_, '=>', $opt->{$_}) } keys %$opt);

         my ( $long, $short ) = $opt->{spec} =~ m/^([\w-]+)(?:\|([^!+=]*))?/;
         if ( !$long ) {
            die "Cannot parse long option from spec $opt->{spec}";
         }
         $opt->{long} = $long;

         die "Duplicate long option --$long" if exists $self->{opts}->{$long};
         $self->{opts}->{$long} = $opt;

         if ( length $long == 1 ) {
            PTDEBUG && _d('Long opt', $long, 'looks like short opt');
            $self->{short_opts}->{$long} = $long;
         }

         if ( $short ) {
            die "Duplicate short option -$short"
               if exists $self->{short_opts}->{$short};
            $self->{short_opts}->{$short} = $long;
            $opt->{short} = $short;
         }
         else {
            $opt->{short} = undef;
         }

         $opt->{is_negatable}  = $opt->{spec} =~ m/!/        ? 1 : 0;
         $opt->{is_cumulative} = $opt->{spec} =~ m/\+/       ? 1 : 0;
         $opt->{is_required}   = $opt->{desc} =~ m/required/ ? 1 : 0;

         $opt->{group} ||= 'default';
         $self->{groups}->{ $opt->{group} }->{$long} = 1;

         $opt->{value} = undef;
         $opt->{got}   = 0;

         my ( $type ) = $opt->{spec} =~ m/=(.)/;
         $opt->{type} = $type;
         PTDEBUG && _d($long, 'type:', $type);


         $opt->{spec} =~ s/=./=s/ if ( $type && $type =~ m/[HhAadzm]/ );

         if ( (my ($def) = $opt->{desc} =~ m/default\b(?: ([^)]+))?/) ) {
            $self->{defaults}->{$long} = defined $def ? $def : 1;
            PTDEBUG && _d($long, 'default:', $def);
         }

         if ( $long eq 'config' ) {
            $self->{defaults}->{$long} = join(',', $self->get_defaults_files());
         }

         if ( (my ($dis) = $opt->{desc} =~ m/(disables .*)/) ) {
            $disables{$long} = $dis;
            PTDEBUG && _d('Deferring check of disables rule for', $opt, $dis);
         }

         $self->{opts}->{$long} = $opt;
      }
      else { # It's an option rule, not a spec.
         PTDEBUG && _d('Parsing rule:', $opt); 
         push @{$self->{rules}}, $opt;
         my @participants = $self->_get_participants($opt);
         my $rule_ok = 0;

         if ( $opt =~ m/mutually exclusive|one and only one/ ) {
            $rule_ok = 1;
            push @{$self->{mutex}}, \@participants;
            PTDEBUG && _d(@participants, 'are mutually exclusive');
         }
         if ( $opt =~ m/at least one|one and only one/ ) {
            $rule_ok = 1;
            push @{$self->{atleast1}}, \@participants;
            PTDEBUG && _d(@participants, 'require at least one');
         }
         if ( $opt =~ m/default to/ ) {
            $rule_ok = 1;
            $self->{defaults_to}->{$participants[0]} = $participants[1];
            PTDEBUG && _d($participants[0], 'defaults to', $participants[1]);
         }
         if ( $opt =~ m/restricted to option groups/ ) {
            $rule_ok = 1;
            my ($groups) = $opt =~ m/groups ([\w\s\,]+)/;
            my @groups = split(',', $groups);
            %{$self->{allowed_groups}->{$participants[0]}} = map {
               s/\s+//;
               $_ => 1;
            } @groups;
         }
         if( $opt =~ m/accepts additional command-line arguments/ ) {
            $rule_ok = 1;
            $self->{strict} = 0;
            PTDEBUG && _d("Strict mode disabled by rule");
         }

         die "Unrecognized option rule: $opt" unless $rule_ok;
      }
   }

   foreach my $long ( keys %disables ) {
      my @participants = $self->_get_participants($disables{$long});
      $self->{disables}->{$long} = \@participants;
      PTDEBUG && _d('Option', $long, 'disables', @participants);
   }

   return; 
}

sub _get_participants {
   my ( $self, $str ) = @_;
   my @participants;
   foreach my $long ( $str =~ m/--(?:\[no\])?([\w-]+)/g ) {
      die "Option --$long does not exist while processing rule $str"
         unless exists $self->{opts}->{$long};
      push @participants, $long;
   }
   PTDEBUG && _d('Participants for', $str, ':', @participants);
   return @participants;
}

sub opts {
   my ( $self ) = @_;
   my %opts = %{$self->{opts}};
   return %opts;
}

sub short_opts {
   my ( $self ) = @_;
   my %short_opts = %{$self->{short_opts}};
   return %short_opts;
}

sub set_defaults {
   my ( $self, %defaults ) = @_;
   $self->{defaults} = {};
   foreach my $long ( keys %defaults ) {
      die "Cannot set default for nonexistent option $long"
         unless exists $self->{opts}->{$long};
      $self->{defaults}->{$long} = $defaults{$long};
      PTDEBUG && _d('Default val for', $long, ':', $defaults{$long});
   }
   return;
}

sub get_defaults {
   my ( $self ) = @_;
   return $self->{defaults};
}

sub get_groups {
   my ( $self ) = @_;
   return $self->{groups};
}

sub _set_option {
   my ( $self, $opt, $val ) = @_;
   my $long = exists $self->{opts}->{$opt}       ? $opt
            : exists $self->{short_opts}->{$opt} ? $self->{short_opts}->{$opt}
            : die "Getopt::Long gave a nonexistent option: $opt";

   $opt = $self->{opts}->{$long};
   if ( $opt->{is_cumulative} ) {
      $opt->{value}++;
   }
   else {
      $opt->{value} = $val;
   }
   $opt->{got} = 1;
   PTDEBUG && _d('Got option', $long, '=', $val);
}

sub get_opts {
   my ( $self ) = @_; 

   foreach my $long ( keys %{$self->{opts}} ) {
      $self->{opts}->{$long}->{got} = 0;
      $self->{opts}->{$long}->{value}
         = exists $self->{defaults}->{$long}       ? $self->{defaults}->{$long}
         : $self->{opts}->{$long}->{is_cumulative} ? 0
         : undef;
   }
   $self->{got_opts} = 0;

   $self->{errors} = [];

   if ( @ARGV && $ARGV[0] eq "--config" ) {
      shift @ARGV;
      $self->_set_option('config', shift @ARGV);
   }
   if ( $self->has('config') ) {
      my @extra_args;
      foreach my $filename ( split(',', $self->get('config')) ) {
         eval {
            push @extra_args, $self->_read_config_file($filename);
         };
         if ( $EVAL_ERROR ) {
            if ( $self->got('config') ) {
               die $EVAL_ERROR;
            }
            elsif ( PTDEBUG ) {
               _d($EVAL_ERROR);
            }
         }
      }
      unshift @ARGV, @extra_args;
   }

   Getopt::Long::Configure('no_ignore_case', 'bundling');
   GetOptions(
      map    { $_->{spec} => sub { $self->_set_option(@_); } }
      grep   { $_->{long} ne 'config' } # --config is handled specially above.
      values %{$self->{opts}}
   ) or $self->save_error('Error parsing options');

   if ( exists $self->{opts}->{version} && $self->{opts}->{version}->{got} ) {
      if ( $self->{version} ) {
         print $self->{version}, "\n";
      }
      else {
         print "Error parsing version.  See the VERSION section of the tool's documentation.\n";
      }
      exit 0;
   }

   if ( @ARGV && $self->{strict} ) {
      $self->save_error("Unrecognized command-line options @ARGV");
   }

   foreach my $mutex ( @{$self->{mutex}} ) {
      my @set = grep { $self->{opts}->{$_}->{got} } @$mutex;
      if ( @set > 1 ) {
         my $err = join(', ', map { "--$self->{opts}->{$_}->{long}" }
                      @{$mutex}[ 0 .. scalar(@$mutex) - 2] )
                 . ' and --'.$self->{opts}->{$mutex->[-1]}->{long}
                 . ' are mutually exclusive.';
         $self->save_error($err);
      }
   }

   foreach my $required ( @{$self->{atleast1}} ) {
      my @set = grep { $self->{opts}->{$_}->{got} } @$required;
      if ( @set == 0 ) {
         my $err = join(', ', map { "--$self->{opts}->{$_}->{long}" }
                      @{$required}[ 0 .. scalar(@$required) - 2] )
                 .' or --'.$self->{opts}->{$required->[-1]}->{long};
         $self->save_error("Specify at least one of $err");
      }
   }

   $self->_check_opts( keys %{$self->{opts}} );
   $self->{got_opts} = 1;
   return;
}

sub _check_opts {
   my ( $self, @long ) = @_;
   my $long_last = scalar @long;
   while ( @long ) {
      foreach my $i ( 0..$#long ) {
         my $long = $long[$i];
         next unless $long;
         my $opt  = $self->{opts}->{$long};
         if ( $opt->{got} ) {
            if ( exists $self->{disables}->{$long} ) {
               my @disable_opts = @{$self->{disables}->{$long}};
               map { $self->{opts}->{$_}->{value} = undef; } @disable_opts;
               PTDEBUG && _d('Unset options', @disable_opts,
                  'because', $long,'disables them');
            }

            if ( exists $self->{allowed_groups}->{$long} ) {

               my @restricted_groups = grep {
                  !exists $self->{allowed_groups}->{$long}->{$_}
               } keys %{$self->{groups}};

               my @restricted_opts;
               foreach my $restricted_group ( @restricted_groups ) {
                  RESTRICTED_OPT:
                  foreach my $restricted_opt (
                     keys %{$self->{groups}->{$restricted_group}} )
                  {
                     next RESTRICTED_OPT if $restricted_opt eq $long;
                     push @restricted_opts, $restricted_opt
                        if $self->{opts}->{$restricted_opt}->{got};
                  }
               }

               if ( @restricted_opts ) {
                  my $err;
                  if ( @restricted_opts == 1 ) {
                     $err = "--$restricted_opts[0]";
                  }
                  else {
                     $err = join(', ',
                               map { "--$self->{opts}->{$_}->{long}" }
                               grep { $_ } 
                               @restricted_opts[0..scalar(@restricted_opts) - 2]
                            )
                          . ' or --'.$self->{opts}->{$restricted_opts[-1]}->{long};
                  }
                  $self->save_error("--$long is not allowed with $err");
               }
            }

         }
         elsif ( $opt->{is_required} ) { 
            $self->save_error("Required option --$long must be specified");
         }

         $self->_validate_type($opt);
         if ( $opt->{parsed} ) {
            delete $long[$i];
         }
         else {
            PTDEBUG && _d('Temporarily failed to parse', $long);
         }
      }

      die "Failed to parse options, possibly due to circular dependencies"
         if @long == $long_last;
      $long_last = @long;
   }

   return;
}

sub _validate_type {
   my ( $self, $opt ) = @_;
   return unless $opt;

   if ( !$opt->{type} ) {
      $opt->{parsed} = 1;
      return;
   }

   my $val = $opt->{value};

   if ( $val && $opt->{type} eq 'm' ) {  # type time
      PTDEBUG && _d('Parsing option', $opt->{long}, 'as a time value');
      my ( $prefix, $num, $suffix ) = $val =~ m/([+-]?)(\d+)([a-z])?$/;
      if ( !$suffix ) {
         my ( $s ) = $opt->{desc} =~ m/\(suffix (.)\)/;
         $suffix = $s || 's';
         PTDEBUG && _d('No suffix given; using', $suffix, 'for',
            $opt->{long}, '(value:', $val, ')');
      }
      if ( $suffix =~ m/[smhd]/ ) {
         $val = $suffix eq 's' ? $num            # Seconds
              : $suffix eq 'm' ? $num * 60       # Minutes
              : $suffix eq 'h' ? $num * 3600     # Hours
              :                  $num * 86400;   # Days
         $opt->{value} = ($prefix || '') . $val;
         PTDEBUG && _d('Setting option', $opt->{long}, 'to', $val);
      }
      else {
         $self->save_error("Invalid time suffix for --$opt->{long}");
      }
   }
   elsif ( $val && $opt->{type} eq 'd' ) {  # type DSN
      PTDEBUG && _d('Parsing option', $opt->{long}, 'as a DSN');
      my $prev = {};
      my $from_key = $self->{defaults_to}->{ $opt->{long} };
      if ( $from_key ) {
         PTDEBUG && _d($opt->{long}, 'DSN copies from', $from_key, 'DSN');
         if ( $self->{opts}->{$from_key}->{parsed} ) {
            $prev = $self->{opts}->{$from_key}->{value};
         }
         else {
            PTDEBUG && _d('Cannot parse', $opt->{long}, 'until',
               $from_key, 'parsed');
            return;
         }
      }
      my $defaults = $self->{DSNParser}->parse_options($self);
      $opt->{value} = $self->{DSNParser}->parse($val, $prev, $defaults);
   }
   elsif ( $val && $opt->{type} eq 'z' ) {  # type size
      PTDEBUG && _d('Parsing option', $opt->{long}, 'as a size value');
      $self->_parse_size($opt, $val);
   }
   elsif ( $opt->{type} eq 'H' || (defined $val && $opt->{type} eq 'h') ) {
      $opt->{value} = { map { $_ => 1 } split(/(?<!\\),\s*/, ($val || '')) };
   }
   elsif ( $opt->{type} eq 'A' || (defined $val && $opt->{type} eq 'a') ) {
      $opt->{value} = [ split(/(?<!\\),\s*/, ($val || '')) ];
   }
   else {
      PTDEBUG && _d('Nothing to validate for option',
         $opt->{long}, 'type', $opt->{type}, 'value', $val);
   }

   $opt->{parsed} = 1;
   return;
}

sub get {
   my ( $self, $opt ) = @_;
   my $long = (length $opt == 1 ? $self->{short_opts}->{$opt} : $opt);
   die "Option $opt does not exist"
      unless $long && exists $self->{opts}->{$long};
   return $self->{opts}->{$long}->{value};
}

sub got {
   my ( $self, $opt ) = @_;
   my $long = (length $opt == 1 ? $self->{short_opts}->{$opt} : $opt);
   die "Option $opt does not exist"
      unless $long && exists $self->{opts}->{$long};
   return $self->{opts}->{$long}->{got};
}

sub has {
   my ( $self, $opt ) = @_;
   my $long = (length $opt == 1 ? $self->{short_opts}->{$opt} : $opt);
   return defined $long ? exists $self->{opts}->{$long} : 0;
}

sub set {
   my ( $self, $opt, $val ) = @_;
   my $long = (length $opt == 1 ? $self->{short_opts}->{$opt} : $opt);
   die "Option $opt does not exist"
      unless $long && exists $self->{opts}->{$long};
   $self->{opts}->{$long}->{value} = $val;
   return;
}

sub save_error {
   my ( $self, $error ) = @_;
   push @{$self->{errors}}, $error;
   return;
}

sub errors {
   my ( $self ) = @_;
   return $self->{errors};
}

sub usage {
   my ( $self ) = @_;
   warn "No usage string is set" unless $self->{usage}; # XXX
   return "Usage: " . ($self->{usage} || '') . "\n";
}

sub descr {
   my ( $self ) = @_;
   warn "No description string is set" unless $self->{description}; # XXX
   my $descr  = ($self->{description} || $self->{program_name} || '')
              . "  For more details, please use the --help option, "
              . "or try 'perldoc $PROGRAM_NAME' "
              . "for complete documentation.";
   $descr = join("\n", $descr =~ m/(.{0,80})(?:\s+|$)/g)
      unless $ENV{DONT_BREAK_LINES};
   $descr =~ s/ +$//mg;
   return $descr;
}

sub usage_or_errors {
   my ( $self, $file, $return ) = @_;
   $file ||= $self->{file} || __FILE__;

   if ( !$self->{description} || !$self->{usage} ) {
      PTDEBUG && _d("Getting description and usage from SYNOPSIS in", $file);
      my %synop = $self->_parse_synopsis($file);
      $self->{description} ||= $synop{description};
      $self->{usage}       ||= $synop{usage};
      PTDEBUG && _d("Description:", $self->{description},
         "\nUsage:", $self->{usage});
   }

   if ( $self->{opts}->{help}->{got} ) {
      print $self->print_usage() or die "Cannot print usage: $OS_ERROR";
      exit 0 unless $return;
   }
   elsif ( scalar @{$self->{errors}} ) {
      print $self->print_errors() or die "Cannot print errors: $OS_ERROR";
      exit 0 unless $return;
   }

   return;
}

sub print_errors {
   my ( $self ) = @_;
   my $usage = $self->usage() . "\n";
   if ( (my @errors = @{$self->{errors}}) ) {
      $usage .= join("\n  * ", 'Errors in command-line arguments:', @errors)
              . "\n";
   }
   return $usage . "\n" . $self->descr();
}

sub print_usage {
   my ( $self ) = @_;
   die "Run get_opts() before print_usage()" unless $self->{got_opts};
   my @opts = values %{$self->{opts}};

   my $maxl = max(
      map {
         length($_->{long})               # option long name
         + ($_->{is_negatable} ? 4 : 0)   # "[no]" if opt is negatable
         + ($_->{type} ? 2 : 0)           # "=x" where x is the opt type
      }
      @opts);

   my $maxs = max(0,
      map {
         length($_)
         + ($self->{opts}->{$_}->{is_negatable} ? 4 : 0)
         + ($self->{opts}->{$_}->{type} ? 2 : 0)
      }
      values %{$self->{short_opts}});

   my $lcol = max($maxl, ($maxs + 3));
   my $rcol = 80 - $lcol - 6;
   my $rpad = ' ' x ( 80 - $rcol );

   $maxs = max($lcol - 3, $maxs);

   my $usage = $self->descr() . "\n" . $self->usage();

   my @groups = reverse sort grep { $_ ne 'default'; } keys %{$self->{groups}};
   push @groups, 'default';

   foreach my $group ( reverse @groups ) {
      $usage .= "\n".($group eq 'default' ? 'Options' : $group).":\n\n";
      foreach my $opt (
         sort { $a->{long} cmp $b->{long} }
         grep { $_->{group} eq $group }
         @opts )
      {
         my $long  = $opt->{is_negatable} ? "[no]$opt->{long}" : $opt->{long};
         my $short = $opt->{short};
         my $desc  = $opt->{desc};

         $long .= $opt->{type} ? "=$opt->{type}" : "";

         if ( $opt->{type} && $opt->{type} eq 'm' ) {
            my ($s) = $desc =~ m/\(suffix (.)\)/;
            $s    ||= 's';
            $desc =~ s/\s+\(suffix .\)//;
            $desc .= ".  Optional suffix s=seconds, m=minutes, h=hours, "
                   . "d=days; if no suffix, $s is used.";
         }
         $desc = join("\n$rpad", grep { $_ } $desc =~ m/(.{0,$rcol})(?:\s+|$)/g);
         $desc =~ s/ +$//mg;
         if ( $short ) {
            $usage .= sprintf("  --%-${maxs}s -%s  %s\n", $long, $short, $desc);
         }
         else {
            $usage .= sprintf("  --%-${lcol}s  %s\n", $long, $desc);
         }
      }
   }

   $usage .= "\nOption types: s=string, i=integer, f=float, h/H/a/A=comma-separated list, d=DSN, z=size, m=time\n";

   if ( (my @rules = @{$self->{rules}}) ) {
      $usage .= "\nRules:\n\n";
      $usage .= join("\n", map { "  $_" } @rules) . "\n";
   }
   if ( $self->{DSNParser} ) {
      $usage .= "\n" . $self->{DSNParser}->usage();
   }
   $usage .= "\nOptions and values after processing arguments:\n\n";
   foreach my $opt ( sort { $a->{long} cmp $b->{long} } @opts ) {
      my $val   = $opt->{value};
      my $type  = $opt->{type} || '';
      my $bool  = $opt->{spec} =~ m/^[\w-]+(?:\|[\w-])?!?$/;
      $val      = $bool              ? ( $val ? 'TRUE' : 'FALSE' )
                : !defined $val      ? '(No value)'
                : $type eq 'd'       ? $self->{DSNParser}->as_string($val)
                : $type =~ m/H|h/    ? join(',', sort keys %$val)
                : $type =~ m/A|a/    ? join(',', @$val)
                :                    $val;
      $usage .= sprintf("  --%-${lcol}s  %s\n", $opt->{long}, $val);
   }
   return $usage;
}

sub prompt_noecho {
   shift @_ if ref $_[0] eq __PACKAGE__;
   my ( $prompt ) = @_;
   local $OUTPUT_AUTOFLUSH = 1;
   print $prompt
      or die "Cannot print: $OS_ERROR";
   my $response;
   eval {
      require Term::ReadKey;
      Term::ReadKey::ReadMode('noecho');
      chomp($response = <STDIN>);
      Term::ReadKey::ReadMode('normal');
      print "\n"
         or die "Cannot print: $OS_ERROR";
   };
   if ( $EVAL_ERROR ) {
      die "Cannot read response; is Term::ReadKey installed? $EVAL_ERROR";
   }
   return $response;
}

sub _read_config_file {
   my ( $self, $filename ) = @_;
   open my $fh, "<", $filename or die "Cannot open $filename: $OS_ERROR\n";
   my @args;
   my $prefix = '--';
   my $parse  = 1;

   LINE:
   while ( my $line = <$fh> ) {
      chomp $line;
      next LINE if $line =~ m/^\s*(?:\#|\;|$)/;
      $line =~ s/\s+#.*$//g;
      $line =~ s/^\s+|\s+$//g;
      if ( $line eq '--' ) {
         $prefix = '';
         $parse  = 0;
         next LINE;
      }
      if ( $parse
         && (my($opt, $arg) = $line =~ m/^\s*([^=\s]+?)(?:\s*=\s*(.*?)\s*)?$/)
      ) {
         push @args, grep { defined $_ } ("$prefix$opt", $arg);
      }
      elsif ( $line =~ m/./ ) {
         push @args, $line;
      }
      else {
         die "Syntax error in file $filename at line $INPUT_LINE_NUMBER";
      }
   }
   close $fh;
   return @args;
}

sub read_para_after {
   my ( $self, $file, $regex ) = @_;
   open my $fh, "<", $file or die "Can't open $file: $OS_ERROR";
   local $INPUT_RECORD_SEPARATOR = '';
   my $para;
   while ( $para = <$fh> ) {
      next unless $para =~ m/^=pod$/m;
      last;
   }
   while ( $para = <$fh> ) {
      next unless $para =~ m/$regex/;
      last;
   }
   $para = <$fh>;
   chomp($para);
   close $fh or die "Can't close $file: $OS_ERROR";
   return $para;
}

sub clone {
   my ( $self ) = @_;

   my %clone = map {
      my $hashref  = $self->{$_};
      my $val_copy = {};
      foreach my $key ( keys %$hashref ) {
         my $ref = ref $hashref->{$key};
         $val_copy->{$key} = !$ref           ? $hashref->{$key}
                           : $ref eq 'HASH'  ? { %{$hashref->{$key}} }
                           : $ref eq 'ARRAY' ? [ @{$hashref->{$key}} ]
                           : $hashref->{$key};
      }
      $_ => $val_copy;
   } qw(opts short_opts defaults);

   foreach my $scalar ( qw(got_opts) ) {
      $clone{$scalar} = $self->{$scalar};
   }

   return bless \%clone;     
}

sub _parse_size {
   my ( $self, $opt, $val ) = @_;

   if ( lc($val || '') eq 'null' ) {
      PTDEBUG && _d('NULL size for', $opt->{long});
      $opt->{value} = 'null';
      return;
   }

   my %factor_for = (k => 1_024, M => 1_048_576, G => 1_073_741_824);
   my ($pre, $num, $factor) = $val =~ m/^([+-])?(\d+)([kMG])?$/;
   if ( defined $num ) {
      if ( $factor ) {
         $num *= $factor_for{$factor};
         PTDEBUG && _d('Setting option', $opt->{y},
            'to num', $num, '* factor', $factor);
      }
      $opt->{value} = ($pre || '') . $num;
   }
   else {
      $self->save_error("Invalid size for --$opt->{long}: $val");
   }
   return;
}

sub _parse_attribs {
   my ( $self, $option, $attribs ) = @_;
   my $types = $self->{types};
   return $option
      . ($attribs->{'short form'} ? '|' . $attribs->{'short form'}   : '' )
      . ($attribs->{'negatable'}  ? '!'                              : '' )
      . ($attribs->{'cumulative'} ? '+'                              : '' )
      . ($attribs->{'type'}       ? '=' . $types->{$attribs->{type}} : '' );
}

sub _parse_synopsis {
   my ( $self, $file ) = @_;
   $file ||= $self->{file} || __FILE__;
   PTDEBUG && _d("Parsing SYNOPSIS in", $file);

   local $INPUT_RECORD_SEPARATOR = '';  # read paragraphs
   open my $fh, "<", $file or die "Cannot open $file: $OS_ERROR";
   my $para;
   1 while defined($para = <$fh>) && $para !~ m/^=head1 SYNOPSIS/;
   die "$file does not contain a SYNOPSIS section" unless $para;
   my @synop;
   for ( 1..2 ) {  # 1 for the usage, 2 for the description
      my $para = <$fh>;
      push @synop, $para;
   }
   close $fh;
   PTDEBUG && _d("Raw SYNOPSIS text:", @synop);
   my ($usage, $desc) = @synop;
   die "The SYNOPSIS section in $file is not formatted properly"
      unless $usage && $desc;

   $usage =~ s/^\s*Usage:\s+(.+)/$1/;
   chomp $usage;

   $desc =~ s/\n/ /g;
   $desc =~ s/\s{2,}/ /g;
   $desc =~ s/\. ([A-Z][a-z])/.  $1/g;
   $desc =~ s/\s+$//;

   return (
      description => $desc,
      usage       => $usage,
   );
};

sub _d {
   my ($package, undef, $line) = caller 0;
   @_ = map { (my $temp = $_) =~ s/\n/\n# /g; $temp; }
        map { defined $_ ? $_ : 'undef' }
        @_;
   print STDERR "# $package:$line $PID ", join(' ', @_), "\n";
}

if ( PTDEBUG ) {
   print '# ', $^X, ' ', $], "\n";
   if ( my $uname = `uname -a` ) {
      $uname =~ s/\s+/ /g;
      print "# $uname\n";
   }
   print '# Arguments: ',
      join(' ', map { my $a = "_[$_]_"; $a =~ s/\n/\n# /g; $a; } @ARGV), "\n";
}

1;
}
# ###########################################################################
# End OptionParser package
# ###########################################################################

# ###########################################################################
# VersionParser package
# This package is a copy without comments from the original.  The original
# with comments and its test file can be found in the Bazaar repository at,
#   lib/VersionParser.pm
#   t/lib/VersionParser.t
# See https://launchpad.net/percona-toolkit for more information.
# ###########################################################################
{
package VersionParser;

use strict;
use warnings FATAL => 'all';
use English qw(-no_match_vars);
use constant PTDEBUG => $ENV{PTDEBUG} || 0;

sub new {
   my ( $class ) = @_;
   bless {}, $class;
}

sub parse {
   my ( $self, $str ) = @_;
   my $result = sprintf('%03d%03d%03d', $str =~ m/(\d+)/g);
   PTDEBUG && _d($str, 'parses to', $result);
   return $result;
}

sub version_ge {
   my ( $self, $dbh, $target ) = @_;
   if ( !$self->{$dbh} ) {
      $self->{$dbh} = $self->parse(
         $dbh->selectrow_array('SELECT VERSION()'));
   }
   my $result = $self->{$dbh} ge $self->parse($target) ? 1 : 0;
   PTDEBUG && _d($self->{$dbh}, 'ge', $target, ':', $result);
   return $result;
}

sub innodb_version {
   my ( $self, $dbh ) = @_;
   return unless $dbh;
   my $innodb_version = "NO";

   my ($innodb) =
      grep { $_->{engine} =~ m/InnoDB/i }
      map  {
         my %hash;
         @hash{ map { lc $_ } keys %$_ } = values %$_;
         \%hash;
      }
      @{ $dbh->selectall_arrayref("SHOW ENGINES", {Slice=>{}}) };
   if ( $innodb ) {
      PTDEBUG && _d("InnoDB support:", $innodb->{support});
      if ( $innodb->{support} =~ m/YES|DEFAULT/i ) {
         my $vars = $dbh->selectrow_hashref(
            "SHOW VARIABLES LIKE 'innodb_version'");
         $innodb_version = !$vars ? "BUILTIN"
                         :          ($vars->{Value} || $vars->{value});
      }
      else {
         $innodb_version = $innodb->{support};  # probably DISABLED or NO
      }
   }

   PTDEBUG && _d("InnoDB version:", $innodb_version);
   return $innodb_version;
}

sub _d {
   my ($package, undef, $line) = caller 0;
   @_ = map { (my $temp = $_) =~ s/\n/\n# /g; $temp; }
        map { defined $_ ? $_ : 'undef' }
        @_;
   print STDERR "# $package:$line $PID ", join(' ', @_), "\n";
}

1;
}
# ###########################################################################
# End VersionParser package
# ###########################################################################

# ###########################################################################
# DSNParser package
# This package is a copy without comments from the original.  The original
# with comments and its test file can be found in the Bazaar repository at,
#   lib/DSNParser.pm
#   t/lib/DSNParser.t
# See https://launchpad.net/percona-toolkit for more information.
# ###########################################################################
{
package DSNParser;

use strict;
use warnings FATAL => 'all';
use English qw(-no_match_vars);
use constant PTDEBUG => $ENV{PTDEBUG} || 0;

use Data::Dumper;
$Data::Dumper::Indent    = 0;
$Data::Dumper::Quotekeys = 0;

eval {
   require DBI;
};
my $have_dbi = $EVAL_ERROR ? 0 : 1;

sub new {
   my ( $class, %args ) = @_;
   foreach my $arg ( qw(opts) ) {
      die "I need a $arg argument" unless $args{$arg};
   }
   my $self = {
      opts => {}  # h, P, u, etc.  Should come from DSN OPTIONS section in POD.
   };
   foreach my $opt ( @{$args{opts}} ) {
      if ( !$opt->{key} || !$opt->{desc} ) {
         die "Invalid DSN option: ", Dumper($opt);
      }
      PTDEBUG && _d('DSN option:',
         join(', ',
            map { "$_=" . (defined $opt->{$_} ? ($opt->{$_} || '') : 'undef') }
               keys %$opt
         )
      );
      $self->{opts}->{$opt->{key}} = {
         dsn  => $opt->{dsn},
         desc => $opt->{desc},
         copy => $opt->{copy} || 0,
      };
   }
   return bless $self, $class;
}

sub prop {
   my ( $self, $prop, $value ) = @_;
   if ( @_ > 2 ) {
      PTDEBUG && _d('Setting', $prop, 'property');
      $self->{$prop} = $value;
   }
   return $self->{$prop};
}

sub parse {
   my ( $self, $dsn, $prev, $defaults ) = @_;
   if ( !$dsn ) {
      PTDEBUG && _d('No DSN to parse');
      return;
   }
   PTDEBUG && _d('Parsing', $dsn);
   $prev     ||= {};
   $defaults ||= {};
   my %given_props;
   my %final_props;
   my $opts = $self->{opts};

   foreach my $dsn_part ( split(/,/, $dsn) ) {
      if ( my ($prop_key, $prop_val) = $dsn_part =~  m/^(.)=(.*)$/ ) {
         $given_props{$prop_key} = $prop_val;
      }
      else {
         PTDEBUG && _d('Interpreting', $dsn_part, 'as h=', $dsn_part);
         $given_props{h} = $dsn_part;
      }
   }

   foreach my $key ( keys %$opts ) {
      PTDEBUG && _d('Finding value for', $key);
      $final_props{$key} = $given_props{$key};
      if (   !defined $final_props{$key}
           && defined $prev->{$key} && $opts->{$key}->{copy} )
      {
         $final_props{$key} = $prev->{$key};
         PTDEBUG && _d('Copying value for', $key, 'from previous DSN');
      }
      if ( !defined $final_props{$key} ) {
         $final_props{$key} = $defaults->{$key};
         PTDEBUG && _d('Copying value for', $key, 'from defaults');
      }
   }

   foreach my $key ( keys %given_props ) {
      die "Unknown DSN option '$key' in '$dsn'.  For more details, "
            . "please use the --help option, or try 'perldoc $PROGRAM_NAME' "
            . "for complete documentation."
         unless exists $opts->{$key};
   }
   if ( (my $required = $self->prop('required')) ) {
      foreach my $key ( keys %$required ) {
         die "Missing required DSN option '$key' in '$dsn'.  For more details, "
               . "please use the --help option, or try 'perldoc $PROGRAM_NAME' "
               . "for complete documentation."
            unless $final_props{$key};
      }
   }

   return \%final_props;
}

sub parse_options {
   my ( $self, $o ) = @_;
   die 'I need an OptionParser object' unless ref $o eq 'OptionParser';
   my $dsn_string
      = join(',',
          map  { "$_=".$o->get($_); }
          grep { $o->has($_) && $o->get($_) }
          keys %{$self->{opts}}
        );
   PTDEBUG && _d('DSN string made from options:', $dsn_string);
   return $self->parse($dsn_string);
}

sub as_string {
   my ( $self, $dsn, $props ) = @_;
   return $dsn unless ref $dsn;
   my @keys = $props ? @$props : sort keys %$dsn;
   return join(',',
      map  { "$_=" . ($_ eq 'p' ? '...' : $dsn->{$_}) }
      grep {
         exists $self->{opts}->{$_}
         && exists $dsn->{$_}
         && defined $dsn->{$_}
      } @keys);
}

sub usage {
   my ( $self ) = @_;
   my $usage
      = "DSN syntax is key=value[,key=value...]  Allowable DSN keys:\n\n"
      . "  KEY  COPY  MEANING\n"
      . "  ===  ====  =============================================\n";
   my %opts = %{$self->{opts}};
   foreach my $key ( sort keys %opts ) {
      $usage .= "  $key    "
             .  ($opts{$key}->{copy} ? 'yes   ' : 'no    ')
             .  ($opts{$key}->{desc} || '[No description]')
             . "\n";
   }
   $usage .= "\n  If the DSN is a bareword, the word is treated as the 'h' key.\n";
   return $usage;
}

sub get_cxn_params {
   my ( $self, $info ) = @_;
   my $dsn;
   my %opts = %{$self->{opts}};
   my $driver = $self->prop('dbidriver') || '';
   if ( $driver eq 'Pg' ) {
      $dsn = 'DBI:Pg:dbname=' . ( $info->{D} || '' ) . ';'
         . join(';', map  { "$opts{$_}->{dsn}=$info->{$_}" }
                     grep { defined $info->{$_} }
                     qw(h P));
   }
   else {
      $dsn = 'DBI:mysql:' . ( $info->{D} || '' ) . ';'
         . join(';', map  { "$opts{$_}->{dsn}=$info->{$_}" }
                     grep { defined $info->{$_} }
                     qw(F h P S A))
         . ';mysql_read_default_group=client';
   }
   PTDEBUG && _d($dsn);
   return ($dsn, $info->{u}, $info->{p});
}

sub fill_in_dsn {
   my ( $self, $dbh, $dsn ) = @_;
   my $vars = $dbh->selectall_hashref('SHOW VARIABLES', 'Variable_name');
   my ($user, $db) = $dbh->selectrow_array('SELECT USER(), DATABASE()');
   $user =~ s/@.*//;
   $dsn->{h} ||= $vars->{hostname}->{Value};
   $dsn->{S} ||= $vars->{'socket'}->{Value};
   $dsn->{P} ||= $vars->{port}->{Value};
   $dsn->{u} ||= $user;
   $dsn->{D} ||= $db;
}

sub get_dbh {
   my ( $self, $cxn_string, $user, $pass, $opts ) = @_;
   $opts ||= {};
   my $defaults = {
      AutoCommit         => 0,
      RaiseError         => 1,
      PrintError         => 0,
      ShowErrorStatement => 1,
      mysql_enable_utf8 => ($cxn_string =~ m/charset=utf8/i ? 1 : 0),
   };
   @{$defaults}{ keys %$opts } = values %$opts;

   if ( $opts->{mysql_use_result} ) {
      $defaults->{mysql_use_result} = 1;
   }

   if ( !$have_dbi ) {
      die "Cannot connect to MySQL because the Perl DBI module is not "
         . "installed or not found.  Run 'perl -MDBI' to see the directories "
         . "that Perl searches for DBI.  If DBI is not installed, try:\n"
         . "  Debian/Ubuntu  apt-get install libdbi-perl\n"
         . "  RHEL/CentOS    yum install perl-DBI\n"
         . "  OpenSolaris    pgk install pkg:/SUNWpmdbi\n";

   }

   my $dbh;
   my $tries = 2;
   while ( !$dbh && $tries-- ) {
      PTDEBUG && _d($cxn_string, ' ', $user, ' ', $pass, 
         join(', ', map { "$_=>$defaults->{$_}" } keys %$defaults ));

      eval {
         $dbh = DBI->connect($cxn_string, $user, $pass, $defaults);

         if ( $cxn_string =~ m/mysql/i ) {
            my $sql;

            $sql = 'SELECT @@SQL_MODE';
            PTDEBUG && _d($dbh, $sql);
            my ($sql_mode) = $dbh->selectrow_array($sql);

            $sql = 'SET @@SQL_QUOTE_SHOW_CREATE = 1'
                 . '/*!40101, @@SQL_MODE=\'NO_AUTO_VALUE_ON_ZERO'
                 . ($sql_mode ? ",$sql_mode" : '')
                 . '\'*/';
            PTDEBUG && _d($dbh, $sql);
            $dbh->do($sql);

            if ( my ($charset) = $cxn_string =~ m/charset=(\w+)/ ) {
               $sql = "/*!40101 SET NAMES $charset*/";
               PTDEBUG && _d($dbh, ':', $sql);
               $dbh->do($sql);
               PTDEBUG && _d('Enabling charset for STDOUT');
               if ( $charset eq 'utf8' ) {
                  binmode(STDOUT, ':utf8')
                     or die "Can't binmode(STDOUT, ':utf8'): $OS_ERROR";
               }
               else {
                  binmode(STDOUT) or die "Can't binmode(STDOUT): $OS_ERROR";
               }
            }

            if ( $self->prop('set-vars') ) {
               $sql = "SET " . $self->prop('set-vars');
               PTDEBUG && _d($dbh, ':', $sql);
               $dbh->do($sql);
            }
         }
      };
      if ( !$dbh && $EVAL_ERROR ) {
         PTDEBUG && _d($EVAL_ERROR);
         if ( $EVAL_ERROR =~ m/not a compiled character set|character set utf8/ ) {
            PTDEBUG && _d('Going to try again without utf8 support');
            delete $defaults->{mysql_enable_utf8};
         }
         elsif ( $EVAL_ERROR =~ m/locate DBD\/mysql/i ) {
            die "Cannot connect to MySQL because the Perl DBD::mysql module is "
               . "not installed or not found.  Run 'perl -MDBD::mysql' to see "
               . "the directories that Perl searches for DBD::mysql.  If "
               . "DBD::mysql is not installed, try:\n"
               . "  Debian/Ubuntu  apt-get install libdbd-mysql-perl\n"
               . "  RHEL/CentOS    yum install perl-DBD-MySQL\n"
               . "  OpenSolaris    pgk install pkg:/SUNWapu13dbd-mysql\n";
         }
         if ( !$tries ) {
            die $EVAL_ERROR;
         }
      }
   }

   PTDEBUG && _d('DBH info: ',
      $dbh,
      Dumper($dbh->selectrow_hashref(
         'SELECT DATABASE(), CONNECTION_ID(), VERSION()/*!50038 , @@hostname*/')),
      'Connection info:',      $dbh->{mysql_hostinfo},
      'Character set info:',   Dumper($dbh->selectall_arrayref(
                     'SHOW VARIABLES LIKE "character_set%"', { Slice => {}})),
      '$DBD::mysql::VERSION:', $DBD::mysql::VERSION,
      '$DBI::VERSION:',        $DBI::VERSION,
   );

   return $dbh;
}

sub get_hostname {
   my ( $self, $dbh ) = @_;
   if ( my ($host) = ($dbh->{mysql_hostinfo} || '') =~ m/^(\w+) via/ ) {
      return $host;
   }
   my ( $hostname, $one ) = $dbh->selectrow_array(
      'SELECT /*!50038 @@hostname, */ 1');
   return $hostname;
}

sub disconnect {
   my ( $self, $dbh ) = @_;
   PTDEBUG && $self->print_active_handles($dbh);
   $dbh->disconnect;
}

sub print_active_handles {
   my ( $self, $thing, $level ) = @_;
   $level ||= 0;
   printf("# Active %sh: %s %s %s\n", ($thing->{Type} || 'undef'), "\t" x $level,
      $thing, (($thing->{Type} || '') eq 'st' ? $thing->{Statement} || '' : ''))
      or die "Cannot print: $OS_ERROR";
   foreach my $handle ( grep {defined} @{ $thing->{ChildHandles} } ) {
      $self->print_active_handles( $handle, $level + 1 );
   }
}

sub copy {
   my ( $self, $dsn_1, $dsn_2, %args ) = @_;
   die 'I need a dsn_1 argument' unless $dsn_1;
   die 'I need a dsn_2 argument' unless $dsn_2;
   my %new_dsn = map {
      my $key = $_;
      my $val;
      if ( $args{overwrite} ) {
         $val = defined $dsn_1->{$key} ? $dsn_1->{$key} : $dsn_2->{$key};
      }
      else {
         $val = defined $dsn_2->{$key} ? $dsn_2->{$key} : $dsn_1->{$key};
      }
      $key => $val;
   } keys %{$self->{opts}};
   return \%new_dsn;
}

sub _d {
   my ($package, undef, $line) = caller 0;
   @_ = map { (my $temp = $_) =~ s/\n/\n# /g; $temp; }
        map { defined $_ ? $_ : 'undef' }
        @_;
   print STDERR "# $package:$line $PID ", join(' ', @_), "\n";
}

1;
}
# ###########################################################################
# End DSNParser package
# ###########################################################################

# ###########################################################################
# Daemon package
# This package is a copy without comments from the original.  The original
# with comments and its test file can be found in the Bazaar repository at,
#   lib/Daemon.pm
#   t/lib/Daemon.t
# See https://launchpad.net/percona-toolkit for more information.
# ###########################################################################
{
package Daemon;

use strict;
use warnings FATAL => 'all';
use English qw(-no_match_vars);
use constant PTDEBUG => $ENV{PTDEBUG} || 0;

use POSIX qw(setsid);

sub new {
   my ( $class, %args ) = @_;
   foreach my $arg ( qw(o) ) {
      die "I need a $arg argument" unless $args{$arg};
   }
   my $o = $args{o};
   my $self = {
      o        => $o,
      log_file => $o->has('log') ? $o->get('log') : undef,
      PID_file => $o->has('pid') ? $o->get('pid') : undef,
   };

   check_PID_file(undef, $self->{PID_file});

   PTDEBUG && _d('Daemonized child will log to', $self->{log_file});
   return bless $self, $class;
}

sub daemonize {
   my ( $self ) = @_;

   PTDEBUG && _d('About to fork and daemonize');
   defined (my $pid = fork()) or die "Cannot fork: $OS_ERROR";
   if ( $pid ) {
      PTDEBUG && _d('I am the parent and now I die');
      exit;
   }

   $self->{PID_owner} = $PID;
   $self->{child}     = 1;

   POSIX::setsid() or die "Cannot start a new session: $OS_ERROR";
   chdir '/'       or die "Cannot chdir to /: $OS_ERROR";

   $self->_make_PID_file();

   $OUTPUT_AUTOFLUSH = 1;

   if ( -t STDIN ) {
      close STDIN;
      open  STDIN, '/dev/null'
         or die "Cannot reopen STDIN to /dev/null: $OS_ERROR";
   }

   if ( $self->{log_file} ) {
      close STDOUT;
      open  STDOUT, '>>', $self->{log_file}
         or die "Cannot open log file $self->{log_file}: $OS_ERROR";

      close STDERR;
      open  STDERR, ">&STDOUT"
         or die "Cannot dupe STDERR to STDOUT: $OS_ERROR"; 
   }
   else {
      if ( -t STDOUT ) {
         close STDOUT;
         open  STDOUT, '>', '/dev/null'
            or die "Cannot reopen STDOUT to /dev/null: $OS_ERROR";
      }
      if ( -t STDERR ) {
         close STDERR;
         open  STDERR, '>', '/dev/null'
            or die "Cannot reopen STDERR to /dev/null: $OS_ERROR";
      }
   }

   PTDEBUG && _d('I am the child and now I live daemonized');
   return;
}

sub check_PID_file {
   my ( $self, $file ) = @_;
   my $PID_file = $self ? $self->{PID_file} : $file;
   PTDEBUG && _d('Checking PID file', $PID_file);
   if ( $PID_file && -f $PID_file ) {
      my $pid;
      eval { chomp($pid = `cat $PID_file`); };
      die "Cannot cat $PID_file: $OS_ERROR" if $EVAL_ERROR;
      PTDEBUG && _d('PID file exists; it contains PID', $pid);
      if ( $pid ) {
         my $pid_is_alive = kill 0, $pid;
         if ( $pid_is_alive ) {
            die "The PID file $PID_file already exists "
               . " and the PID that it contains, $pid, is running";
         }
         else {
            warn "Overwriting PID file $PID_file because the PID that it "
               . "contains, $pid, is not running";
         }
      }
      else {
         die "The PID file $PID_file already exists but it does not "
            . "contain a PID";
      }
   }
   else {
      PTDEBUG && _d('No PID file');
   }
   return;
}

sub make_PID_file {
   my ( $self ) = @_;
   if ( exists $self->{child} ) {
      die "Do not call Daemon::make_PID_file() for daemonized scripts";
   }
   $self->_make_PID_file();
   $self->{PID_owner} = $PID;
   return;
}

sub _make_PID_file {
   my ( $self ) = @_;

   my $PID_file = $self->{PID_file};
   if ( !$PID_file ) {
      PTDEBUG && _d('No PID file to create');
      return;
   }

   $self->check_PID_file();

   open my $PID_FH, '>', $PID_file
      or die "Cannot open PID file $PID_file: $OS_ERROR";
   print $PID_FH $PID
      or die "Cannot print to PID file $PID_file: $OS_ERROR";
   close $PID_FH
      or die "Cannot close PID file $PID_file: $OS_ERROR";

   PTDEBUG && _d('Created PID file:', $self->{PID_file});
   return;
}

sub _remove_PID_file {
   my ( $self ) = @_;
   if ( $self->{PID_file} && -f $self->{PID_file} ) {
      unlink $self->{PID_file}
         or warn "Cannot remove PID file $self->{PID_file}: $OS_ERROR";
      PTDEBUG && _d('Removed PID file');
   }
   else {
      PTDEBUG && _d('No PID to remove');
   }
   return;
}

sub DESTROY {
   my ( $self ) = @_;

   $self->_remove_PID_file() if ($self->{PID_owner} || 0) == $PID;

   return;
}

sub _d {
   my ($package, undef, $line) = caller 0;
   @_ = map { (my $temp = $_) =~ s/\n/\n# /g; $temp; }
        map { defined $_ ? $_ : 'undef' }
        @_;
   print STDERR "# $package:$line $PID ", join(' ', @_), "\n";
}

1;
}
# ###########################################################################
# End Daemon package
# ###########################################################################

# ###########################################################################
# Quoter package
# This package is a copy without comments from the original.  The original
# with comments and its test file can be found in the Bazaar repository at,
#   lib/Quoter.pm
#   t/lib/Quoter.t
# See https://launchpad.net/percona-toolkit for more information.
# ###########################################################################
{
package Quoter;

use strict;
use warnings FATAL => 'all';
use English qw(-no_match_vars);
use constant PTDEBUG => $ENV{PTDEBUG} || 0;

sub new {
   my ( $class, %args ) = @_;
   return bless {}, $class;
}

sub quote {
   my ( $self, @vals ) = @_;
   foreach my $val ( @vals ) {
      $val =~ s/`/``/g;
   }
   return join('.', map { '`' . $_ . '`' } @vals);
}

sub quote_val {
   my ( $self, $val ) = @_;

   return 'NULL' unless defined $val;          # undef = NULL
   return "''" if $val eq '';                  # blank string = ''
   return $val if $val =~ m/^0x[0-9a-fA-F]+$/;  # hex data

   $val =~ s/(['\\])/\\$1/g;
   return "'$val'";
}

sub split_unquote {
   my ( $self, $db_tbl, $default_db ) = @_;
   $db_tbl =~ s/`//g;
   my ( $db, $tbl ) = split(/[.]/, $db_tbl);
   if ( !$tbl ) {
      $tbl = $db;
      $db  = $default_db;
   }
   return ($db, $tbl);
}

sub literal_like {
   my ( $self, $like ) = @_;
   return unless $like;
   $like =~ s/([%_])/\\$1/g;
   return "'$like'";
}

sub join_quote {
   my ( $self, $default_db, $db_tbl ) = @_;
   return unless $db_tbl;
   my ($db, $tbl) = split(/[.]/, $db_tbl);
   if ( !$tbl ) {
      $tbl = $db;
      $db  = $default_db;
   }
   $db  = "`$db`"  if $db  && $db  !~ m/^`/;
   $tbl = "`$tbl`" if $tbl && $tbl !~ m/^`/;
   return $db ? "$db.$tbl" : $tbl;
}

sub serialize_list {
   my ( $self, @args ) = @_;
   return unless @args;

   return $args[0] if @args == 1 && !defined $args[0];

   die "Cannot serialize multiple values with undef/NULL"
      if grep { !defined $_ } @args;

   return join ',', map { quotemeta } @args;
}

sub deserialize_list {
   my ( $self, $string ) = @_;
   return $string unless defined $string;
   my @escaped_parts = $string =~ /
         \G             # Start of string, or end of previous match.
         (              # Each of these is an element in the original list.
            [^\\,]*     # Anything not a backslash or a comma
            (?:         # When we get here, we found one of the above.
               \\.      # A backslash followed by something so we can continue
               [^\\,]*  # Same as above.
            )*          # Repeat zero of more times.
         )
         ,              # Comma dividing elements
      /sxgc;

   push @escaped_parts, pos($string) ? substr( $string, pos($string) ) : $string;

   my @unescaped_parts = map {
      my $part = $_;

      my $char_class = utf8::is_utf8($part)  # If it's a UTF-8 string,
                     ? qr/(?=\p{ASCII})\W/   # We only care about non-word
                     : qr/(?=\p{ASCII})\W|[\x{80}-\x{FF}]/; # Otherwise,
      $part =~ s/\\($char_class)/$1/g;
      $part;
   } @escaped_parts;

   return @unescaped_parts;
}

1;
}
# ###########################################################################
# End Quoter package
# ###########################################################################

# ###########################################################################
# Transformers package
# This package is a copy without comments from the original.  The original
# with comments and its test file can be found in the Bazaar repository at,
#   lib/Transformers.pm
#   t/lib/Transformers.t
# See https://launchpad.net/percona-toolkit for more information.
# ###########################################################################
{
package Transformers;

use strict;
use warnings FATAL => 'all';
use English qw(-no_match_vars);
use constant PTDEBUG => $ENV{PTDEBUG} || 0;

use Time::Local qw(timegm timelocal);
use Digest::MD5 qw(md5_hex);

require Exporter;
our @ISA         = qw(Exporter);
our %EXPORT_TAGS = ();
our @EXPORT      = ();
our @EXPORT_OK   = qw(
   micro_t
   percentage_of
   secs_to_time
   time_to_secs
   shorten
   ts
   parse_timestamp
   unix_timestamp
   any_unix_timestamp
   make_checksum
   crc32
);

our $mysql_ts  = qr/(\d\d)(\d\d)(\d\d) +(\d+):(\d+):(\d+)(\.\d+)?/;
our $proper_ts = qr/(\d\d\d\d)-(\d\d)-(\d\d)[T ](\d\d):(\d\d):(\d\d)(\.\d+)?/;
our $n_ts      = qr/(\d{1,5})([shmd]?)/; # Limit \d{1,5} because \d{6} looks

sub micro_t {
   my ( $t, %args ) = @_;
   my $p_ms = defined $args{p_ms} ? $args{p_ms} : 0;  # precision for ms vals
   my $p_s  = defined $args{p_s}  ? $args{p_s}  : 0;  # precision for s vals
   my $f;

   $t = 0 if $t < 0;

   $t = sprintf('%.17f', $t) if $t =~ /e/;

   $t =~ s/\.(\d{1,6})\d*/\.$1/;

   if ($t > 0 && $t <= 0.000999) {
      $f = ($t * 1000000) . 'us';
   }
   elsif ($t >= 0.001000 && $t <= 0.999999) {
      $f = sprintf("%.${p_ms}f", $t * 1000);
      $f = ($f * 1) . 'ms'; # * 1 to remove insignificant zeros
   }
   elsif ($t >= 1) {
      $f = sprintf("%.${p_s}f", $t);
      $f = ($f * 1) . 's'; # * 1 to remove insignificant zeros
   }
   else {
      $f = 0;  # $t should = 0 at this point
   }

   return $f;
}

sub percentage_of {
   my ( $is, $of, %args ) = @_;
   my $p   = $args{p} || 0; # float precision
   my $fmt = $p ? "%.${p}f" : "%d";
   return sprintf $fmt, ($is * 100) / ($of ||= 1);
}

sub secs_to_time {
   my ( $secs, $fmt ) = @_;
   $secs ||= 0;
   return '00:00' unless $secs;

   $fmt ||= $secs >= 86_400 ? 'd'
          : $secs >= 3_600  ? 'h'
          :                   'm';

   return
      $fmt eq 'd' ? sprintf(
         "%d+%02d:%02d:%02d",
         int($secs / 86_400),
         int(($secs % 86_400) / 3_600),
         int(($secs % 3_600) / 60),
         $secs % 60)
      : $fmt eq 'h' ? sprintf(
         "%02d:%02d:%02d",
         int(($secs % 86_400) / 3_600),
         int(($secs % 3_600) / 60),
         $secs % 60)
      : sprintf(
         "%02d:%02d",
         int(($secs % 3_600) / 60),
         $secs % 60);
}

sub time_to_secs {
   my ( $val, $default_suffix ) = @_;
   die "I need a val argument" unless defined $val;
   my $t = 0;
   my ( $prefix, $num, $suffix ) = $val =~ m/([+-]?)(\d+)([a-z])?$/;
   $suffix = $suffix || $default_suffix || 's';
   if ( $suffix =~ m/[smhd]/ ) {
      $t = $suffix eq 's' ? $num * 1        # Seconds
         : $suffix eq 'm' ? $num * 60       # Minutes
         : $suffix eq 'h' ? $num * 3600     # Hours
         :                  $num * 86400;   # Days

      $t *= -1 if $prefix && $prefix eq '-';
   }
   else {
      die "Invalid suffix for $val: $suffix";
   }
   return $t;
}

sub shorten {
   my ( $num, %args ) = @_;
   my $p = defined $args{p} ? $args{p} : 2;     # float precision
   my $d = defined $args{d} ? $args{d} : 1_024; # divisor
   my $n = 0;
   my @units = ('', qw(k M G T P E Z Y));
   while ( $num >= $d && $n < @units - 1 ) {
      $num /= $d;
      ++$n;
   }
   return sprintf(
      $num =~ m/\./ || $n
         ? "%.${p}f%s"
         : '%d',
      $num, $units[$n]);
}

sub ts {
   my ( $time, $gmt ) = @_;
   my ( $sec, $min, $hour, $mday, $mon, $year )
      = $gmt ? gmtime($time) : localtime($time);
   $mon  += 1;
   $year += 1900;
   my $val = sprintf("%d-%02d-%02dT%02d:%02d:%02d",
      $year, $mon, $mday, $hour, $min, $sec);
   if ( my ($us) = $time =~ m/(\.\d+)$/ ) {
      $us = sprintf("%.6f", $us);
      $us =~ s/^0\././;
      $val .= $us;
   }
   return $val;
}

sub parse_timestamp {
   my ( $val ) = @_;
   if ( my($y, $m, $d, $h, $i, $s, $f)
         = $val =~ m/^$mysql_ts$/ )
   {
      return sprintf "%d-%02d-%02d %02d:%02d:"
                     . (defined $f ? '%09.6f' : '%02d'),
                     $y + 2000, $m, $d, $h, $i, (defined $f ? $s + $f : $s);
   }
   return $val;
}

sub unix_timestamp {
   my ( $val, $gmt ) = @_;
   if ( my($y, $m, $d, $h, $i, $s, $us) = $val =~ m/^$proper_ts$/ ) {
      $val = $gmt
         ? timegm($s, $i, $h, $d, $m - 1, $y)
         : timelocal($s, $i, $h, $d, $m - 1, $y);
      if ( defined $us ) {
         $us = sprintf('%.6f', $us);
         $us =~ s/^0\././;
         $val .= $us;
      }
   }
   return $val;
}

sub any_unix_timestamp {
   my ( $val, $callback ) = @_;

   if ( my ($n, $suffix) = $val =~ m/^$n_ts$/ ) {
      $n = $suffix eq 's' ? $n            # Seconds
         : $suffix eq 'm' ? $n * 60       # Minutes
         : $suffix eq 'h' ? $n * 3600     # Hours
         : $suffix eq 'd' ? $n * 86400    # Days
         :                  $n;           # default: Seconds
      PTDEBUG && _d('ts is now - N[shmd]:', $n);
      return time - $n;
   }
   elsif ( $val =~ m/^\d{9,}/ ) {
      PTDEBUG && _d('ts is already a unix timestamp');
      return $val;
   }
   elsif ( my ($ymd, $hms) = $val =~ m/^(\d{6})(?:\s+(\d+:\d+:\d+))?/ ) {
      PTDEBUG && _d('ts is MySQL slow log timestamp');
      $val .= ' 00:00:00' unless $hms;
      return unix_timestamp(parse_timestamp($val));
   }
   elsif ( ($ymd, $hms) = $val =~ m/^(\d{4}-\d\d-\d\d)(?:[T ](\d+:\d+:\d+))?/) {
      PTDEBUG && _d('ts is properly formatted timestamp');
      $val .= ' 00:00:00' unless $hms;
      return unix_timestamp($val);
   }
   else {
      PTDEBUG && _d('ts is MySQL expression');
      return $callback->($val) if $callback && ref $callback eq 'CODE';
   }

   PTDEBUG && _d('Unknown ts type:', $val);
   return;
}

sub make_checksum {
   my ( $val ) = @_;
   my $checksum = uc substr(md5_hex($val), -16);
   PTDEBUG && _d($checksum, 'checksum for', $val);
   return $checksum;
}

sub crc32 {
   my ( $string ) = @_;
   return unless $string;
   my $poly = 0xEDB88320;
   my $crc  = 0xFFFFFFFF;
   foreach my $char ( split(//, $string) ) {
      my $comp = ($crc ^ ord($char)) & 0xFF;
      for ( 1 .. 8 ) {
         $comp = $comp & 1 ? $poly ^ ($comp >> 1) : $comp >> 1;
      }
      $crc = (($crc >> 8) & 0x00FFFFFF) ^ $comp;
   }
   return $crc ^ 0xFFFFFFFF;
}

sub _d {
   my ($package, undef, $line) = caller 0;
   @_ = map { (my $temp = $_) =~ s/\n/\n# /g; $temp; }
        map { defined $_ ? $_ : 'undef' }
        @_;
   print STDERR "# $package:$line $PID ", join(' ', @_), "\n";
}

1;
}
# ###########################################################################
# End Transformers package
# ###########################################################################

# ###########################################################################
# TableParser package
# This package is a copy without comments from the original.  The original
# with comments and its test file can be found in the Bazaar repository at,
#   lib/TableParser.pm
#   t/lib/TableParser.t
# See https://launchpad.net/percona-toolkit for more information.
# ###########################################################################
{
package TableParser;

use strict;
use warnings FATAL => 'all';
use English qw(-no_match_vars);
use constant PTDEBUG => $ENV{PTDEBUG} || 0;

use Data::Dumper;
$Data::Dumper::Indent    = 1;
$Data::Dumper::Sortkeys  = 1;
$Data::Dumper::Quotekeys = 0;

sub new {
   my ( $class, %args ) = @_;
   my @required_args = qw(Quoter);
   foreach my $arg ( @required_args ) {
      die "I need a $arg argument" unless $args{$arg};
   }
   my $self = { %args };
   return bless $self, $class;
}

sub get_create_table {
   my ( $self, $dbh, $db, $tbl ) = @_;
   die "I need a dbh parameter" unless $dbh;
   die "I need a db parameter"  unless $db;
   die "I need a tbl parameter" unless $tbl;
   my $q = $self->{Quoter};

   my $sql = '/*!40101 SET @OLD_SQL_MODE := @@SQL_MODE, '
           . q{@@SQL_MODE := REPLACE(REPLACE(@@SQL_MODE, 'ANSI_QUOTES', ''), ',,', ','), }
           . '@OLD_QUOTE := @@SQL_QUOTE_SHOW_CREATE, '
           . '@@SQL_QUOTE_SHOW_CREATE := 1 */';
   PTDEBUG && _d($sql);
   eval { $dbh->do($sql); };
   PTDEBUG && $EVAL_ERROR && _d($EVAL_ERROR);

   $sql = 'USE ' . $q->quote($db);
   PTDEBUG && _d($dbh, $sql);
   $dbh->do($sql);

   $sql = "SHOW CREATE TABLE " . $q->quote($db, $tbl);
   PTDEBUG && _d($sql);
   my $href;
   eval { $href = $dbh->selectrow_hashref($sql); };
   if ( $EVAL_ERROR ) {
      PTDEBUG && _d($EVAL_ERROR);
      return;
   }

   $sql = '/*!40101 SET @@SQL_MODE := @OLD_SQL_MODE, '
        . '@@SQL_QUOTE_SHOW_CREATE := @OLD_QUOTE */';
   PTDEBUG && _d($sql);
   $dbh->do($sql);

   my ($key) = grep { m/create table/i } keys %$href;
   if ( $key ) {
      PTDEBUG && _d('This table is a base table');
      $href->{$key}  =~ s/\b[ ]{2,}/ /g;
      $href->{$key} .= "\n";
   }
   else {
      PTDEBUG && _d('This table is a view');
      ($key) = grep { m/create view/i } keys %$href;
   }

   return $href->{$key};
}

sub parse {
   my ( $self, $ddl, $opts ) = @_;
   return unless $ddl;

   if ( $ddl !~ m/CREATE (?:TEMPORARY )?TABLE `/ ) {
      die "Cannot parse table definition; is ANSI quoting "
         . "enabled or SQL_QUOTE_SHOW_CREATE disabled?";
   }

   my ($name)     = $ddl =~ m/CREATE (?:TEMPORARY )?TABLE\s+(`.+?`)/;
   (undef, $name) = $self->{Quoter}->split_unquote($name) if $name;

   $ddl =~ s/(`[^`]+`)/\L$1/g;

   my $engine = $self->get_engine($ddl);

   my @defs   = $ddl =~ m/^(\s+`.*?),?$/gm;
   my @cols   = map { $_ =~ m/`([^`]+)`/ } @defs;
   PTDEBUG && _d('Table cols:', join(', ', map { "`$_`" } @cols));

   my %def_for;
   @def_for{@cols} = @defs;

   my (@nums, @null);
   my (%type_for, %is_nullable, %is_numeric, %is_autoinc);
   foreach my $col ( @cols ) {
      my $def = $def_for{$col};
      my ( $type ) = $def =~ m/`[^`]+`\s([a-z]+)/;
      die "Can't determine column type for $def" unless $type;
      $type_for{$col} = $type;
      if ( $type =~ m/(?:(?:tiny|big|medium|small)?int|float|double|decimal|year)/ ) {
         push @nums, $col;
         $is_numeric{$col} = 1;
      }
      if ( $def !~ m/NOT NULL/ ) {
         push @null, $col;
         $is_nullable{$col} = 1;
      }
      $is_autoinc{$col} = $def =~ m/AUTO_INCREMENT/i ? 1 : 0;
   }

   my ($keys, $clustered_key) = $self->get_keys($ddl, $opts, \%is_nullable);

   my ($charset) = $ddl =~ m/DEFAULT CHARSET=(\w+)/;

   return {
      name           => $name,
      cols           => \@cols,
      col_posn       => { map { $cols[$_] => $_ } 0..$#cols },
      is_col         => { map { $_ => 1 } @cols },
      null_cols      => \@null,
      is_nullable    => \%is_nullable,
      is_autoinc     => \%is_autoinc,
      clustered_key  => $clustered_key,
      keys           => $keys,
      defs           => \%def_for,
      numeric_cols   => \@nums,
      is_numeric     => \%is_numeric,
      engine         => $engine,
      type_for       => \%type_for,
      charset        => $charset,
   };
}

sub sort_indexes {
   my ( $self, $tbl ) = @_;

   my @indexes
      = sort {
         (($a ne 'PRIMARY') <=> ($b ne 'PRIMARY'))
         || ( !$tbl->{keys}->{$a}->{is_unique} <=> !$tbl->{keys}->{$b}->{is_unique} )
         || ( $tbl->{keys}->{$a}->{is_nullable} <=> $tbl->{keys}->{$b}->{is_nullable} )
         || ( scalar(@{$tbl->{keys}->{$a}->{cols}}) <=> scalar(@{$tbl->{keys}->{$b}->{cols}}) )
      }
      grep {
         $tbl->{keys}->{$_}->{type} eq 'BTREE'
      }
      sort keys %{$tbl->{keys}};

   PTDEBUG && _d('Indexes sorted best-first:', join(', ', @indexes));
   return @indexes;
}

sub find_best_index {
   my ( $self, $tbl, $index ) = @_;
   my $best;
   if ( $index ) {
      ($best) = grep { uc $_ eq uc $index } keys %{$tbl->{keys}};
   }
   if ( !$best ) {
      if ( $index ) {
         die "Index '$index' does not exist in table";
      }
      else {
         ($best) = $self->sort_indexes($tbl);
      }
   }
   PTDEBUG && _d('Best index found is', $best);
   return $best;
}

sub find_possible_keys {
   my ( $self, $dbh, $database, $table, $quoter, $where ) = @_;
   return () unless $where;
   my $sql = 'EXPLAIN SELECT * FROM ' . $quoter->quote($database, $table)
      . ' WHERE ' . $where;
   PTDEBUG && _d($sql);
   my $expl = $dbh->selectrow_hashref($sql);
   $expl = { map { lc($_) => $expl->{$_} } keys %$expl };
   if ( $expl->{possible_keys} ) {
      PTDEBUG && _d('possible_keys =', $expl->{possible_keys});
      my @candidates = split(',', $expl->{possible_keys});
      my %possible   = map { $_ => 1 } @candidates;
      if ( $expl->{key} ) {
         PTDEBUG && _d('MySQL chose', $expl->{key});
         unshift @candidates, grep { $possible{$_} } split(',', $expl->{key});
         PTDEBUG && _d('Before deduping:', join(', ', @candidates));
         my %seen;
         @candidates = grep { !$seen{$_}++ } @candidates;
      }
      PTDEBUG && _d('Final list:', join(', ', @candidates));
      return @candidates;
   }
   else {
      PTDEBUG && _d('No keys in possible_keys');
      return ();
   }
}

sub check_table {
   my ( $self, %args ) = @_;
   my @required_args = qw(dbh db tbl);
   foreach my $arg ( @required_args ) {
      die "I need a $arg argument" unless $args{$arg};
   }
   my ($dbh, $db, $tbl) = @args{@required_args};
   my $q      = $self->{Quoter};
   my $db_tbl = $q->quote($db, $tbl);
   PTDEBUG && _d('Checking', $db_tbl);

   my $sql = "SHOW TABLES FROM " . $q->quote($db)
           . ' LIKE ' . $q->literal_like($tbl);
   PTDEBUG && _d($sql);
   my $row;
   eval {
      $row = $dbh->selectrow_arrayref($sql);
   };
   if ( $EVAL_ERROR ) {
      PTDEBUG && _d($EVAL_ERROR);
      return 0;
   }
   if ( !$row->[0] || $row->[0] ne $tbl ) {
      PTDEBUG && _d('Table does not exist');
      return 0;
   }

   PTDEBUG && _d('Table exists; no privs to check');
   return 1 unless $args{all_privs};

   $sql = "SHOW FULL COLUMNS FROM $db_tbl";
   PTDEBUG && _d($sql);
   eval {
      $row = $dbh->selectrow_hashref($sql);
   };
   if ( $EVAL_ERROR ) {
      PTDEBUG && _d($EVAL_ERROR);
      return 0;
   }
   if ( !scalar keys %$row ) {
      PTDEBUG && _d('Table has no columns:', Dumper($row));
      return 0;
   }
   my $privs = $row->{privileges} || $row->{Privileges};

   $sql = "DELETE FROM $db_tbl LIMIT 0";
   PTDEBUG && _d($sql);
   eval {
      $dbh->do($sql);
   };
   my $can_delete = $EVAL_ERROR ? 0 : 1;

   PTDEBUG && _d('User privs on', $db_tbl, ':', $privs,
      ($can_delete ? 'delete' : ''));

   if ( !($privs =~ m/select/ && $privs =~ m/insert/ && $privs =~ m/update/
          && $can_delete) ) {
      PTDEBUG && _d('User does not have all privs');
      return 0;
   }

   PTDEBUG && _d('User has all privs');
   return 1;
}

sub get_engine {
   my ( $self, $ddl, $opts ) = @_;
   my ( $engine ) = $ddl =~ m/\).*?(?:ENGINE|TYPE)=(\w+)/;
   PTDEBUG && _d('Storage engine:', $engine);
   return $engine || undef;
}

sub get_keys {
   my ( $self, $ddl, $opts, $is_nullable ) = @_;
   my $engine        = $self->get_engine($ddl);
   my $keys          = {};
   my $clustered_key = undef;

   KEY:
   foreach my $key ( $ddl =~ m/^  ((?:[A-Z]+ )?KEY .*)$/gm ) {

      next KEY if $key =~ m/FOREIGN/;

      my $key_ddl = $key;
      PTDEBUG && _d('Parsed key:', $key_ddl);

      if ( $engine !~ m/MEMORY|HEAP/ ) {
         $key =~ s/USING HASH/USING BTREE/;
      }

      my ( $type, $cols ) = $key =~ m/(?:USING (\w+))? \((.+)\)/;
      my ( $special ) = $key =~ m/(FULLTEXT|SPATIAL)/;
      $type = $type || $special || 'BTREE';
      if ( $opts->{mysql_version} && $opts->{mysql_version} lt '004001000'
         && $engine =~ m/HEAP|MEMORY/i )
      {
         $type = 'HASH'; # MySQL pre-4.1 supports only HASH indexes on HEAP
      }

      my ($name) = $key =~ m/(PRIMARY|`[^`]*`)/;
      my $unique = $key =~ m/PRIMARY|UNIQUE/ ? 1 : 0;
      my @cols;
      my @col_prefixes;
      foreach my $col_def ( $cols =~ m/`[^`]+`(?:\(\d+\))?/g ) {
         my ($name, $prefix) = $col_def =~ m/`([^`]+)`(?:\((\d+)\))?/;
         push @cols, $name;
         push @col_prefixes, $prefix;
      }
      $name =~ s/`//g;

      PTDEBUG && _d( $name, 'key cols:', join(', ', map { "`$_`" } @cols));

      $keys->{$name} = {
         name         => $name,
         type         => $type,
         colnames     => $cols,
         cols         => \@cols,
         col_prefixes => \@col_prefixes,
         is_unique    => $unique,
         is_nullable  => scalar(grep { $is_nullable->{$_} } @cols),
         is_col       => { map { $_ => 1 } @cols },
         ddl          => $key_ddl,
      };

      if ( $engine =~ m/InnoDB/i && !$clustered_key ) {
         my $this_key = $keys->{$name};
         if ( $this_key->{name} eq 'PRIMARY' ) {
            $clustered_key = 'PRIMARY';
         }
         elsif ( $this_key->{is_unique} && !$this_key->{is_nullable} ) {
            $clustered_key = $this_key->{name};
         }
         PTDEBUG && $clustered_key && _d('This key is the clustered key');
      }
   }

   return $keys, $clustered_key;
}

sub get_fks {
   my ( $self, $ddl, $opts ) = @_;
   my $q   = $self->{Quoter};
   my $fks = {};

   foreach my $fk (
      $ddl =~ m/CONSTRAINT .* FOREIGN KEY .* REFERENCES [^\)]*\)/mg )
   {
      my ( $name ) = $fk =~ m/CONSTRAINT `(.*?)`/;
      my ( $cols ) = $fk =~ m/FOREIGN KEY \(([^\)]+)\)/;
      my ( $parent, $parent_cols ) = $fk =~ m/REFERENCES (\S+) \(([^\)]+)\)/;

      my ($db, $tbl) = $q->split_unquote($parent, $opts->{database});
      my %parent_tbl = (tbl => $tbl);
      $parent_tbl{db} = $db if $db;

      if ( $parent !~ m/\./ && $opts->{database} ) {
         $parent = $q->quote($opts->{database}) . ".$parent";
      }

      $fks->{$name} = {
         name           => $name,
         colnames       => $cols,
         cols           => [ map { s/[ `]+//g; $_; } split(',', $cols) ],
         parent_tbl     => \%parent_tbl,
         parent_tblname => $parent,
         parent_cols    => [ map { s/[ `]+//g; $_; } split(',', $parent_cols) ],
         parent_colnames=> $parent_cols,
         ddl            => $fk,
      };
   }

   return $fks;
}

sub remove_auto_increment {
   my ( $self, $ddl ) = @_;
   $ddl =~ s/(^\).*?) AUTO_INCREMENT=\d+\b/$1/m;
   return $ddl;
}

sub get_table_status {
   my ( $self, $dbh, $db, $like ) = @_;
   my $q = $self->{Quoter};
   my $sql = "SHOW TABLE STATUS FROM " . $q->quote($db);
   my @params;
   if ( $like ) {
      $sql .= ' LIKE ?';
      push @params, $like;
   }
   PTDEBUG && _d($sql, @params);
   my $sth = $dbh->prepare($sql);
   eval { $sth->execute(@params); };
   if ($EVAL_ERROR) {
      PTDEBUG && _d($EVAL_ERROR);
      return;
   }
   my @tables = @{$sth->fetchall_arrayref({})};
   @tables = map {
      my %tbl; # Make a copy with lowercased keys
      @tbl{ map { lc $_ } keys %$_ } = values %$_;
      $tbl{engine} ||= $tbl{type} || $tbl{comment};
      delete $tbl{type};
      \%tbl;
   } @tables;
   return @tables;
}

sub _d {
   my ($package, undef, $line) = caller 0;
   @_ = map { (my $temp = $_) =~ s/\n/\n# /g; $temp; }
        map { defined $_ ? $_ : 'undef' }
        @_;
   print STDERR "# $package:$line $PID ", join(' ', @_), "\n";
}

1;
}
# ###########################################################################
# End TableParser package
# ###########################################################################

# ###########################################################################
# TableChunker package
# This package is a copy without comments from the original.  The original
# with comments and its test file can be found in the Bazaar repository at,
#   lib/TableChunker.pm
#   t/lib/TableChunker.t
# See https://launchpad.net/percona-toolkit for more information.
# ###########################################################################
{
package TableChunker;

use strict;
use warnings FATAL => 'all';
use English qw(-no_match_vars);
use constant PTDEBUG => $ENV{PTDEBUG} || 0;

use POSIX qw(floor ceil);
use List::Util qw(min max);
use Data::Dumper;
$Data::Dumper::Indent    = 1;
$Data::Dumper::Sortkeys  = 1;
$Data::Dumper::Quotekeys = 0;

sub new {
   my ( $class, %args ) = @_;
   foreach my $arg ( qw(Quoter TableParser) ) {
      die "I need a $arg argument" unless $args{$arg};
   }

   my %int_types  = map { $_ => 1 } qw(bigint date datetime int mediumint smallint time timestamp tinyint year);
   my %real_types = map { $_ => 1 } qw(decimal double float);

   my $self = {
      %args,
      int_types  => \%int_types,
      real_types => \%real_types,
      EPOCH      => '1970-01-01',
   };

   return bless $self, $class;
}

sub find_chunk_columns {
   my ( $self, %args ) = @_;
   foreach my $arg ( qw(tbl_struct) ) {
      die "I need a $arg argument" unless $args{$arg};
   }
   my $tbl_struct = $args{tbl_struct};

   my @possible_indexes;
   foreach my $index ( values %{ $tbl_struct->{keys} } ) {

      next unless $index->{type} eq 'BTREE';

      next if grep { defined } @{$index->{col_prefixes}};

      if ( $args{exact} ) {
         next unless $index->{is_unique} && @{$index->{cols}} == 1;
      }

      push @possible_indexes, $index;
   }
   PTDEBUG && _d('Possible chunk indexes in order:',
      join(', ', map { $_->{name} } @possible_indexes));

   my $can_chunk_exact = 0;
   my @candidate_cols;
   foreach my $index ( @possible_indexes ) { 
      my $col = $index->{cols}->[0];

      my $col_type = $tbl_struct->{type_for}->{$col};
      next unless $self->{int_types}->{$col_type}
               || $self->{real_types}->{$col_type}
               || $col_type =~ m/char/;

      push @candidate_cols, { column => $col, index => $index->{name} };
   }

   $can_chunk_exact = 1 if $args{exact} && scalar @candidate_cols;

   if ( PTDEBUG ) {
      my $chunk_type = $args{exact} ? 'Exact' : 'Inexact';
      _d($chunk_type, 'chunkable:',
         join(', ', map { "$_->{column} on $_->{index}" } @candidate_cols));
   }

   my @result;
   PTDEBUG && _d('Ordering columns by order in tbl, PK first');
   if ( $tbl_struct->{keys}->{PRIMARY} ) {
      my $pk_first_col = $tbl_struct->{keys}->{PRIMARY}->{cols}->[0];
      @result          = grep { $_->{column} eq $pk_first_col } @candidate_cols;
      @candidate_cols  = grep { $_->{column} ne $pk_first_col } @candidate_cols;
   }
   my $i = 0;
   my %col_pos = map { $_ => $i++ } @{$tbl_struct->{cols}};
   push @result, sort { $col_pos{$a->{column}} <=> $col_pos{$b->{column}} }
                    @candidate_cols;

   if ( PTDEBUG ) {
      _d('Chunkable columns:',
         join(', ', map { "$_->{column} on $_->{index}" } @result));
      _d('Can chunk exactly:', $can_chunk_exact);
   }

   return ($can_chunk_exact, @result);
}

sub calculate_chunks {
   my ( $self, %args ) = @_;
   my @required_args = qw(dbh db tbl tbl_struct chunk_col rows_in_range chunk_size);
   foreach my $arg ( @required_args ) {
      die "I need a $arg argument" unless defined $args{$arg};
   }
   PTDEBUG && _d('Calculate chunks for',
      join(", ", map {"$_=".(defined $args{$_} ? $args{$_} : "undef")}
         qw(db tbl chunk_col min max rows_in_range chunk_size zero_chunk exact)
      ));

   if ( !$args{rows_in_range} ) {
      PTDEBUG && _d("Empty table");
      return '1=1';
   }

   if ( $args{rows_in_range} < $args{chunk_size} ) {
      PTDEBUG && _d("Chunk size larger than rows in range");
      return '1=1';
   }

   my $q          = $self->{Quoter};
   my $dbh        = $args{dbh};
   my $chunk_col  = $args{chunk_col};
   my $tbl_struct = $args{tbl_struct};
   my $col_type   = $tbl_struct->{type_for}->{$chunk_col};
   PTDEBUG && _d('chunk col type:', $col_type);

   my %chunker;
   if ( $tbl_struct->{is_numeric}->{$chunk_col} || $col_type =~ /date|time/ ) {
      %chunker = $self->_chunk_numeric(%args);
   }
   elsif ( $col_type =~ m/char/ ) {
      %chunker = $self->_chunk_char(%args);
   }
   else {
      die "Cannot chunk $col_type columns";
   }
   PTDEBUG && _d("Chunker:", Dumper(\%chunker));
   my ($col, $start_point, $end_point, $interval, $range_func)
      = @chunker{qw(col start_point end_point interval range_func)};

   my @chunks;
   if ( $start_point < $end_point ) {

      push @chunks, "$col = 0" if $chunker{have_zero_chunk};

      my ($beg, $end);
      my $iter = 0;
      for ( my $i = $start_point; $i < $end_point; $i += $interval ) {
         ($beg, $end) = $self->$range_func($dbh, $i, $interval, $end_point);

         if ( $iter++ == 0 ) {
            push @chunks,
               ($chunker{have_zero_chunk} ? "$col > 0 AND " : "")
               ."$col < " . $q->quote_val($end);
         }
         else {
            push @chunks, "$col >= " . $q->quote_val($beg) . " AND $col < " . $q->quote_val($end);
         }
      }

      my $chunk_range = lc($args{chunk_range} || 'open');
      my $nullable    = $args{tbl_struct}->{is_nullable}->{$args{chunk_col}};
      pop @chunks;
      if ( @chunks ) {
         push @chunks, "$col >= " . $q->quote_val($beg)
            . ($chunk_range eq 'openclosed'
               ? " AND $col <= " . $q->quote_val($args{max}) : "");
      }
      else {
         push @chunks, $nullable ? "$col IS NOT NULL" : '1=1';
      }
      if ( $nullable ) {
         push @chunks, "$col IS NULL";
      }
   }
   else {
      PTDEBUG && _d('No chunks; using single chunk 1=1');
      push @chunks, '1=1';
   }

   return @chunks;
}

sub _chunk_numeric {
   my ( $self, %args ) = @_;
   my @required_args = qw(dbh db tbl tbl_struct chunk_col rows_in_range chunk_size);
   foreach my $arg ( @required_args ) {
      die "I need a $arg argument" unless defined $args{$arg};
   }
   my $q        = $self->{Quoter};
   my $db_tbl   = $q->quote($args{db}, $args{tbl});
   my $col_type = $args{tbl_struct}->{type_for}->{$args{chunk_col}};

   my $range_func;
   if ( $col_type =~ m/(?:int|year|float|double|decimal)$/ ) {
      $range_func  = 'range_num';
   }
   elsif ( $col_type =~ m/^(?:timestamp|date|time)$/ ) {
      $range_func  = "range_$col_type";
   }
   elsif ( $col_type eq 'datetime' ) {
      $range_func  = 'range_datetime';
   }

   my ($start_point, $end_point);
   eval {
      $start_point = $self->value_to_number(
         value       => $args{min},
         column_type => $col_type,
         dbh         => $args{dbh},
      );
      $end_point  = $self->value_to_number(
         value       => $args{max},
         column_type => $col_type,
         dbh         => $args{dbh},
      );
   };
   if ( $EVAL_ERROR ) {
      if ( $EVAL_ERROR =~ m/don't know how to chunk/ ) {
         die $EVAL_ERROR;
      }
      else {
         die "Error calculating chunk start and end points for table "
            . "`$args{tbl_struct}->{name}` on column `$args{chunk_col}` "
            . "with min/max values "
            . join('/',
                  map { defined $args{$_} ? $args{$_} : 'undef' } qw(min max))
            . ":\n\n"
            . $EVAL_ERROR
            . "\nVerify that the min and max values are valid for the column.  "
            . "If they are valid, this error could be caused by a bug in the "
            . "tool.";
      }
   }

   if ( !defined $start_point ) {
      PTDEBUG && _d('Start point is undefined');
      $start_point = 0;
   }
   if ( !defined $end_point || $end_point < $start_point ) {
      PTDEBUG && _d('End point is undefined or before start point');
      $end_point = 0;
   }
   PTDEBUG && _d("Actual chunk range:", $start_point, "to", $end_point);

   my $have_zero_chunk = 0;
   if ( $args{zero_chunk} ) {
      if ( $start_point != $end_point && $start_point >= 0 ) {
         PTDEBUG && _d('Zero chunking');
         my $nonzero_val = $self->get_nonzero_value(
            %args,
            db_tbl   => $db_tbl,
            col      => $args{chunk_col},
            col_type => $col_type,
            val      => $args{min}
         );
         $start_point = $self->value_to_number(
            value       => $nonzero_val,
            column_type => $col_type,
            dbh         => $args{dbh},
         );
         $have_zero_chunk = 1;
      }
      else {
         PTDEBUG && _d("Cannot zero chunk");
      }
   }
   PTDEBUG && _d("Using chunk range:", $start_point, "to", $end_point);

   my $interval = $args{chunk_size}
                * ($end_point - $start_point)
                / $args{rows_in_range};
   if ( $self->{int_types}->{$col_type} ) {
      $interval = ceil($interval);
   }
   $interval ||= $args{chunk_size};
   if ( $args{exact} ) {
      $interval = $args{chunk_size};
   }
   PTDEBUG && _d('Chunk interval:', $interval, 'units');

   return (
      col             => $q->quote($args{chunk_col}),
      start_point     => $start_point,
      end_point       => $end_point,
      interval        => $interval,
      range_func      => $range_func,
      have_zero_chunk => $have_zero_chunk,
   );
}

sub _chunk_char {
   my ( $self, %args ) = @_;
   my @required_args = qw(dbh db tbl tbl_struct chunk_col min max rows_in_range chunk_size);
   foreach my $arg ( @required_args ) {
      die "I need a $arg argument" unless defined $args{$arg};
   }
   my $q         = $self->{Quoter};
   my $db_tbl    = $q->quote($args{db}, $args{tbl});
   my $dbh       = $args{dbh};
   my $chunk_col = $args{chunk_col};
   my $row;
   my $sql;

   my ($min_col, $max_col) = @{args}{qw(min max)};
   $sql = "SELECT ORD(?) AS min_col_ord, ORD(?) AS max_col_ord";
   PTDEBUG && _d($dbh, $sql);
   my $ord_sth = $dbh->prepare($sql);  # avoid quoting issues
   $ord_sth->execute($min_col, $max_col);
   $row = $ord_sth->fetchrow_arrayref();
   my ($min_col_ord, $max_col_ord) = ($row->[0], $row->[1]);
   PTDEBUG && _d("Min/max col char code:", $min_col_ord, $max_col_ord);

   my $base;
   my @chars;
   PTDEBUG && _d("Table charset:", $args{tbl_struct}->{charset});
   if ( ($args{tbl_struct}->{charset} || "") eq "latin1" ) {
      my @sorted_latin1_chars = (
          32,  33,  34,  35,  36,  37,  38,  39,  40,  41,  42,  43,  44,  45,
          46,  47,  48,  49,  50,  51,  52,  53,  54,  55,  56,  57,  58,  59,
          60,  61,  62,  63,  64,  65,  66,  67,  68,  69,  70,  71,  72,  73,
          74,  75,  76,  77,  78,  79,  80,  81,  82,  83,  84,  85,  86,  87,
          88,  89,  90,  91,  92,  93,  94,  95,  96, 123, 124, 125, 126, 161,
         162, 163, 164, 165, 166, 167, 168, 169, 170, 171, 172, 173, 174, 175,
         176, 177, 178, 179, 180, 181, 182, 183, 184, 185, 186, 187, 188, 189,
         190, 191, 215, 216, 222, 223, 247, 255);

      my ($first_char, $last_char);
      for my $i ( 0..$#sorted_latin1_chars ) {
         $first_char = $i and last if $sorted_latin1_chars[$i] >= $min_col_ord;
      }
      for my $i ( $first_char..$#sorted_latin1_chars ) {
         $last_char = $i and last if $sorted_latin1_chars[$i] >= $max_col_ord;
      };

      @chars = map { chr $_; } @sorted_latin1_chars[$first_char..$last_char];
      $base  = scalar @chars;
   }
   else {

      my $tmp_tbl    = '__maatkit_char_chunking_map';
      my $tmp_db_tbl = $q->quote($args{db}, $tmp_tbl);
      $sql = "DROP TABLE IF EXISTS $tmp_db_tbl";
      PTDEBUG && _d($dbh, $sql);
      $dbh->do($sql);
      my $col_def = $args{tbl_struct}->{defs}->{$chunk_col};
      $sql        = "CREATE TEMPORARY TABLE $tmp_db_tbl ($col_def) "
                  . "ENGINE=MEMORY";
      PTDEBUG && _d($dbh, $sql);
      $dbh->do($sql);

      $sql = "INSERT INTO $tmp_db_tbl VALUES (CHAR(?))";
      PTDEBUG && _d($dbh, $sql);
      my $ins_char_sth = $dbh->prepare($sql);  # avoid quoting issues
      for my $char_code ( $min_col_ord..$max_col_ord ) {
         $ins_char_sth->execute($char_code);
      }

      $sql = "SELECT `$chunk_col` FROM $tmp_db_tbl "
           . "WHERE `$chunk_col` BETWEEN ? AND ? "
           . "ORDER BY `$chunk_col`";
      PTDEBUG && _d($dbh, $sql);
      my $sel_char_sth = $dbh->prepare($sql);
      $sel_char_sth->execute($min_col, $max_col);

      @chars = map { $_->[0] } @{ $sel_char_sth->fetchall_arrayref() };
      $base  = scalar @chars;

      $sql = "DROP TABLE $tmp_db_tbl";
      PTDEBUG && _d($dbh, $sql);
      $dbh->do($sql);
   }
   PTDEBUG && _d("Base", $base, "chars:", @chars);


   $sql = "SELECT MAX(LENGTH($chunk_col)) FROM $db_tbl "
        . ($args{where} ? "WHERE $args{where} " : "") 
        . "ORDER BY `$chunk_col`";
   PTDEBUG && _d($dbh, $sql);
   $row = $dbh->selectrow_arrayref($sql);
   my $max_col_len = $row->[0];
   PTDEBUG && _d("Max column value:", $max_col, $max_col_len);
   my $n_values;
   for my $n_chars ( 1..$max_col_len ) {
      $n_values = $base**$n_chars;
      if ( $n_values >= $args{chunk_size} ) {
         PTDEBUG && _d($n_chars, "chars in base", $base, "expresses",
            $n_values, "values");
         last;
      }
   }

   my $n_chunks = $args{rows_in_range} / $args{chunk_size};
   my $interval = floor($n_values / $n_chunks) || 1;

   my $range_func = sub {
      my ( $self, $dbh, $start, $interval, $max ) = @_;
      my $start_char = $self->base_count(
         count_to => $start,
         base     => $base,
         symbols  => \@chars,
      );
      my $end_char = $self->base_count(
         count_to => min($max, $start + $interval),
         base     => $base,
         symbols  => \@chars,
      );
      return $start_char, $end_char;
   };

   return (
      col         => $q->quote($chunk_col),
      start_point => 0,
      end_point   => $n_values,
      interval    => $interval,
      range_func  => $range_func,
   );
}

sub get_first_chunkable_column {
   my ( $self, %args ) = @_;
   foreach my $arg ( qw(tbl_struct) ) {
      die "I need a $arg argument" unless $args{$arg};
   }

   my ($exact, @cols) = $self->find_chunk_columns(%args);
   my $col = $cols[0]->{column};
   my $idx = $cols[0]->{index};

   my $wanted_col = $args{chunk_column};
   my $wanted_idx = $args{chunk_index};
   PTDEBUG && _d("Preferred chunk col/idx:", $wanted_col, $wanted_idx);

   if ( $wanted_col && $wanted_idx ) {
      foreach my $chunkable_col ( @cols ) {
         if (    $wanted_col eq $chunkable_col->{column}
              && $wanted_idx eq $chunkable_col->{index} ) {
            $col = $wanted_col;
            $idx = $wanted_idx;
            last;
         }
      }
   }
   elsif ( $wanted_col ) {
      foreach my $chunkable_col ( @cols ) {
         if ( $wanted_col eq $chunkable_col->{column} ) {
            $col = $wanted_col;
            $idx = $chunkable_col->{index};
            last;
         }
      }
   }
   elsif ( $wanted_idx ) {
      foreach my $chunkable_col ( @cols ) {
         if ( $wanted_idx eq $chunkable_col->{index} ) {
            $col = $chunkable_col->{column};
            $idx = $wanted_idx;
            last;
         }
      }
   }

   PTDEBUG && _d('First chunkable col/index:', $col, $idx);
   return $col, $idx;
}

sub size_to_rows {
   my ( $self, %args ) = @_;
   my @required_args = qw(dbh db tbl chunk_size);
   foreach my $arg ( @required_args ) {
      die "I need a $arg argument" unless $args{$arg};
   }
   my ($dbh, $db, $tbl, $chunk_size) = @args{@required_args};
   my $q  = $self->{Quoter};
   my $tp = $self->{TableParser};

   my ($n_rows, $avg_row_length);

   my ( $num, $suffix ) = $chunk_size =~ m/^(\d+)([MGk])?$/;
   if ( $suffix ) { # Convert to bytes.
      $chunk_size = $suffix eq 'k' ? $num * 1_024
                  : $suffix eq 'M' ? $num * 1_024 * 1_024
                  :                  $num * 1_024 * 1_024 * 1_024;
   }
   elsif ( $num ) {
      $n_rows = $num;
   }
   else {
      die "Invalid chunk size $chunk_size; must be an integer "
         . "with optional suffix kMG";
   }

   if ( $suffix || $args{avg_row_length} ) {
      my ($status) = $tp->get_table_status($dbh, $db, $tbl);
      $avg_row_length = $status->{avg_row_length};
      if ( !defined $n_rows ) {
         $n_rows = $avg_row_length ? ceil($chunk_size / $avg_row_length) : undef;
      }
   }

   return $n_rows, $avg_row_length;
}

sub get_range_statistics {
   my ( $self, %args ) = @_;
   my @required_args = qw(dbh db tbl chunk_col tbl_struct);
   foreach my $arg ( @required_args ) {
      die "I need a $arg argument" unless $args{$arg};
   }
   my ($dbh, $db, $tbl, $col) = @args{@required_args};
   my $where = $args{where};
   my $q     = $self->{Quoter};

   my $col_type       = $args{tbl_struct}->{type_for}->{$col};
   my $col_is_numeric = $args{tbl_struct}->{is_numeric}->{$col};

   my $db_tbl = $q->quote($db, $tbl);
   $col       = $q->quote($col);

   my ($min, $max);
   eval {
      my $sql = "SELECT MIN($col), MAX($col) FROM $db_tbl"
              . ($args{index_hint} ? " $args{index_hint}" : "")
              . ($where ? " WHERE ($where)" : '');
      PTDEBUG && _d($dbh, $sql);
      ($min, $max) = $dbh->selectrow_array($sql);
      PTDEBUG && _d("Actual end points:", $min, $max);

      ($min, $max) = $self->get_valid_end_points(
         %args,
         dbh      => $dbh,
         db_tbl   => $db_tbl,
         col      => $col,
         col_type => $col_type,
         min      => $min,
         max      => $max,
      );
      PTDEBUG && _d("Valid end points:", $min, $max);
   };
   if ( $EVAL_ERROR ) {
      die "Error getting min and max values for table $db_tbl "
         . "on column $col: $EVAL_ERROR";
   }

   my $sql = "EXPLAIN SELECT * FROM $db_tbl"
           . ($args{index_hint} ? " $args{index_hint}" : "")
           . ($where ? " WHERE $where" : '');
   PTDEBUG && _d($sql);
   my $expl = $dbh->selectrow_hashref($sql);

   return (
      min           => $min,
      max           => $max,
      rows_in_range => $expl->{rows},
   );
}

sub inject_chunks {
   my ( $self, %args ) = @_;
   foreach my $arg ( qw(database table chunks chunk_num query) ) {
      die "I need a $arg argument" unless defined $args{$arg};
   }
   PTDEBUG && _d('Injecting chunk', $args{chunk_num});
   my $query   = $args{query};
   my $comment = sprintf("/*%s.%s:%d/%d*/",
      $args{database}, $args{table},
      $args{chunk_num} + 1, scalar @{$args{chunks}});
   $query =~ s!/\*PROGRESS_COMMENT\*/!$comment!;
   my $where = "WHERE (" . $args{chunks}->[$args{chunk_num}] . ')';
   if ( $args{where} && grep { $_ } @{$args{where}} ) {
      $where .= " AND ("
         . join(" AND ", map { "($_)" } grep { $_ } @{$args{where}} )
         . ")";
   }
   my $db_tbl     = $self->{Quoter}->quote(@args{qw(database table)});
   my $index_hint = $args{index_hint} || '';

   PTDEBUG && _d('Parameters:',
      Dumper({WHERE => $where, DB_TBL => $db_tbl, INDEX_HINT => $index_hint}));
   $query =~ s!/\*WHERE\*/! $where!;
   $query =~ s!/\*DB_TBL\*/!$db_tbl!;
   $query =~ s!/\*INDEX_HINT\*/! $index_hint!;
   $query =~ s!/\*CHUNK_NUM\*/! $args{chunk_num} AS chunk_num,!;

   return $query;
}


sub value_to_number {
   my ( $self, %args ) = @_;
   my @required_args = qw(column_type dbh);
   foreach my $arg ( @required_args ) {
      die "I need a $arg argument" unless defined $args{$arg};
   }
   my $val = $args{value};
   my ($col_type, $dbh) = @args{@required_args};
   PTDEBUG && _d('Converting MySQL', $col_type, $val);

   return unless defined $val;  # value is NULL

   my %mysql_conv_func_for = (
      timestamp => 'UNIX_TIMESTAMP',
      date      => 'TO_DAYS',
      time      => 'TIME_TO_SEC',
      datetime  => 'TO_DAYS',
   );

   my $num;
   if ( $col_type =~ m/(?:int|year|float|double|decimal)$/ ) {
      $num = $val;
   }
   elsif ( $col_type =~ m/^(?:timestamp|date|time)$/ ) {
      my $func = $mysql_conv_func_for{$col_type};
      my $sql = "SELECT $func(?)";
      PTDEBUG && _d($dbh, $sql, $val);
      my $sth = $dbh->prepare($sql);
      $sth->execute($val);
      ($num) = $sth->fetchrow_array();
   }
   elsif ( $col_type eq 'datetime' ) {
      $num = $self->timestampdiff($dbh, $val);
   }
   else {
      die "I don't know how to chunk $col_type\n";
   }
   PTDEBUG && _d('Converts to', $num);
   return $num;
}

sub range_num {
   my ( $self, $dbh, $start, $interval, $max ) = @_;
   my $end = min($max, $start + $interval);


   $start = sprintf('%.17f', $start) if $start =~ /e/;
   $end   = sprintf('%.17f', $end)   if $end   =~ /e/;

   $start =~ s/\.(\d{5}).*$/.$1/;
   $end   =~ s/\.(\d{5}).*$/.$1/;

   if ( $end > $start ) {
      return ( $start, $end );
   }
   else {
      die "Chunk size is too small: $end !> $start\n";
   }
}

sub range_time {
   my ( $self, $dbh, $start, $interval, $max ) = @_;
   my $sql = "SELECT SEC_TO_TIME($start), SEC_TO_TIME(LEAST($max, $start + $interval))";
   PTDEBUG && _d($sql);
   return $dbh->selectrow_array($sql);
}

sub range_date {
   my ( $self, $dbh, $start, $interval, $max ) = @_;
   my $sql = "SELECT FROM_DAYS($start), FROM_DAYS(LEAST($max, $start + $interval))";
   PTDEBUG && _d($sql);
   return $dbh->selectrow_array($sql);
}

sub range_datetime {
   my ( $self, $dbh, $start, $interval, $max ) = @_;
   my $sql = "SELECT DATE_ADD('$self->{EPOCH}', INTERVAL $start SECOND), "
       . "DATE_ADD('$self->{EPOCH}', INTERVAL LEAST($max, $start + $interval) SECOND)";
   PTDEBUG && _d($sql);
   return $dbh->selectrow_array($sql);
}

sub range_timestamp {
   my ( $self, $dbh, $start, $interval, $max ) = @_;
   my $sql = "SELECT FROM_UNIXTIME($start), FROM_UNIXTIME(LEAST($max, $start + $interval))";
   PTDEBUG && _d($sql);
   return $dbh->selectrow_array($sql);
}

sub timestampdiff {
   my ( $self, $dbh, $time ) = @_;
   my $sql = "SELECT (COALESCE(TO_DAYS('$time'), 0) * 86400 + TIME_TO_SEC('$time')) "
      . "- TO_DAYS('$self->{EPOCH} 00:00:00') * 86400";
   PTDEBUG && _d($sql);
   my ( $diff ) = $dbh->selectrow_array($sql);
   $sql = "SELECT DATE_ADD('$self->{EPOCH}', INTERVAL $diff SECOND)";
   PTDEBUG && _d($sql);
   my ( $check ) = $dbh->selectrow_array($sql);
   die <<"   EOF"
   Incorrect datetime math: given $time, calculated $diff but checked to $check.
   This could be due to a version of MySQL that overflows on large interval
   values to DATE_ADD(), or the given datetime is not a valid date.  If not,
   please report this as a bug.
   EOF
      unless $check eq $time;
   return $diff;
}




sub get_valid_end_points {
   my ( $self, %args ) = @_;
   my @required_args = qw(dbh db_tbl col col_type);
   foreach my $arg ( @required_args ) {
      die "I need a $arg argument" unless $args{$arg};
   }
   my ($dbh, $db_tbl, $col, $col_type) = @args{@required_args};
   my ($real_min, $real_max)           = @args{qw(min max)};

   my $err_fmt = "Error finding a valid %s value for table $db_tbl on "
               . "column $col. The real %s value %s is invalid and "
               . "no other valid values were found.  Verify that the table "
               . "has at least one valid value for this column"
               . ($args{where} ? " where $args{where}." : ".");

   my $valid_min = $real_min;
   if ( defined $valid_min ) {
      PTDEBUG && _d("Validating min end point:", $real_min);
      $valid_min = $self->_get_valid_end_point(
         %args,
         val      => $real_min,
         endpoint => 'min',
      );
      die sprintf($err_fmt, 'minimum', 'minimum',
         (defined $real_min ? $real_min : "NULL"))
         unless defined $valid_min;
   }

   my $valid_max = $real_max;
   if ( defined $valid_max ) {
      PTDEBUG && _d("Validating max end point:", $real_min);
      $valid_max = $self->_get_valid_end_point(
         %args,
         val      => $real_max,
         endpoint => 'max',
      );
      die sprintf($err_fmt, 'maximum', 'maximum',
         (defined $real_max ? $real_max : "NULL"))
         unless defined $valid_max;
   }

   return $valid_min, $valid_max;
}

sub _get_valid_end_point {
   my ( $self, %args ) = @_;
   my @required_args = qw(dbh db_tbl col col_type);
   foreach my $arg ( @required_args ) {
      die "I need a $arg argument" unless $args{$arg};
   }
   my ($dbh, $db_tbl, $col, $col_type) = @args{@required_args};
   my $val = $args{val};

   return $val unless defined $val;

   my $validate = $col_type =~ m/time|date/ ? \&_validate_temporal_value
                :                             undef;

   if ( !$validate ) {
      PTDEBUG && _d("No validator for", $col_type, "values");
      return $val;
   }

   return $val if defined $validate->($dbh, $val);

   PTDEBUG && _d("Value is invalid, getting first valid value");
   $val = $self->get_first_valid_value(
      %args,
      val      => $val,
      validate => $validate,
   );

   return $val;
}

sub get_first_valid_value {
   my ( $self, %args ) = @_;
   my @required_args = qw(dbh db_tbl col validate endpoint);
   foreach my $arg ( @required_args ) {
      die "I need a $arg argument" unless $args{$arg};
   }
   my ($dbh, $db_tbl, $col, $validate, $endpoint) = @args{@required_args};
   my $tries = defined $args{tries} ? $args{tries} : 5;
   my $val   = $args{val};

   return unless defined $val;

   my $cmp = $endpoint =~ m/min/i ? '>'
           : $endpoint =~ m/max/i ? '<'
           :                        die "Invalid endpoint arg: $endpoint";
   my $sql = "SELECT $col FROM $db_tbl "
           . ($args{index_hint} ? "$args{index_hint} " : "")
           . "WHERE $col $cmp ? AND $col IS NOT NULL "
           . ($args{where} ? "AND ($args{where}) " : "")
           . "ORDER BY $col LIMIT 1";
   PTDEBUG && _d($dbh, $sql);
   my $sth = $dbh->prepare($sql);

   my $last_val = $val;
   while ( $tries-- ) {
      $sth->execute($last_val);
      my ($next_val) = $sth->fetchrow_array();
      PTDEBUG && _d('Next value:', $next_val, '; tries left:', $tries);
      if ( !defined $next_val ) {
         PTDEBUG && _d('No more rows in table');
         last;
      }
      if ( defined $validate->($dbh, $next_val) ) {
         PTDEBUG && _d('First valid value:', $next_val);
         $sth->finish();
         return $next_val;
      }
      $last_val = $next_val;
   }
   $sth->finish();
   $val = undef;  # no valid value found

   return $val;
}

sub _validate_temporal_value {
   my ( $dbh, $val ) = @_;
   my $sql = "SELECT IF(TIME_FORMAT(?,'%H:%i:%s')=?, TIME_TO_SEC(?), TO_DAYS(?))";
   my $res;
   eval {
      PTDEBUG && _d($dbh, $sql, $val);
      my $sth = $dbh->prepare($sql);
      $sth->execute($val, $val, $val, $val);
      ($res) = $sth->fetchrow_array();
      $sth->finish();
   };
   if ( $EVAL_ERROR ) {
      PTDEBUG && _d($EVAL_ERROR);
   }
   return $res;
}

sub get_nonzero_value {
   my ( $self, %args ) = @_;
   my @required_args = qw(dbh db_tbl col col_type);
   foreach my $arg ( @required_args ) {
      die "I need a $arg argument" unless $args{$arg};
   }
   my ($dbh, $db_tbl, $col, $col_type) = @args{@required_args};
   my $tries = defined $args{tries} ? $args{tries} : 5;
   my $val   = $args{val};

   my $is_nonzero = $col_type =~ m/time|date/ ? \&_validate_temporal_value
                  :                             sub { return $_[1]; };

   if ( !$is_nonzero->($dbh, $val) ) {  # quasi-double-negative, sorry
      PTDEBUG && _d('Discarding zero value:', $val);
      my $sql = "SELECT $col FROM $db_tbl "
              . ($args{index_hint} ? "$args{index_hint} " : "")
              . "WHERE $col > ? AND $col IS NOT NULL "
              . ($args{where} ? "AND ($args{where}) " : '')
              . "ORDER BY $col LIMIT 1";
      PTDEBUG && _d($sql);
      my $sth = $dbh->prepare($sql);

      my $last_val = $val;
      while ( $tries-- ) {
         $sth->execute($last_val);
         my ($next_val) = $sth->fetchrow_array();
         if ( $is_nonzero->($dbh, $next_val) ) {
            PTDEBUG && _d('First non-zero value:', $next_val);
            $sth->finish();
            return $next_val;
         }
         $last_val = $next_val;
      }
      $sth->finish();
      $val = undef;  # no non-zero value found
   }

   return $val;
}

sub base_count {
   my ( $self, %args ) = @_;
   my @required_args = qw(count_to base symbols);
   foreach my $arg ( @required_args ) {
      die "I need a $arg argument" unless defined $args{$arg};
   }
   my ($n, $base, $symbols) = @args{@required_args};

   return $symbols->[0] if $n == 0;

   my $highest_power = floor(log($n)/log($base));
   if ( $highest_power == 0 ){
      return $symbols->[$n];
   }

   my @base_powers;
   for my $power ( 0..$highest_power ) {
      push @base_powers, ($base**$power) || 1;  
   }

   my @base_multiples;
   foreach my $base_power ( reverse @base_powers ) {
      my $multiples = floor($n / $base_power);
      push @base_multiples, $multiples;
      $n -= $multiples * $base_power;
   }

   return join('', map { $symbols->[$_] } @base_multiples);
}

sub _d {
   my ($package, undef, $line) = caller 0;
   @_ = map { (my $temp = $_) =~ s/\n/\n# /g; $temp; }
        map { defined $_ ? $_ : 'undef' }
        @_;
   print STDERR "# $package:$line $PID ", join(' ', @_), "\n";
}

1;
}
# ###########################################################################
# End TableChunker package
# ###########################################################################

# ###########################################################################
# Progress package
# This package is a copy without comments from the original.  The original
# with comments and its test file can be found in the Bazaar repository at,
#   lib/Progress.pm
#   t/lib/Progress.t
# See https://launchpad.net/percona-toolkit for more information.
# ###########################################################################
{
package Progress;

use strict;
use warnings FATAL => 'all';
use English qw(-no_match_vars);
use constant PTDEBUG => $ENV{PTDEBUG} || 0;

sub new {
   my ( $class, %args ) = @_;
   foreach my $arg (qw(jobsize)) {
      die "I need a $arg argument" unless defined $args{$arg};
   }
   if ( (!$args{report} || !$args{interval}) ) {
      if ( $args{spec} && @{$args{spec}} == 2 ) {
         @args{qw(report interval)} = @{$args{spec}};
      }
      else {
         die "I need either report and interval arguments, or a spec";
      }
   }

   my $name  = $args{name} || "Progress";
   $args{start} ||= time();
   my $self;
   $self = {
      last_reported => $args{start},
      fraction      => 0,       # How complete the job is
      callback      => sub {
         my ($fraction, $elapsed, $remaining, $eta) = @_;
         printf STDERR "$name: %3d%% %s remain\n",
            $fraction * 100,
            Transformers::secs_to_time($remaining),
            Transformers::ts($eta);
      },
      %args,
   };
   return bless $self, $class;
}

sub validate_spec {
   shift @_ if $_[0] eq 'Progress'; # Permit calling as Progress-> or Progress::
   my ( $spec ) = @_;
   if ( @$spec != 2 ) {
      die "spec array requires a two-part argument\n";
   }
   if ( $spec->[0] !~ m/^(?:percentage|time|iterations)$/ ) {
      die "spec array's first element must be one of "
        . "percentage,time,iterations\n";
   }
   if ( $spec->[1] !~ m/^\d+$/ ) {
      die "spec array's second element must be an integer\n";
   }
}

sub set_callback {
   my ( $self, $callback ) = @_;
   $self->{callback} = $callback;
}

sub start {
   my ( $self, $start ) = @_;
   $self->{start} = $self->{last_reported} = $start || time();
   $self->{first_report} = 0;
}

sub update {
   my ( $self, $callback, %args ) = @_;
   my $jobsize   = $self->{jobsize};
   my $now    ||= $args{now} || time;

   $self->{iterations}++; # How many updates have happened;

   if ( !$self->{first_report} && $args{first_report} ) {
      $args{first_report}->();
      $self->{first_report} = 1;
   }

   if ( $self->{report} eq 'time'
         && $self->{interval} > $now - $self->{last_reported}
   ) {
      return;
   }
   elsif ( $self->{report} eq 'iterations'
         && ($self->{iterations} - 1) % $self->{interval} > 0
   ) {
      return;
   }
   $self->{last_reported} = $now;

   my $completed = $callback->();
   $self->{updates}++; # How many times we have run the update callback

   return if $completed > $jobsize;

   my $fraction = $completed > 0 ? $completed / $jobsize : 0;

   if ( $self->{report} eq 'percentage'
         && $self->fraction_modulo($self->{fraction})
            >= $self->fraction_modulo($fraction)
   ) {
      $self->{fraction} = $fraction;
      return;
   }
   $self->{fraction} = $fraction;

   my $elapsed   = $now - $self->{start};
   my $remaining = 0;
   my $eta       = $now;
   if ( $completed > 0 && $completed <= $jobsize && $elapsed > 0 ) {
      my $rate = $completed / $elapsed;
      if ( $rate > 0 ) {
         $remaining = ($jobsize - $completed) / $rate;
         $eta       = $now + int($remaining);
      }
   }
   $self->{callback}->($fraction, $elapsed, $remaining, $eta, $completed);
}

sub fraction_modulo {
   my ( $self, $num ) = @_;
   $num *= 100; # Convert from fraction to percentage
   return sprintf('%d',
      sprintf('%d', $num / $self->{interval}) * $self->{interval});
}

sub _d {
   my ($package, undef, $line) = caller 0;
   @_ = map { (my $temp = $_) =~ s/\n/\n# /g; $temp; }
        map { defined $_ ? $_ : 'undef' }
        @_;
   print STDERR "# $package:$line $PID ", join(' ', @_), "\n";
}

1;
}
# ###########################################################################
# End Progress package
# ###########################################################################

# ###########################################################################
# OSCCaptureSync package
# This package is a copy without comments from the original.  The original
# with comments and its test file can be found in the Bazaar repository at,
#   lib/OSCCaptureSync.pm
#   t/lib/OSCCaptureSync.t
# See https://launchpad.net/percona-toolkit for more information.
# ###########################################################################
{
package OSCCaptureSync;

use strict;
use warnings FATAL => 'all';
use English qw(-no_match_vars);
use constant PTDEBUG => $ENV{PTDEBUG} || 0;

sub new {
   my ( $class, %args ) = @_;
   my @required_args = qw(Quoter);
   foreach my $arg ( @required_args ) {
      die "I need a $arg argument" unless $args{$arg};
   }

   my $self = {
      Quoter => $args{Quoter},
   };

   return bless $self, $class;
}

sub capture {
   my ( $self, %args ) = @_;
   my @required_args = qw(msg dbh db tbl tmp_tbl columns chunk_column);
   foreach my $arg ( @required_args ) {
      die "I need a $arg argument" unless $args{$arg};
   }
   my ($msg, $dbh) = @args{@required_args};

   my @triggers = $self->_make_triggers(%args);
   foreach my $sql ( @triggers ) {
      $msg->($sql);
      $dbh->do($sql) unless $args{print};
   }

   return;
}

sub _make_triggers {
   my ( $self, %args ) = @_;
   my @required_args = qw(db tbl tmp_tbl chunk_column columns);
   foreach my $arg ( @required_args ) {
      die "I need a $arg argument" unless $args{$arg};
   }
   my ($db, $tbl, $tmp_tbl, $chunk_column) = @args{@required_args};
   my $q = $self->{Quoter};

   $chunk_column = $q->quote($chunk_column);

   my $old_table  = $q->quote($db, $tbl);
   my $new_table  = $q->quote($db, $tmp_tbl);
   my $new_values = join(', ', map { "NEW.".$q->quote($_) } @{$args{columns}});
   my $columns    = join(', ', map { $q->quote($_) }        @{$args{columns}});

   my $delete_trigger = "CREATE TRIGGER mk_osc_del AFTER DELETE ON $old_table "
                      . "FOR EACH ROW "
                      . "DELETE IGNORE FROM $new_table "
                      . "WHERE $new_table.$chunk_column = OLD.$chunk_column";

   my $insert_trigger = "CREATE TRIGGER mk_osc_ins AFTER INSERT ON $old_table "
                      . "FOR EACH ROW "
                      . "REPLACE INTO $new_table ($columns) "
                      . "VALUES($new_values)";

   my $update_trigger = "CREATE TRIGGER mk_osc_upd AFTER UPDATE ON $old_table "
                      . "FOR EACH ROW "
                      . "REPLACE INTO $new_table ($columns) "
                      . "VALUES ($new_values)";

   return $delete_trigger, $update_trigger, $insert_trigger;
}

sub sync {
   my ( $self, %args ) = @_;
   my @required_args = qw();
   foreach my $arg ( @required_args ) {
      die "I need a $arg argument" unless $args{$arg};
   }
   return;
}

sub cleanup {
   my ( $self, %args ) = @_;
   my @required_args = qw(dbh db msg);
   foreach my $arg ( @required_args ) {
      die "I need a $arg argument" unless $args{$arg};
   }
   my ($dbh, $db, $msg) = @args{@required_args};
   my $q = $self->{Quoter};

   foreach my $trigger ( qw(del ins upd) ) {
      my $sql = "DROP TRIGGER IF EXISTS " . $q->quote($db, "mk_osc_$trigger");
      $msg->($sql);
      $dbh->do($sql) unless $args{print};
   }

   return;
}

sub _d {
   my ($package, undef, $line) = caller 0;
   @_ = map { (my $temp = $_) =~ s/\n/\n# /g; $temp; }
        map { defined $_ ? $_ : 'undef' }
        @_;
   print STDERR "# $package:$line $PID ", join(' ', @_), "\n";
}

1;
}
# ###########################################################################
# End OSCCaptureSync package
# ###########################################################################

# ###########################################################################
# CopyRowsInsertSelect package
# This package is a copy without comments from the original.  The original
# with comments and its test file can be found in the Bazaar repository at,
#   lib/CopyRowsInsertSelect.pm
#   t/lib/CopyRowsInsertSelect.t
# See https://launchpad.net/percona-toolkit for more information.
# ###########################################################################
{
package CopyRowsInsertSelect;

use strict;
use warnings FATAL => 'all';
use English qw(-no_match_vars);
use constant PTDEBUG => $ENV{PTDEBUG} || 0;

sub new {
   my ( $class, %args ) = @_;
   my @required_args = qw(Retry Quoter);
   foreach my $arg ( @required_args ) {
      die "I need a $arg argument" unless $args{$arg};
   }

   my $self = {
      Retry  => $args{Retry},
      Quoter => $args{Quoter},
   };

   return bless $self, $class;
}

sub copy {
   my ( $self, %args ) = @_;
   my @required_args = qw(dbh msg from_table to_table chunks columns);
   foreach my $arg ( @required_args ) {
      die "I need a $arg argument" unless $args{$arg};
   }
   my ($dbh, $msg, $from_table, $to_table, $chunks) = @args{@required_args};
   my $q        = $self->{Quoter};
   my $pr       = $args{Progress};
   my $sleep    = $args{sleep};
   my $columns  = join(', ', map { $q->quote($_) } @{$args{columns}});
   my $n_chunks = @$chunks - 1;

   for my $chunkno ( 0..$n_chunks ) {
      if ( !$chunks->[$chunkno] ) {
         warn "Chunk number ", ($chunkno + 1), "is undefined";
         next;
      }

      my $sql = "INSERT IGNORE INTO $to_table ($columns) "
              . "SELECT $columns FROM $from_table "
              . "WHERE ($chunks->[$chunkno])"
              . ($args{where}        ? " AND ($args{where})"  : "")
              . ($args{engine_flags} ? " $args{engine_flags}" : "");

      if ( $args{print} ) {
         $msg->($sql);
      }
      else {
         PTDEBUG && _d($dbh, $sql);
         my $error;
         $self->{Retry}->retry(
            wait  => sub { sleep 1; },
            tries => 3,
            try   => sub {
               $dbh->do($sql);
               return;
            },
            fail => sub {
               my (%args) = @_;
               my $error = $args{error};
               PTDEBUG && _d($error);
               if ( $error =~ m/Lock wait timeout exceeded/ ) {
                  $msg->("Lock wait timeout exceeded; retrying $sql");
                  return 1; # call wait, call try
               }
               return 0; # call final_fail
            },
            final_fail => sub {
               my (%args) = @_;
               die $args{error};
            },
         );
      }

      $pr->update(sub { return $chunkno + 1; }) if $pr;

      $sleep->($chunkno + 1) if $sleep && $chunkno < $n_chunks;
   }

   return;
}

sub cleanup {
   my ( $self, %args ) = @_;
   return;
}

sub _d {
   my ($package, undef, $line) = caller 0;
   @_ = map { (my $temp = $_) =~ s/\n/\n# /g; $temp; }
        map { defined $_ ? $_ : 'undef' }
        @_;
   print STDERR "# $package:$line $PID ", join(' ', @_), "\n";
}

1;
}
# ###########################################################################
# End CopyRowsInsertSelect package
# ###########################################################################

# ###########################################################################
# Retry package
# This package is a copy without comments from the original.  The original
# with comments and its test file can be found in the Bazaar repository at,
#   lib/Retry.pm
#   t/lib/Retry.t
# See https://launchpad.net/percona-toolkit for more information.
# ###########################################################################
{
package Retry;

use strict;
use warnings FATAL => 'all';
use English qw(-no_match_vars);
use constant PTDEBUG => $ENV{PTDEBUG} || 0;

sub new {
   my ( $class, %args ) = @_;
   my $self = {
      %args,
   };
   return bless $self, $class;
}

sub retry {
   my ( $self, %args ) = @_;
   my @required_args = qw(try fail final_fail);
   foreach my $arg ( @required_args ) {
      die "I need a $arg argument" unless $args{$arg};
   };
   my ($try, $fail, $final_fail) = @args{@required_args};
   my $wait  = $args{wait}  || sub { sleep 1; };
   my $tries = $args{tries} || 3;

   my $last_error;
   my $tryno = 0;
   TRY:
   while ( ++$tryno <= $tries ) {
      PTDEBUG && _d("Try", $tryno, "of", $tries);
      my $result;
      eval {
         $result = $try->(tryno=>$tryno);
      };
      if ( $EVAL_ERROR ) {
         PTDEBUG && _d("Try code failed:", $EVAL_ERROR);
         $last_error = $EVAL_ERROR;

         if ( $tryno < $tries ) {   # more retries
            my $retry = $fail->(tryno=>$tryno, error=>$last_error);
            last TRY unless $retry;
            PTDEBUG && _d("Calling wait code");
            $wait->(tryno=>$tryno);
         }
      }
      else {
         PTDEBUG && _d("Try code succeeded");
         return $result;
      }
   }

   PTDEBUG && _d('Try code did not succeed');
   return $final_fail->(error=>$last_error);
}

sub _d {
   my ($package, undef, $line) = caller 0;
   @_ = map { (my $temp = $_) =~ s/\n/\n# /g; $temp; }
        map { defined $_ ? $_ : 'undef' }
        @_;
   print STDERR "# $package:$line $PID ", join(' ', @_), "\n";
}

1;
}
# ###########################################################################
# End Retry package
# ###########################################################################

# ###########################################################################
# This is a combination of modules and programs in one -- a runnable module.
# http://www.perl.com/pub/a/2006/07/13/lightning-articles.html?page=last
# Or, look it up in the Camel book on pages 642 and 643 in the 3rd edition.
#
# Check at the end of this package for the call to main() which actually runs
# the program.
# ###########################################################################
package pt_online_schema_change;

use English qw(-no_match_vars);
use Time::HiRes qw(sleep);
use Data::Dumper;
$Data::Dumper::Indent    = 1;
$Data::Dumper::Sortkeys  = 1;
$Data::Dumper::Quotekeys = 0;

Transformers->import(qw(ts));

use constant PTDEBUG => $ENV{PTDEBUG} || 0;

my $quiet = 0;  # for msg()

sub main {
   @ARGV       = @_;  # set global ARGV for this package
<<<<<<< HEAD
   my $vp      = new VersionParser();
   my $q       = new Quoter();
   my $tp      = new TableParser(Quoter => $q);
   my $chunker = new TableChunker(Quoter => $q, TableParser => $tp);
=======
   my $vp      = VersionParser->new();
   my $q       = Quoter->new();
   my $tp      = TableParser->new(Quoter => $q);
   my $du      = MySQLDump->new();
   my $chunker = TableChunker->new(Quoter => $q, MySQLDump => $du);
>>>>>>> 6718eab3

   # ########################################################################
   # Get configuration information.
   # ########################################################################
   my $o = OptionParser->new();
   $o->get_specs();
   $o->get_opts();

   my $dp = $o->DSNParser();
   $dp->prop('set-vars', $o->get('set-vars'));

   $quiet = $o->get('quiet');  # for msg()

   my ($dsn, $db, $tbl);
   $dsn = shift @ARGV;
   if ( !$dsn ) {
      $o->save_error('A DSN with a t part must be specified');
   }
   else {
      $dsn = $dp->parse($dsn, $dp->parse_options($o));
      if ( !$dsn->{t} ) {
         $o->save_error('The DSN must specify a t (table) part');
      }
      else {
         ($db, $tbl) = $q->split_unquote($dsn->{t} || "", $dsn->{D} || "");
      }
   }

   my $rename_fk_method = lc($o->get('update-foreign-keys-method') || '');
   if ( ($rename_fk_method || '') eq 'drop_old_table' ) {
      $o->set('rename-tables',  0);
      $o->set('drop-old-table', 0),
   }

   if ( !$o->get('help') ) {
      if ( @ARGV ) {
         $o->save_error('Specify only one DSN on the command line');
      }

      if ( !$db ) {
         $o->save_error("No database was specified in the DSN or by "
            . "--database (-D)");
      }

      if ( $tbl && $tbl eq ($o->get('tmp-table') || "") ) {
         $o->save_error("--tmp-table cannot be the same as the table");
      }

      if ( $o->get('progress') ) {
         eval { Progress->validate_spec($o->get('progress')) };
         if ( $EVAL_ERROR ) {
            chomp $EVAL_ERROR;
            $o->save_error("--progress $EVAL_ERROR");
         }
      }

      if ( $o->get('child-tables') && !$o->get('update-foreign-keys-method') ) {
         $o->save_error("--child-tables requires --update-foreign-keys-method");
      }

      if ( $rename_fk_method
           && $rename_fk_method ne 'rebuild_constraints'
           && $rename_fk_method ne 'drop_old_table' ) {
         $o->save_error("Invalid --update-foreign-keys-method value");
      }
   }

   $o->usage_or_errors();

   msg("$PROGRAM_NAME started");
   my $exit_status = 0;

   # ########################################################################
   # Connect to MySQL.
   # ########################################################################
   my $dbh = get_cxn(
      dsn          => $dsn,
      DSNParser    => $dp,
      OptionParser => $o,
      AutoCommit   => 1,
   );
   msg("USE `$db`");
   $dbh->do("USE `$db`");

   # ########################################################################
   # Daemonize only after (potentially) asking for passwords for --ask-pass.
   # ########################################################################
   my $daemon;
   if ( $o->get('pid') ) {
      # We're not daemoninzing, it just handles PID stuff.
      $daemon = Daemon->new(o=>$o);
      $daemon->make_PID_file();
   }

   # ########################################################################
   # Setup/init some vars.
   # ########################################################################
   my $tmp_tbl = $o->get('tmp-table') || "__tmp_$tbl";
   my $old_tbl = "__old_$tbl"; # what tbl becomes after swapped with tmp tbl
   my %tables  = (
      db      => $db,
      tbl     => $tbl,
      tmp_tbl => $tmp_tbl,
      old_tbl => $old_tbl,
   );
   msg("Alter table $tbl using temporary table $tmp_tbl");

   my %common_modules = (
      OptionParser  => $o,
      DSNParser     => $dp,
      Quoter        => $q,
      TableParser   => $tp,
      TableChunker  => $chunker,
      VersionParser => $vp,
   );

   # ########################################################################
   # Create the capture-sync and copy-rows plugins.  Currently, we just have
   # one method for each.
   # ########################################################################
<<<<<<< HEAD
   my $capture_sync = new OSCCaptureSync(Quoter => $q);
   my $copy_rows    = new CopyRowsInsertSelect(
      Retry  => new Retry(),
      Quoter => $q,
   );
=======
   my $capture_sync = OSCCaptureSync->new();
   my $copy_rows    = CopyRowsInsertSelect->new(Retry => Retry->new());
>>>>>>> 6718eab3

   # More values are added later.  These are the minimum need to do --cleanup.
   my %plugin_args = (
      dbh   => $dbh,
      msg   => \&msg,  # so plugin can talk back to user
      print => $o->get('print'),
      %tables,
      %common_modules,
   );

   if ( my $sleep_time = $o->get('sleep') ) {
      PTDEBUG && _d("Sleep time:", $sleep_time);
      $plugin_args{sleep} = sub {
         my ( $chunkno ) = @_;
         PTDEBUG && _d("Sleeping after chunk", $chunkno);
         sleep($sleep_time);
      };
   }

   # ########################################################################
   # Just cleanup and exit.
   # ########################################################################
   if ( $o->get('cleanup-and-exit') ) {
      msg("Calling " . (ref $copy_rows). "::cleanup()");
      $copy_rows->cleanup(%plugin_args);

      msg("Calling " . (ref $capture_sync) . "::cleanup()");
      $capture_sync->cleanup(%plugin_args);

      msg("$PROGRAM_NAME ending for --cleanup-and-exit");
      return 0;
   }

   # ########################################################################
   # Check that table can be altered.
   # ########################################################################
   my %tbl_info;
   eval {
      %tbl_info = check_tables(%plugin_args);
   };
   if ( $EVAL_ERROR ) {
      chomp $EVAL_ERROR;
      msg("Table $tbl cannot be altered: $EVAL_ERROR");
      return 1;
   }

   @plugin_args{keys %tbl_info} = values %tbl_info;
   msg("Table $tbl can be altered");
   msg("Chunk column $plugin_args{chunk_column}, index $plugin_args{chunk_index}");

   if ( $o->get('check-tables-and-exit') ) {
      msg("$PROGRAM_NAME ending for --check-tables-and-exit");
      return 0;
   }

   # #####################################################################
   # Chunk the table.  If the checks pass, then this shouldn't fail.
   # #####################################################################
   my %range_stats = $chunker->get_range_statistics(
      dbh        => $dbh,
      db         => $db,
      tbl        => $tbl,
      chunk_col  => $plugin_args{chunk_column},
      tbl_struct => $plugin_args{tbl_struct},
   );
   my @chunks = $chunker->calculate_chunks(
      dbh        => $dbh,
      db         => $db,
      tbl        => $tbl,
      chunk_col  => $plugin_args{chunk_column},
      tbl_struct => $plugin_args{tbl_struct},
      chunk_size => $o->get('chunk-size'),
      %range_stats,
   );
   $plugin_args{chunks}   = \@chunks;
   $plugin_args{Progress} = Progress->new(
      jobsize => scalar @chunks,
      spec    => $o->get('progress'),
      name    => "Copying rows",
   );
   msg("Chunked table $tbl into " . scalar @chunks . " chunks");

   # #####################################################################
   # Get child tables if necessary.
   # #####################################################################
   my @child_tables;
   if ( my $child_tables = $o->get('child-tables') ) {
      if ( lc $child_tables eq 'auto_detect' ) {
         msg("Auto-detecting child tables of $tbl");
         @child_tables = get_child_tables(%plugin_args);
         msg("Child tables of $tables{old_tbl}: "
            .  (@child_tables ? join(', ', @child_tables) : "(none)"));
      }
      else {
         @child_tables = split(',', $child_tables);
         msg("User-specified child tables: " . join(', ', @child_tables));
      }
   }

   # #####################################################################
   # Do the online alter.
   # #####################################################################
   if ( !$o->get('execute') ) {
      msg("Exiting without altering $db.$tbl because you did not "
        . "specify --execute.  Please read the tool's documentation "
        . "carefully before using this tool.");
      return $exit_status;
   }

   msg("Starting online schema change");
   eval {
      my $sql = "";
      
      # #####################################################################
      # Create and alter the new table.
      # #####################################################################
      if ( $o->get('create-tmp-table') ) {
         $sql = "CREATE TABLE `$db`.`$tmp_tbl` LIKE `$db`.`$tbl`";
         msg($sql);
         $dbh->do($sql) unless $o->get('print');
      }

      if ( my $alter = $o->get('alter') ) {
         my @stmts;
         if ( -f $alter && -r $alter ) {
            msg("Reading ALTER TABLE statements from file $alter");
            open my $fh, '<', $alter or die "Cannot open $alter: $OS_ERROR";
            @stmts = <$fh>;
            close $fh;
         }
         else {
            @stmts = split(';', $alter);
         }

         foreach my $stmt ( @stmts ) {
            $sql = "ALTER TABLE `$db`.`$tmp_tbl` $stmt";
            msg($sql);
            $dbh->do($sql) unless $o->get('print');
         } 
      }

      # #####################################################################
      # Determine what columns the two tables have in common.
      # #####################################################################
      my @columns;
      # If --print is in effect, then chances are the new table wasn't
      # created above, so we can't get it's struct.
      # TODO: check if the new table exists because user might have created
      # it manually.
      if ( !$o->get('print') ) {
         my $tmp_tbl_struct = $tp->parse(
            $tp->get_create_table($dbh, $db, $tmp_tbl));

         @columns = intersection([
            $plugin_args{tbl_struct}->{is_col},
            $tmp_tbl_struct->{is_col},
         ]);

         # Order columns according to new table because people like/expect
         # to see things in a certain order (this has been an issue before).
         # This just matters to us; does't make a difference to MySQL.
         my $col_posn = $plugin_args{tbl_struct}->{col_posn};
         @columns = sort { $col_posn->{$a} <=> $col_posn->{$b} } @columns;
         msg("Shared columns: " . join(', ', @columns));
      }
      $plugin_args{columns} = \@columns;

      # #####################################################################
      # Start capturing changes to the new table.
      # #####################################################################
      msg("Calling " . (ref $capture_sync) . "::capture()");
      $capture_sync->capture(%plugin_args);

      # #####################################################################
      # Copy rows from new table to old table.
      # #####################################################################
      msg("Calling " . (ref $copy_rows) . "::copy()");
      $copy_rows->copy(
         from_table => $q->quote($db, $tbl),
         to_table   => $q->quote($db, $tmp_tbl),
         %plugin_args
      );

      # #####################################################################
      # Sync tables.
      # #####################################################################
      msg("Calling " . (ref $capture_sync) . "::sync()");
      $capture_sync->sync(%plugin_args);

      # #####################################################################
      # Rename tables.
      # #####################################################################
      if ( $o->get('rename-tables') ) {
         msg("Renaming tables");
         $sql = "RENAME TABLE `$db`.`$tbl` TO `$db`.`$old_tbl`,"
              . " `$db`.`$tmp_tbl` TO `$db`.`$tbl`";
         msg($sql);
         $dbh->do($sql) unless $o->get('print');
         msg("Original table $tbl renamed to $old_tbl");
      }

      # #####################################################################
      # Update foreign key constraints if there are child tables.
      # #####################################################################
      if ( @child_tables ) {
         msg("Renaming foreign key constraints in child table");
         if ( $rename_fk_method eq 'rebuild_constraints' ) { 
            update_foreign_key_constraints(
               child_tables => \@child_tables,
               %plugin_args,
            );
         }
         elsif ( $rename_fk_method eq 'drop_old_table' ) {
            $sql = "SET foreign_key_checks=0";
            msg($sql);
            $dbh->do($sql) unless $o->get('print');
            
            $sql = "DROP TABLE IF EXISTS `$db`.`$tbl`";
            msg($sql);
            $dbh->do($sql) unless $o->get('print');

            $sql = "RENAME TABLE `$db`.`$tmp_tbl` TO `$db`.`$tbl`";
            msg($sql);
            $dbh->do($sql) unless $o->get('print');
         }
         else {
            die "Invalid --update-foreign-keys-method value: $rename_fk_method";
         }
      }

      # #####################################################################
      # Cleanup.
      # #####################################################################
      msg("Calling " . (ref $copy_rows). "::cleanup()");
      $copy_rows->cleanup(%plugin_args);

      msg("Calling " . (ref $capture_sync) . "::cleanup()");
      $capture_sync->cleanup(%plugin_args);

      if ( $o->get('rename-tables') &&  $o->get('drop-old-table') ) {
         $sql = "DROP TABLE IF EXISTS `$db`.`$old_tbl`";
         msg($sql);
         $dbh->do($sql) unless $o->get('print');
      }
   };
   if ( $EVAL_ERROR ) {
      warn "An error occurred:\n\n$EVAL_ERROR\n"
         . "Some triggers, temp tables, etc. may not have been removed. "
         . "Run with --cleanup-and-exit to remove these items.\n";
      $exit_status = 1;
   }

   msg("$PROGRAM_NAME ended, exit status $exit_status");
   return $exit_status;
}

# ############################################################################
# Subroutines.
# ############################################################################
sub check_tables {
   my ( %args ) = @_;
   my @required_args = qw(dbh db tbl tmp_tbl old_tbl VersionParser Quoter TableParser OptionParser TableChunker);
   foreach my $arg ( @required_args ) {
      die "I need a $arg argument" unless $args{$arg};
   }
   my ($dbh, $db, $tbl, $tmp_tbl, $old_tbl, $o, $tp)
      = @args{qw(dbh db tbl tmp_tbl old_tbl OptionParser TableParser)};

   msg("Checking if table $tbl can be altered");
   my %tbl_info;
   my $sql = "";

   # ########################################################################
   # Check MySQL.
   # ########################################################################   
   # Although triggers were introduced in 5.0.2, "Prior to MySQL 5.0.10,
   # triggers cannot contain direct references to tables by name."
   if ( !$args{VersionParser}->version_ge($dbh, '5.0.10') ) {
      die "This tool requires MySQL 5.0.10 or newer\n";
   }

   # ########################################################################
   # Check the (original) table.
   # ########################################################################
   # The table must exist of course.
   if ( !$tp->check_table(dbh=>$dbh, db=>$db, tbl=>$tbl) ) {
      die "Table $db.$tbl does not exist\n";
   }

   # There cannot be any triggers on the table.
   $sql = "SHOW TRIGGERS FROM `$db` LIKE '$tbl'";
   msg($sql);
   my $triggers = $dbh->selectall_arrayref($sql);
   if ( $triggers && @$triggers ) {
      die "Table $db.$tbl has triggers.  This tool needs to create "
         . "its own triggers, so the table cannot already have triggers.\n";
   }

   # For now, we require that the old table has an exact-chunkable
   # column (i.e. unique single-column).
   $tbl_info{tbl_struct} = $tp->parse($tp->get_create_table($dbh, $db, $tbl));
   my ($exact, @chunkable_cols) = $args{TableChunker}->find_chunk_columns(
      tbl_struct => $tbl_info{tbl_struct},
      exact      => 1,
   );
   if ( !$exact || !@chunkable_cols ) {
      die "Table $db.$tbl cannot be chunked because it does not have "
         . "a unique, single-column index\n";
   }
   $tbl_info{chunk_column} = $chunkable_cols[0]->{column};
   $tbl_info{chunk_index}  = $chunkable_cols[0]->{index};

   # ########################################################################
   # Check the tmp table.
   # ########################################################################   
   # The tmp table should not exist if we're supposed to create it.
   # Else, if user specifies --no-create-tmp-table, they should ensure
   # that it exists.
   if ( $o->get('create-tmp-table')
        && $tp->check_table(dbh=>$dbh, db=>$db, tbl=>$tmp_tbl) ) {
      die "Temporary table $db.$tmp_tbl exists which will prevent "
         . "--create-tmp-table from creating the temporary table.\n";
   }

   # ########################################################################
   # Check the old table.
   # ########################################################################   
   # If we're going to rename the tables, which we do by default, then
   # the old table cannot already exist.
   if ( $o->get('rename-tables')
        && $tp->check_table(dbh=>$dbh, db=>$db, tbl=>$old_tbl) ) {
      die "Table $db.$old_tbl exists which will prevent $db.$tbl "
         . "from being renamed to it.  Table $db.$old_tbl could be from "
         . "a previous run that failed.  See --drop-old-table for more "
         . "information.\n";
   }

   return %tbl_info;
}

sub get_child_tables {
   my ( %args ) = @_;
   my @required_args = qw(dbh db tbl Quoter);
   foreach my $arg ( @required_args ) {
      die "I need a $arg argument" unless $args{$arg};
   }
   my ($dbh, $db, $tbl, $q) = @args{@required_args};

   my $sql = "SELECT table_name "
           . "FROM information_schema.key_column_usage "
           . "WHERE constraint_schema='$db' AND referenced_table_name='$tbl'";
   PTDEBUG && _d($dbh, $sql);
   my $child_tables;
   eval {
      $child_tables = $dbh->selectall_arrayref($sql);
   };
   if ( $EVAL_ERROR ) {
      die "Error executing query to check $tbl for child tables.\n\n"
         . "Query: $sql\n\n"
         . "Error: $EVAL_ERROR"
   }

   PTDEBUG && _d("Child tables:", join(', ', map { $_->[0] } @$child_tables));
   return map { $_->[0] } @$child_tables;
}

sub update_foreign_key_constraints {
   my ( %args ) = @_;
   my @required_args = qw(msg dbh db tbl old_tbl child_tables Quoter);
   foreach my $arg ( @required_args ) {
      die "I need a $arg argument" unless $args{$arg};
   }
   my ($msg, $dbh, $db, $tbl, $old_tbl, $child_tables, $q)
      = @args{@required_args};

   my $constraint = qr/^\s+(CONSTRAINT.+?REFERENCES `$old_tbl`.+)$/mo;

   CHILD_TABLE:
   foreach my $child_table ( @$child_tables ) {
      my $sql = "SHOW CREATE TABLE `$db`.`$child_table`";
      PTDEBUG && _d($dbh, $sql);
      $msg->($sql);
      my $table_def;
      eval {
         $table_def = $dbh->selectrow_arrayref($sql)->[1];
      };
      if ( $EVAL_ERROR ) {
         warn "Skipping child table $child_table: $EVAL_ERROR";
         next CHILD_TABLE;
      }

      my @constraints = $table_def =~ m/$constraint/g;
      if ( !@constraints ) {
         warn "Child table `$child_table` does not have any foreign key "
            . "constraints referencing $old_tbl";
         next CHILD_TABLE;
      }

      foreach my $constraint ( @constraints ) {
         my ($fk_symbol) = $constraint =~ m/CONSTRAINT\s+(\S+)/;
         $sql = "ALTER TABLE `$db`.`$child_table` DROP FOREIGN KEY $fk_symbol";
         $msg->($sql);
         $dbh->do($sql) unless $args{print};

         $constraint =~ s/REFERENCES `$old_tbl`/REFERENCES `$tbl`/o;
         $sql = "ALTER TABLE `$db`.`$child_table` ADD $constraint"; 
         $msg->($sql);
         $dbh->do($sql) unless $args{print};
      }
   }

   return;
}

sub intersection {
   my ( $hashes ) = @_;
   my %keys     = map { $_ => 1 } keys %{$hashes->[0]};
   my $n_hashes = (scalar @$hashes) - 1;
   my @isect    = grep { $keys{$_} } map { keys %{$hashes->[$_]} } 1..$n_hashes;
   return @isect;
}

sub get_cxn {
   my ( %args ) = @_;
   my ($dsn, $ac, $dp, $o) = @args{qw(dsn AutoCommit DSNParser OptionParser)};

   if ( $o->get('ask-pass') ) {
      $dsn->{p} = OptionParser::prompt_noecho("Enter password: "); 
   }
   my $dbh = $dp->get_dbh($dp->get_cxn_params($dsn), {AutoCommit => $ac});

   $dbh->do('SET SQL_LOG_BIN=0') unless $o->get('bin-log');
   $dbh->do('SET FOREIGN_KEY_CHECKS=0') unless $o->get('foreign-key-checks');

   return $dbh;
}

sub msg {
   my ( $msg ) = @_;
   chomp $msg;
   print '# ', ts(time), " $msg\n" unless $quiet;
   PTDEBUG && _d($msg);
   return;
}

# Only for tests which may not call main().
sub __set_quiet {
   $quiet = $_[0];
}

sub _d {
   my ($package, undef, $line) = caller 0;
   @_ = map { (my $temp = $_) =~ s/\n/\n# /g; $temp; }
        map { defined $_ ? $_ : 'undef' }
        @_;
   print STDERR "# $package:$line $PID ", join(' ', @_), "\n";
}

# ############################################################################
# Run the program.
# ############################################################################
if ( !caller ) { exit main(@ARGV); }

1; # Because this is a module as well as a script.

# ############################################################################
# Documentation
# ############################################################################
=pod

=head1 NAME

pt-online-schema-change - Perform online, non-blocking table schema changes.

=head1 SYNOPSIS

Usage: pt-online-schema-change [OPTION...] DSN

pt-online-schema-change performs online, non-blocking schema changes to a table.
The table to change must be specified in the DSN C<t> part, like C<t=my_table>.
The table can be database-qualified, or the database can be specified with the
L<"--database"> option.

Change the table's engine to InnoDB:

  pt-online-schema-change   \
    h=127.1,t=db.tbl        \
    --alter "ENGINE=InnoDB" \
    --drop-old-table

Rebuild but do not alter the table, and keep the temporary table:

  pt-online-schema-change h=127.1,t=tbl --database db

Add column to parent table, update child table foreign key constraints:

  pt-online-schema-change          \
    h=127.1,D=db,t=parent          \
    --alter "ADD COLUMN (foo INT)" \
    --child-tables child1,child2   \
    --update-foreign-keys-method drop_old_table

=head1 RISKS

The following section is included to inform users about the potential risks,
whether known or unknown, of using this tool.  The two main categories of risks
are those created by the nature of the tool (e.g. read-only tools vs. read-write
tools) and those created by bugs.

pt-online-schema-change alters tables and data, therefore it is a high-risk
tool.  Although the tool is tested and is known to work, you should not use
it in production until you have thoroughly tested it in your environment!

This tool has not been tested with replication, and it can break replication
if not used properly.  See L<"REPLICATION">.

At the time of this release there are no known bugs that pose a serious risk.

The authoritative source for updated information is always the online issue
tracking system.  Issues that affect this tool will be marked as such.  You can
see a list of such issues at the following URL:
L<http://www.percona.com/bugs/pt-online-schema-change>.

See also L<"BUGS"> for more information on filing bugs and getting help.

=head1 DESCRIPTION

pt-online-schema-change performs online, non-blocking schema changes to tables.
Only one table can be altered at a time because triggers are used to capture
and synchronize changes between the table and the temporary table that
will take its place once it has been altered.  Since triggers are used, this
tool only works with MySQL 5.0.2 and newer.

The table to alter is specified by the DSN C<t> part on the command line,
as shown in the L<"SYNOPSIS"> examples.  A database must also be specified
either by the DSN C<D> part or by the L<"--database"> option.

If you're using replication, read L<"REPLICATION"> or else you may break
replication.  Performing an online schema change in a replication environment
requires extra planning and care.

In brief, this tool works by creating a temporary table which is a copy of
the original table (the one being altered).  (The temporary table is not
created like C<CREATE TEMPORARY TABLE>; we call it temporary because it
ultimately replaces the original table.)  The temporary table is altered,
then triggers are defined on the original table to capture changes made on
it and apply them to the temporary table.  This keeps the two tables in
sync.  Then all rows are copied from the original table to the temporary
table; this part can take awhile.  When done copying rows, the two tables
are swapped by using C<RENAME TABLE>.  At this point there are two copies
of the table: the old table which used to be the original table, and the
new table which used to be the temporary table but now has the same name
as the original table.  If L<"--drop-old-table"> is specified, then the
old table is dropped.

For example, if you alter table C<foo>, the tool will create table
C<__tmp_foo>, alter it, define triggers on C<foo>, and then copy rows
from C<foo> to C<__tmp_foo>.  Once all rows are copied, C<foo> is renamed
to C<__old_foo> and C<__tmp_foo> is renamed to C<foo>.
If L<"--drop-old-table"> is specified, then C<__old_foo> is dropped.

The tool preforms the following steps:

  1. Sanity checks
  2. Chunking
  3. Online schema change

The first two steps cannot be skipped.  The sanity checks help ensure that
running the tool will work and not encounter problems half way through the
whole process.  Chunk is required during the third step when rows from the
old table are copied to the new table.  Currently, only table with a
single-column unique index can be chunked.  If there is any problem in these
two steps, the tool will die.

Most of the tool's work is done in the third step which has 6 phases:

  1. Create and alter temporary table
  2. Capture changes from the table to the temporary table
  3. Copy rows from the table to the temporary table
  4. Synchronize the table and the temporary table
  5. Swap/rename the table and the temporary table
  6. Cleanup

There are several ways to accomplish an online schema change which differ
in how changes are captured and synced (phases 2 and 4), how rows are copied
(phase 3), and how the tables are swapped (phase 5).  Currently, this tool
employs synchronous triggers (Shlomi's method), C<INSERT-SELECT>, and
C<RENAME TABLE> respectively for these phases.

Here are options related to each phase:

  1. --[no]create-tmp-table, --alter, --tmp-table
  2. (none)
  3. --chunk-size, --sleep
  4. (none)
  5. --[no]rename-tables
  6. --drop-old-table

Options L<"--check-tables-and-exit"> and L<"--print"> are helpful to see what
the tool might do before actually doing it.

=head1 REPLICATION

If you use pt-online-schema-change to alter a table on a server with slaves,
be aware that:

=over

=item * The tool is not tested with replication

=item * The tool can break replication if not used properly

=item * Although the tool sets SQL_BIN_LOG=0 by default (unless L<"--bin-log"> is specified), triggers which track changes to the table being altered still write statements to the binary log

=item * Replicaiton will break if you alter a table on a master that does not exist on a slave

=item * Update slaves first if columns are being added or removed

=item * Do not use this tool in production before testing it

=back

=head1 OUTPUT

Output to STDOUT is very verbose and should tell you everything that the
tool is doing.  Warnings, errors, and L<"--progress"> are printed to STDERR.

=head1 OPTIONS

This tool accepts additional command-line arguments.  Refer to the
L<"SYNOPSIS"> and usage information for details.

=over

=item --alter

type: string

Semicolon-separated list of C<ALTER TABLE> statements to apply to the new table.
The statements should not contain C<ALTER TABLE>, just what would follow that
clause.  For example, if you want to C<ALTER TABLE ENGINE=InnoDB>, the value
would be C<ENGINE=InnoDB>.

The value can also be a filename which contains statements, one per line
with no blank lines and no trailing semicolons.  Each statement will be
applied in the order it appears in the file.

=item --ask-pass

Prompt for a password when connecting to MySQL.

=item --bin-log

Allow binary logging (C<SET SQL_LOG_BIN=1>).  By default binary logging is
turned off because in most cases the L<"--tmp-table"> does not need to
be replicated.  Also, performing an online schema change in a replication
environment requires careful planning else replication may be broken;
see L<"REPLICATION">.

=item --charset

short form: -A; type: string

Default character set.  If the value is utf8, sets Perl's binmode on
STDOUT to utf8, passes the mysql_enable_utf8 option to DBD::mysql, and runs SET
NAMES UTF8 after connecting to MySQL.  Any other value sets binmode on STDOUT
without the utf8 layer, and runs SET NAMES after connecting to MySQL.

=item --check-tables-and-exit

Check that the table can be altered then exit; do not alter the table.
If you just want to see that the tool can/will work for the given table,
specify this option.  Even if all checks pass, the tool may still encounter
problems if, for example, one of the L<"--alter"> statements uses
incorrect syntax.

=item --child-tables

type: string

Foreign key constraints in these (child) tables reference the table.
If the table being altered is a parent to tables which reference it with
foreign key constraints, you must specify those child tables with this option
so that the tool will update the foreign key constraints after renaming
tables.  The list of child tables is comma-separated, not quoted, and not
database-qualified (the database is assumed to be the same as the table)
If you specify a table that doesn't exist, it is ignored.

Or you can specify just C<auto_detect> and the tool will query the
C<INFORMATION_SCHEMA> to auto-detect any foreign key constraints on the table.

When specifying this option, you must also specify
L<"--update-foreign-keys-method">.

=item --chunk-size

type: string; default: 1000

Number of rows or data size per chunk.  Data sizes are specified with a
suffix of k=kibibytes, M=mebibytes, G=gibibytes.  Data sizes are converted
to a number of rows by dividing by the average row length.

=item --cleanup-and-exit

Cleanup and exit; do not alter the table.  If a previous run fails, you
may need to use this option to remove any temporary tables, triggers,
outfiles, etc. that where left behind before another run will succeed.

=item --config

type: Array

Read this comma-separated list of config files; if specified, this must be the
first option on the command line.

=item --[no]create-tmp-table

default: yes

Create the L<"--tmp-table"> with C<CREATE TABLE LIKE>.  The temporary table
to which the L<"--alter"> statements are applied is automatically created
by default with the name C<__tmp_TABLE> where C<TABLE> is the original table
specified by the DSN on the command line.  If you want to create the temporary
table manually before running this tool, then you must specify
C<--no-create-tmp-table> B<and> L<"--tmp-table"> so the tool will use your
temporary table.

=item --database

short form: -D; type: string

Database of the table.  You can also specify the database with the C<D> part
of the DSN given on the command line.

=item --defaults-file

short form: -F; type: string

Only read mysql options from the given file.  You must give an absolute
pathname.

=item --drop-old-table

Drop the original table after it's swapped with the L<"--tmp-table">.
After the original table is renamed/swapped with the L<"--tmp-table">
it becomes the "old table".  By default, the old table is not dropped
because if there are problems with the "new table" (the temporary table
swapped for the original table), then the old table can be restored.

If altering a table with foreign key constraints, you may need to specify
this option depending on which L<"--update-foreign-keys-method"> you choose.

=item --execute

Alter the table.  This option must be specified to alter the table, else
the tool will only check the table and exit.  This helps ensure that the
user has read the documentation and is aware of the inherent risks of using
this tool.

=item --[no]foreign-key-checks

default: yes

Enforce foreign key checks (FOREIGN_KEY_CHECKS=1).

=item --help

Show help and exit.

=item --host

short form: -h; type: string

Connect to host.

=item --password

short form: -p; type: string

Password to use when connecting.

=item --pid

type: string

Create the given PID file.  The file contains the process ID of the tool's
instance.  The PID file is removed when the tool exits.  The tool checks for
the existence of the PID file when starting; if it exists and the process with
the matching PID exists, the tool exits.

=item --port

short form: -P; type: int

Port number to use for connection.

=item --print

Print SQL statements to STDOUT instead of executing them.  Specifying this
option allows you to see most of the statements that the tool would execute.

=item --progress

type: array; default: time,30

Print progress reports to STDERR while copying rows.

The value is a comma-separated list with two parts.  The first part can be
percentage, time, or iterations; the second part specifies how often an update
should be printed, in percentage, seconds, or number of iterations.

=item --quiet

short form: -q

Do not print messages to STDOUT.  Errors and warnings are still printed to
STDERR.

=item --[no]rename-tables

default: yes

Rename/swap the original table and the L<"--tmp-table">.  This option
essentially completes the online schema change process by making the
temporary table with the new schema take the place of the original table.
The original tables becomes the "old table" and is dropped if
L<"--drop-old-table"> is specified.

=item --set-vars

type: string; default: wait_timeout=10000

Set these MySQL variables.  Immediately after connecting to MySQL, this string
will be appended to SET and executed.

=item --sleep

type: float; default: 0

How long to sleep between chunks while copying rows.  The time has micro-second
precision, so you can specify fractions of seconds like C<0.1>.

=item --socket

short form: -S; type: string

Socket file to use for connection.

=item --tmp-table

type: string

Temporary table if C<--no-create-tmp-table> is specified.  If you specify
C<--no-create-tmp-table>, then you must also specify this option to tell
the tool which table to use as the temporary table.  The temporary table
and the original table are renamed/swapped unless C<--no-rename-tables> is
specified.

The default behavior, when this option is not specified and
C<--[no]create-tmp-tble> is true, is to create a temporary table named
C<__tmp_TABLE> where C<TABLE> is the original table specified by the DSN
on the command line.

=item --update-foreign-keys-method

type: string

Method for updating foreign key constraints in L<"--child-tables">.  If
L<"--child-tables"> is specified, the tool will need to ensure that foreign
key constraints in those tables continue to reference the original table
after it is renamed and/or dropped.  This is necessary because when a parent
table is renamed, MySQL automatically updates all child table
foreign key constraints that reference the renamed table so that the rename
does not break foreign key constraints.  This poses a problem for this tool.

For example: if the table being altered is C<foo>, then C<foo> is renamed
to C<__old_foo> when it is swapped with the L<"--tmp-table">.
Any foreign key references to C<foo> before it is swapped/renamed are renamed
automatically by MySQL to C<__old_foo>.  We do not want this; we want those
foreign key references to continue to reference C<foo>.

There are currently two methods to solve this problem:

=over

=item rebuild_constraints

Drop and re-add child table foreign key constraints to reference the new table.
(The new table is the temporary table after being renamed/swapped.  To MySQL
it's a new table because it does not know that it's a copy of the original
table).  This method parses foreign key constraints referencing the original
table from all child tables, drops them, then re-adds them referencing the
new table.

This method uses C<ALTER TABLE> which can by slow and blocking, but it is
safer because the old table does not need to be dropped.  So if there's a
problem with the new table and L<"--drop-old-table"> was not specified,
then the original table can be restored.

=item drop_old_table

Disable foreign key checks (FOREIGN_KEY_CHECKS=0) then drop the original table.
This method bypasses MySQL's auto-renaming feature by disabling foreign key
checks, dropping the original table, then renaming the temporary table with
the same name.  Foreign key checks must be disabled to drop table because it is
referenced by foreign key constraints.  Since the original table is not renamed,
MySQL does not auto-rename references to it.  Then the temporary table is
renamed to the same name so child table references are maintained.
So this method requires L<"--drop-old-table">.

This method is faster and does not block, but it is less safe for two reasons.
One, for a very short time (between dropping the original table and renaming the
temporary table) the child tables reference a non-existent table.  Two, more
importantly, if for some reason the temporary table was not copied correctly,
didn't capture all changes, etc., the original table cannot be recovered
because it was dropped. 

=back


=item --user

short form: -u; type: string

User for login if not current user.

=item --version

Show version and exit.

=back

=head1 DSN OPTIONS

These DSN options are used to create a DSN.  Each option is given like
C<option=value>.  The options are case-sensitive, so P and p are not the
same option.  There cannot be whitespace before or after the C<=> and
if the value contains whitespace it must be quoted.  DSN options are
comma-separated.  See the L<percona-toolkit> manpage for full details.

=over

=item * A

dsn: charset; copy: yes

Default character set.

=item * D

dsn: database; copy: yes

Database for the old and new table.

=item * F

dsn: mysql_read_default_file; copy: yes

Only read default options from the given file

=item * h

dsn: host; copy: yes

Connect to host.

=item * p

dsn: password; copy: yes

Password to use when connecting.

=item * P

dsn: port; copy: yes

Port number to use for connection.

=item * S

dsn: mysql_socket; copy: yes

Socket file to use for connection.

=item * t

dsn: table; copy: no

Table to alter.

=item * u

dsn: user; copy: yes

User for login if not current user.

=back

=head1 ENVIRONMENT

The environment variable C<PTDEBUG> enables verbose debugging output to STDERR.
To enable debugging and capture all output to a file, run the tool like:

   PTDEBUG=1 pt-online-schema-change ... > FILE 2>&1

Be careful: debugging output is voluminous and can generate several megabytes
of output.

=head1 SYSTEM REQUIREMENTS

You need Perl, DBI, DBD::mysql, and some core packages that ought to be
installed in any reasonably new version of Perl.

=head1 BUGS

For a list of known bugs, see L<http://www.percona.com/bugs/pt-online-schema-change>.

Please report bugs at L<https://bugs.launchpad.net/percona-toolkit>.
Include the following information in your bug report:

=over

=item * Complete command-line used to run the tool

=item * Tool L<"--version">

=item * MySQL version of all servers involved

=item * Output from the tool including STDERR

=item * Input files (log/dump/config files, etc.)

=back

If possible, include debugging output by running the tool with C<PTDEBUG>;
see L<"ENVIRONMENT">.

=head1 DOWNLOADING

Visit L<http://www.percona.com/software/percona-toolkit/> to download the
latest release of Percona Toolkit.  Or, get the latest release from the
command line:

   wget percona.com/get/percona-toolkit.tar.gz

   wget percona.com/get/percona-toolkit.rpm

   wget percona.com/get/percona-toolkit.deb

You can also get individual tools from the latest release:

   wget percona.com/get/TOOL

Replace C<TOOL> with the name of any tool.

=head1 AUTHORS

Baron Schwartz

=head1 ACKNOWLEDGMENTS

The "online schema change" concept was first implemented by Shlomi Noach
in his tool C<oak-online-alter-table>, part of
L<http://code.google.com/p/openarkkit/>.  Then engineers at Facebook built
their version called C<OnlineSchemaChange.php> as explained by their blog
post: L<http://tinyurl.com/32zeb86>.  Searching for "online schema change"
will return other relevant pages about this concept.

This implementation, C<pt-online-schema-change>, is a hybrid of Shlomi's
and Facebook's approach.  Shlomi's code is a full-featured tool with command
line options, documentation, etc., but its continued development/support is
not assured.  Facebook's tool has certain technical advantages, but it's not
a full-featured tool; it's more a custom job by Facebook for Facebook.  And
neither of those tools is tested.  C<pt-online-schema-change> is a
full-featured, tested tool with stable development and support.

This tool was made possible by a generous client of Percona Inc.

=head1 ABOUT PERCONA TOOLKIT

This tool is part of Percona Toolkit, a collection of advanced command-line
tools developed by Percona for MySQL support and consulting.  Percona Toolkit
was forked from two projects in June, 2011: Maatkit and Aspersa.  Those
projects were created by Baron Schwartz and developed primarily by him and
Daniel Nichter, both of whom are employed by Percona.  Visit
L<http://www.percona.com/software/> for more software developed by Percona.

=head1 COPYRIGHT, LICENSE, AND WARRANTY

This program is copyright 2011-2012 Percona Inc.
Feedback and improvements are welcome.

THIS PROGRAM IS PROVIDED "AS IS" AND WITHOUT ANY EXPRESS OR IMPLIED
WARRANTIES, INCLUDING, WITHOUT LIMITATION, THE IMPLIED WARRANTIES OF
MERCHANTABILITY AND FITNESS FOR A PARTICULAR PURPOSE.

This program is free software; you can redistribute it and/or modify it under
the terms of the GNU General Public License as published by the Free Software
Foundation, version 2; OR the Perl Artistic License.  On UNIX and similar
systems, you can issue `man perlgpl' or `man perlartistic' to read these
licenses.

You should have received a copy of the GNU General Public License along with
this program; if not, write to the Free Software Foundation, Inc., 59 Temple
Place, Suite 330, Boston, MA  02111-1307  USA.

=head1 VERSION

pt-online-schema-change 2.0.3

=cut<|MERGE_RESOLUTION|>--- conflicted
+++ resolved
@@ -3879,23 +3879,15 @@
 
 sub main {
    @ARGV       = @_;  # set global ARGV for this package
-<<<<<<< HEAD
    my $vp      = new VersionParser();
    my $q       = new Quoter();
    my $tp      = new TableParser(Quoter => $q);
    my $chunker = new TableChunker(Quoter => $q, TableParser => $tp);
-=======
-   my $vp      = VersionParser->new();
-   my $q       = Quoter->new();
-   my $tp      = TableParser->new(Quoter => $q);
-   my $du      = MySQLDump->new();
-   my $chunker = TableChunker->new(Quoter => $q, MySQLDump => $du);
->>>>>>> 6718eab3
 
    # ########################################################################
    # Get configuration information.
    # ########################################################################
-   my $o = OptionParser->new();
+   my $o = new OptionParser();
    $o->get_specs();
    $o->get_opts();
 
@@ -3981,7 +3973,7 @@
    my $daemon;
    if ( $o->get('pid') ) {
       # We're not daemoninzing, it just handles PID stuff.
-      $daemon = Daemon->new(o=>$o);
+      $daemon = new Daemon(o=>$o);
       $daemon->make_PID_file();
    }
 
@@ -4011,16 +4003,11 @@
    # Create the capture-sync and copy-rows plugins.  Currently, we just have
    # one method for each.
    # ########################################################################
-<<<<<<< HEAD
    my $capture_sync = new OSCCaptureSync(Quoter => $q);
    my $copy_rows    = new CopyRowsInsertSelect(
       Retry  => new Retry(),
       Quoter => $q,
    );
-=======
-   my $capture_sync = OSCCaptureSync->new();
-   my $copy_rows    = CopyRowsInsertSelect->new(Retry => Retry->new());
->>>>>>> 6718eab3
 
    # More values are added later.  These are the minimum need to do --cleanup.
    my %plugin_args = (
@@ -4096,7 +4083,7 @@
       %range_stats,
    );
    $plugin_args{chunks}   = \@chunks;
-   $plugin_args{Progress} = Progress->new(
+   $plugin_args{Progress} = new Progress(
       jobsize => scalar @chunks,
       spec    => $o->get('progress'),
       name    => "Copying rows",
