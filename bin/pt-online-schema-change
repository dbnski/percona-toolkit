--- conflicted
+++ resolved
@@ -8926,11 +8926,15 @@
             for my $slave (@$slaves) {
                my $is_skip = 0;
                for my $slave_to_skip (@$slaves_to_skip) {
-                  if ($slave->{dsn}->{h} eq $slave_to_skip->{h} && $slave->{dsn}->{P} eq $slave_to_skip->{P}) {
-                     print "Skipping slave " . $slave->description() . "\n";
-                     $is_skip = 1;
-                     $slave->{dbh}->disconnect();
-                     last;
+                  if ( $slave->{dsn}->{h} eq $slave_to_skip->{h} ) {
+                     my $skip_slave_port = defined($slave_to_skip->{P}) 
+                        ? $slave_to_skip->{P} : '3306';
+                     if ( ($slave->{dsn}->{P} eq $skip_slave_port) ) {
+                        print "Skipping slave " . $slave->description() . "\n";
+                        $is_skip = 1;
+                        $slave->{dbh}->disconnect();
+                        last;
+                     }
                   }
                }
                if (!$is_skip) {
@@ -8977,45 +8981,9 @@
       }
 
       if ( $slave_lag_cxns && scalar @$slave_lag_cxns ) {
-<<<<<<< HEAD
-         if ($o->get('skip-check-slave-lag')) {
-             my $slaves_to_skip = $o->get('skip-check-slave-lag');
-             my $filtered_slaves = [];
-             for my $slave (@$slave_lag_cxns) {
-                 my $found=0;
-                 for my $slave_to_skip (@$slaves_to_skip) {
-                     my $h_eq_h = $slave->{dsn}->{h} eq $slave_to_skip->{h};
-                     my $p_eq_p;
-                     if (defined($slave->{dsn}->{P}) || defined($slave_to_skip->{P})) {
-                         $p_eq_p = $slave->{dsn}->{P} eq $slave_to_skip->{P};
-                     } else {
-                         PTDEBUG && _d("Both port DSNs are undefined, setting p_eq_p to true");
-                         $p_eq_p = 1;
-                     }
-                     if ($h_eq_h && $p_eq_p) {
-                         $found=1;
-                     }
-                 }
-                 if ($found) {
-                    printf("Skipping slave %s\n", $slave->description());
-                 } else {
-                    push @$filtered_slaves, $slave;
-                 }
-             }
-             $slave_lag_cxns = $filtered_slaves;
-         }
-         if (!scalar @$slave_lag_cxns) {
-            print "Not checking slave lag because all slaves were skipped\n";
-         } else{
-            print "Will check slave lag on:\n";
-            foreach my $cxn ( @$slave_lag_cxns ) {
-               print $cxn->description()."\n";
-            }
-=======
          print "Will check slave lag on:\n";
          foreach my $cxn ( @$slave_lag_cxns ) {
             print $cxn->description()."\n";
->>>>>>> 8e482481
          }
       }
       else {
