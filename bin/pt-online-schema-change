#!/usr/bin/env perl

# This program is part of Percona Toolkit: http://www.percona.com/software/
# See "COPYRIGHT, LICENSE, AND WARRANTY" at the end of this file for legal
# notices and disclaimers.

use strict;
use warnings FATAL => 'all';

# This tool is "fat-packed": most of its dependent modules are embedded
# in this file.  Setting %INC to this file for each module makes Perl aware
# of this so it will not try to load the module from @INC.  See the tool's
# documentation for a full list of dependencies.
BEGIN {
   $INC{$_} = __FILE__ for map { (my $pkg = "$_.pm") =~ s!::!/!g; $pkg } (qw(
      Percona::Toolkit
      OptionParser
      Mo
      VersionParser
      DSNParser
      Daemon
      Quoter
      TableNibbler
      TableParser
      Progress
      Retry
      Cxn
      MasterSlave
      ReplicaLagWaiter
      MySQLStatusWaiter
      WeightedAvgRate
      NibbleIterator
      Transformers
      CleanupTask
      IndexLength
      VersionCheck
      HTTPMicro
      Pingback
   ));
}

# ###########################################################################
# Percona::Toolkit package
# This package is a copy without comments from the original.  The original
# with comments and its test file can be found in the Bazaar repository at,
#   lib/Percona/Toolkit.pm
#   t/lib/Percona/Toolkit.t
# See https://launchpad.net/percona-toolkit for more information.
# ###########################################################################
{
package Percona::Toolkit;
our $VERSION = '2.1.5';

1;
}
# ###########################################################################
# End Percona::Toolkit package
# ###########################################################################

# ###########################################################################
# OptionParser package
# This package is a copy without comments from the original.  The original
# with comments and its test file can be found in the Bazaar repository at,
#   lib/OptionParser.pm
#   t/lib/OptionParser.t
# See https://launchpad.net/percona-toolkit for more information.
# ###########################################################################
{
package OptionParser;

use strict;
use warnings FATAL => 'all';
use English qw(-no_match_vars);
use constant PTDEBUG => $ENV{PTDEBUG} || 0;

use List::Util qw(max);
use Getopt::Long;

my $POD_link_re = '[LC]<"?([^">]+)"?>';

sub new {
   my ( $class, %args ) = @_;
   my @required_args = qw();
   foreach my $arg ( @required_args ) {
      die "I need a $arg argument" unless $args{$arg};
   }

   my ($program_name) = $PROGRAM_NAME =~ m/([.A-Za-z-]+)$/;
   $program_name ||= $PROGRAM_NAME;
   my $home = $ENV{HOME} || $ENV{HOMEPATH} || $ENV{USERPROFILE} || '.';

   my %attributes = (
      'type'       => 1,
      'short form' => 1,
      'group'      => 1,
      'default'    => 1,
      'cumulative' => 1,
      'negatable'  => 1,
      'value_is_optional' => 1,
   );

   my $self = {
      head1             => 'OPTIONS',        # These args are used internally
      skip_rules        => 0,                # to instantiate another Option-
      item              => '--(.*)',         # Parser obj that parses the
      attributes        => \%attributes,     # DSN OPTIONS section.  Tools
      parse_attributes  => \&_parse_attribs, # don't tinker with these args.

      %args,

      strict            => 1,  # disabled by a special rule
      program_name      => $program_name,
      opts              => {},
      got_opts          => 0,
      short_opts        => {},
      defaults          => {},
      groups            => {},
      allowed_groups    => {},
      errors            => [],
      rules             => [],  # desc of rules for --help
      mutex             => [],  # rule: opts are mutually exclusive
      atleast1          => [],  # rule: at least one opt is required
      disables          => {},  # rule: opt disables other opts 
      defaults_to       => {},  # rule: opt defaults to value of other opt
      DSNParser         => undef,
      default_files     => [
         "/etc/percona-toolkit/percona-toolkit.conf",
         "/etc/percona-toolkit/$program_name.conf",
         "$home/.percona-toolkit.conf",
         "$home/.$program_name.conf",
      ],
      types             => {
         string => 's', # standard Getopt type
         int    => 'i', # standard Getopt type
         float  => 'f', # standard Getopt type
         Hash   => 'H', # hash, formed from a comma-separated list
         hash   => 'h', # hash as above, but only if a value is given
         Array  => 'A', # array, similar to Hash
         array  => 'a', # array, similar to hash
         DSN    => 'd', # DSN
         size   => 'z', # size with kMG suffix (powers of 2^10)
         time   => 'm', # time, with an optional suffix of s/h/m/d
      },
   };

   return bless $self, $class;
}

sub get_specs {
   my ( $self, $file ) = @_;
   $file ||= $self->{file} || __FILE__;
   my @specs = $self->_pod_to_specs($file);
   $self->_parse_specs(@specs);

   open my $fh, "<", $file or die "Cannot open $file: $OS_ERROR";
   my $contents = do { local $/ = undef; <$fh> };
   close $fh;
   if ( $contents =~ m/^=head1 DSN OPTIONS/m ) {
      PTDEBUG && _d('Parsing DSN OPTIONS');
      my $dsn_attribs = {
         dsn  => 1,
         copy => 1,
      };
      my $parse_dsn_attribs = sub {
         my ( $self, $option, $attribs ) = @_;
         map {
            my $val = $attribs->{$_};
            if ( $val ) {
               $val    = $val eq 'yes' ? 1
                       : $val eq 'no'  ? 0
                       :                 $val;
               $attribs->{$_} = $val;
            }
         } keys %$attribs;
         return {
            key => $option,
            %$attribs,
         };
      };
      my $dsn_o = new OptionParser(
         description       => 'DSN OPTIONS',
         head1             => 'DSN OPTIONS',
         dsn               => 0,         # XXX don't infinitely recurse!
         item              => '\* (.)',  # key opts are a single character
         skip_rules        => 1,         # no rules before opts
         attributes        => $dsn_attribs,
         parse_attributes  => $parse_dsn_attribs,
      );
      my @dsn_opts = map {
         my $opts = {
            key  => $_->{spec}->{key},
            dsn  => $_->{spec}->{dsn},
            copy => $_->{spec}->{copy},
            desc => $_->{desc},
         };
         $opts;
      } $dsn_o->_pod_to_specs($file);
      $self->{DSNParser} = DSNParser->new(opts => \@dsn_opts);
   }

   if ( $contents =~ m/^=head1 VERSION\n\n^(.+)$/m ) {
      $self->{version} = $1;
      PTDEBUG && _d($self->{version});
   }

   return;
}

sub DSNParser {
   my ( $self ) = @_;
   return $self->{DSNParser};
};

sub get_defaults_files {
   my ( $self ) = @_;
   return @{$self->{default_files}};
}

sub _pod_to_specs {
   my ( $self, $file ) = @_;
   $file ||= $self->{file} || __FILE__;
   open my $fh, '<', $file or die "Cannot open $file: $OS_ERROR";

   my @specs = ();
   my @rules = ();
   my $para;

   local $INPUT_RECORD_SEPARATOR = '';
   while ( $para = <$fh> ) {
      next unless $para =~ m/^=head1 $self->{head1}/;
      last;
   }

   while ( $para = <$fh> ) {
      last if $para =~ m/^=over/;
      next if $self->{skip_rules};
      chomp $para;
      $para =~ s/\s+/ /g;
      $para =~ s/$POD_link_re/$1/go;
      PTDEBUG && _d('Option rule:', $para);
      push @rules, $para;
   }

   die "POD has no $self->{head1} section" unless $para;

   do {
      if ( my ($option) = $para =~ m/^=item $self->{item}/ ) {
         chomp $para;
         PTDEBUG && _d($para);
         my %attribs;

         $para = <$fh>; # read next paragraph, possibly attributes

         if ( $para =~ m/: / ) { # attributes
            $para =~ s/\s+\Z//g;
            %attribs = map {
                  my ( $attrib, $val) = split(/: /, $_);
                  die "Unrecognized attribute for --$option: $attrib"
                     unless $self->{attributes}->{$attrib};
                  ($attrib, $val);
               } split(/; /, $para);
            if ( $attribs{'short form'} ) {
               $attribs{'short form'} =~ s/-//;
            }
            $para = <$fh>; # read next paragraph, probably short help desc
         }
         else {
            PTDEBUG && _d('Option has no attributes');
         }

         $para =~ s/\s+\Z//g;
         $para =~ s/\s+/ /g;
         $para =~ s/$POD_link_re/$1/go;

         $para =~ s/\.(?:\n.*| [A-Z].*|\Z)//s;
         PTDEBUG && _d('Short help:', $para);

         die "No description after option spec $option" if $para =~ m/^=item/;

         if ( my ($base_option) =  $option =~ m/^\[no\](.*)/ ) {
            $option = $base_option;
            $attribs{'negatable'} = 1;
         }

         push @specs, {
            spec  => $self->{parse_attributes}->($self, $option, \%attribs), 
            desc  => $para
               . (defined $attribs{default} ? " (default $attribs{default})" : ''),
            group => ($attribs{'group'} ? $attribs{'group'} : 'default'),
         };
      }
      while ( $para = <$fh> ) {
         last unless $para;
         if ( $para =~ m/^=head1/ ) {
            $para = undef; # Can't 'last' out of a do {} block.
            last;
         }
         last if $para =~ m/^=item /;
      }
   } while ( $para );

   die "No valid specs in $self->{head1}" unless @specs;

   close $fh;
   return @specs, @rules;
}

sub _parse_specs {
   my ( $self, @specs ) = @_;
   my %disables; # special rule that requires deferred checking

   foreach my $opt ( @specs ) {
      if ( ref $opt ) { # It's an option spec, not a rule.
         PTDEBUG && _d('Parsing opt spec:',
            map { ($_, '=>', $opt->{$_}) } keys %$opt);

         my ( $long, $short ) = $opt->{spec} =~ m/^([\w-]+)(?:\|([^!+=]*))?/;
         if ( !$long ) {
            die "Cannot parse long option from spec $opt->{spec}";
         }
         $opt->{long} = $long;

         die "Duplicate long option --$long" if exists $self->{opts}->{$long};
         $self->{opts}->{$long} = $opt;

         if ( length $long == 1 ) {
            PTDEBUG && _d('Long opt', $long, 'looks like short opt');
            $self->{short_opts}->{$long} = $long;
         }

         if ( $short ) {
            die "Duplicate short option -$short"
               if exists $self->{short_opts}->{$short};
            $self->{short_opts}->{$short} = $long;
            $opt->{short} = $short;
         }
         else {
            $opt->{short} = undef;
         }

         $opt->{is_negatable}   = $opt->{spec} =~ m/!/        ? 1 : 0;
         $opt->{is_cumulative}  = $opt->{spec} =~ m/\+/       ? 1 : 0;
         $opt->{optional_value} = $opt->{spec} =~ m/:/        ? 1 : 0;
         $opt->{is_required}    = $opt->{desc} =~ m/required/ ? 1 : 0;

         $opt->{group} ||= 'default';
         $self->{groups}->{ $opt->{group} }->{$long} = 1;

         $opt->{value} = undef;
         $opt->{got}   = 0;

         my ( $type ) = $opt->{spec} =~ m/=(.)/;
         $opt->{type} = $type;
         PTDEBUG && _d($long, 'type:', $type);


         $opt->{spec} =~ s/=./=s/ if ( $type && $type =~ m/[HhAadzm]/ );

         if ( (my ($def) = $opt->{desc} =~ m/default\b(?: ([^)]+))?/) ) {
            $self->{defaults}->{$long} = defined $def ? $def : 1;
            PTDEBUG && _d($long, 'default:', $def);
         }

         if ( $long eq 'config' ) {
            $self->{defaults}->{$long} = join(',', $self->get_defaults_files());
         }

         if ( (my ($dis) = $opt->{desc} =~ m/(disables .*)/) ) {
            $disables{$long} = $dis;
            PTDEBUG && _d('Deferring check of disables rule for', $opt, $dis);
         }

         $self->{opts}->{$long} = $opt;
      }
      else { # It's an option rule, not a spec.
         PTDEBUG && _d('Parsing rule:', $opt); 
         push @{$self->{rules}}, $opt;
         my @participants = $self->_get_participants($opt);
         my $rule_ok = 0;

         if ( $opt =~ m/mutually exclusive|one and only one/ ) {
            $rule_ok = 1;
            push @{$self->{mutex}}, \@participants;
            PTDEBUG && _d(@participants, 'are mutually exclusive');
         }
         if ( $opt =~ m/at least one|one and only one/ ) {
            $rule_ok = 1;
            push @{$self->{atleast1}}, \@participants;
            PTDEBUG && _d(@participants, 'require at least one');
         }
         if ( $opt =~ m/default to/ ) {
            $rule_ok = 1;
            $self->{defaults_to}->{$participants[0]} = $participants[1];
            PTDEBUG && _d($participants[0], 'defaults to', $participants[1]);
         }
         if ( $opt =~ m/restricted to option groups/ ) {
            $rule_ok = 1;
            my ($groups) = $opt =~ m/groups ([\w\s\,]+)/;
            my @groups = split(',', $groups);
            %{$self->{allowed_groups}->{$participants[0]}} = map {
               s/\s+//;
               $_ => 1;
            } @groups;
         }
         if( $opt =~ m/accepts additional command-line arguments/ ) {
            $rule_ok = 1;
            $self->{strict} = 0;
            PTDEBUG && _d("Strict mode disabled by rule");
         }

         die "Unrecognized option rule: $opt" unless $rule_ok;
      }
   }

   foreach my $long ( keys %disables ) {
      my @participants = $self->_get_participants($disables{$long});
      $self->{disables}->{$long} = \@participants;
      PTDEBUG && _d('Option', $long, 'disables', @participants);
   }

   return; 
}

sub _get_participants {
   my ( $self, $str ) = @_;
   my @participants;
   foreach my $long ( $str =~ m/--(?:\[no\])?([\w-]+)/g ) {
      die "Option --$long does not exist while processing rule $str"
         unless exists $self->{opts}->{$long};
      push @participants, $long;
   }
   PTDEBUG && _d('Participants for', $str, ':', @participants);
   return @participants;
}

sub opts {
   my ( $self ) = @_;
   my %opts = %{$self->{opts}};
   return %opts;
}

sub short_opts {
   my ( $self ) = @_;
   my %short_opts = %{$self->{short_opts}};
   return %short_opts;
}

sub set_defaults {
   my ( $self, %defaults ) = @_;
   $self->{defaults} = {};
   foreach my $long ( keys %defaults ) {
      die "Cannot set default for nonexistent option $long"
         unless exists $self->{opts}->{$long};
      $self->{defaults}->{$long} = $defaults{$long};
      PTDEBUG && _d('Default val for', $long, ':', $defaults{$long});
   }
   return;
}

sub get_defaults {
   my ( $self ) = @_;
   return $self->{defaults};
}

sub get_groups {
   my ( $self ) = @_;
   return $self->{groups};
}

sub _set_option {
   my ( $self, $opt, $val ) = @_;
   my $long = exists $self->{opts}->{$opt}       ? $opt
            : exists $self->{short_opts}->{$opt} ? $self->{short_opts}->{$opt}
            : die "Getopt::Long gave a nonexistent option: $opt";

   $opt = $self->{opts}->{$long};
   if ( $opt->{is_cumulative} ) {
      $opt->{value}++;
   }
   elsif ( !($opt->{optional_value} && !$val) ) {
      $opt->{value} = $val;
   }
   $opt->{got} = 1;
   PTDEBUG && _d('Got option', $long, '=', $val);
}

sub get_opts {
   my ( $self ) = @_; 

   foreach my $long ( keys %{$self->{opts}} ) {
      $self->{opts}->{$long}->{got} = 0;
      $self->{opts}->{$long}->{value}
         = exists $self->{defaults}->{$long}       ? $self->{defaults}->{$long}
         : $self->{opts}->{$long}->{is_cumulative} ? 0
         : undef;
   }
   $self->{got_opts} = 0;

   $self->{errors} = [];

   if ( @ARGV && $ARGV[0] eq "--config" ) {
      shift @ARGV;
      $self->_set_option('config', shift @ARGV);
   }
   if ( $self->has('config') ) {
      my @extra_args;
      foreach my $filename ( split(',', $self->get('config')) ) {
         eval {
            push @extra_args, $self->_read_config_file($filename);
         };
         if ( $EVAL_ERROR ) {
            if ( $self->got('config') ) {
               die $EVAL_ERROR;
            }
            elsif ( PTDEBUG ) {
               _d($EVAL_ERROR);
            }
         }
      }
      unshift @ARGV, @extra_args;
   }

   Getopt::Long::Configure('no_ignore_case', 'bundling');
   GetOptions(
      map    { $_->{spec} => sub { $self->_set_option(@_); } }
      grep   { $_->{long} ne 'config' } # --config is handled specially above.
      values %{$self->{opts}}
   ) or $self->save_error('Error parsing options');

   if ( exists $self->{opts}->{version} && $self->{opts}->{version}->{got} ) {
      if ( $self->{version} ) {
         print $self->{version}, "\n";
      }
      else {
         print "Error parsing version.  See the VERSION section of the tool's documentation.\n";
      }
      exit 1;
   }

   if ( @ARGV && $self->{strict} ) {
      $self->save_error("Unrecognized command-line options @ARGV");
   }

   foreach my $mutex ( @{$self->{mutex}} ) {
      my @set = grep { $self->{opts}->{$_}->{got} } @$mutex;
      if ( @set > 1 ) {
         my $err = join(', ', map { "--$self->{opts}->{$_}->{long}" }
                      @{$mutex}[ 0 .. scalar(@$mutex) - 2] )
                 . ' and --'.$self->{opts}->{$mutex->[-1]}->{long}
                 . ' are mutually exclusive.';
         $self->save_error($err);
      }
   }

   foreach my $required ( @{$self->{atleast1}} ) {
      my @set = grep { $self->{opts}->{$_}->{got} } @$required;
      if ( @set == 0 ) {
         my $err = join(', ', map { "--$self->{opts}->{$_}->{long}" }
                      @{$required}[ 0 .. scalar(@$required) - 2] )
                 .' or --'.$self->{opts}->{$required->[-1]}->{long};
         $self->save_error("Specify at least one of $err");
      }
   }

   $self->_check_opts( keys %{$self->{opts}} );
   $self->{got_opts} = 1;
   return;
}

sub _check_opts {
   my ( $self, @long ) = @_;
   my $long_last = scalar @long;
   while ( @long ) {
      foreach my $i ( 0..$#long ) {
         my $long = $long[$i];
         next unless $long;
         my $opt  = $self->{opts}->{$long};
         if ( $opt->{got} ) {
            if ( exists $self->{disables}->{$long} ) {
               my @disable_opts = @{$self->{disables}->{$long}};
               map { $self->{opts}->{$_}->{value} = undef; } @disable_opts;
               PTDEBUG && _d('Unset options', @disable_opts,
                  'because', $long,'disables them');
            }

            if ( exists $self->{allowed_groups}->{$long} ) {

               my @restricted_groups = grep {
                  !exists $self->{allowed_groups}->{$long}->{$_}
               } keys %{$self->{groups}};

               my @restricted_opts;
               foreach my $restricted_group ( @restricted_groups ) {
                  RESTRICTED_OPT:
                  foreach my $restricted_opt (
                     keys %{$self->{groups}->{$restricted_group}} )
                  {
                     next RESTRICTED_OPT if $restricted_opt eq $long;
                     push @restricted_opts, $restricted_opt
                        if $self->{opts}->{$restricted_opt}->{got};
                  }
               }

               if ( @restricted_opts ) {
                  my $err;
                  if ( @restricted_opts == 1 ) {
                     $err = "--$restricted_opts[0]";
                  }
                  else {
                     $err = join(', ',
                               map { "--$self->{opts}->{$_}->{long}" }
                               grep { $_ } 
                               @restricted_opts[0..scalar(@restricted_opts) - 2]
                            )
                          . ' or --'.$self->{opts}->{$restricted_opts[-1]}->{long};
                  }
                  $self->save_error("--$long is not allowed with $err");
               }
            }

         }
         elsif ( $opt->{is_required} ) { 
            $self->save_error("Required option --$long must be specified");
         }

         $self->_validate_type($opt);
         if ( $opt->{parsed} ) {
            delete $long[$i];
         }
         else {
            PTDEBUG && _d('Temporarily failed to parse', $long);
         }
      }

      die "Failed to parse options, possibly due to circular dependencies"
         if @long == $long_last;
      $long_last = @long;
   }

   return;
}

sub _validate_type {
   my ( $self, $opt ) = @_;
   return unless $opt;

   if ( !$opt->{type} ) {
      $opt->{parsed} = 1;
      return;
   }

   my $val = $opt->{value};

   if ( $val && $opt->{type} eq 'm' ) {  # type time
      PTDEBUG && _d('Parsing option', $opt->{long}, 'as a time value');
      my ( $prefix, $num, $suffix ) = $val =~ m/([+-]?)(\d+)([a-z])?$/;
      if ( !$suffix ) {
         my ( $s ) = $opt->{desc} =~ m/\(suffix (.)\)/;
         $suffix = $s || 's';
         PTDEBUG && _d('No suffix given; using', $suffix, 'for',
            $opt->{long}, '(value:', $val, ')');
      }
      if ( $suffix =~ m/[smhd]/ ) {
         $val = $suffix eq 's' ? $num            # Seconds
              : $suffix eq 'm' ? $num * 60       # Minutes
              : $suffix eq 'h' ? $num * 3600     # Hours
              :                  $num * 86400;   # Days
         $opt->{value} = ($prefix || '') . $val;
         PTDEBUG && _d('Setting option', $opt->{long}, 'to', $val);
      }
      else {
         $self->save_error("Invalid time suffix for --$opt->{long}");
      }
   }
   elsif ( $val && $opt->{type} eq 'd' ) {  # type DSN
      PTDEBUG && _d('Parsing option', $opt->{long}, 'as a DSN');
      my $prev = {};
      my $from_key = $self->{defaults_to}->{ $opt->{long} };
      if ( $from_key ) {
         PTDEBUG && _d($opt->{long}, 'DSN copies from', $from_key, 'DSN');
         if ( $self->{opts}->{$from_key}->{parsed} ) {
            $prev = $self->{opts}->{$from_key}->{value};
         }
         else {
            PTDEBUG && _d('Cannot parse', $opt->{long}, 'until',
               $from_key, 'parsed');
            return;
         }
      }
      my $defaults = $self->{DSNParser}->parse_options($self);
      $opt->{value} = $self->{DSNParser}->parse($val, $prev, $defaults);
   }
   elsif ( $val && $opt->{type} eq 'z' ) {  # type size
      PTDEBUG && _d('Parsing option', $opt->{long}, 'as a size value');
      $self->_parse_size($opt, $val);
   }
   elsif ( $opt->{type} eq 'H' || (defined $val && $opt->{type} eq 'h') ) {
      $opt->{value} = { map { $_ => 1 } split(/(?<!\\),\s*/, ($val || '')) };
   }
   elsif ( $opt->{type} eq 'A' || (defined $val && $opt->{type} eq 'a') ) {
      $opt->{value} = [ split(/(?<!\\),\s*/, ($val || '')) ];
   }
   else {
      PTDEBUG && _d('Nothing to validate for option',
         $opt->{long}, 'type', $opt->{type}, 'value', $val);
   }

   $opt->{parsed} = 1;
   return;
}

sub get {
   my ( $self, $opt ) = @_;
   my $long = (length $opt == 1 ? $self->{short_opts}->{$opt} : $opt);
   die "Option $opt does not exist"
      unless $long && exists $self->{opts}->{$long};
   return $self->{opts}->{$long}->{value};
}

sub got {
   my ( $self, $opt ) = @_;
   my $long = (length $opt == 1 ? $self->{short_opts}->{$opt} : $opt);
   die "Option $opt does not exist"
      unless $long && exists $self->{opts}->{$long};
   return $self->{opts}->{$long}->{got};
}

sub has {
   my ( $self, $opt ) = @_;
   my $long = (length $opt == 1 ? $self->{short_opts}->{$opt} : $opt);
   return defined $long ? exists $self->{opts}->{$long} : 0;
}

sub set {
   my ( $self, $opt, $val ) = @_;
   my $long = (length $opt == 1 ? $self->{short_opts}->{$opt} : $opt);
   die "Option $opt does not exist"
      unless $long && exists $self->{opts}->{$long};
   $self->{opts}->{$long}->{value} = $val;
   return;
}

sub save_error {
   my ( $self, $error ) = @_;
   push @{$self->{errors}}, $error;
   return;
}

sub errors {
   my ( $self ) = @_;
   return $self->{errors};
}

sub usage {
   my ( $self ) = @_;
   warn "No usage string is set" unless $self->{usage}; # XXX
   return "Usage: " . ($self->{usage} || '') . "\n";
}

sub descr {
   my ( $self ) = @_;
   warn "No description string is set" unless $self->{description}; # XXX
   my $descr  = ($self->{description} || $self->{program_name} || '')
              . "  For more details, please use the --help option, "
              . "or try 'perldoc $PROGRAM_NAME' "
              . "for complete documentation.";
   $descr = join("\n", $descr =~ m/(.{0,80})(?:\s+|$)/g)
      unless $ENV{DONT_BREAK_LINES};
   $descr =~ s/ +$//mg;
   return $descr;
}

sub usage_or_errors {
   my ( $self, $file, $return ) = @_;
   $file ||= $self->{file} || __FILE__;

   if ( !$self->{description} || !$self->{usage} ) {
      PTDEBUG && _d("Getting description and usage from SYNOPSIS in", $file);
      my %synop = $self->_parse_synopsis($file);
      $self->{description} ||= $synop{description};
      $self->{usage}       ||= $synop{usage};
      PTDEBUG && _d("Description:", $self->{description},
         "\nUsage:", $self->{usage});
   }

   if ( $self->{opts}->{help}->{got} ) {
      print $self->print_usage() or die "Cannot print usage: $OS_ERROR";
      exit 0 unless $return;
   }
   elsif ( scalar @{$self->{errors}} ) {
      print $self->print_errors() or die "Cannot print errors: $OS_ERROR";
      exit 1 unless $return;
   }

   return;
}

sub print_errors {
   my ( $self ) = @_;
   my $usage = $self->usage() . "\n";
   if ( (my @errors = @{$self->{errors}}) ) {
      $usage .= join("\n  * ", 'Errors in command-line arguments:', @errors)
              . "\n";
   }
   return $usage . "\n" . $self->descr();
}

sub print_usage {
   my ( $self ) = @_;
   die "Run get_opts() before print_usage()" unless $self->{got_opts};
   my @opts = values %{$self->{opts}};

   my $maxl = max(
      map {
         length($_->{long})               # option long name
         + ($_->{is_negatable} ? 4 : 0)   # "[no]" if opt is negatable
         + ($_->{type} ? 2 : 0)           # "=x" where x is the opt type
      }
      @opts);

   my $maxs = max(0,
      map {
         length($_)
         + ($self->{opts}->{$_}->{is_negatable} ? 4 : 0)
         + ($self->{opts}->{$_}->{type} ? 2 : 0)
      }
      values %{$self->{short_opts}});

   my $lcol = max($maxl, ($maxs + 3));
   my $rcol = 80 - $lcol - 6;
   my $rpad = ' ' x ( 80 - $rcol );

   $maxs = max($lcol - 3, $maxs);

   my $usage = $self->descr() . "\n" . $self->usage();

   my @groups = reverse sort grep { $_ ne 'default'; } keys %{$self->{groups}};
   push @groups, 'default';

   foreach my $group ( reverse @groups ) {
      $usage .= "\n".($group eq 'default' ? 'Options' : $group).":\n\n";
      foreach my $opt (
         sort { $a->{long} cmp $b->{long} }
         grep { $_->{group} eq $group }
         @opts )
      {
         my $long  = $opt->{is_negatable} ? "[no]$opt->{long}" : $opt->{long};
         my $short = $opt->{short};
         my $desc  = $opt->{desc};

         $long .= $opt->{type} ? "=$opt->{type}" : "";

         if ( $opt->{type} && $opt->{type} eq 'm' ) {
            my ($s) = $desc =~ m/\(suffix (.)\)/;
            $s    ||= 's';
            $desc =~ s/\s+\(suffix .\)//;
            $desc .= ".  Optional suffix s=seconds, m=minutes, h=hours, "
                   . "d=days; if no suffix, $s is used.";
         }
         $desc = join("\n$rpad", grep { $_ } $desc =~ m/(.{0,$rcol})(?:\s+|$)/g);
         $desc =~ s/ +$//mg;
         if ( $short ) {
            $usage .= sprintf("  --%-${maxs}s -%s  %s\n", $long, $short, $desc);
         }
         else {
            $usage .= sprintf("  --%-${lcol}s  %s\n", $long, $desc);
         }
      }
   }

   $usage .= "\nOption types: s=string, i=integer, f=float, h/H/a/A=comma-separated list, d=DSN, z=size, m=time\n";

   if ( (my @rules = @{$self->{rules}}) ) {
      $usage .= "\nRules:\n\n";
      $usage .= join("\n", map { "  $_" } @rules) . "\n";
   }
   if ( $self->{DSNParser} ) {
      $usage .= "\n" . $self->{DSNParser}->usage();
   }
   $usage .= "\nOptions and values after processing arguments:\n\n";
   foreach my $opt ( sort { $a->{long} cmp $b->{long} } @opts ) {
      my $val   = $opt->{value};
      my $type  = $opt->{type} || '';
      my $bool  = $opt->{spec} =~ m/^[\w-]+(?:\|[\w-])?!?$/;
      $val      = $bool              ? ( $val ? 'TRUE' : 'FALSE' )
                : !defined $val      ? '(No value)'
                : $type eq 'd'       ? $self->{DSNParser}->as_string($val)
                : $type =~ m/H|h/    ? join(',', sort keys %$val)
                : $type =~ m/A|a/    ? join(',', @$val)
                :                    $val;
      $usage .= sprintf("  --%-${lcol}s  %s\n", $opt->{long}, $val);
   }
   return $usage;
}

sub prompt_noecho {
   shift @_ if ref $_[0] eq __PACKAGE__;
   my ( $prompt ) = @_;
   local $OUTPUT_AUTOFLUSH = 1;
   print $prompt
      or die "Cannot print: $OS_ERROR";
   my $response;
   eval {
      require Term::ReadKey;
      Term::ReadKey::ReadMode('noecho');
      chomp($response = <STDIN>);
      Term::ReadKey::ReadMode('normal');
      print "\n"
         or die "Cannot print: $OS_ERROR";
   };
   if ( $EVAL_ERROR ) {
      die "Cannot read response; is Term::ReadKey installed? $EVAL_ERROR";
   }
   return $response;
}

sub _read_config_file {
   my ( $self, $filename ) = @_;
   open my $fh, "<", $filename or die "Cannot open $filename: $OS_ERROR\n";
   my @args;
   my $prefix = '--';
   my $parse  = 1;

   LINE:
   while ( my $line = <$fh> ) {
      chomp $line;
      next LINE if $line =~ m/^\s*(?:\#|\;|$)/;
      $line =~ s/\s+#.*$//g;
      $line =~ s/^\s+|\s+$//g;
      if ( $line eq '--' ) {
         $prefix = '';
         $parse  = 0;
         next LINE;
      }
      if ( $parse
         && (my($opt, $arg) = $line =~ m/^\s*([^=\s]+?)(?:\s*=\s*(.*?)\s*)?$/)
      ) {
         push @args, grep { defined $_ } ("$prefix$opt", $arg);
      }
      elsif ( $line =~ m/./ ) {
         push @args, $line;
      }
      else {
         die "Syntax error in file $filename at line $INPUT_LINE_NUMBER";
      }
   }
   close $fh;
   return @args;
}

sub read_para_after {
   my ( $self, $file, $regex ) = @_;
   open my $fh, "<", $file or die "Can't open $file: $OS_ERROR";
   local $INPUT_RECORD_SEPARATOR = '';
   my $para;
   while ( $para = <$fh> ) {
      next unless $para =~ m/^=pod$/m;
      last;
   }
   while ( $para = <$fh> ) {
      next unless $para =~ m/$regex/;
      last;
   }
   $para = <$fh>;
   chomp($para);
   close $fh or die "Can't close $file: $OS_ERROR";
   return $para;
}

sub clone {
   my ( $self ) = @_;

   my %clone = map {
      my $hashref  = $self->{$_};
      my $val_copy = {};
      foreach my $key ( keys %$hashref ) {
         my $ref = ref $hashref->{$key};
         $val_copy->{$key} = !$ref           ? $hashref->{$key}
                           : $ref eq 'HASH'  ? { %{$hashref->{$key}} }
                           : $ref eq 'ARRAY' ? [ @{$hashref->{$key}} ]
                           : $hashref->{$key};
      }
      $_ => $val_copy;
   } qw(opts short_opts defaults);

   foreach my $scalar ( qw(got_opts) ) {
      $clone{$scalar} = $self->{$scalar};
   }

   return bless \%clone;     
}

sub _parse_size {
   my ( $self, $opt, $val ) = @_;

   if ( lc($val || '') eq 'null' ) {
      PTDEBUG && _d('NULL size for', $opt->{long});
      $opt->{value} = 'null';
      return;
   }

   my %factor_for = (k => 1_024, M => 1_048_576, G => 1_073_741_824);
   my ($pre, $num, $factor) = $val =~ m/^([+-])?(\d+)([kMG])?$/;
   if ( defined $num ) {
      if ( $factor ) {
         $num *= $factor_for{$factor};
         PTDEBUG && _d('Setting option', $opt->{y},
            'to num', $num, '* factor', $factor);
      }
      $opt->{value} = ($pre || '') . $num;
   }
   else {
      $self->save_error("Invalid size for --$opt->{long}: $val");
   }
   return;
}

sub _parse_attribs {
   my ( $self, $option, $attribs ) = @_;
   my $types = $self->{types};
   my $eq    = $attribs->{'value_is_optional'} ? ':' : '=';
   return $option
      . ($attribs->{'short form'} ? '|' . $attribs->{'short form'}   : '' )
      . ($attribs->{'negatable'}  ? '!'                              : '' )
      . ($attribs->{'cumulative'} ? '+'                              : '' )
      . ($attribs->{'type'}       ? $eq . $types->{$attribs->{type}} : '' );
}

sub _parse_synopsis {
   my ( $self, $file ) = @_;
   $file ||= $self->{file} || __FILE__;
   PTDEBUG && _d("Parsing SYNOPSIS in", $file);

   local $INPUT_RECORD_SEPARATOR = '';  # read paragraphs
   open my $fh, "<", $file or die "Cannot open $file: $OS_ERROR";
   my $para;
   1 while defined($para = <$fh>) && $para !~ m/^=head1 SYNOPSIS/;
   die "$file does not contain a SYNOPSIS section" unless $para;
   my @synop;
   for ( 1..2 ) {  # 1 for the usage, 2 for the description
      my $para = <$fh>;
      push @synop, $para;
   }
   close $fh;
   PTDEBUG && _d("Raw SYNOPSIS text:", @synop);
   my ($usage, $desc) = @synop;
   die "The SYNOPSIS section in $file is not formatted properly"
      unless $usage && $desc;

   $usage =~ s/^\s*Usage:\s+(.+)/$1/;
   chomp $usage;

   $desc =~ s/\n/ /g;
   $desc =~ s/\s{2,}/ /g;
   $desc =~ s/\. ([A-Z][a-z])/.  $1/g;
   $desc =~ s/\s+$//;

   return (
      description => $desc,
      usage       => $usage,
   );
};

sub _d {
   my ($package, undef, $line) = caller 0;
   @_ = map { (my $temp = $_) =~ s/\n/\n# /g; $temp; }
        map { defined $_ ? $_ : 'undef' }
        @_;
   print STDERR "# $package:$line $PID ", join(' ', @_), "\n";
}

if ( PTDEBUG ) {
   print '# ', $^X, ' ', $], "\n";
   if ( my $uname = `uname -a` ) {
      $uname =~ s/\s+/ /g;
      print "# $uname\n";
   }
   print '# Arguments: ',
      join(' ', map { my $a = "_[$_]_"; $a =~ s/\n/\n# /g; $a; } @ARGV), "\n";
}

1;
}
# ###########################################################################
# End OptionParser package
# ###########################################################################

# ###########################################################################
# Mo package
# This package is a copy without comments from the original.  The original
# with comments and its test file can be found in the Bazaar repository at,
#   lib/Mo.pm
#   t/lib/Mo.t
# See https://launchpad.net/percona-toolkit for more information.
# ###########################################################################
{
BEGIN {
$INC{"Mo.pm"} = __FILE__;
package Mo;
our $VERSION = '0.30_Percona'; # Forked from 0.30 of Mo.

{
   no strict 'refs';
   sub _glob_for {
      return \*{shift()}
   }

   sub _stash_for {
      return \%{ shift() . "::" };
   }
}

use strict;
use warnings qw( FATAL all );

use Carp ();
use Scalar::Util qw(looks_like_number blessed);


our %TYPES = (
   Bool   => sub { !$_[0] || (defined $_[0] && looks_like_number($_[0]) && $_[0] == 1) },
   Num    => sub { defined $_[0] && looks_like_number($_[0]) },
   Int    => sub { defined $_[0] && looks_like_number($_[0]) && $_[0] == int($_[0]) },
   Str    => sub { defined $_[0] },
   Object => sub { defined $_[0] && blessed($_[0]) },
   FileHandle => sub { local $@; require IO::Handle; fileno($_[0]) && $_[0]->opened },

   map {
      my $type = /R/ ? $_ : uc $_;
      $_ . "Ref" => sub { ref $_[0] eq $type }
   } qw(Array Code Hash Regexp Glob Scalar)
);

our %metadata_for;
{
   package Mo::Object;

   sub new {
      my $class = shift;
      my $args  = $class->BUILDARGS(@_);

      my @args_to_delete;
      while ( my ($attr, $meta) = each %{$metadata_for{$class}} ) {
         next unless exists $meta->{init_arg};
         my $init_arg = $meta->{init_arg};

         if ( defined $init_arg ) {
            $args->{$attr} = delete $args->{$init_arg};
         }
         else {
            push @args_to_delete, $attr;
         }
      }

      delete $args->{$_} for @args_to_delete;

      for my $attribute ( keys %$args ) {
         if ( my $coerce = $metadata_for{$class}{$attribute}{coerce} ) {
            $args->{$attribute} = $coerce->($args->{$attribute});
         }
         if ( my $I = $metadata_for{$class}{$attribute}{isa} ) {
            ( (my $I_name), $I ) = @{$I};
            Mo::_check_type_constaints($attribute, $I, $I_name, $args->{$attribute});
         }
      }

      while ( my ($attribute, $meta) = each %{$metadata_for{$class}} ) {
         next unless $meta->{required};
         Carp::confess("Attribute ($attribute) is required for $class")
            if ! exists $args->{$attribute}
      }

      @_ = %$args;
      my $self = bless $args, $class;

      my @build_subs;
      my $linearized_isa = mro::get_linear_isa($class);

      for my $isa_class ( @$linearized_isa ) {
         unshift @build_subs, *{ Mo::_glob_for "${isa_class}::BUILD" }{CODE};
      }
      exists &$_ && $_->( $self, @_ ) for grep { defined } @build_subs;
      return $self;
   }

   sub BUILDARGS {
      shift;
      my $ref;
      if ( @_ == 1 && ref($_[0]) ) {
         Carp::confess("Single parameters to new() must be a HASH ref")
            unless ref($_[0]) eq ref({});
         $ref = {%{$_[0]}} # We want a new reference, always
      }
      else {
         $ref = { @_ };
      }
      return $ref;
   }
}

my %export_for;
sub Mo::import {
    warnings->import(qw(FATAL all));
    strict->import();
    
    my $caller     = scalar caller(); # Caller's package
    my $caller_pkg = $caller . "::"; # Caller's package with :: at the end
    my (%exports, %options);

    my (undef, @features) = @_;
    my %ignore = ( map { $_ => 1 } qw( is isa init_arg builder buildargs clearer predicate build handles default required ) );
    for my $feature (grep { !$ignore{$_} } @features) {
      { local $@; require "Mo/$feature.pm"; }
      {
         no strict 'refs';
         &{"Mo::${feature}::e"}(
                  $caller_pkg,
                  \%exports,
                  \%options,
                  \@_
            );
      }
    }

    return if $exports{M}; 

    %exports = (
        extends => sub {
            for my $class ( map { "$_" } @_ ) {
               $class =~ s{::|'}{/}g;
               { local $@; eval { require "$class.pm" } } # or warn $@;
            }
            _set_package_isa($caller, @_);
            _set_inherited_metadata($caller);
        },
        has => sub {
            my $names = shift;
            for my $attribute ( ref $names ? @$names : $names ) {
               my %args   = @_;
               my $method = ($args{is} || '') eq 'ro'
                  ? sub {
                     Carp::confess("Cannot assign a value to a read-only accessor at reader ${caller_pkg}${attribute}")
                        if $#_;
                     return $_[0]{$attribute};
                  }
                  : sub {
                     return $#_
                           ? $_[0]{$attribute} = $_[1]
                           : $_[0]{$attribute};
                  };

               $metadata_for{$caller}{$attribute} = ();

               if ( my $I = $args{isa} ) {
                  my $orig_I = $I;
                  my $type;
                  if ( $I =~ /\A(ArrayRef|Maybe)\[(.*)\]\z/ ) {
                     $I = _nested_constraints($attribute, $1, $2);
                  }
                  $metadata_for{$caller}{$attribute}{isa} = [$orig_I, $I];
                  my $orig_method = $method;
                  $method = sub {
                     if ( $#_ ) {
                        Mo::_check_type_constaints($attribute, $I, $orig_I, $_[1]);
                     }
                     goto &$orig_method;
                  };
               }

               if ( my $builder = $args{builder} ) {
                  my $original_method = $method;
                  $method = sub {
                        $#_
                           ? goto &$original_method
                           : ! exists $_[0]{$attribute}
                              ? $_[0]{$attribute} = $_[0]->$builder
                              : goto &$original_method
                  };
               }

               if ( my $code = $args{default} ) {
                  Carp::confess("${caller}::${attribute}'s default is $code, but should be a coderef")
                        unless ref($code) eq 'CODE';
                  my $original_method = $method;
                  $method = sub {
                        $#_
                           ? goto &$original_method
                           : ! exists $_[0]{$attribute}
                              ? $_[0]{$attribute} = $_[0]->$code
                              : goto &$original_method
                  };
               }

               if ( my $role = $args{does} ) {
                  my $original_method = $method;
                  $method = sub {
                     if ( $#_ ) {
                        Carp::confess(qq<Attribute ($attribute) doesn't consume a '$role' role">)
                           unless Scalar::Util::blessed($_[1]) && eval { $_[1]->does($role) }
                     }
                     goto &$original_method
                  };
               }

               if ( my $coercion = $args{coerce} ) {
                  $metadata_for{$caller}{$attribute}{coerce} = $coercion;
                  my $original_method = $method;
                  $method = sub {
                     if ( $#_ ) {
                        return $original_method->($_[0], $coercion->($_[1]))
                     }
                     goto &$original_method;
                  }
               }

               $method = $options{$_}->($method, $attribute, @_)
                  for sort keys %options;

               *{ _glob_for "${caller}::$attribute" } = $method;

               if ( $args{required} ) {
                  $metadata_for{$caller}{$attribute}{required} = 1;
               }

               if ($args{clearer}) {
                  *{ _glob_for "${caller}::$args{clearer}" }
                     = sub { delete shift->{$attribute} }
               }

               if ($args{predicate}) {
                  *{ _glob_for "${caller}::$args{predicate}" }
                     = sub { exists shift->{$attribute} }
               }

               if ($args{handles}) {
                  _has_handles($caller, $attribute, \%args);
               }

               if (exists $args{init_arg}) {
                  $metadata_for{$caller}{$attribute}{init_arg} = $args{init_arg};
               }
            }
        },
        %exports,
    );

    $export_for{$caller} = [ keys %exports ];

    for my $keyword ( keys %exports ) {
      *{ _glob_for "${caller}::$keyword" } = $exports{$keyword}
    }
    *{ _glob_for "${caller}::extends" }{CODE}->( "Mo::Object" )
      unless @{ *{ _glob_for "${caller}::ISA" }{ARRAY} || [] };
};

sub _check_type_constaints {
   my ($attribute, $I, $I_name, $val) = @_;
   ( ref($I) eq 'CODE'
      ? $I->($val)
      : (ref $val eq $I
         || ($val && $val eq $I)
         || (exists $TYPES{$I} && $TYPES{$I}->($val)))
   )
   || Carp::confess(
         qq<Attribute ($attribute) does not pass the type constraint because: >
      . qq<Validation failed for '$I_name' with value >
      . (defined $val ? Mo::Dumper($val) : 'undef') )
}

sub _has_handles {
   my ($caller, $attribute, $args) = @_;
   my $handles = $args->{handles};

   my $ref = ref $handles;
   my $kv;
   if ( $ref eq ref [] ) {
         $kv = { map { $_,$_ } @{$handles} };
   }
   elsif ( $ref eq ref {} ) {
         $kv = $handles;
   }
   elsif ( $ref eq ref qr// ) {
         Carp::confess("Cannot delegate methods based on a Regexp without a type constraint (isa)")
            unless $args->{isa};
         my $target_class = $args->{isa};
         $kv = {
            map   { $_, $_     }
            grep  { $_ =~ $handles }
            grep  { !exists $Mo::Object::{$_} && $target_class->can($_) }
            grep  { $_ ne 'has' && $_ ne 'extends' }
            keys %{ _stash_for $target_class }
         };
   }
   else {
         Carp::confess("handles for $ref not yet implemented");
   }

   while ( my ($method, $target) = each %{$kv} ) {
         my $name = _glob_for "${caller}::$method";
         Carp::confess("You cannot overwrite a locally defined method ($method) with a delegation")
            if defined &$name;

         my ($target, @curried_args) = ref($target) ? @$target : $target;
         *$name = sub {
            my $self        = shift;
            my $delegate_to = $self->$attribute();
            my $error = "Cannot delegate $method to $target because the value of $attribute";
            Carp::confess("$error is not defined") unless $delegate_to;
            Carp::confess("$error is not an object (got '$delegate_to')")
               unless Scalar::Util::blessed($delegate_to) || (!ref($delegate_to) && $delegate_to->can($target));
            return $delegate_to->$target(@curried_args, @_);
         }
   }
}

sub _nested_constraints {
   my ($attribute, $aggregate_type, $type) = @_;

   my $inner_types;
   if ( $type =~ /\A(ArrayRef|Maybe)\[(.*)\]\z/ ) {
      $inner_types = _nested_constraints($1, $2);
   }
   else {
      $inner_types = $TYPES{$type};
   }

   if ( $aggregate_type eq 'ArrayRef' ) {
      return sub {
         my ($val) = @_;
         return unless ref($val) eq ref([]);

         if ($inner_types) {
            for my $value ( @{$val} ) {
               return unless $inner_types->($value) 
            }
         }
         else {
            for my $value ( @{$val} ) {
               return unless $value && ($value eq $type
                        || (Scalar::Util::blessed($value) && $value->isa($type)));
            }
         }
         return 1;
      };
   }
   elsif ( $aggregate_type eq 'Maybe' ) {
      return sub {
         my ($value) = @_;
         return 1 if ! defined($value);
         if ($inner_types) {
            return unless $inner_types->($value) 
         }
         else {
            return unless $value eq $type
                        || (Scalar::Util::blessed($value) && $value->isa($type));
         }
         return 1;
      }
   }
   else {
      Carp::confess("Nested aggregate types are only implemented for ArrayRefs and Maybe");
   }
}

sub _set_package_isa {
   my ($package, @new_isa) = @_;

   *{ _glob_for "${package}::ISA" } = [@new_isa];
}

sub _set_inherited_metadata {
   my $class = shift;
   my $linearized_isa = mro::get_linear_isa($class);
   my %new_metadata;

   for my $isa_class (reverse @$linearized_isa) {
      %new_metadata = (
         %new_metadata,
         %{ $metadata_for{$isa_class} || {} },
      );
   }
   $metadata_for{$class} = \%new_metadata;
}

sub unimport {
   my $caller = scalar caller();
   my $stash  = _stash_for( $caller );

   delete $stash->{$_} for @{$export_for{$caller}};
}

sub Dumper {
   require Data::Dumper;
   local $Data::Dumper::Indent    = 0;
   local $Data::Dumper::Sortkeys  = 0;
   local $Data::Dumper::Quotekeys = 0;
   local $Data::Dumper::Terse     = 1;

   Data::Dumper::Dumper(@_)
}

BEGIN {
   if ($] >= 5.010) {
      { local $@; require mro; }
   }
   else {
      local $@;
      eval {
         require MRO::Compat;
      } or do {
         *mro::get_linear_isa = *mro::get_linear_isa_dfs = sub {
            no strict 'refs';

            my $classname = shift;

            my @lin = ($classname);
            my %stored;
            foreach my $parent (@{"$classname\::ISA"}) {
               my $plin = mro::get_linear_isa_dfs($parent);
               foreach (@$plin) {
                     next if exists $stored{$_};
                     push(@lin, $_);
                     $stored{$_} = 1;
               }
            }
            return \@lin;
         };
      }
   }
}

}
1;
}
# ###########################################################################
# End Mo package
# ###########################################################################

# ###########################################################################
# VersionParser package
# This package is a copy without comments from the original.  The original
# with comments and its test file can be found in the Bazaar repository at,
#   lib/VersionParser.pm
#   t/lib/VersionParser.t
# See https://launchpad.net/percona-toolkit for more information.
# ###########################################################################
{
package VersionParser;

use Mo;
use Scalar::Util qw(blessed);
use English qw(-no_match_vars);
use constant PTDEBUG => $ENV{PTDEBUG} || 0;

use overload (
   '""'     => "version",
   '<=>'    => "cmp",
   'cmp'    => "cmp",
   fallback => 1,
);

use Carp ();

our $VERSION = 0.01;

has major => (
    is       => 'ro',
    isa      => 'Int',
    required => 1,
);

has [qw( minor revision )] => (
    is  => 'ro',
    isa => 'Num',
);

has flavor => (
    is      => 'ro',
    isa     => 'Str',
    default => sub { 'Unknown' },
);

has innodb_version => (
    is      => 'ro',
    isa     => 'Str',
    default => sub { 'NO' },
);

sub series {
   my $self = shift;
   return $self->_join_version($self->major, $self->minor);
}

sub version {
   my $self = shift;
   return $self->_join_version($self->major, $self->minor, $self->revision);
}

sub is_in {
   my ($self, $target) = @_;

   return $self eq $target;
}

sub _join_version {
    my ($self, @parts) = @_;

    return join ".", map { my $c = $_; $c =~ s/^0\./0/; $c } grep defined, @parts;
}
sub _split_version {
   my ($self, $str) = @_;
   my @version_parts = map { s/^0(?=\d)/0./; $_ } $str =~ m/(\d+)/g;
   return @version_parts[0..2];
}

sub normalized_version {
   my ( $self ) = @_;
   my $result = sprintf('%d%02d%02d', map { $_ || 0 } $self->major,
                                                      $self->minor,
                                                      $self->revision);
   PTDEBUG && _d($self->version, 'normalizes to', $result);
   return $result;
}

sub comment {
   my ( $self, $cmd ) = @_;
   my $v = $self->normalized_version();

   return "/*!$v $cmd */"
}

my @methods = qw(major minor revision);
sub cmp {
   my ($left, $right) = @_;
   my $right_obj = (blessed($right) && $right->isa(ref($left)))
                   ? $right
                   : ref($left)->new($right);

   my $retval = 0;
   for my $m ( @methods ) {
      last unless defined($left->$m) && defined($right_obj->$m);
      $retval = $left->$m <=> $right_obj->$m;
      last if $retval;
   }
   return $retval;
}

sub BUILDARGS {
   my $self = shift;

   if ( @_ == 1 ) {
      my %args;
      if ( blessed($_[0]) && $_[0]->can("selectrow_hashref") ) {
         PTDEBUG && _d("VersionParser got a dbh, trying to get the version");
         my $dbh = $_[0];
         local $dbh->{FetchHashKeyName} = 'NAME_lc';
         my $query = eval {
            $dbh->selectall_arrayref(q/SHOW VARIABLES LIKE 'version%'/, { Slice => {} })
         };
         if ( $query ) {
            $query = { map { $_->{variable_name} => $_->{value} } @$query };
            @args{@methods} = $self->_split_version($query->{version});
            $args{flavor} = delete $query->{version_comment}
                  if $query->{version_comment};
         }
         elsif ( eval { ($query) = $dbh->selectrow_array(q/SELECT VERSION()/) } ) {
            @args{@methods} = $self->_split_version($query);
         }
         else {
            Carp::confess("Couldn't get the version from the dbh while "
                        . "creating a VersionParser object: $@");
         }
         $args{innodb_version} = eval { $self->_innodb_version($dbh) };
      }
      elsif ( !ref($_[0]) ) {
         @args{@methods} = $self->_split_version($_[0]);
      }

      for my $method (@methods) {
         delete $args{$method} unless defined $args{$method};
      }
      @_ = %args if %args;
   }

   return $self->SUPER::BUILDARGS(@_);
}

sub _innodb_version {
   my ( $self, $dbh ) = @_;
   return unless $dbh;
   my $innodb_version = "NO";

   my ($innodb) =
      grep { $_->{engine} =~ m/InnoDB/i }
      map  {
         my %hash;
         @hash{ map { lc $_ } keys %$_ } = values %$_;
         \%hash;
      }
      @{ $dbh->selectall_arrayref("SHOW ENGINES", {Slice=>{}}) };
   if ( $innodb ) {
      PTDEBUG && _d("InnoDB support:", $innodb->{support});
      if ( $innodb->{support} =~ m/YES|DEFAULT/i ) {
         my $vars = $dbh->selectrow_hashref(
            "SHOW VARIABLES LIKE 'innodb_version'");
         $innodb_version = !$vars ? "BUILTIN"
                         :          ($vars->{Value} || $vars->{value});
      }
      else {
         $innodb_version = $innodb->{support};  # probably DISABLED or NO
      }
   }

   PTDEBUG && _d("InnoDB version:", $innodb_version);
   return $innodb_version;
}

sub _d {
   my ($package, undef, $line) = caller 0;
   @_ = map { (my $temp = $_) =~ s/\n/\n# /g; $temp; }
        map { defined $_ ? $_ : 'undef' }
        @_;
   print STDERR "# $package:$line $PID ", join(' ', @_), "\n";
}

no Mo;
1;
}
# ###########################################################################
# End VersionParser package
# ###########################################################################

# ###########################################################################
# DSNParser package
# This package is a copy without comments from the original.  The original
# with comments and its test file can be found in the Bazaar repository at,
#   lib/DSNParser.pm
#   t/lib/DSNParser.t
# See https://launchpad.net/percona-toolkit for more information.
# ###########################################################################
{
package DSNParser;

use strict;
use warnings FATAL => 'all';
use English qw(-no_match_vars);
use constant PTDEBUG => $ENV{PTDEBUG} || 0;

use Data::Dumper;
$Data::Dumper::Indent    = 0;
$Data::Dumper::Quotekeys = 0;

my $dsn_sep = qr/(?<!\\),/;

eval {
   require DBI;
};
my $have_dbi = $EVAL_ERROR ? 0 : 1;

sub new {
   my ( $class, %args ) = @_;
   foreach my $arg ( qw(opts) ) {
      die "I need a $arg argument" unless $args{$arg};
   }
   my $self = {
      opts => {}  # h, P, u, etc.  Should come from DSN OPTIONS section in POD.
   };
   foreach my $opt ( @{$args{opts}} ) {
      if ( !$opt->{key} || !$opt->{desc} ) {
         die "Invalid DSN option: ", Dumper($opt);
      }
      PTDEBUG && _d('DSN option:',
         join(', ',
            map { "$_=" . (defined $opt->{$_} ? ($opt->{$_} || '') : 'undef') }
               keys %$opt
         )
      );
      $self->{opts}->{$opt->{key}} = {
         dsn  => $opt->{dsn},
         desc => $opt->{desc},
         copy => $opt->{copy} || 0,
      };
   }
   return bless $self, $class;
}

sub prop {
   my ( $self, $prop, $value ) = @_;
   if ( @_ > 2 ) {
      PTDEBUG && _d('Setting', $prop, 'property');
      $self->{$prop} = $value;
   }
   return $self->{$prop};
}

sub parse {
   my ( $self, $dsn, $prev, $defaults ) = @_;
   if ( !$dsn ) {
      PTDEBUG && _d('No DSN to parse');
      return;
   }
   PTDEBUG && _d('Parsing', $dsn);
   $prev     ||= {};
   $defaults ||= {};
   my %given_props;
   my %final_props;
   my $opts = $self->{opts};

   foreach my $dsn_part ( split($dsn_sep, $dsn) ) {
      $dsn_part =~ s/\\,/,/g;
      if ( my ($prop_key, $prop_val) = $dsn_part =~  m/^(.)=(.*)$/ ) {
         $given_props{$prop_key} = $prop_val;
      }
      else {
         PTDEBUG && _d('Interpreting', $dsn_part, 'as h=', $dsn_part);
         $given_props{h} = $dsn_part;
      }
   }

   foreach my $key ( keys %$opts ) {
      PTDEBUG && _d('Finding value for', $key);
      $final_props{$key} = $given_props{$key};
      if (   !defined $final_props{$key}
           && defined $prev->{$key} && $opts->{$key}->{copy} )
      {
         $final_props{$key} = $prev->{$key};
         PTDEBUG && _d('Copying value for', $key, 'from previous DSN');
      }
      if ( !defined $final_props{$key} ) {
         $final_props{$key} = $defaults->{$key};
         PTDEBUG && _d('Copying value for', $key, 'from defaults');
      }
   }

   foreach my $key ( keys %given_props ) {
      die "Unknown DSN option '$key' in '$dsn'.  For more details, "
            . "please use the --help option, or try 'perldoc $PROGRAM_NAME' "
            . "for complete documentation."
         unless exists $opts->{$key};
   }
   if ( (my $required = $self->prop('required')) ) {
      foreach my $key ( keys %$required ) {
         die "Missing required DSN option '$key' in '$dsn'.  For more details, "
               . "please use the --help option, or try 'perldoc $PROGRAM_NAME' "
               . "for complete documentation."
            unless $final_props{$key};
      }
   }

   return \%final_props;
}

sub parse_options {
   my ( $self, $o ) = @_;
   die 'I need an OptionParser object' unless ref $o eq 'OptionParser';
   my $dsn_string
      = join(',',
          map  { "$_=".$o->get($_); }
          grep { $o->has($_) && $o->get($_) }
          keys %{$self->{opts}}
        );
   PTDEBUG && _d('DSN string made from options:', $dsn_string);
   return $self->parse($dsn_string);
}

sub as_string {
   my ( $self, $dsn, $props ) = @_;
   return $dsn unless ref $dsn;
   my @keys = $props ? @$props : sort keys %$dsn;
   return join(',',
      map  { "$_=" . ($_ eq 'p' ? '...' : $dsn->{$_}) }
      grep {
         exists $self->{opts}->{$_}
         && exists $dsn->{$_}
         && defined $dsn->{$_}
      } @keys);
}

sub usage {
   my ( $self ) = @_;
   my $usage
      = "DSN syntax is key=value[,key=value...]  Allowable DSN keys:\n\n"
      . "  KEY  COPY  MEANING\n"
      . "  ===  ====  =============================================\n";
   my %opts = %{$self->{opts}};
   foreach my $key ( sort keys %opts ) {
      $usage .= "  $key    "
             .  ($opts{$key}->{copy} ? 'yes   ' : 'no    ')
             .  ($opts{$key}->{desc} || '[No description]')
             . "\n";
   }
   $usage .= "\n  If the DSN is a bareword, the word is treated as the 'h' key.\n";
   return $usage;
}

sub get_cxn_params {
   my ( $self, $info ) = @_;
   my $dsn;
   my %opts = %{$self->{opts}};
   my $driver = $self->prop('dbidriver') || '';
   if ( $driver eq 'Pg' ) {
      $dsn = 'DBI:Pg:dbname=' . ( $info->{D} || '' ) . ';'
         . join(';', map  { "$opts{$_}->{dsn}=$info->{$_}" }
                     grep { defined $info->{$_} }
                     qw(h P));
   }
   else {
      $dsn = 'DBI:mysql:' . ( $info->{D} || '' ) . ';'
         . join(';', map  { "$opts{$_}->{dsn}=$info->{$_}" }
                     grep { defined $info->{$_} }
                     qw(F h P S A))
         . ';mysql_read_default_group=client'
         . ($info->{L} ? ';mysql_local_infile=1' : '');
   }
   PTDEBUG && _d($dsn);
   return ($dsn, $info->{u}, $info->{p});
}

sub fill_in_dsn {
   my ( $self, $dbh, $dsn ) = @_;
   my $vars = $dbh->selectall_hashref('SHOW VARIABLES', 'Variable_name');
   my ($user, $db) = $dbh->selectrow_array('SELECT USER(), DATABASE()');
   $user =~ s/@.*//;
   $dsn->{h} ||= $vars->{hostname}->{Value};
   $dsn->{S} ||= $vars->{'socket'}->{Value};
   $dsn->{P} ||= $vars->{port}->{Value};
   $dsn->{u} ||= $user;
   $dsn->{D} ||= $db;
}

sub get_dbh {
   my ( $self, $cxn_string, $user, $pass, $opts ) = @_;
   $opts ||= {};
   my $defaults = {
      AutoCommit         => 0,
      RaiseError         => 1,
      PrintError         => 0,
      ShowErrorStatement => 1,
      mysql_enable_utf8 => ($cxn_string =~ m/charset=utf8/i ? 1 : 0),
   };
   @{$defaults}{ keys %$opts } = values %$opts;
   if (delete $defaults->{L}) { # L for LOAD DATA LOCAL INFILE, our own extension
      $defaults->{mysql_local_infile} = 1;
   }

   if ( $opts->{mysql_use_result} ) {
      $defaults->{mysql_use_result} = 1;
   }

   if ( !$have_dbi ) {
      die "Cannot connect to MySQL because the Perl DBI module is not "
         . "installed or not found.  Run 'perl -MDBI' to see the directories "
         . "that Perl searches for DBI.  If DBI is not installed, try:\n"
         . "  Debian/Ubuntu  apt-get install libdbi-perl\n"
         . "  RHEL/CentOS    yum install perl-DBI\n"
         . "  OpenSolaris    pkg install pkg:/SUNWpmdbi\n";

   }

   my $dbh;
   my $tries = 2;
   while ( !$dbh && $tries-- ) {
      PTDEBUG && _d($cxn_string, ' ', $user, ' ', $pass, 
         join(', ', map { "$_=>$defaults->{$_}" } keys %$defaults ));

      $dbh = eval { DBI->connect($cxn_string, $user, $pass, $defaults) };

      if ( !$dbh && $EVAL_ERROR ) {
         if ( $EVAL_ERROR =~ m/locate DBD\/mysql/i ) {
            die "Cannot connect to MySQL because the Perl DBD::mysql module is "
               . "not installed or not found.  Run 'perl -MDBD::mysql' to see "
               . "the directories that Perl searches for DBD::mysql.  If "
               . "DBD::mysql is not installed, try:\n"
               . "  Debian/Ubuntu  apt-get install libdbd-mysql-perl\n"
               . "  RHEL/CentOS    yum install perl-DBD-MySQL\n"
               . "  OpenSolaris    pgk install pkg:/SUNWapu13dbd-mysql\n";
         }
         elsif ( $EVAL_ERROR =~ m/not a compiled character set|character set utf8/ ) {
            PTDEBUG && _d('Going to try again without utf8 support');
            delete $defaults->{mysql_enable_utf8};
         }
         if ( !$tries ) {
            die $EVAL_ERROR;
         }
      }
   }

   if ( $cxn_string =~ m/mysql/i ) {
      my $sql;

      $sql = 'SELECT @@SQL_MODE';
      PTDEBUG && _d($dbh, $sql);
      my ($sql_mode) = eval { $dbh->selectrow_array($sql) };
      if ( $EVAL_ERROR ) {
         die "Error getting the current SQL_MODE: $EVAL_ERROR";
      }

      $sql = 'SET @@SQL_QUOTE_SHOW_CREATE = 1'
            . '/*!40101, @@SQL_MODE=\'NO_AUTO_VALUE_ON_ZERO'
            . ($sql_mode ? ",$sql_mode" : '')
            . '\'*/';
      PTDEBUG && _d($dbh, $sql);
      eval { $dbh->do($sql) };
      if ( $EVAL_ERROR ) {
         die "Error setting SQL_QUOTE_SHOW_CREATE, SQL_MODE"
           . ($sql_mode ? " and $sql_mode" : '')
           . ": $EVAL_ERROR";
      }

      if ( my ($charset) = $cxn_string =~ m/charset=([\w]+)/ ) {
         $sql = qq{/*!40101 SET NAMES "$charset"*/};
         PTDEBUG && _d($dbh, ':', $sql);
         eval { $dbh->do($sql) };
         if ( $EVAL_ERROR ) {
            die "Error setting NAMES to $charset: $EVAL_ERROR";
         }
         PTDEBUG && _d('Enabling charset for STDOUT');
         if ( $charset eq 'utf8' ) {
            binmode(STDOUT, ':utf8')
               or die "Can't binmode(STDOUT, ':utf8'): $OS_ERROR";
         }
         else {
            binmode(STDOUT) or die "Can't binmode(STDOUT): $OS_ERROR";
         }
      }

      if ( my $var = $self->prop('set-vars') ) {
         $sql = "SET $var";
         PTDEBUG && _d($dbh, ':', $sql);
         eval { $dbh->do($sql) };
         if ( $EVAL_ERROR ) {
            die "Error setting $var: $EVAL_ERROR";
         }
      }
   }

   PTDEBUG && _d('DBH info: ',
      $dbh,
      Dumper($dbh->selectrow_hashref(
         'SELECT DATABASE(), CONNECTION_ID(), VERSION()/*!50038 , @@hostname*/')),
      'Connection info:',      $dbh->{mysql_hostinfo},
      'Character set info:',   Dumper($dbh->selectall_arrayref(
                     "SHOW VARIABLES LIKE 'character_set%'", { Slice => {}})),
      '$DBD::mysql::VERSION:', $DBD::mysql::VERSION,
      '$DBI::VERSION:',        $DBI::VERSION,
   );

   return $dbh;
}

sub get_hostname {
   my ( $self, $dbh ) = @_;
   if ( my ($host) = ($dbh->{mysql_hostinfo} || '') =~ m/^(\w+) via/ ) {
      return $host;
   }
   my ( $hostname, $one ) = $dbh->selectrow_array(
      'SELECT /*!50038 @@hostname, */ 1');
   return $hostname;
}

sub disconnect {
   my ( $self, $dbh ) = @_;
   PTDEBUG && $self->print_active_handles($dbh);
   $dbh->disconnect;
}

sub print_active_handles {
   my ( $self, $thing, $level ) = @_;
   $level ||= 0;
   printf("# Active %sh: %s %s %s\n", ($thing->{Type} || 'undef'), "\t" x $level,
      $thing, (($thing->{Type} || '') eq 'st' ? $thing->{Statement} || '' : ''))
      or die "Cannot print: $OS_ERROR";
   foreach my $handle ( grep {defined} @{ $thing->{ChildHandles} } ) {
      $self->print_active_handles( $handle, $level + 1 );
   }
}

sub copy {
   my ( $self, $dsn_1, $dsn_2, %args ) = @_;
   die 'I need a dsn_1 argument' unless $dsn_1;
   die 'I need a dsn_2 argument' unless $dsn_2;
   my %new_dsn = map {
      my $key = $_;
      my $val;
      if ( $args{overwrite} ) {
         $val = defined $dsn_1->{$key} ? $dsn_1->{$key} : $dsn_2->{$key};
      }
      else {
         $val = defined $dsn_2->{$key} ? $dsn_2->{$key} : $dsn_1->{$key};
      }
      $key => $val;
   } keys %{$self->{opts}};
   return \%new_dsn;
}

sub _d {
   my ($package, undef, $line) = caller 0;
   @_ = map { (my $temp = $_) =~ s/\n/\n# /g; $temp; }
        map { defined $_ ? $_ : 'undef' }
        @_;
   print STDERR "# $package:$line $PID ", join(' ', @_), "\n";
}

1;
}
# ###########################################################################
# End DSNParser package
# ###########################################################################

# ###########################################################################
# Daemon package
# This package is a copy without comments from the original.  The original
# with comments and its test file can be found in the Bazaar repository at,
#   lib/Daemon.pm
#   t/lib/Daemon.t
# See https://launchpad.net/percona-toolkit for more information.
# ###########################################################################
{
package Daemon;

use strict;
use warnings FATAL => 'all';
use English qw(-no_match_vars);
use constant PTDEBUG => $ENV{PTDEBUG} || 0;

use POSIX qw(setsid);

sub new {
   my ( $class, %args ) = @_;
   foreach my $arg ( qw(o) ) {
      die "I need a $arg argument" unless $args{$arg};
   }
   my $o = $args{o};
   my $self = {
      o        => $o,
      log_file => $o->has('log') ? $o->get('log') : undef,
      PID_file => $o->has('pid') ? $o->get('pid') : undef,
   };

   check_PID_file(undef, $self->{PID_file});

   PTDEBUG && _d('Daemonized child will log to', $self->{log_file});
   return bless $self, $class;
}

sub daemonize {
   my ( $self ) = @_;

   PTDEBUG && _d('About to fork and daemonize');
   defined (my $pid = fork()) or die "Cannot fork: $OS_ERROR";
   if ( $pid ) {
      PTDEBUG && _d('Parent PID', $PID, 'exiting after forking child PID',$pid);
      exit;
   }

   PTDEBUG && _d('Daemonizing child PID', $PID);
   $self->{PID_owner} = $PID;
   $self->{child}     = 1;

   POSIX::setsid() or die "Cannot start a new session: $OS_ERROR";
   chdir '/'       or die "Cannot chdir to /: $OS_ERROR";

   $self->_make_PID_file();

   $OUTPUT_AUTOFLUSH = 1;

   PTDEBUG && _d('Redirecting STDIN to /dev/null');
   close STDIN;
   open  STDIN, '/dev/null'
      or die "Cannot reopen STDIN to /dev/null: $OS_ERROR";

   if ( $self->{log_file} ) {
      PTDEBUG && _d('Redirecting STDOUT and STDERR to', $self->{log_file});
      close STDOUT;
      open  STDOUT, '>>', $self->{log_file}
         or die "Cannot open log file $self->{log_file}: $OS_ERROR";

      close STDERR;
      open  STDERR, ">&STDOUT"
         or die "Cannot dupe STDERR to STDOUT: $OS_ERROR"; 
   }
   else {
      if ( -t STDOUT ) {
         PTDEBUG && _d('No log file and STDOUT is a terminal;',
            'redirecting to /dev/null');
         close STDOUT;
         open  STDOUT, '>', '/dev/null'
            or die "Cannot reopen STDOUT to /dev/null: $OS_ERROR";
      }
      if ( -t STDERR ) {
         PTDEBUG && _d('No log file and STDERR is a terminal;',
            'redirecting to /dev/null');
         close STDERR;
         open  STDERR, '>', '/dev/null'
            or die "Cannot reopen STDERR to /dev/null: $OS_ERROR";
      }
   }

   return;
}

sub check_PID_file {
   my ( $self, $file ) = @_;
   my $PID_file = $self ? $self->{PID_file} : $file;
   PTDEBUG && _d('Checking PID file', $PID_file);
   if ( $PID_file && -f $PID_file ) {
      my $pid;
      eval {
         chomp($pid = (slurp_file($PID_file) || ''));
      };
      if ( $EVAL_ERROR ) {
         die "The PID file $PID_file already exists but it cannot be read: "
            . $EVAL_ERROR;
      }
      PTDEBUG && _d('PID file exists; it contains PID', $pid);
      if ( $pid ) {
         my $pid_is_alive = kill 0, $pid;
         if ( $pid_is_alive ) {
            die "The PID file $PID_file already exists "
               . " and the PID that it contains, $pid, is running";
         }
         else {
            warn "Overwriting PID file $PID_file because the PID that it "
               . "contains, $pid, is not running";
         }
      }
      else {
         die "The PID file $PID_file already exists but it does not "
            . "contain a PID";
      }
   }
   else {
      PTDEBUG && _d('No PID file');
   }
   return;
}

sub make_PID_file {
   my ( $self ) = @_;
   if ( exists $self->{child} ) {
      die "Do not call Daemon::make_PID_file() for daemonized scripts";
   }
   $self->_make_PID_file();
   $self->{PID_owner} = $PID;
   return;
}

sub _make_PID_file {
   my ( $self ) = @_;

   my $PID_file = $self->{PID_file};
   if ( !$PID_file ) {
      PTDEBUG && _d('No PID file to create');
      return;
   }

   $self->check_PID_file();

   open my $PID_FH, '>', $PID_file
      or die "Cannot open PID file $PID_file: $OS_ERROR";
   print $PID_FH $PID
      or die "Cannot print to PID file $PID_file: $OS_ERROR";
   close $PID_FH
      or die "Cannot close PID file $PID_file: $OS_ERROR";

   PTDEBUG && _d('Created PID file:', $self->{PID_file});
   return;
}

sub _remove_PID_file {
   my ( $self ) = @_;
   if ( $self->{PID_file} && -f $self->{PID_file} ) {
      unlink $self->{PID_file}
         or warn "Cannot remove PID file $self->{PID_file}: $OS_ERROR";
      PTDEBUG && _d('Removed PID file');
   }
   else {
      PTDEBUG && _d('No PID to remove');
   }
   return;
}

sub DESTROY {
   my ( $self ) = @_;

   $self->_remove_PID_file() if ($self->{PID_owner} || 0) == $PID;

   return;
}

sub slurp_file {
   my ($file) = @_;
   return unless $file;
   open my $fh, "<", $file or die "Cannot open $file: $OS_ERROR";
   return do { local $/; <$fh> };
}

sub _d {
   my ($package, undef, $line) = caller 0;
   @_ = map { (my $temp = $_) =~ s/\n/\n# /g; $temp; }
        map { defined $_ ? $_ : 'undef' }
        @_;
   print STDERR "# $package:$line $PID ", join(' ', @_), "\n";
}

1;
}
# ###########################################################################
# End Daemon package
# ###########################################################################

# ###########################################################################
# Quoter package
# This package is a copy without comments from the original.  The original
# with comments and its test file can be found in the Bazaar repository at,
#   lib/Quoter.pm
#   t/lib/Quoter.t
# See https://launchpad.net/percona-toolkit for more information.
# ###########################################################################
{
package Quoter;

use strict;
use warnings FATAL => 'all';
use English qw(-no_match_vars);
use constant PTDEBUG => $ENV{PTDEBUG} || 0;

sub new {
   my ( $class, %args ) = @_;
   return bless {}, $class;
}

sub quote {
   my ( $self, @vals ) = @_;
   foreach my $val ( @vals ) {
      $val =~ s/`/``/g;
   }
   return join('.', map { '`' . $_ . '`' } @vals);
}

sub quote_val {
   my ( $self, $val, %args ) = @_;

   return 'NULL' unless defined $val;          # undef = NULL
   return "''" if $val eq '';                  # blank string = ''
   return $val if $val =~ m/^0x[0-9a-fA-F]+$/  # quote hex data
                  && !$args{is_char};          # unless is_char is true

   $val =~ s/(['\\])/\\$1/g;
   return "'$val'";
}

sub split_unquote {
   my ( $self, $db_tbl, $default_db ) = @_;
   my ( $db, $tbl ) = split(/[.]/, $db_tbl);
   if ( !$tbl ) {
      $tbl = $db;
      $db  = $default_db;
   }
   for ($db, $tbl) {
      next unless $_;
      s/\A`//;
      s/`\z//;
      s/``/`/;
   }
   
   return ($db, $tbl);
}

sub literal_like {
   my ( $self, $like ) = @_;
   return unless $like;
   $like =~ s/([%_])/\\$1/g;
   return "'$like'";
}

sub join_quote {
   my ( $self, $default_db, $db_tbl ) = @_;
   return unless $db_tbl;
   my ($db, $tbl) = split(/[.]/, $db_tbl);
   if ( !$tbl ) {
      $tbl = $db;
      $db  = $default_db;
   }
   $db  = "`$db`"  if $db  && $db  !~ m/^`/;
   $tbl = "`$tbl`" if $tbl && $tbl !~ m/^`/;
   return $db ? "$db.$tbl" : $tbl;
}

sub serialize_list {
   my ( $self, @args ) = @_;
   return unless @args;

   return $args[0] if @args == 1 && !defined $args[0];

   die "Cannot serialize multiple values with undef/NULL"
      if grep { !defined $_ } @args;

   return join ',', map { quotemeta } @args;
}

sub deserialize_list {
   my ( $self, $string ) = @_;
   return $string unless defined $string;
   my @escaped_parts = $string =~ /
         \G             # Start of string, or end of previous match.
         (              # Each of these is an element in the original list.
            [^\\,]*     # Anything not a backslash or a comma
            (?:         # When we get here, we found one of the above.
               \\.      # A backslash followed by something so we can continue
               [^\\,]*  # Same as above.
            )*          # Repeat zero of more times.
         )
         ,              # Comma dividing elements
      /sxgc;

   push @escaped_parts, pos($string) ? substr( $string, pos($string) ) : $string;

   my @unescaped_parts = map {
      my $part = $_;

      my $char_class = utf8::is_utf8($part)  # If it's a UTF-8 string,
                     ? qr/(?=\p{ASCII})\W/   # We only care about non-word
                     : qr/(?=\p{ASCII})\W|[\x{80}-\x{FF}]/; # Otherwise,
      $part =~ s/\\($char_class)/$1/g;
      $part;
   } @escaped_parts;

   return @unescaped_parts;
}

1;
}
# ###########################################################################
# End Quoter package
# ###########################################################################

# ###########################################################################
# TableNibbler package
# This package is a copy without comments from the original.  The original
# with comments and its test file can be found in the Bazaar repository at,
#   lib/TableNibbler.pm
#   t/lib/TableNibbler.t
# See https://launchpad.net/percona-toolkit for more information.
# ###########################################################################
{
package TableNibbler;

use strict;
use warnings FATAL => 'all';
use English qw(-no_match_vars);
use constant PTDEBUG => $ENV{PTDEBUG} || 0;

sub new {
   my ( $class, %args ) = @_;
   my @required_args = qw(TableParser Quoter);
   foreach my $arg ( @required_args ) {
      die "I need a $arg argument" unless $args{$arg};
   }
   my $self = { %args };
   return bless $self, $class;
}

sub generate_asc_stmt {
   my ( $self, %args ) = @_;
   my @required_args = qw(tbl_struct index);
   foreach my $arg ( @required_args ) {
      die "I need a $arg argument" unless defined $args{$arg};
   }
   my ($tbl_struct, $index) = @args{@required_args};
   my @cols = $args{cols} ? @{$args{cols}} : @{$tbl_struct->{cols}};
   my $q    = $self->{Quoter};

   die "Index '$index' does not exist in table"
      unless exists $tbl_struct->{keys}->{$index};
   PTDEBUG && _d('Will ascend index', $index);  

   my @asc_cols = @{$tbl_struct->{keys}->{$index}->{cols}};
   if ( $args{asc_first} ) {
      PTDEBUG && _d('Ascending only first column');
      @asc_cols = $asc_cols[0];
   }
   elsif ( my $n = $args{n_index_cols} ) {
      $n = scalar @asc_cols if $n > @asc_cols;
      PTDEBUG && _d('Ascending only first', $n, 'columns');
      @asc_cols = @asc_cols[0..($n-1)];
   }
   PTDEBUG && _d('Will ascend columns', join(', ', @asc_cols));

   my @asc_slice;
   my %col_posn = do { my $i = 0; map { $_ => $i++ } @cols };
   foreach my $col ( @asc_cols ) {
      if ( !exists $col_posn{$col} ) {
         push @cols, $col;
         $col_posn{$col} = $#cols;
      }
      push @asc_slice, $col_posn{$col};
   }
   PTDEBUG && _d('Will ascend, in ordinal position:', join(', ', @asc_slice));

   my $asc_stmt = {
      cols  => \@cols,
      index => $index,
      where => '',
      slice => [],
      scols => [],
   };

   if ( @asc_slice ) {
      my $cmp_where;
      foreach my $cmp ( qw(< <= >= >) ) {
         $cmp_where = $self->generate_cmp_where(
            type        => $cmp,
            slice       => \@asc_slice,
            cols        => \@cols,
            quoter      => $q,
            is_nullable => $tbl_struct->{is_nullable},
         );
         $asc_stmt->{boundaries}->{$cmp} = $cmp_where->{where};
      }
      my $cmp = $args{asc_only} ? '>' : '>=';
      $asc_stmt->{where} = $asc_stmt->{boundaries}->{$cmp};
      $asc_stmt->{slice} = $cmp_where->{slice};
      $asc_stmt->{scols} = $cmp_where->{scols};
   }

   return $asc_stmt;
}

sub generate_cmp_where {
   my ( $self, %args ) = @_;
   foreach my $arg ( qw(type slice cols is_nullable) ) {
      die "I need a $arg arg" unless defined $args{$arg};
   }
   my @slice       = @{$args{slice}};
   my @cols        = @{$args{cols}};
   my $is_nullable = $args{is_nullable};
   my $type        = $args{type};
   my $q           = $self->{Quoter};

   (my $cmp = $type) =~ s/=//;

   my @r_slice;    # Resulting slice columns, by ordinal
   my @r_scols;    # Ditto, by name

   my @clauses;
   foreach my $i ( 0 .. $#slice ) {
      my @clause;

      foreach my $j ( 0 .. $i - 1 ) {
         my $ord = $slice[$j];
         my $col = $cols[$ord];
         my $quo = $q->quote($col);
         if ( $is_nullable->{$col} ) {
            push @clause, "((? IS NULL AND $quo IS NULL) OR ($quo = ?))";
            push @r_slice, $ord, $ord;
            push @r_scols, $col, $col;
         }
         else {
            push @clause, "$quo = ?";
            push @r_slice, $ord;
            push @r_scols, $col;
         }
      }

      my $ord = $slice[$i];
      my $col = $cols[$ord];
      my $quo = $q->quote($col);
      my $end = $i == $#slice; # Last clause of the whole group.
      if ( $is_nullable->{$col} ) {
         if ( $type =~ m/=/ && $end ) {
            push @clause, "(? IS NULL OR $quo $type ?)";
         }
         elsif ( $type =~ m/>/ ) {
            push @clause, "((? IS NULL AND $quo IS NOT NULL) OR ($quo $cmp ?))";
         }
         else { # If $type =~ m/</ ) {
            push @clause, "((? IS NOT NULL AND $quo IS NULL) OR ($quo $cmp ?))";
         }
         push @r_slice, $ord, $ord;
         push @r_scols, $col, $col;
      }
      else {
         push @r_slice, $ord;
         push @r_scols, $col;
         push @clause, ($type =~ m/=/ && $end ? "$quo $type ?" : "$quo $cmp ?");
      }

      push @clauses, '(' . join(' AND ', @clause) . ')';
   }
   my $result = '(' . join(' OR ', @clauses) . ')';
   my $where = {
      slice => \@r_slice,
      scols => \@r_scols,
      where => $result,
   };
   return $where;
}

sub generate_del_stmt {
   my ( $self, %args ) = @_;

   my $tbl  = $args{tbl_struct};
   my @cols = $args{cols} ? @{$args{cols}} : ();
   my $tp   = $self->{TableParser};
   my $q    = $self->{Quoter};

   my @del_cols;
   my @del_slice;

   my $index = $tp->find_best_index($tbl, $args{index});
   die "Cannot find an ascendable index in table" unless $index;

   if ( $index ) {
      @del_cols = @{$tbl->{keys}->{$index}->{cols}};
   }
   else {
      @del_cols = @{$tbl->{cols}};
   }
   PTDEBUG && _d('Columns needed for DELETE:', join(', ', @del_cols));

   my %col_posn = do { my $i = 0; map { $_ => $i++ } @cols };
   foreach my $col ( @del_cols ) {
      if ( !exists $col_posn{$col} ) {
         push @cols, $col;
         $col_posn{$col} = $#cols;
      }
      push @del_slice, $col_posn{$col};
   }
   PTDEBUG && _d('Ordinals needed for DELETE:', join(', ', @del_slice));

   my $del_stmt = {
      cols  => \@cols,
      index => $index,
      where => '',
      slice => [],
      scols => [],
   };

   my @clauses;
   foreach my $i ( 0 .. $#del_slice ) {
      my $ord = $del_slice[$i];
      my $col = $cols[$ord];
      my $quo = $q->quote($col);
      if ( $tbl->{is_nullable}->{$col} ) {
         push @clauses, "((? IS NULL AND $quo IS NULL) OR ($quo = ?))";
         push @{$del_stmt->{slice}}, $ord, $ord;
         push @{$del_stmt->{scols}}, $col, $col;
      }
      else {
         push @clauses, "$quo = ?";
         push @{$del_stmt->{slice}}, $ord;
         push @{$del_stmt->{scols}}, $col;
      }
   }

   $del_stmt->{where} = '(' . join(' AND ', @clauses) . ')';

   return $del_stmt;
}

sub generate_ins_stmt {
   my ( $self, %args ) = @_;
   foreach my $arg ( qw(ins_tbl sel_cols) ) {
      die "I need a $arg argument" unless $args{$arg};
   }
   my $ins_tbl  = $args{ins_tbl};
   my @sel_cols = @{$args{sel_cols}};

   die "You didn't specify any SELECT columns" unless @sel_cols;

   my @ins_cols;
   my @ins_slice;
   for my $i ( 0..$#sel_cols ) {
      next unless $ins_tbl->{is_col}->{$sel_cols[$i]};
      push @ins_cols, $sel_cols[$i];
      push @ins_slice, $i;
   }

   return {
      cols  => \@ins_cols,
      slice => \@ins_slice,
   };
}

sub _d {
   my ($package, undef, $line) = caller 0;
   @_ = map { (my $temp = $_) =~ s/\n/\n# /g; $temp; }
        map { defined $_ ? $_ : 'undef' }
        @_;
   print STDERR "# $package:$line $PID ", join(' ', @_), "\n";
}

1;
}
# ###########################################################################
# End TableNibbler package
# ###########################################################################

# ###########################################################################
# TableParser package
# This package is a copy without comments from the original.  The original
# with comments and its test file can be found in the Bazaar repository at,
#   lib/TableParser.pm
#   t/lib/TableParser.t
# See https://launchpad.net/percona-toolkit for more information.
# ###########################################################################
{
package TableParser;

use strict;
use warnings FATAL => 'all';
use English qw(-no_match_vars);
use constant PTDEBUG => $ENV{PTDEBUG} || 0;

use Data::Dumper;
$Data::Dumper::Indent    = 1;
$Data::Dumper::Sortkeys  = 1;
$Data::Dumper::Quotekeys = 0;

sub new {
   my ( $class, %args ) = @_;
   my @required_args = qw(Quoter);
   foreach my $arg ( @required_args ) {
      die "I need a $arg argument" unless $args{$arg};
   }
   my $self = { %args };
   return bless $self, $class;
}

sub get_create_table {
   my ( $self, $dbh, $db, $tbl ) = @_;
   die "I need a dbh parameter" unless $dbh;
   die "I need a db parameter"  unless $db;
   die "I need a tbl parameter" unless $tbl;
   my $q = $self->{Quoter};

   my $new_sql_mode
      = q{/*!40101 SET @OLD_SQL_MODE := @@SQL_MODE, }
      . q{@@SQL_MODE := '', }
      . q{@OLD_QUOTE := @@SQL_QUOTE_SHOW_CREATE, }
      . q{@@SQL_QUOTE_SHOW_CREATE := 1 */};

   my $old_sql_mode
      = q{/*!40101 SET @@SQL_MODE := @OLD_SQL_MODE, }
      . q{@@SQL_QUOTE_SHOW_CREATE := @OLD_QUOTE */};

   PTDEBUG && _d($new_sql_mode);
   eval { $dbh->do($new_sql_mode); };
   PTDEBUG && $EVAL_ERROR && _d($EVAL_ERROR);

   my $use_sql = 'USE ' . $q->quote($db);
   PTDEBUG && _d($dbh, $use_sql);
   $dbh->do($use_sql);

   my $show_sql = "SHOW CREATE TABLE " . $q->quote($db, $tbl);
   PTDEBUG && _d($show_sql);
   my $href;
   eval { $href = $dbh->selectrow_hashref($show_sql); };
   if ( $EVAL_ERROR ) {
      PTDEBUG && _d($EVAL_ERROR);

      PTDEBUG && _d($old_sql_mode);
      $dbh->do($old_sql_mode);

      return;
   }

   PTDEBUG && _d($old_sql_mode);
   $dbh->do($old_sql_mode);

   my ($key) = grep { m/create (?:table|view)/i } keys %$href;
   if ( !$key ) {
      die "Error: no 'Create Table' or 'Create View' in result set from "
         . "$show_sql: " . Dumper($href);
   }

   return $href->{$key};
}

sub parse {
   my ( $self, $ddl, $opts ) = @_;
   return unless $ddl;

   if ( $ddl =~ m/CREATE (?:TEMPORARY )?TABLE "/ ) {
      $ddl = $self->ansi_to_legacy($ddl);
   }
   elsif ( $ddl !~ m/CREATE (?:TEMPORARY )?TABLE `/ ) {
      die "TableParser doesn't handle CREATE TABLE without quoting.";
   }

   my ($name)     = $ddl =~ m/CREATE (?:TEMPORARY )?TABLE\s+(`.+?`)/;
   (undef, $name) = $self->{Quoter}->split_unquote($name) if $name;

   $ddl =~ s/(`[^`]+`)/\L$1/g;

   my $engine = $self->get_engine($ddl);

   my @defs   = $ddl =~ m/^(\s+`.*?),?$/gm;
   my @cols   = map { $_ =~ m/`([^`]+)`/ } @defs;
   PTDEBUG && _d('Table cols:', join(', ', map { "`$_`" } @cols));

   my %def_for;
   @def_for{@cols} = @defs;

   my (@nums, @null);
   my (%type_for, %is_nullable, %is_numeric, %is_autoinc);
   foreach my $col ( @cols ) {
      my $def = $def_for{$col};
      my ( $type ) = $def =~ m/`[^`]+`\s([a-z]+)/;
      die "Can't determine column type for $def" unless $type;
      $type_for{$col} = $type;
      if ( $type =~ m/(?:(?:tiny|big|medium|small)?int|float|double|decimal|year)/ ) {
         push @nums, $col;
         $is_numeric{$col} = 1;
      }
      if ( $def !~ m/NOT NULL/ ) {
         push @null, $col;
         $is_nullable{$col} = 1;
      }
      $is_autoinc{$col} = $def =~ m/AUTO_INCREMENT/i ? 1 : 0;
   }

   my ($keys, $clustered_key) = $self->get_keys($ddl, $opts, \%is_nullable);

   my ($charset) = $ddl =~ m/DEFAULT CHARSET=(\w+)/;

   return {
      name           => $name,
      cols           => \@cols,
      col_posn       => { map { $cols[$_] => $_ } 0..$#cols },
      is_col         => { map { $_ => 1 } @cols },
      null_cols      => \@null,
      is_nullable    => \%is_nullable,
      is_autoinc     => \%is_autoinc,
      clustered_key  => $clustered_key,
      keys           => $keys,
      defs           => \%def_for,
      numeric_cols   => \@nums,
      is_numeric     => \%is_numeric,
      engine         => $engine,
      type_for       => \%type_for,
      charset        => $charset,
   };
}

sub sort_indexes {
   my ( $self, $tbl ) = @_;

   my @indexes
      = sort {
         (($a ne 'PRIMARY') <=> ($b ne 'PRIMARY'))
         || ( !$tbl->{keys}->{$a}->{is_unique} <=> !$tbl->{keys}->{$b}->{is_unique} )
         || ( $tbl->{keys}->{$a}->{is_nullable} <=> $tbl->{keys}->{$b}->{is_nullable} )
         || ( scalar(@{$tbl->{keys}->{$a}->{cols}}) <=> scalar(@{$tbl->{keys}->{$b}->{cols}}) )
      }
      grep {
         $tbl->{keys}->{$_}->{type} eq 'BTREE'
      }
      sort keys %{$tbl->{keys}};

   PTDEBUG && _d('Indexes sorted best-first:', join(', ', @indexes));
   return @indexes;
}

sub find_best_index {
   my ( $self, $tbl, $index ) = @_;
   my $best;
   if ( $index ) {
      ($best) = grep { uc $_ eq uc $index } keys %{$tbl->{keys}};
   }
   if ( !$best ) {
      if ( $index ) {
         die "Index '$index' does not exist in table";
      }
      else {
         ($best) = $self->sort_indexes($tbl);
      }
   }
   PTDEBUG && _d('Best index found is', $best);
   return $best;
}

sub find_possible_keys {
   my ( $self, $dbh, $database, $table, $quoter, $where ) = @_;
   return () unless $where;
   my $sql = 'EXPLAIN SELECT * FROM ' . $quoter->quote($database, $table)
      . ' WHERE ' . $where;
   PTDEBUG && _d($sql);
   my $expl = $dbh->selectrow_hashref($sql);
   $expl = { map { lc($_) => $expl->{$_} } keys %$expl };
   if ( $expl->{possible_keys} ) {
      PTDEBUG && _d('possible_keys =', $expl->{possible_keys});
      my @candidates = split(',', $expl->{possible_keys});
      my %possible   = map { $_ => 1 } @candidates;
      if ( $expl->{key} ) {
         PTDEBUG && _d('MySQL chose', $expl->{key});
         unshift @candidates, grep { $possible{$_} } split(',', $expl->{key});
         PTDEBUG && _d('Before deduping:', join(', ', @candidates));
         my %seen;
         @candidates = grep { !$seen{$_}++ } @candidates;
      }
      PTDEBUG && _d('Final list:', join(', ', @candidates));
      return @candidates;
   }
   else {
      PTDEBUG && _d('No keys in possible_keys');
      return ();
   }
}

sub check_table {
   my ( $self, %args ) = @_;
   my @required_args = qw(dbh db tbl);
   foreach my $arg ( @required_args ) {
      die "I need a $arg argument" unless $args{$arg};
   }
   my ($dbh, $db, $tbl) = @args{@required_args};
   my $q      = $self->{Quoter};
   my $db_tbl = $q->quote($db, $tbl);
   PTDEBUG && _d('Checking', $db_tbl);

   my $sql = "SHOW TABLES FROM " . $q->quote($db)
           . ' LIKE ' . $q->literal_like($tbl);
   PTDEBUG && _d($sql);
   my $row;
   eval {
      $row = $dbh->selectrow_arrayref($sql);
   };
   if ( $EVAL_ERROR ) {
      PTDEBUG && _d($EVAL_ERROR);
      return 0;
   }
   if ( !$row->[0] || $row->[0] ne $tbl ) {
      PTDEBUG && _d('Table does not exist');
      return 0;
   }

   PTDEBUG && _d('Table', $db, $tbl, 'exists');
   return 1;

}

sub get_engine {
   my ( $self, $ddl, $opts ) = @_;
   my ( $engine ) = $ddl =~ m/\).*?(?:ENGINE|TYPE)=(\w+)/;
   PTDEBUG && _d('Storage engine:', $engine);
   return $engine || undef;
}

sub get_keys {
   my ( $self, $ddl, $opts, $is_nullable ) = @_;
   my $engine        = $self->get_engine($ddl);
   my $keys          = {};
   my $clustered_key = undef;

   KEY:
   foreach my $key ( $ddl =~ m/^  ((?:[A-Z]+ )?KEY .*)$/gm ) {

      next KEY if $key =~ m/FOREIGN/;

      my $key_ddl = $key;
      PTDEBUG && _d('Parsed key:', $key_ddl);

      if ( !$engine || $engine !~ m/MEMORY|HEAP/ ) {
         $key =~ s/USING HASH/USING BTREE/;
      }

      my ( $type, $cols ) = $key =~ m/(?:USING (\w+))? \((.+)\)/;
      my ( $special ) = $key =~ m/(FULLTEXT|SPATIAL)/;
      $type = $type || $special || 'BTREE';
      my ($name) = $key =~ m/(PRIMARY|`[^`]*`)/;
      my $unique = $key =~ m/PRIMARY|UNIQUE/ ? 1 : 0;
      my @cols;
      my @col_prefixes;
      foreach my $col_def ( $cols =~ m/`[^`]+`(?:\(\d+\))?/g ) {
         my ($name, $prefix) = $col_def =~ m/`([^`]+)`(?:\((\d+)\))?/;
         push @cols, $name;
         push @col_prefixes, $prefix;
      }
      $name =~ s/`//g;

      PTDEBUG && _d( $name, 'key cols:', join(', ', map { "`$_`" } @cols));

      $keys->{$name} = {
         name         => $name,
         type         => $type,
         colnames     => $cols,
         cols         => \@cols,
         col_prefixes => \@col_prefixes,
         is_unique    => $unique,
         is_nullable  => scalar(grep { $is_nullable->{$_} } @cols),
         is_col       => { map { $_ => 1 } @cols },
         ddl          => $key_ddl,
      };

      if ( ($engine || '') =~ m/InnoDB/i && !$clustered_key ) {
         my $this_key = $keys->{$name};
         if ( $this_key->{name} eq 'PRIMARY' ) {
            $clustered_key = 'PRIMARY';
         }
         elsif ( $this_key->{is_unique} && !$this_key->{is_nullable} ) {
            $clustered_key = $this_key->{name};
         }
         PTDEBUG && $clustered_key && _d('This key is the clustered key');
      }
   }

   return $keys, $clustered_key;
}

sub get_fks {
   my ( $self, $ddl, $opts ) = @_;
   my $q   = $self->{Quoter};
   my $fks = {};

   foreach my $fk (
      $ddl =~ m/CONSTRAINT .* FOREIGN KEY .* REFERENCES [^\)]*\)/mg )
   {
      my ( $name ) = $fk =~ m/CONSTRAINT `(.*?)`/;
      my ( $cols ) = $fk =~ m/FOREIGN KEY \(([^\)]+)\)/;
      my ( $parent, $parent_cols ) = $fk =~ m/REFERENCES (\S+) \(([^\)]+)\)/;

      my ($db, $tbl) = $q->split_unquote($parent, $opts->{database});
      my %parent_tbl = (tbl => $tbl);
      $parent_tbl{db} = $db if $db;

      if ( $parent !~ m/\./ && $opts->{database} ) {
         $parent = $q->quote($opts->{database}) . ".$parent";
      }

      $fks->{$name} = {
         name           => $name,
         colnames       => $cols,
         cols           => [ map { s/[ `]+//g; $_; } split(',', $cols) ],
         parent_tbl     => \%parent_tbl,
         parent_tblname => $parent,
         parent_cols    => [ map { s/[ `]+//g; $_; } split(',', $parent_cols) ],
         parent_colnames=> $parent_cols,
         ddl            => $fk,
      };
   }

   return $fks;
}

sub remove_auto_increment {
   my ( $self, $ddl ) = @_;
   $ddl =~ s/(^\).*?) AUTO_INCREMENT=\d+\b/$1/m;
   return $ddl;
}

sub get_table_status {
   my ( $self, $dbh, $db, $like ) = @_;
   my $q = $self->{Quoter};
   my $sql = "SHOW TABLE STATUS FROM " . $q->quote($db);
   my @params;
   if ( $like ) {
      $sql .= ' LIKE ?';
      push @params, $like;
   }
   PTDEBUG && _d($sql, @params);
   my $sth = $dbh->prepare($sql);
   eval { $sth->execute(@params); };
   if ($EVAL_ERROR) {
      PTDEBUG && _d($EVAL_ERROR);
      return;
   }
   my @tables = @{$sth->fetchall_arrayref({})};
   @tables = map {
      my %tbl; # Make a copy with lowercased keys
      @tbl{ map { lc $_ } keys %$_ } = values %$_;
      $tbl{engine} ||= $tbl{type} || $tbl{comment};
      delete $tbl{type};
      \%tbl;
   } @tables;
   return @tables;
}

my $ansi_quote_re = qr/" [^"]* (?: "" [^"]* )* (?<=.) "/ismx;
sub ansi_to_legacy {
   my ($self, $ddl) = @_;
   $ddl =~ s/($ansi_quote_re)/ansi_quote_replace($1)/ge;
   return $ddl;
}

sub ansi_quote_replace {
   my ($val) = @_;
   $val =~ s/^"|"$//g;
   $val =~ s/`/``/g;
   $val =~ s/""/"/g;
   return "`$val`";
}

sub _d {
   my ($package, undef, $line) = caller 0;
   @_ = map { (my $temp = $_) =~ s/\n/\n# /g; $temp; }
        map { defined $_ ? $_ : 'undef' }
        @_;
   print STDERR "# $package:$line $PID ", join(' ', @_), "\n";
}

1;
}
# ###########################################################################
# End TableParser package
# ###########################################################################

# ###########################################################################
# Progress package
# This package is a copy without comments from the original.  The original
# with comments and its test file can be found in the Bazaar repository at,
#   lib/Progress.pm
#   t/lib/Progress.t
# See https://launchpad.net/percona-toolkit for more information.
# ###########################################################################
{
package Progress;

use strict;
use warnings FATAL => 'all';
use English qw(-no_match_vars);
use constant PTDEBUG => $ENV{PTDEBUG} || 0;

sub new {
   my ( $class, %args ) = @_;
   foreach my $arg (qw(jobsize)) {
      die "I need a $arg argument" unless defined $args{$arg};
   }
   if ( (!$args{report} || !$args{interval}) ) {
      if ( $args{spec} && @{$args{spec}} == 2 ) {
         @args{qw(report interval)} = @{$args{spec}};
      }
      else {
         die "I need either report and interval arguments, or a spec";
      }
   }

   my $name  = $args{name} || "Progress";
   $args{start} ||= time();
   my $self;
   $self = {
      last_reported => $args{start},
      fraction      => 0,       # How complete the job is
      callback      => sub {
         my ($fraction, $elapsed, $remaining, $eta) = @_;
         printf STDERR "$name: %3d%% %s remain\n",
            $fraction * 100,
            Transformers::secs_to_time($remaining),
            Transformers::ts($eta);
      },
      %args,
   };
   return bless $self, $class;
}

sub validate_spec {
   shift @_ if $_[0] eq 'Progress'; # Permit calling as Progress-> or Progress::
   my ( $spec ) = @_;
   if ( @$spec != 2 ) {
      die "spec array requires a two-part argument\n";
   }
   if ( $spec->[0] !~ m/^(?:percentage|time|iterations)$/ ) {
      die "spec array's first element must be one of "
        . "percentage,time,iterations\n";
   }
   if ( $spec->[1] !~ m/^\d+$/ ) {
      die "spec array's second element must be an integer\n";
   }
}

sub set_callback {
   my ( $self, $callback ) = @_;
   $self->{callback} = $callback;
}

sub start {
   my ( $self, $start ) = @_;
   $self->{start} = $self->{last_reported} = $start || time();
   $self->{first_report} = 0;
}

sub update {
   my ( $self, $callback, %args ) = @_;
   my $jobsize   = $self->{jobsize};
   my $now    ||= $args{now} || time;

   $self->{iterations}++; # How many updates have happened;

   if ( !$self->{first_report} && $args{first_report} ) {
      $args{first_report}->();
      $self->{first_report} = 1;
   }

   if ( $self->{report} eq 'time'
         && $self->{interval} > $now - $self->{last_reported}
   ) {
      return;
   }
   elsif ( $self->{report} eq 'iterations'
         && ($self->{iterations} - 1) % $self->{interval} > 0
   ) {
      return;
   }
   $self->{last_reported} = $now;

   my $completed = $callback->();
   $self->{updates}++; # How many times we have run the update callback

   return if $completed > $jobsize;

   my $fraction = $completed > 0 ? $completed / $jobsize : 0;

   if ( $self->{report} eq 'percentage'
         && $self->fraction_modulo($self->{fraction})
            >= $self->fraction_modulo($fraction)
   ) {
      $self->{fraction} = $fraction;
      return;
   }
   $self->{fraction} = $fraction;

   my $elapsed   = $now - $self->{start};
   my $remaining = 0;
   my $eta       = $now;
   if ( $completed > 0 && $completed <= $jobsize && $elapsed > 0 ) {
      my $rate = $completed / $elapsed;
      if ( $rate > 0 ) {
         $remaining = ($jobsize - $completed) / $rate;
         $eta       = $now + int($remaining);
      }
   }
   $self->{callback}->($fraction, $elapsed, $remaining, $eta, $completed);
}

sub fraction_modulo {
   my ( $self, $num ) = @_;
   $num *= 100; # Convert from fraction to percentage
   return sprintf('%d',
      sprintf('%d', $num / $self->{interval}) * $self->{interval});
}

sub _d {
   my ($package, undef, $line) = caller 0;
   @_ = map { (my $temp = $_) =~ s/\n/\n# /g; $temp; }
        map { defined $_ ? $_ : 'undef' }
        @_;
   print STDERR "# $package:$line $PID ", join(' ', @_), "\n";
}

1;
}
# ###########################################################################
# End Progress package
# ###########################################################################

# ###########################################################################
# Retry package
# This package is a copy without comments from the original.  The original
# with comments and its test file can be found in the Bazaar repository at,
#   lib/Retry.pm
#   t/lib/Retry.t
# See https://launchpad.net/percona-toolkit for more information.
# ###########################################################################
{
package Retry;

use strict;
use warnings FATAL => 'all';
use English qw(-no_match_vars);
use constant PTDEBUG => $ENV{PTDEBUG} || 0;

sub new {
   my ( $class, %args ) = @_;
   my $self = {
      %args,
   };
   return bless $self, $class;
}

sub retry {
   my ( $self, %args ) = @_;
   my @required_args = qw(try fail final_fail);
   foreach my $arg ( @required_args ) {
      die "I need a $arg argument" unless $args{$arg};
   };
   my ($try, $fail, $final_fail) = @args{@required_args};
   my $wait  = $args{wait}  || sub { sleep 1; };
   my $tries = $args{tries} || 3;

   my $last_error;
   my $tryno = 0;
   TRY:
   while ( ++$tryno <= $tries ) {
      PTDEBUG && _d("Try", $tryno, "of", $tries);
      my $result;
      eval {
         $result = $try->(tryno=>$tryno);
      };
      if ( $EVAL_ERROR ) {
         PTDEBUG && _d("Try code failed:", $EVAL_ERROR);
         $last_error = $EVAL_ERROR;

         if ( $tryno < $tries ) {   # more retries
            my $retry = $fail->(tryno=>$tryno, error=>$last_error);
            last TRY unless $retry;
            PTDEBUG && _d("Calling wait code");
            $wait->(tryno=>$tryno);
         }
      }
      else {
         PTDEBUG && _d("Try code succeeded");
         return $result;
      }
   }

   PTDEBUG && _d('Try code did not succeed');
   return $final_fail->(error=>$last_error);
}

sub _d {
   my ($package, undef, $line) = caller 0;
   @_ = map { (my $temp = $_) =~ s/\n/\n# /g; $temp; }
        map { defined $_ ? $_ : 'undef' }
        @_;
   print STDERR "# $package:$line $PID ", join(' ', @_), "\n";
}

1;
}
# ###########################################################################
# End Retry package
# ###########################################################################

# ###########################################################################
# Cxn package
# This package is a copy without comments from the original.  The original
# with comments and its test file can be found in the Bazaar repository at,
#   lib/Cxn.pm
#   t/lib/Cxn.t
# See https://launchpad.net/percona-toolkit for more information.
# ###########################################################################
{
package Cxn;

use strict;
use warnings FATAL => 'all';
use English qw(-no_match_vars);
use Scalar::Util qw(blessed);
use constant {
   PTDEBUG => $ENV{PTDEBUG} || 0,
   PERCONA_TOOLKIT_TEST_USE_DSN_NAMES => $ENV{PERCONA_TOOLKIT_TEST_USE_DSN_NAMES} || 0,
};

sub new {
   my ( $class, %args ) = @_;
   my @required_args = qw(DSNParser OptionParser);
   foreach my $arg ( @required_args ) {
      die "I need a $arg argument" unless $args{$arg};
   };
   my ($dp, $o) = @args{@required_args};

   my $dsn_defaults = $dp->parse_options($o);
   my $prev_dsn     = $args{prev_dsn};
   my $dsn          = $args{dsn};
   if ( !$dsn ) {
      $args{dsn_string} ||= 'h=' . ($dsn_defaults->{h} || 'localhost');

      $dsn = $dp->parse(
         $args{dsn_string}, $prev_dsn, $dsn_defaults);
   }
   elsif ( $prev_dsn ) {
      $dsn = $dp->copy($prev_dsn, $dsn);
   }

   my $self = {
      dsn          => $dsn,
      dbh          => $args{dbh},
      dsn_name     => $dp->as_string($dsn, [qw(h P S)]),
      hostname     => '',
      set          => $args{set},
      NAME_lc      => defined($args{NAME_lc}) ? $args{NAME_lc} : 1,
      dbh_set      => 0,
      OptionParser => $o,
      DSNParser    => $dp,
      is_cluster_node => undef,
   };

   return bless $self, $class;
}

sub connect {
   my ( $self ) = @_;
   my $dsn = $self->{dsn};
   my $dp  = $self->{DSNParser};
   my $o   = $self->{OptionParser};

   my $dbh = $self->{dbh};
   if ( !$dbh || !$dbh->ping() ) {
      if ( $o->get('ask-pass') && !$self->{asked_for_pass} ) {
         $dsn->{p} = OptionParser::prompt_noecho("Enter MySQL password: ");
         $self->{asked_for_pass} = 1;
      }
      $dbh = $dp->get_dbh($dp->get_cxn_params($dsn),  { AutoCommit => 1 });
   }
   PTDEBUG && _d($dbh, 'Connected dbh to', $self->{name});

   return $self->set_dbh($dbh);
}

sub set_dbh {
   my ($self, $dbh) = @_;

   if ( $self->{dbh} && $self->{dbh} == $dbh && $self->{dbh_set} ) {
      PTDEBUG && _d($dbh, 'Already set dbh');
      return $dbh;
   }

   PTDEBUG && _d($dbh, 'Setting dbh');

   $dbh->{FetchHashKeyName} = 'NAME_lc' if $self->{NAME_lc};

   my $sql = 'SELECT @@hostname, @@server_id';
   PTDEBUG && _d($dbh, $sql);
   my ($hostname, $server_id) = $dbh->selectrow_array($sql);
   PTDEBUG && _d($dbh, 'hostname:', $hostname, $server_id);
   if ( $hostname ) {
      $self->{hostname} = $hostname;
   }

   if ( my $set = $self->{set}) {
      $set->($dbh);
   }

   $self->{dbh}     = $dbh;
   $self->{dbh_set} = 1;
   return $dbh;
}

sub dbh {
   my ($self) = @_;
   return $self->{dbh};
}

sub dsn {
   my ($self) = @_;
   return $self->{dsn};
}

sub name {
   my ($self) = @_;
   return $self->{dsn_name} if PERCONA_TOOLKIT_TEST_USE_DSN_NAMES;
   return $self->{hostname} || $self->{dsn_name} || 'unknown host';
}

sub is_cluster_node {
   my ($self) = @_;
   return $self->{is_cluster_node} if defined $self->{is_cluster_node};
   
   my $sql = "SHOW VARIABLES LIKE 'wsrep_on'";
   PTDEBUG && _d($sql);
   my $row = $self->{dbh}->selectrow_arrayref($sql);
   PTDEBUG && _d(defined $row ? @$row : 'undef');
   $self->{is_cluster_node} = $row && $row->[1]
                            ? ($row->[1] eq 'ON' || $row->[1] eq '1')
                            : 0;
  
   return $self->{is_cluster_node};
}

sub DESTROY {
   my ($self) = @_;
   if ( $self->{dbh}
         && blessed($self->{dbh})
         && $self->{dbh}->can("disconnect") ) {
      PTDEBUG && _d('Disconnecting dbh', $self->{dbh}, $self->{name});
      $self->{dbh}->disconnect();
   }
   return;
}

sub _d {
   my ($package, undef, $line) = caller 0;
   @_ = map { (my $temp = $_) =~ s/\n/\n# /g; $temp; }
        map { defined $_ ? $_ : 'undef' }
        @_;
   print STDERR "# $package:$line $PID ", join(' ', @_), "\n";
}

1;
}
# ###########################################################################
# End Cxn package
# ###########################################################################

# ###########################################################################
# MasterSlave package
# This package is a copy without comments from the original.  The original
# with comments and its test file can be found in the Bazaar repository at,
#   lib/MasterSlave.pm
#   t/lib/MasterSlave.t
# See https://launchpad.net/percona-toolkit for more information.
# ###########################################################################
{
package MasterSlave;

use strict;
use warnings FATAL => 'all';
use English qw(-no_match_vars);
use constant PTDEBUG => $ENV{PTDEBUG} || 0;

sub check_recursion_method {
   my ($methods) = @_;

   if ( @$methods != 1 ) {
      if ( grep({ !m/processlist|hosts/i } @$methods)
            && $methods->[0] !~ /^dsn=/i )
      {
         die  "Invalid combination of recursion methods: "
            . join(", ", map { defined($_) ? $_ : 'undef' } @$methods) . ". "
            . "Only hosts and processlist may be combined.\n"
      }
   }
   else {
      my ($method) = @$methods;
      die "Invalid recursion method: " . ( $method || 'undef' )
         unless $method && $method =~ m/^(?:processlist$|hosts$|none$|dsn=)/i;
   }
}

sub new {
   my ( $class, %args ) = @_;
   my @required_args = qw(OptionParser DSNParser Quoter);
   foreach my $arg ( @required_args ) {
      die "I need a $arg argument" unless $args{$arg};
   }
   my $self = {
      %args,
      replication_thread => {},
   };
   return bless $self, $class;
}

sub get_slaves {
   my ($self, %args) = @_;
   my @required_args = qw(make_cxn);
   foreach my $arg ( @required_args ) {
      die "I need a $arg argument" unless $args{$arg};
   }
   my ($make_cxn) = @args{@required_args};

   my $slaves  = [];
   my $dp      = $self->{DSNParser};
   my $methods = $self->_resolve_recursion_methods($args{dsn});

   if ( grep { m/processlist|hosts/i } @$methods ) {
      my @required_args = qw(dbh dsn);
      foreach my $arg ( @required_args ) {
         die "I need a $arg argument" unless $args{$arg};
      }
      my ($dbh, $dsn) = @args{@required_args};
      
      $self->recurse_to_slaves(
         {  dbh       => $dbh,
            dsn       => $dsn,
            callback  => sub {
               my ( $dsn, $dbh, $level, $parent ) = @_;
               return unless $level;
               PTDEBUG && _d('Found slave:', $dp->as_string($dsn));
               push @$slaves, $make_cxn->(dsn => $dsn, dbh => $dbh);
               return;
            },
         }
      );
   }
   elsif ( $methods->[0] =~ m/^dsn=/i ) {
      (my $dsn_table_dsn = join ",", @$methods) =~ s/^dsn=//i;
      $slaves = $self->get_cxn_from_dsn_table(
         %args,
         dsn_table_dsn => $dsn_table_dsn,
      );
   }
   elsif ( $methods->[0] =~ m/none/i ) {
      PTDEBUG && _d('Not getting to slaves');
   }
   else {
      die "Unexpected recursion methods: @$methods";
   }
   
   return $slaves;
}

sub _resolve_recursion_methods {
   my ($self, $dsn) = @_;
   my $o = $self->{OptionParser};
   if ( $o->got('recursion-method') ) {
      return $o->get('recursion-method');
   }
   elsif ( $dsn && ($dsn->{P} || 3306) != 3306 ) {
      PTDEBUG && _d('Port number is non-standard; using only hosts method');
      return [qw(hosts)];
   }
   else {
      return $o->get('recursion-method');
   }
}

sub recurse_to_slaves {
   my ( $self, $args, $level ) = @_;
   $level ||= 0;
   my $dp      = $self->{DSNParser};
   my $recurse = $args->{recurse} || $self->{OptionParser}->get('recurse');
   my $dsn     = $args->{dsn};

   my $methods = $self->_resolve_recursion_methods($dsn);
   PTDEBUG && _d('Recursion methods:', @$methods);
   if ( lc($methods->[0]) eq 'none' ) {
      PTDEBUG && _d('Not recursing to slaves');
      return;
   }

   my $dbh;
   eval {
      $dbh = $args->{dbh} || $dp->get_dbh(
         $dp->get_cxn_params($dsn), { AutoCommit => 1 });
      PTDEBUG && _d('Connected to', $dp->as_string($dsn));
   };
   if ( $EVAL_ERROR ) {
      print STDERR "Cannot connect to ", $dp->as_string($dsn), "\n"
         or die "Cannot print: $OS_ERROR";
      return;
   }

   my $sql  = 'SELECT @@SERVER_ID';
   PTDEBUG && _d($sql);
   my ($id) = $dbh->selectrow_array($sql);
   PTDEBUG && _d('Working on server ID', $id);
   my $master_thinks_i_am = $dsn->{server_id};
   if ( !defined $id
       || ( defined $master_thinks_i_am && $master_thinks_i_am != $id )
       || $args->{server_ids_seen}->{$id}++
   ) {
      PTDEBUG && _d('Server ID seen, or not what master said');
      if ( $args->{skip_callback} ) {
         $args->{skip_callback}->($dsn, $dbh, $level, $args->{parent});
      }
      return;
   }

   $args->{callback}->($dsn, $dbh, $level, $args->{parent});

   if ( !defined $recurse || $level < $recurse ) {

      my @slaves =
         grep { !$_->{master_id} || $_->{master_id} == $id } # Only my slaves.
         $self->find_slave_hosts($dp, $dbh, $dsn, $methods);

      foreach my $slave ( @slaves ) {
         PTDEBUG && _d('Recursing from',
            $dp->as_string($dsn), 'to', $dp->as_string($slave));
         $self->recurse_to_slaves(
            { %$args, dsn => $slave, dbh => undef, parent => $dsn }, $level + 1 );
      }
   }
}

sub find_slave_hosts {
   my ( $self, $dsn_parser, $dbh, $dsn, $methods ) = @_;

   PTDEBUG && _d('Looking for slaves on', $dsn_parser->as_string($dsn),
      'using methods', @$methods);

   my @slaves;
   METHOD:
   foreach my $method ( @$methods ) {
      my $find_slaves = "_find_slaves_by_$method";
      PTDEBUG && _d('Finding slaves with', $find_slaves);
      @slaves = $self->$find_slaves($dsn_parser, $dbh, $dsn);
      last METHOD if @slaves;
   }

   PTDEBUG && _d('Found', scalar(@slaves), 'slaves');
   return @slaves;
}

sub _find_slaves_by_processlist {
   my ( $self, $dsn_parser, $dbh, $dsn ) = @_;

   my @slaves = map  {
      my $slave        = $dsn_parser->parse("h=$_", $dsn);
      $slave->{source} = 'processlist';
      $slave;
   }
   grep { $_ }
   map  {
      my ( $host ) = $_->{host} =~ m/^([^:]+):/;
      if ( $host eq 'localhost' ) {
         $host = '127.0.0.1'; # Replication never uses sockets.
      }
      $host;
   } $self->get_connected_slaves($dbh);

   return @slaves;
}

sub _find_slaves_by_hosts {
   my ( $self, $dsn_parser, $dbh, $dsn ) = @_;

   my @slaves;
   my $sql = 'SHOW SLAVE HOSTS';
   PTDEBUG && _d($dbh, $sql);
   @slaves = @{$dbh->selectall_arrayref($sql, { Slice => {} })};

   if ( @slaves ) {
      PTDEBUG && _d('Found some SHOW SLAVE HOSTS info');
      @slaves = map {
         my %hash;
         @hash{ map { lc $_ } keys %$_ } = values %$_;
         my $spec = "h=$hash{host},P=$hash{port}"
            . ( $hash{user} ? ",u=$hash{user}" : '')
            . ( $hash{password} ? ",p=$hash{password}" : '');
         my $dsn           = $dsn_parser->parse($spec, $dsn);
         $dsn->{server_id} = $hash{server_id};
         $dsn->{master_id} = $hash{master_id};
         $dsn->{source}    = 'hosts';
         $dsn;
      } @slaves;
   }

   return @slaves;
}

sub get_connected_slaves {
   my ( $self, $dbh ) = @_;

   my $show = "SHOW GRANTS FOR ";
   my $user = 'CURRENT_USER()';
   my $sql = $show . $user;
   PTDEBUG && _d($dbh, $sql);

   my $proc;
   eval {
      $proc = grep {
         m/ALL PRIVILEGES.*?\*\.\*|PROCESS/
      } @{$dbh->selectcol_arrayref($sql)};
   };
   if ( $EVAL_ERROR ) {

      if ( $EVAL_ERROR =~ m/no such grant defined for user/ ) {
         PTDEBUG && _d('Retrying SHOW GRANTS without host; error:',
            $EVAL_ERROR);
         ($user) = split('@', $user);
         $sql    = $show . $user;
         PTDEBUG && _d($sql);
         eval {
            $proc = grep {
               m/ALL PRIVILEGES.*?\*\.\*|PROCESS/
            } @{$dbh->selectcol_arrayref($sql)};
         };
      }

      die "Failed to $sql: $EVAL_ERROR" if $EVAL_ERROR;
   }
   if ( !$proc ) {
      die "You do not have the PROCESS privilege";
   }

   $sql = 'SHOW PROCESSLIST';
   PTDEBUG && _d($dbh, $sql);
   grep { $_->{command} =~ m/Binlog Dump/i }
   map  { # Lowercase the column names
      my %hash;
      @hash{ map { lc $_ } keys %$_ } = values %$_;
      \%hash;
   }
   @{$dbh->selectall_arrayref($sql, { Slice => {} })};
}

sub is_master_of {
   my ( $self, $master, $slave ) = @_;
   my $master_status = $self->get_master_status($master)
      or die "The server specified as a master is not a master";
   my $slave_status  = $self->get_slave_status($slave)
      or die "The server specified as a slave is not a slave";
   my @connected     = $self->get_connected_slaves($master)
      or die "The server specified as a master has no connected slaves";
   my (undef, $port) = $master->selectrow_array("SHOW VARIABLES LIKE 'port'");

   if ( $port != $slave_status->{master_port} ) {
      die "The slave is connected to $slave_status->{master_port} "
         . "but the master's port is $port";
   }

   if ( !grep { $slave_status->{master_user} eq $_->{user} } @connected ) {
      die "I don't see any slave I/O thread connected with user "
         . $slave_status->{master_user};
   }

   if ( ($slave_status->{slave_io_state} || '')
      eq 'Waiting for master to send event' )
   {
      my ( $master_log_name, $master_log_num )
         = $master_status->{file} =~ m/^(.*?)\.0*([1-9][0-9]*)$/;
      my ( $slave_log_name, $slave_log_num )
         = $slave_status->{master_log_file} =~ m/^(.*?)\.0*([1-9][0-9]*)$/;
      if ( $master_log_name ne $slave_log_name
         || abs($master_log_num - $slave_log_num) > 1 )
      {
         die "The slave thinks it is reading from "
            . "$slave_status->{master_log_file},  but the "
            . "master is writing to $master_status->{file}";
      }
   }
   return 1;
}

sub get_master_dsn {
   my ( $self, $dbh, $dsn, $dsn_parser ) = @_;
   my $master = $self->get_slave_status($dbh) or return undef;
   my $spec   = "h=$master->{master_host},P=$master->{master_port}";
   return       $dsn_parser->parse($spec, $dsn);
}

sub get_slave_status {
   my ( $self, $dbh ) = @_;
   if ( !$self->{not_a_slave}->{$dbh} ) {
      my $sth = $self->{sths}->{$dbh}->{SLAVE_STATUS}
            ||= $dbh->prepare('SHOW SLAVE STATUS');
      PTDEBUG && _d($dbh, 'SHOW SLAVE STATUS');
      $sth->execute();
      my ($ss) = @{$sth->fetchall_arrayref({})};

      if ( $ss && %$ss ) {
         $ss = { map { lc($_) => $ss->{$_} } keys %$ss }; # lowercase the keys
         return $ss;
      }

      PTDEBUG && _d('This server returns nothing for SHOW SLAVE STATUS');
      $self->{not_a_slave}->{$dbh}++;
   }
}

sub get_master_status {
   my ( $self, $dbh ) = @_;

   if ( $self->{not_a_master}->{$dbh} ) {
      PTDEBUG && _d('Server on dbh', $dbh, 'is not a master');
      return;
   }

   my $sth = $self->{sths}->{$dbh}->{MASTER_STATUS}
         ||= $dbh->prepare('SHOW MASTER STATUS');
   PTDEBUG && _d($dbh, 'SHOW MASTER STATUS');
   $sth->execute();
   my ($ms) = @{$sth->fetchall_arrayref({})};
   PTDEBUG && _d(
      $ms ? map { "$_=" . (defined $ms->{$_} ? $ms->{$_} : '') } keys %$ms
          : '');

   if ( !$ms || scalar keys %$ms < 2 ) {
      PTDEBUG && _d('Server on dbh', $dbh, 'does not seem to be a master');
      $self->{not_a_master}->{$dbh}++;
   }

  return { map { lc($_) => $ms->{$_} } keys %$ms }; # lowercase the keys
}

sub wait_for_master {
   my ( $self, %args ) = @_;
   my @required_args = qw(master_status slave_dbh);
   foreach my $arg ( @required_args ) {
      die "I need a $arg argument" unless $args{$arg};
   }
   my ($master_status, $slave_dbh) = @args{@required_args};
   my $timeout       = $args{timeout} || 60;

   my $result;
   my $waited;
   if ( $master_status ) {
      my $sql = "SELECT MASTER_POS_WAIT('$master_status->{file}', "
              . "$master_status->{position}, $timeout)";
      PTDEBUG && _d($slave_dbh, $sql);
      my $start = time;
      ($result) = $slave_dbh->selectrow_array($sql);

      $waited = time - $start;

      PTDEBUG && _d('Result of waiting:', $result);
      PTDEBUG && _d("Waited", $waited, "seconds");
   }
   else {
      PTDEBUG && _d('Not waiting: this server is not a master');
   }

   return {
      result => $result,
      waited => $waited,
   };
}

sub stop_slave {
   my ( $self, $dbh ) = @_;
   my $sth = $self->{sths}->{$dbh}->{STOP_SLAVE}
         ||= $dbh->prepare('STOP SLAVE');
   PTDEBUG && _d($dbh, $sth->{Statement});
   $sth->execute();
}

sub start_slave {
   my ( $self, $dbh, $pos ) = @_;
   if ( $pos ) {
      my $sql = "START SLAVE UNTIL MASTER_LOG_FILE='$pos->{file}', "
              . "MASTER_LOG_POS=$pos->{position}";
      PTDEBUG && _d($dbh, $sql);
      $dbh->do($sql);
   }
   else {
      my $sth = $self->{sths}->{$dbh}->{START_SLAVE}
            ||= $dbh->prepare('START SLAVE');
      PTDEBUG && _d($dbh, $sth->{Statement});
      $sth->execute();
   }
}

sub catchup_to_master {
   my ( $self, $slave, $master, $timeout ) = @_;
   $self->stop_slave($master);
   $self->stop_slave($slave);
   my $slave_status  = $self->get_slave_status($slave);
   my $slave_pos     = $self->repl_posn($slave_status);
   my $master_status = $self->get_master_status($master);
   my $master_pos    = $self->repl_posn($master_status);
   PTDEBUG && _d('Master position:', $self->pos_to_string($master_pos),
      'Slave position:', $self->pos_to_string($slave_pos));

   my $result;
   if ( $self->pos_cmp($slave_pos, $master_pos) < 0 ) {
      PTDEBUG && _d('Waiting for slave to catch up to master');
      $self->start_slave($slave, $master_pos);

      $result = $self->wait_for_master(
            master_status => $master_status,
            slave_dbh     => $slave,
            timeout       => $timeout,
            master_status => $master_status
      );
      if ( !defined $result->{result} ) {
         $slave_status = $self->get_slave_status($slave);
         if ( !$self->slave_is_running($slave_status) ) {
            PTDEBUG && _d('Master position:',
               $self->pos_to_string($master_pos),
               'Slave position:', $self->pos_to_string($slave_pos));
            $slave_pos = $self->repl_posn($slave_status);
            if ( $self->pos_cmp($slave_pos, $master_pos) != 0 ) {
               die "MASTER_POS_WAIT() returned NULL but slave has not "
                  . "caught up to master";
            }
            PTDEBUG && _d('Slave is caught up to master and stopped');
         }
         else {
            die "Slave has not caught up to master and it is still running";
         }
      }
   }
   else {
      PTDEBUG && _d("Slave is already caught up to master");
   }

   return $result;
}

sub catchup_to_same_pos {
   my ( $self, $s1_dbh, $s2_dbh ) = @_;
   $self->stop_slave($s1_dbh);
   $self->stop_slave($s2_dbh);
   my $s1_status = $self->get_slave_status($s1_dbh);
   my $s2_status = $self->get_slave_status($s2_dbh);
   my $s1_pos    = $self->repl_posn($s1_status);
   my $s2_pos    = $self->repl_posn($s2_status);
   if ( $self->pos_cmp($s1_pos, $s2_pos) < 0 ) {
      $self->start_slave($s1_dbh, $s2_pos);
   }
   elsif ( $self->pos_cmp($s2_pos, $s1_pos) < 0 ) {
      $self->start_slave($s2_dbh, $s1_pos);
   }

   $s1_status = $self->get_slave_status($s1_dbh);
   $s2_status = $self->get_slave_status($s2_dbh);
   $s1_pos    = $self->repl_posn($s1_status);
   $s2_pos    = $self->repl_posn($s2_status);

   if ( $self->slave_is_running($s1_status)
     || $self->slave_is_running($s2_status)
     || $self->pos_cmp($s1_pos, $s2_pos) != 0)
   {
      die "The servers aren't both stopped at the same position";
   }

}

sub slave_is_running {
   my ( $self, $slave_status ) = @_;
   return ($slave_status->{slave_sql_running} || 'No') eq 'Yes';
}

sub has_slave_updates {
   my ( $self, $dbh ) = @_;
   my $sql = q{SHOW VARIABLES LIKE 'log_slave_updates'};
   PTDEBUG && _d($dbh, $sql);
   my ($name, $value) = $dbh->selectrow_array($sql);
   return $value && $value =~ m/^(1|ON)$/;
}

sub repl_posn {
   my ( $self, $status ) = @_;
   if ( exists $status->{file} && exists $status->{position} ) {
      return {
         file     => $status->{file},
         position => $status->{position},
      };
   }
   else {
      return {
         file     => $status->{relay_master_log_file},
         position => $status->{exec_master_log_pos},
      };
   }
}

sub get_slave_lag {
   my ( $self, $dbh ) = @_;
   my $stat = $self->get_slave_status($dbh);
   return unless $stat;  # server is not a slave
   return $stat->{seconds_behind_master};
}

sub pos_cmp {
   my ( $self, $a, $b ) = @_;
   return $self->pos_to_string($a) cmp $self->pos_to_string($b);
}

sub short_host {
   my ( $self, $dsn ) = @_;
   my ($host, $port);
   if ( $dsn->{master_host} ) {
      $host = $dsn->{master_host};
      $port = $dsn->{master_port};
   }
   else {
      $host = $dsn->{h};
      $port = $dsn->{P};
   }
   return ($host || '[default]') . ( ($port || 3306) == 3306 ? '' : ":$port" );
}

sub is_replication_thread {
   my ( $self, $query, %args ) = @_; 
   return unless $query;

   my $type = lc($args{type} || 'all');
   die "Invalid type: $type"
      unless $type =~ m/^binlog_dump|slave_io|slave_sql|all$/i;

   my $match = 0;
   if ( $type =~ m/binlog_dump|all/i ) {
      $match = 1
         if ($query->{Command} || $query->{command} || '') eq "Binlog Dump";
   }
   if ( !$match ) {
      if ( ($query->{User} || $query->{user} || '') eq "system user" ) {
         PTDEBUG && _d("Slave replication thread");
         if ( $type ne 'all' ) { 
            my $state = $query->{State} || $query->{state} || '';

            if ( $state =~ m/^init|end$/ ) {
               PTDEBUG && _d("Special state:", $state);
               $match = 1;
            }
            else {
               my ($slave_sql) = $state =~ m/
                  ^(Waiting\sfor\sthe\snext\sevent
                   |Reading\sevent\sfrom\sthe\srelay\slog
                   |Has\sread\sall\srelay\slog;\swaiting
                   |Making\stemp\sfile
                   |Waiting\sfor\sslave\smutex\son\sexit)/xi; 

               $match = $type eq 'slave_sql' &&  $slave_sql ? 1
                      : $type eq 'slave_io'  && !$slave_sql ? 1
                      :                                       0;
            }
         }
         else {
            $match = 1;
         }
      }
      else {
         PTDEBUG && _d('Not system user');
      }

      if ( !defined $args{check_known_ids} || $args{check_known_ids} ) {
         my $id = $query->{Id} || $query->{id};
         if ( $match ) {
            $self->{replication_thread}->{$id} = 1;
         }
         else {
            if ( $self->{replication_thread}->{$id} ) {
               PTDEBUG && _d("Thread ID is a known replication thread ID");
               $match = 1;
            }
         }
      }
   }

   PTDEBUG && _d('Matches', $type, 'replication thread:',
      ($match ? 'yes' : 'no'), '; match:', $match);

   return $match;
}


sub get_replication_filters {
   my ( $self, %args ) = @_;
   my @required_args = qw(dbh);
   foreach my $arg ( @required_args ) {
      die "I need a $arg argument" unless $args{$arg};
   }
   my ($dbh) = @args{@required_args};

   my %filters = ();

   my $status = $self->get_master_status($dbh);
   if ( $status ) {
      map { $filters{$_} = $status->{$_} }
      grep { defined $status->{$_} && $status->{$_} ne '' }
      qw(
         binlog_do_db
         binlog_ignore_db
      );
   }

   $status = $self->get_slave_status($dbh);
   if ( $status ) {
      map { $filters{$_} = $status->{$_} }
      grep { defined $status->{$_} && $status->{$_} ne '' }
      qw(
         replicate_do_db
         replicate_ignore_db
         replicate_do_table
         replicate_ignore_table 
         replicate_wild_do_table
         replicate_wild_ignore_table
      );

      my $sql = "SHOW VARIABLES LIKE 'slave_skip_errors'";
      PTDEBUG && _d($dbh, $sql);
      my $row = $dbh->selectrow_arrayref($sql);
      $filters{slave_skip_errors} = $row->[1] if $row->[1] && $row->[1] ne 'OFF';
   }

   return \%filters; 
}


sub pos_to_string {
   my ( $self, $pos ) = @_;
   my $fmt  = '%s/%020d';
   return sprintf($fmt, @{$pos}{qw(file position)});
}

sub reset_known_replication_threads {
   my ( $self ) = @_;
   $self->{replication_thread} = {};
   return;
}

sub get_cxn_from_dsn_table {
   my ($self, %args) = @_;
   my @required_args = qw(dsn_table_dsn make_cxn);
   foreach my $arg ( @required_args ) {
      die "I need a $arg argument" unless $args{$arg};
   }
   my ($dsn_table_dsn, $make_cxn) = @args{@required_args};
   PTDEBUG && _d('DSN table DSN:', $dsn_table_dsn);

   my $dp = $self->{DSNParser};
   my $q  = $self->{Quoter};

   my $dsn = $dp->parse($dsn_table_dsn);
   my $dsn_table;
   if ( $dsn->{D} && $dsn->{t} ) {
      $dsn_table = $q->quote($dsn->{D}, $dsn->{t});
   }
   elsif ( $dsn->{t} && $dsn->{t} =~ m/\./ ) {
      $dsn_table = $q->quote($q->split_unquote($dsn->{t}));
   }
   else {
      die "DSN table DSN does not specify a database (D) "
        . "or a database-qualified table (t)";
   }

   my $dsn_tbl_cxn = $make_cxn->(dsn => $dsn);
   my $dbh         = $dsn_tbl_cxn->connect();
   my $sql         = "SELECT dsn FROM $dsn_table ORDER BY id";
   PTDEBUG && _d($sql);
   my $dsn_strings = $dbh->selectcol_arrayref($sql);
   my @cxn;
   if ( $dsn_strings ) {
      foreach my $dsn_string ( @$dsn_strings ) {
         PTDEBUG && _d('DSN from DSN table:', $dsn_string);
         push @cxn, $make_cxn->(dsn_string => $dsn_string);
      }
   }
   return \@cxn;
}

sub _d {
   my ($package, undef, $line) = caller 0;
   @_ = map { (my $temp = $_) =~ s/\n/\n# /g; $temp; }
        map { defined $_ ? $_ : 'undef' }
        @_;
   print STDERR "# $package:$line $PID ", join(' ', @_), "\n";
}

1;
}
# ###########################################################################
# End MasterSlave package
# ###########################################################################

# ###########################################################################
# ReplicaLagWaiter package
# This package is a copy without comments from the original.  The original
# with comments and its test file can be found in the Bazaar repository at,
#   lib/ReplicaLagWaiter.pm
#   t/lib/ReplicaLagWaiter.t
# See https://launchpad.net/percona-toolkit for more information.
# ###########################################################################
{
package ReplicaLagWaiter;

use strict;
use warnings FATAL => 'all';
use English qw(-no_match_vars);
use constant PTDEBUG => $ENV{PTDEBUG} || 0;

use Time::HiRes qw(sleep time);
use Data::Dumper;

sub new {
   my ( $class, %args ) = @_;
   my @required_args = qw(oktorun get_lag sleep max_lag slaves);
   foreach my $arg ( @required_args ) {
      die "I need a $arg argument" unless defined $args{$arg};
   }

   my $self = {
      %args,
   };

   return bless $self, $class;
}

sub wait {
   my ( $self, %args ) = @_;
   my @required_args = qw();
   foreach my $arg ( @required_args ) {
      die "I need a $arg argument" unless $args{$arg};
   }
   my $pr = $args{Progress};

   my $oktorun = $self->{oktorun};
   my $get_lag = $self->{get_lag};
   my $sleep   = $self->{sleep};
   my $slaves  = $self->{slaves};
   my $max_lag = $self->{max_lag};

   my $worst;  # most lagging slave
   my $pr_callback;
   my $pr_first_report;
   if ( $pr ) {
      $pr_callback = sub {
         my ($fraction, $elapsed, $remaining, $eta, $completed) = @_;
         my $dsn_name = $worst->{cxn}->name();
         if ( defined $worst->{lag} ) {
            print STDERR "Replica lag is " . ($worst->{lag} || '?')
               . " seconds on $dsn_name.  Waiting.\n";
         }
         else {
            print STDERR "Replica $dsn_name is stopped.  Waiting.\n";
         }
         return;
      };
      $pr->set_callback($pr_callback);

      $pr_first_report = sub {
         my $dsn_name = $worst->{cxn}->name();
         if ( !defined $worst->{lag} ) {
            print STDERR "Replica $dsn_name is stopped.  Waiting.\n";
         }
         return;
      };
   }

   my @lagged_slaves = map { {cxn=>$_, lag=>undef} } @$slaves;  
   while ( $oktorun->() && @lagged_slaves ) {
      PTDEBUG && _d('Checking slave lag');
      for my $i ( 0..$#lagged_slaves ) {
         my $lag = $get_lag->($lagged_slaves[$i]->{cxn});
         PTDEBUG && _d($lagged_slaves[$i]->{cxn}->name(),
            'slave lag:', $lag);
         if ( !defined $lag || $lag > $max_lag ) {
            $lagged_slaves[$i]->{lag} = $lag;
         }
         else {
            delete $lagged_slaves[$i];
         }
      }

      @lagged_slaves = grep { defined $_ } @lagged_slaves;
      if ( @lagged_slaves ) {
         @lagged_slaves = reverse sort {
              defined $a->{lag} && defined $b->{lag} ? $a->{lag} <=> $b->{lag}
            : defined $a->{lag}                      ? -1
            :                                           1;
         } @lagged_slaves;
         $worst = $lagged_slaves[0];
         PTDEBUG && _d(scalar @lagged_slaves, 'slaves are lagging, worst:',
            $worst->{lag}, 'on', Dumper($worst->{cxn}->dsn()));

         if ( $pr ) {
            $pr->update(
               sub { return 0; },
               first_report => $pr_first_report,
            );
         }

         PTDEBUG && _d('Calling sleep callback');
         $sleep->($worst->{cxn}, $worst->{lag});
      }
   }

   PTDEBUG && _d('All slaves caught up');
   return;
}

sub _d {
   my ($package, undef, $line) = caller 0;
   @_ = map { (my $temp = $_) =~ s/\n/\n# /g; $temp; }
        map { defined $_ ? $_ : 'undef' }
        @_;
   print STDERR "# $package:$line $PID ", join(' ', @_), "\n";
}

1;
}
# ###########################################################################
# End ReplicaLagWaiter package
# ###########################################################################

# ###########################################################################
# MySQLStatusWaiter package
# This package is a copy without comments from the original.  The original
# with comments and its test file can be found in the Bazaar repository at,
#   lib/MySQLStatusWaiter.pm
#   t/lib/MySQLStatusWaiter.t
# See https://launchpad.net/percona-toolkit for more information.
# ###########################################################################
{
package MySQLStatusWaiter;

use strict;
use warnings FATAL => 'all';
use English qw(-no_match_vars);
use constant PTDEBUG => $ENV{PTDEBUG} || 0;

sub new {
   my ( $class, %args ) = @_;
   my @required_args = qw(max_spec get_status sleep oktorun);
   foreach my $arg ( @required_args ) {
      die "I need a $arg argument" unless defined $args{$arg};
   }

   PTDEBUG && _d('Parsing spec for max thresholds');
   my $max_val_for = _parse_spec($args{max_spec});
   if ( $max_val_for ) {
      _check_and_set_vals(
         vars             => $max_val_for,
         get_status       => $args{get_status},
         threshold_factor => 0.2, # +20%
      );
   }

   PTDEBUG && _d('Parsing spec for critical thresholds');
   my $critical_val_for = _parse_spec($args{critical_spec} || []);
   if ( $critical_val_for ) {
      _check_and_set_vals(
         vars             => $critical_val_for,
         get_status       => $args{get_status},
         threshold_factor => 1.0, # double (x2; +100%)
      );
   }

   my $self = {
      get_status       => $args{get_status},
      sleep            => $args{sleep},
      oktorun          => $args{oktorun},
      max_val_for      => $max_val_for,
      critical_val_for => $critical_val_for,
   };

   return bless $self, $class;
}

sub _parse_spec {
   my ($spec) = @_;

   return unless $spec && scalar @$spec;

   my %max_val_for;
   foreach my $var_val ( @$spec ) {
      die "Empty or undefined spec\n" unless $var_val;
      $var_val =~ s/^\s+//;
      $var_val =~ s/\s+$//g;

      my ($var, $val) = split /[:=]/, $var_val;
      die "$var_val does not contain a variable\n" unless $var;
      die "$var is not a variable name\n" unless $var =~ m/^[a-zA-Z_]+$/;

      if ( !$val ) {
         PTDEBUG && _d('Will get intial value for', $var, 'later');
         $max_val_for{$var} = undef;
      }
      else {
         die "The value for $var must be a number\n"
            unless $val =~ m/^[\d\.]+$/;
         $max_val_for{$var} = $val;
      }
   }

   return \%max_val_for; 
}

sub max_values {
   my ($self) = @_;
   return $self->{max_val_for};
}

sub critical_values {
   my ($self) = @_;
   return $self->{critical_val_for};
}

sub wait {
   my ( $self, %args ) = @_;

   return unless $self->{max_val_for};

   my $pr = $args{Progress}; # optional

   my $oktorun    = $self->{oktorun};
   my $get_status = $self->{get_status};
   my $sleep      = $self->{sleep};

   my %vals_too_high = %{$self->{max_val_for}};
   my $pr_callback;
   if ( $pr ) {
      $pr_callback = sub {
         print STDERR "Pausing because "
            . join(', ',
                 map {
                    "$_="
                    . (defined $vals_too_high{$_} ? $vals_too_high{$_}
                                                  : 'unknown')
                 } sort keys %vals_too_high
              )
            . ".\n";
         return;
      };
      $pr->set_callback($pr_callback);
   }

   while ( $oktorun->() ) {
      PTDEBUG && _d('Checking status variables');
      foreach my $var ( sort keys %vals_too_high ) {
         my $val = $get_status->($var);
         PTDEBUG && _d($var, '=', $val);
         if ( $val
              && exists $self->{critical_val_for}->{$var}
              && $val >= $self->{critical_val_for}->{$var} ) {
            die "$var=$val exceeds its critical threshold "
               . "$self->{critical_val_for}->{$var}\n";
         }
         if ( !$val || $val >= $self->{max_val_for}->{$var} ) {
            $vals_too_high{$var} = $val;
         }
         else {
            delete $vals_too_high{$var};
         }
      }

      last unless scalar keys %vals_too_high;

      PTDEBUG && _d(scalar keys %vals_too_high, 'values are too high:',
         %vals_too_high);
      if ( $pr ) {
         $pr->update(sub { return 0; });
      }
      PTDEBUG && _d('Calling sleep callback');
      $sleep->();
      %vals_too_high = %{$self->{max_val_for}}; # recheck all vars
   }

   PTDEBUG && _d('All var vals are low enough');
   return;
}

sub _check_and_set_vals {
   my (%args) = @_;
   my @required_args = qw(vars get_status threshold_factor);
   foreach my $arg ( @required_args ) {
      die "I need a $arg argument" unless defined $args{$arg};
   }
   my ($vars, $get_status, $threshold_factor) = @args{@required_args};

   PTDEBUG && _d('Checking and setting values');
   return unless $vars && scalar %$vars;

   foreach my $var ( keys %$vars ) {
      my $init_val = $get_status->($var);
      die "Variable $var does not exist or its value is undefined\n"
         unless defined $init_val;
      my $val;
      if ( defined $vars->{$var} ) {
         $val = $vars->{$var};
      }
      else {
         PTDEBUG && _d('Initial', $var, 'value:', $init_val);
         $val = int(($init_val * $threshold_factor) + $init_val);
         $vars->{$var} = $val;
      }
      PTDEBUG && _d('Wait if', $var, '>=', $val);
   }
}

sub _d {
   my ($package, undef, $line) = caller 0;
   @_ = map { (my $temp = $_) =~ s/\n/\n# /g; $temp; }
        map { defined $_ ? $_ : 'undef' }
        @_;
   print STDERR "# $package:$line $PID ", join(' ', @_), "\n";
}

1;
}
# ###########################################################################
# End MySQLStatusWaiter package
# ###########################################################################

# ###########################################################################
# WeightedAvgRate package
# This package is a copy without comments from the original.  The original
# with comments and its test file can be found in the Bazaar repository at,
#   lib/WeightedAvgRate.pm
#   t/lib/WeightedAvgRate.t
# See https://launchpad.net/percona-toolkit for more information.
# ###########################################################################
{
package WeightedAvgRate;

use strict;
use warnings FATAL => 'all';
use English qw(-no_match_vars);
use constant PTDEBUG => $ENV{PTDEBUG} || 0;

sub new {
   my ( $class, %args ) = @_;
   my @required_args = qw(target_t);
   foreach my $arg ( @required_args ) {
      die "I need a $arg argument" unless defined $args{$arg};
   }

   my $self = {
      %args,
      avg_n  => 0,
      avg_t  => 0,
      weight => $args{weight} || 0.75,
   };

   return bless $self, $class;
}

sub update {
   my ($self, $n, $t) = @_;
   PTDEBUG && _d('Master op time:', $n, 'n /', $t, 's');

   if ( $self->{avg_n} && $self->{avg_t} ) {
      $self->{avg_n}    = ($self->{avg_n} * $self->{weight}) + $n;
      $self->{avg_t}    = ($self->{avg_t} * $self->{weight}) + $t;
      $self->{avg_rate} = $self->{avg_n}  / $self->{avg_t};
      PTDEBUG && _d('Weighted avg rate:', $self->{avg_rate}, 'n/s');
   }
   else {
      $self->{avg_n}    = $n;
      $self->{avg_t}    = $t;
      $self->{avg_rate} = $self->{avg_n}  / $self->{avg_t};
      PTDEBUG && _d('Initial avg rate:', $self->{avg_rate}, 'n/s');
   }

   my $new_n = int($self->{avg_rate} * $self->{target_t});
   PTDEBUG && _d('Adjust n to', $new_n);
   return $new_n;
}

sub _d {
   my ($package, undef, $line) = caller 0;
   @_ = map { (my $temp = $_) =~ s/\n/\n# /g; $temp; }
        map { defined $_ ? $_ : 'undef' }
        @_;
   print STDERR "# $package:$line $PID ", join(' ', @_), "\n";
}

1;
}
# ###########################################################################
# End WeightedAvgRate package
# ###########################################################################

# ###########################################################################
# NibbleIterator package
# This package is a copy without comments from the original.  The original
# with comments and its test file can be found in the Bazaar repository at,
#   lib/NibbleIterator.pm
#   t/lib/NibbleIterator.t
# See https://launchpad.net/percona-toolkit for more information.
# ###########################################################################
{
package NibbleIterator;

use strict;
use warnings FATAL => 'all';
use English qw(-no_match_vars);
use constant PTDEBUG => $ENV{PTDEBUG} || 0;

use Data::Dumper;
$Data::Dumper::Indent    = 1;
$Data::Dumper::Sortkeys  = 1;
$Data::Dumper::Quotekeys = 0;

sub new {
   my ( $class, %args ) = @_;
   my @required_args = qw(Cxn tbl chunk_size OptionParser Quoter TableNibbler TableParser);
   foreach my $arg ( @required_args ) {
      die "I need a $arg argument" unless $args{$arg};
   }
   my ($cxn, $tbl, $chunk_size, $o, $q) = @args{@required_args};

   my $nibble_params = can_nibble(%args);

   my %comments = (
      bite   => "bite table",
      nibble => "nibble table",
   );
   if ( $args{comments} ) {
      map  { $comments{$_} = $args{comments}->{$_} }
      grep { defined $args{comments}->{$_}         }
      keys %{$args{comments}};
   }

   my $where      = $o->has('where') ? $o->get('where') : '';
   my $tbl_struct = $tbl->{tbl_struct};
   my $ignore_col = $o->has('ignore-columns')
                  ? ($o->get('ignore-columns') || {})
                  : {};
   my $all_cols   = $o->has('columns')
                  ? ($o->get('columns') || $tbl_struct->{cols})
                  : $tbl_struct->{cols};
   my @cols       = grep { !$ignore_col->{$_} } @$all_cols;
   my $self;
   if ( $nibble_params->{one_nibble} ) {
      my $nibble_sql
         = ($args{dml} ? "$args{dml} " : "SELECT ")
         . ($args{select} ? $args{select}
                          : join(', ', map { $q->quote($_) } @cols))
         . " FROM $tbl->{name}"
         . ($where ? " WHERE $where" : '')
         . " /*$comments{bite}*/";
      PTDEBUG && _d('One nibble statement:', $nibble_sql);

      my $explain_nibble_sql
         = "EXPLAIN SELECT "
         . ($args{select} ? $args{select}
                          : join(', ', map { $q->quote($_) } @cols))
         . " FROM $tbl->{name}"
         . ($where ? " WHERE $where" : '')
         . " /*explain $comments{bite}*/";
      PTDEBUG && _d('Explain one nibble statement:', $explain_nibble_sql);

      $self = {
         %args,
         one_nibble         => 1,
         limit              => 0,
         nibble_sql         => $nibble_sql,
         explain_nibble_sql => $explain_nibble_sql,
      };
   }
   else {
      my $index      = $nibble_params->{index}; # brevity
      my $index_cols = $tbl->{tbl_struct}->{keys}->{$index}->{cols};

      my $asc = $args{TableNibbler}->generate_asc_stmt(
         %args,
         tbl_struct   => $tbl->{tbl_struct},
         index        => $index,
         n_index_cols => $args{n_chunk_index_cols},
         cols         => \@cols,
         asc_only     => 1,
      );
      PTDEBUG && _d('Ascend params:', Dumper($asc));

      my $from     = "$tbl->{name} FORCE INDEX(`$index`)";
      my $order_by = join(', ', map {$q->quote($_)} @{$index_cols});

      my $first_lb_sql
         = "SELECT /*!40001 SQL_NO_CACHE */ "
         . join(', ', map { $q->quote($_) } @{$asc->{scols}})
         . " FROM $from"
         . ($where ? " WHERE $where" : '')
         . " ORDER BY $order_by"
         . " LIMIT 1"
         . " /*first lower boundary*/";
      PTDEBUG && _d('First lower boundary statement:', $first_lb_sql);

      my $resume_lb_sql;
      if ( $args{resume} ) {
         $resume_lb_sql
            = "SELECT /*!40001 SQL_NO_CACHE */ "
            . join(', ', map { $q->quote($_) } @{$asc->{scols}})
            . " FROM $from"
            . " WHERE " . $asc->{boundaries}->{'>'}
            . ($where ? " AND ($where)" : '')
            . " ORDER BY $order_by"
            . " LIMIT 1"
            . " /*resume lower boundary*/";
         PTDEBUG && _d('Resume lower boundary statement:', $resume_lb_sql);
      }

      my $last_ub_sql
         = "SELECT /*!40001 SQL_NO_CACHE */ "
         . join(', ', map { $q->quote($_) } @{$asc->{scols}})
         . " FROM $from"
         . ($where ? " WHERE $where" : '')
         . " ORDER BY "
         . join(' DESC, ', map {$q->quote($_)} @{$index_cols}) . ' DESC'
         . " LIMIT 1"
         . " /*last upper boundary*/";
      PTDEBUG && _d('Last upper boundary statement:', $last_ub_sql);

      my $ub_sql
         = "SELECT /*!40001 SQL_NO_CACHE */ "
         . join(', ', map { $q->quote($_) } @{$asc->{scols}})
         . " FROM $from"
         . " WHERE " . $asc->{boundaries}->{'>='}
                     . ($where ? " AND ($where)" : '')
         . " ORDER BY $order_by"
         . " LIMIT ?, 2"
         . " /*next chunk boundary*/";
      PTDEBUG && _d('Upper boundary statement:', $ub_sql);

      my $nibble_sql
         = ($args{dml} ? "$args{dml} " : "SELECT ")
         . ($args{select} ? $args{select}
                          : join(', ', map { $q->quote($_) } @{$asc->{cols}}))
         . " FROM $from"
         . " WHERE " . $asc->{boundaries}->{'>='}  # lower boundary
         . " AND "   . $asc->{boundaries}->{'<='}  # upper boundary
         . ($where ? " AND ($where)" : '')
         . ($args{order_by} ? " ORDER BY $order_by" : "")
         . " /*$comments{nibble}*/";
      PTDEBUG && _d('Nibble statement:', $nibble_sql);

      my $explain_nibble_sql 
         = "EXPLAIN SELECT "
         . ($args{select} ? $args{select}
                          : join(', ', map { $q->quote($_) } @{$asc->{cols}}))
         . " FROM $from"
         . " WHERE " . $asc->{boundaries}->{'>='}  # lower boundary
         . " AND "   . $asc->{boundaries}->{'<='}  # upper boundary
         . ($where ? " AND ($where)" : '')
         . ($args{order_by} ? " ORDER BY $order_by" : "")
         . " /*explain $comments{nibble}*/";
      PTDEBUG && _d('Explain nibble statement:', $explain_nibble_sql);

      my $limit = $chunk_size - 1;
      PTDEBUG && _d('Initial chunk size (LIMIT):', $limit);

      $self = {
         %args,
         index                => $index,
         limit                => $limit,
         first_lb_sql         => $first_lb_sql,
         last_ub_sql          => $last_ub_sql,
         ub_sql               => $ub_sql,
         nibble_sql           => $nibble_sql,
         explain_first_lb_sql => "EXPLAIN $first_lb_sql",
         explain_ub_sql       => "EXPLAIN $ub_sql",
         explain_nibble_sql   => $explain_nibble_sql,
         resume_lb_sql        => $resume_lb_sql,
         sql                  => {
            columns    => $asc->{scols},
            from       => $from,
            where      => $where,
            boundaries => $asc->{boundaries},
            order_by   => $order_by,
         },
      };
   }

   $self->{row_est}    = $nibble_params->{row_est},
   $self->{nibbleno}   = 0;
   $self->{have_rows}  = 0;
   $self->{rowno}      = 0;
   $self->{oktonibble} = 1;

   return bless $self, $class;
}

sub next {
   my ($self) = @_;

   if ( !$self->{oktonibble} ) {
      PTDEBUG && _d('Not ok to nibble');
      return;
   }

   my %callback_args = (
      Cxn            => $self->{Cxn},
      tbl            => $self->{tbl},
      NibbleIterator => $self,
   );

   if ($self->{nibbleno} == 0) {
      $self->_prepare_sths();
      $self->_get_bounds();
      if ( my $callback = $self->{callbacks}->{init} ) {
         $self->{oktonibble} = $callback->(%callback_args);
         PTDEBUG && _d('init callback returned', $self->{oktonibble});
         if ( !$self->{oktonibble} ) {
            $self->{no_more_boundaries} = 1;
            return;
         }
      }
      if ( !$self->{one_nibble} && !$self->{first_lower} ) {
         PTDEBUG && _d('No first lower boundary, table must be empty');
         $self->{no_more_boundaries} = 1;
         return;
      }
   }

   NIBBLE:
   while ( $self->{have_rows} || $self->_next_boundaries() ) {
      if ( !$self->{have_rows} ) {
         $self->{nibbleno}++;
         PTDEBUG && _d('Nibble:', $self->{nibble_sth}->{Statement}, 'params:',
            join(', ', (@{$self->{lower} || []}, @{$self->{upper} || []})));
         if ( my $callback = $self->{callbacks}->{exec_nibble} ) {
            $self->{have_rows} = $callback->(%callback_args);
         }
         else {
            $self->{nibble_sth}->execute(@{$self->{lower}}, @{$self->{upper}});
            $self->{have_rows} = $self->{nibble_sth}->rows();
         }
         PTDEBUG && _d($self->{have_rows}, 'rows in nibble', $self->{nibbleno});
      }

      if ( $self->{have_rows} ) {
         my $row = $self->{nibble_sth}->fetchrow_arrayref();
         if ( $row ) {
            $self->{rowno}++;
            PTDEBUG && _d('Row', $self->{rowno}, 'in nibble',$self->{nibbleno});
            return [ @$row ];
         }
      }

      PTDEBUG && _d('No rows in nibble or nibble skipped');
      if ( my $callback = $self->{callbacks}->{after_nibble} ) {
         $callback->(%callback_args);
      }
      $self->{rowno}     = 0;
      $self->{have_rows} = 0;
   }

   PTDEBUG && _d('Done nibbling');
   if ( my $callback = $self->{callbacks}->{done} ) {
      $callback->(%callback_args);
   }

   return;
}

sub nibble_number {
   my ($self) = @_;
   return $self->{nibbleno};
}

sub set_nibble_number {
   my ($self, $n) = @_;
   die "I need a number" unless $n;
   $self->{nibbleno} = $n;
   PTDEBUG && _d('Set new nibble number:', $n);
   return;
}

sub nibble_index {
   my ($self) = @_;
   return $self->{index};
}

sub statements {
   my ($self) = @_;
   return {
      explain_first_lower_boundary => $self->{explain_first_lb_sth},
      nibble                       => $self->{nibble_sth},
      explain_nibble               => $self->{explain_nibble_sth},
      upper_boundary               => $self->{ub_sth},
      explain_upper_boundary       => $self->{explain_ub_sth},
   }
}

sub boundaries {
   my ($self) = @_;
   return {
      first_lower => $self->{first_lower},
      lower       => $self->{lower},
      upper       => $self->{upper},
      next_lower  => $self->{next_lower},
      last_upper  => $self->{last_upper},
   };
}

sub set_boundary {
   my ($self, $boundary, $values) = @_;
   die "I need a boundary parameter"
      unless $boundary;
   die "Invalid boundary: $boundary"
      unless $boundary =~ m/^(?:lower|upper|next_lower|last_upper)$/;
   die "I need a values arrayref parameter"
      unless $values && ref $values eq 'ARRAY';
   $self->{$boundary} = $values;
   PTDEBUG && _d('Set new', $boundary, 'boundary:', Dumper($values));
   return;
}

sub one_nibble {
   my ($self) = @_;
   return $self->{one_nibble};
}

sub chunk_size {
   my ($self) = @_;
   return $self->{limit} + 1;
}

sub set_chunk_size {
   my ($self, $limit) = @_;
   return if $self->{one_nibble};
   die "Chunk size must be > 0" unless $limit;
   $self->{limit} = $limit - 1;
   PTDEBUG && _d('Set new chunk size (LIMIT):', $limit);
   return;
}

sub sql {
   my ($self) = @_;
   return $self->{sql};
}

sub more_boundaries {
   my ($self) = @_;
   return !$self->{no_more_boundaries};
}

sub row_estimate {
   my ($self) = @_;
   return $self->{row_est};
}

sub can_nibble {
   my (%args) = @_;
   my @required_args = qw(Cxn tbl chunk_size OptionParser TableParser);
   foreach my $arg ( @required_args ) {
      die "I need a $arg argument" unless $args{$arg};
   }
   my ($cxn, $tbl, $chunk_size, $o) = @args{@required_args};

   my $where = $o->has('where') ? $o->get('where') : '';

   my ($row_est, $mysql_index) = get_row_estimate(
      Cxn   => $cxn,
      tbl   => $tbl,
      where => $where,
   );

   if ( !$where ) {
      $mysql_index = undef;
   }

   my $chunk_size_limit = $o->get('chunk-size-limit') || 1;
   my $one_nibble = !defined $args{one_nibble} || $args{one_nibble}
                  ? $row_est <= $chunk_size * $chunk_size_limit
                  : 0;
   PTDEBUG && _d('One nibble:', $one_nibble ? 'yes' : 'no');

   if ( $args{resume}
        && !defined $args{resume}->{lower_boundary}
        && !defined $args{resume}->{upper_boundary} ) {
      PTDEBUG && _d('Resuming from one nibble table');
      $one_nibble = 1;
   }

   my $index = _find_best_index(%args, mysql_index => $mysql_index);
   if ( !$index && !$one_nibble ) {
      die "There is no good index and the table is oversized.";
   }

   return {
      row_est     => $row_est,      # nibble about this many rows
      index       => $index,        # using this index
      one_nibble  => $one_nibble,   # if the table fits in one nibble/chunk
   };
}

sub _find_best_index {
   my (%args) = @_;
   my @required_args = qw(Cxn tbl TableParser);
   my ($cxn, $tbl, $tp) = @args{@required_args};
   my $tbl_struct = $tbl->{tbl_struct};
   my $indexes    = $tbl_struct->{keys};

   my $want_index = $args{chunk_index};
   if ( $want_index ) {
      PTDEBUG && _d('User wants to use index', $want_index);
      if ( !exists $indexes->{$want_index} ) {
         PTDEBUG && _d('Cannot use user index because it does not exist');
         $want_index = undef;
      }
   }

   if ( !$want_index && $args{mysql_index} ) {
      PTDEBUG && _d('MySQL wants to use index', $args{mysql_index});
      $want_index = $args{mysql_index};
   }

   my $best_index;
   my @possible_indexes;
   if ( $want_index ) {
      if ( $indexes->{$want_index}->{is_unique} ) {
         PTDEBUG && _d('Will use wanted index');
         $best_index = $want_index;
      }
      else {
         PTDEBUG && _d('Wanted index is a possible index');
         push @possible_indexes, $want_index;
      }
   }
   else {
      PTDEBUG && _d('Auto-selecting best index');
      foreach my $index ( $tp->sort_indexes($tbl_struct) ) {
         if ( $index eq 'PRIMARY' || $indexes->{$index}->{is_unique} ) {
            $best_index = $index;
            last;
         }
         else {
            push @possible_indexes, $index;
         }
      }
   }

   if ( !$best_index && @possible_indexes ) {
      PTDEBUG && _d('No PRIMARY or unique indexes;',
         'will use index with highest cardinality');
      foreach my $index ( @possible_indexes ) {
         $indexes->{$index}->{cardinality} = _get_index_cardinality(
            %args,
            index => $index,
         );
      }
      @possible_indexes = sort {
         my $cmp
            = $indexes->{$b}->{cardinality} <=> $indexes->{$b}->{cardinality};
         if ( $cmp == 0 ) {
            $cmp = scalar @{$indexes->{$b}->{cols}}
               <=> scalar @{$indexes->{$a}->{cols}};
         }
         $cmp;
      } @possible_indexes;
      $best_index = $possible_indexes[0];
   }

   PTDEBUG && _d('Best index:', $best_index);
   return $best_index;
}

sub _get_index_cardinality {
   my (%args) = @_;
   my @required_args = qw(Cxn tbl index);
   my ($cxn, $tbl, $index) = @args{@required_args};

   my $sql = "SHOW INDEXES FROM $tbl->{name} "
           . "WHERE Key_name = '$index'";
   PTDEBUG && _d($sql);
   my $cardinality = 1;
   my $dbh         = $cxn->dbh();
   my $key_name    = $dbh && ($dbh->{FetchHashKeyName} || '') eq 'NAME_lc'
                   ? 'key_name'
                   : 'Key_name';
   my $rows = $dbh->selectall_hashref($sql, $key_name);
   foreach my $row ( values %$rows ) {
      $cardinality *= $row->{cardinality} if $row->{cardinality};
   }
   PTDEBUG && _d('Index', $index, 'cardinality:', $cardinality);
   return $cardinality;
}

sub get_row_estimate {
   my (%args) = @_;
   my @required_args = qw(Cxn tbl);
   foreach my $arg ( @required_args ) {
      die "I need a $arg argument" unless $args{$arg};
   }
   my ($cxn, $tbl) = @args{@required_args};

   my $sql = "EXPLAIN SELECT * FROM $tbl->{name} "
           . "WHERE " . ($args{where} || '1=1');
   PTDEBUG && _d($sql);
   my $expl = $cxn->dbh()->selectrow_hashref($sql);
   PTDEBUG && _d(Dumper($expl));
   my $mysql_index = $expl->{key} || '';
   if ( $mysql_index ne 'PRIMARY' ) {
      $mysql_index = lc($mysql_index);
   }
   return ($expl->{rows} || 0), $mysql_index;
}

sub _prepare_sths {
   my ($self) = @_;
   PTDEBUG && _d('Preparing statement handles');

   my $dbh = $self->{Cxn}->dbh();

   $self->{nibble_sth}         = $dbh->prepare($self->{nibble_sql});
   $self->{explain_nibble_sth} = $dbh->prepare($self->{explain_nibble_sql});

   if ( !$self->{one_nibble} ) {
      $self->{explain_first_lb_sth} = $dbh->prepare($self->{explain_first_lb_sql});
      $self->{ub_sth}               = $dbh->prepare($self->{ub_sql});
      $self->{explain_ub_sth}       = $dbh->prepare($self->{explain_ub_sql});
   }

   return;
}

sub _get_bounds { 
   my ($self) = @_;

   if ( $self->{one_nibble} ) {
      if ( $self->{resume} ) {
         $self->{no_more_boundaries} = 1;
      }
      return;
   }

   my $dbh = $self->{Cxn}->dbh();

   $self->{first_lower} = $dbh->selectrow_arrayref($self->{first_lb_sql});
   PTDEBUG && _d('First lower boundary:', Dumper($self->{first_lower}));  

   if ( my $nibble = $self->{resume} ) {
      if (    defined $nibble->{lower_boundary}
           && defined $nibble->{upper_boundary} ) {
         my $sth = $dbh->prepare($self->{resume_lb_sql});
         my @ub  = split ',', $nibble->{upper_boundary};
         PTDEBUG && _d($sth->{Statement}, 'params:', @ub);
         $sth->execute(@ub);
         $self->{next_lower} = $sth->fetchrow_arrayref();
         $sth->finish();
      }
   }
   else {
      $self->{next_lower}  = $self->{first_lower};   
   }
   PTDEBUG && _d('Next lower boundary:', Dumper($self->{next_lower}));  

   if ( !$self->{next_lower} ) {
      PTDEBUG && _d('At end of table, or no more boundaries to resume');
      $self->{no_more_boundaries} = 1;

      $self->{last_upper} = $dbh->selectrow_arrayref($self->{last_ub_sql});
      PTDEBUG && _d('Last upper boundary:', Dumper($self->{last_upper}));
   }

   return;
}

sub _next_boundaries {
   my ($self) = @_;

   if ( $self->{no_more_boundaries} ) {
      PTDEBUG && _d('No more boundaries');
      return; # stop nibbling
   }

   if ( $self->{one_nibble} ) {
      $self->{lower} = $self->{upper} = [];
      $self->{no_more_boundaries} = 1;  # for next call
      return 1; # continue nibbling
   }



   if ( $self->identical_boundaries($self->{lower}, $self->{next_lower}) ) {
      PTDEBUG && _d('Infinite loop detected');
      my $tbl     = $self->{tbl};
      my $index   = $tbl->{tbl_struct}->{keys}->{$self->{index}};
      my $n_cols  = scalar @{$index->{cols}};
      my $chunkno = $self->{nibbleno};

      die "Possible infinite loop detected!  "
         . "The lower boundary for chunk $chunkno is "
         . "<" . join(', ', @{$self->{lower}}) . "> and the lower "
         . "boundary for chunk " . ($chunkno + 1) . " is also "
         . "<" . join(', ', @{$self->{next_lower}}) . ">.  "
         . "This usually happens when using a non-unique single "
         . "column index.  The current chunk index for table "
         . "$tbl->{db}.$tbl->{tbl} is $self->{index} which is"
         . ($index->{is_unique} ? '' : ' not') . " unique and covers "
         . ($n_cols > 1 ? "$n_cols columns" : "1 column") . ".\n";
   }
   $self->{lower} = $self->{next_lower};

   if ( my $callback = $self->{callbacks}->{next_boundaries} ) {
      my $oktonibble = $callback->(
         Cxn            => $self->{Cxn},
         tbl            => $self->{tbl},
         NibbleIterator => $self,
      );
      PTDEBUG && _d('next_boundaries callback returned', $oktonibble);
      if ( !$oktonibble ) {
         $self->{no_more_boundaries} = 1;
         return; # stop nibbling
      }
   }


   PTDEBUG && _d($self->{ub_sth}->{Statement}, 'params:',
      join(', ', @{$self->{lower}}), $self->{limit});
   $self->{ub_sth}->execute(@{$self->{lower}}, $self->{limit});
   my $boundary = $self->{ub_sth}->fetchall_arrayref();
   PTDEBUG && _d('Next boundary:', Dumper($boundary));
   if ( $boundary && @$boundary ) {
      $self->{upper} = $boundary->[0];

      if ( $boundary->[1] ) {
         $self->{next_lower} = $boundary->[1];
      }
      else {
         PTDEBUG && _d('End of table boundary:', Dumper($boundary->[0]));
         $self->{no_more_boundaries} = 1;  # for next call

         $self->{last_upper} = $boundary->[0];
      }
   }
   else {
      my $dbh = $self->{Cxn}->dbh();
      $self->{upper} = $dbh->selectrow_arrayref($self->{last_ub_sql});
      PTDEBUG && _d('Last upper boundary:', Dumper($self->{upper}));
      $self->{no_more_boundaries} = 1;  # for next call
      
      $self->{last_upper} = $self->{upper};
   }
   $self->{ub_sth}->finish();

   return 1; # continue nibbling
}

sub identical_boundaries {
   my ($self, $b1, $b2) = @_;

   return 0 if ($b1 && !$b2) || (!$b1 && $b2);

   return 1 if !$b1 && !$b2;

   die "Boundaries have different numbers of values"
      if scalar @$b1 != scalar @$b2;  # shouldn't happen
   my $n_vals = scalar @$b1;
   for my $i ( 0..($n_vals-1) ) {
      return 0 if $b1->[$i] ne $b2->[$i]; # diff
   }
   return 1;
}

sub DESTROY {
   my ( $self ) = @_;
   foreach my $key ( keys %$self ) {
      if ( $key =~ m/_sth$/ ) {
         PTDEBUG && _d('Finish', $key);
         $self->{$key}->finish();
      }
   }
   return;
}

sub _d {
   my ($package, undef, $line) = caller 0;
   @_ = map { (my $temp = $_) =~ s/\n/\n# /g; $temp; }
        map { defined $_ ? $_ : 'undef' }
        @_;
   print STDERR "# $package:$line $PID ", join(' ', @_), "\n";
}

1;
}
# ###########################################################################
# End NibbleIterator package
# ###########################################################################

# ###########################################################################
# Transformers package
# This package is a copy without comments from the original.  The original
# with comments and its test file can be found in the Bazaar repository at,
#   lib/Transformers.pm
#   t/lib/Transformers.t
# See https://launchpad.net/percona-toolkit for more information.
# ###########################################################################
{
package Transformers;

use strict;
use warnings FATAL => 'all';
use English qw(-no_match_vars);
use constant PTDEBUG => $ENV{PTDEBUG} || 0;

use Time::Local qw(timegm timelocal);
use Digest::MD5 qw(md5_hex);
use B qw();

require Exporter;
our @ISA         = qw(Exporter);
our %EXPORT_TAGS = ();
our @EXPORT      = ();
our @EXPORT_OK   = qw(
   micro_t
   percentage_of
   secs_to_time
   time_to_secs
   shorten
   ts
   parse_timestamp
   unix_timestamp
   any_unix_timestamp
   make_checksum
   crc32
   encode_json
);

our $mysql_ts  = qr/(\d\d)(\d\d)(\d\d) +(\d+):(\d+):(\d+)(\.\d+)?/;
our $proper_ts = qr/(\d\d\d\d)-(\d\d)-(\d\d)[T ](\d\d):(\d\d):(\d\d)(\.\d+)?/;
our $n_ts      = qr/(\d{1,5})([shmd]?)/; # Limit \d{1,5} because \d{6} looks

sub micro_t {
   my ( $t, %args ) = @_;
   my $p_ms = defined $args{p_ms} ? $args{p_ms} : 0;  # precision for ms vals
   my $p_s  = defined $args{p_s}  ? $args{p_s}  : 0;  # precision for s vals
   my $f;

   $t = 0 if $t < 0;

   $t = sprintf('%.17f', $t) if $t =~ /e/;

   $t =~ s/\.(\d{1,6})\d*/\.$1/;

   if ($t > 0 && $t <= 0.000999) {
      $f = ($t * 1000000) . 'us';
   }
   elsif ($t >= 0.001000 && $t <= 0.999999) {
      $f = sprintf("%.${p_ms}f", $t * 1000);
      $f = ($f * 1) . 'ms'; # * 1 to remove insignificant zeros
   }
   elsif ($t >= 1) {
      $f = sprintf("%.${p_s}f", $t);
      $f = ($f * 1) . 's'; # * 1 to remove insignificant zeros
   }
   else {
      $f = 0;  # $t should = 0 at this point
   }

   return $f;
}

sub percentage_of {
   my ( $is, $of, %args ) = @_;
   my $p   = $args{p} || 0; # float precision
   my $fmt = $p ? "%.${p}f" : "%d";
   return sprintf $fmt, ($is * 100) / ($of ||= 1);
}

sub secs_to_time {
   my ( $secs, $fmt ) = @_;
   $secs ||= 0;
   return '00:00' unless $secs;

   $fmt ||= $secs >= 86_400 ? 'd'
          : $secs >= 3_600  ? 'h'
          :                   'm';

   return
      $fmt eq 'd' ? sprintf(
         "%d+%02d:%02d:%02d",
         int($secs / 86_400),
         int(($secs % 86_400) / 3_600),
         int(($secs % 3_600) / 60),
         $secs % 60)
      : $fmt eq 'h' ? sprintf(
         "%02d:%02d:%02d",
         int(($secs % 86_400) / 3_600),
         int(($secs % 3_600) / 60),
         $secs % 60)
      : sprintf(
         "%02d:%02d",
         int(($secs % 3_600) / 60),
         $secs % 60);
}

sub time_to_secs {
   my ( $val, $default_suffix ) = @_;
   die "I need a val argument" unless defined $val;
   my $t = 0;
   my ( $prefix, $num, $suffix ) = $val =~ m/([+-]?)(\d+)([a-z])?$/;
   $suffix = $suffix || $default_suffix || 's';
   if ( $suffix =~ m/[smhd]/ ) {
      $t = $suffix eq 's' ? $num * 1        # Seconds
         : $suffix eq 'm' ? $num * 60       # Minutes
         : $suffix eq 'h' ? $num * 3600     # Hours
         :                  $num * 86400;   # Days

      $t *= -1 if $prefix && $prefix eq '-';
   }
   else {
      die "Invalid suffix for $val: $suffix";
   }
   return $t;
}

sub shorten {
   my ( $num, %args ) = @_;
   my $p = defined $args{p} ? $args{p} : 2;     # float precision
   my $d = defined $args{d} ? $args{d} : 1_024; # divisor
   my $n = 0;
   my @units = ('', qw(k M G T P E Z Y));
   while ( $num >= $d && $n < @units - 1 ) {
      $num /= $d;
      ++$n;
   }
   return sprintf(
      $num =~ m/\./ || $n
         ? "%.${p}f%s"
         : '%d',
      $num, $units[$n]);
}

sub ts {
   my ( $time, $gmt ) = @_;
   my ( $sec, $min, $hour, $mday, $mon, $year )
      = $gmt ? gmtime($time) : localtime($time);
   $mon  += 1;
   $year += 1900;
   my $val = sprintf("%d-%02d-%02dT%02d:%02d:%02d",
      $year, $mon, $mday, $hour, $min, $sec);
   if ( my ($us) = $time =~ m/(\.\d+)$/ ) {
      $us = sprintf("%.6f", $us);
      $us =~ s/^0\././;
      $val .= $us;
   }
   return $val;
}

sub parse_timestamp {
   my ( $val ) = @_;
   if ( my($y, $m, $d, $h, $i, $s, $f)
         = $val =~ m/^$mysql_ts$/ )
   {
      return sprintf "%d-%02d-%02d %02d:%02d:"
                     . (defined $f ? '%09.6f' : '%02d'),
                     $y + 2000, $m, $d, $h, $i, (defined $f ? $s + $f : $s);
   }
   return $val;
}

sub unix_timestamp {
   my ( $val, $gmt ) = @_;
   if ( my($y, $m, $d, $h, $i, $s, $us) = $val =~ m/^$proper_ts$/ ) {
      $val = $gmt
         ? timegm($s, $i, $h, $d, $m - 1, $y)
         : timelocal($s, $i, $h, $d, $m - 1, $y);
      if ( defined $us ) {
         $us = sprintf('%.6f', $us);
         $us =~ s/^0\././;
         $val .= $us;
      }
   }
   return $val;
}

sub any_unix_timestamp {
   my ( $val, $callback ) = @_;

   if ( my ($n, $suffix) = $val =~ m/^$n_ts$/ ) {
      $n = $suffix eq 's' ? $n            # Seconds
         : $suffix eq 'm' ? $n * 60       # Minutes
         : $suffix eq 'h' ? $n * 3600     # Hours
         : $suffix eq 'd' ? $n * 86400    # Days
         :                  $n;           # default: Seconds
      PTDEBUG && _d('ts is now - N[shmd]:', $n);
      return time - $n;
   }
   elsif ( $val =~ m/^\d{9,}/ ) {
      PTDEBUG && _d('ts is already a unix timestamp');
      return $val;
   }
   elsif ( my ($ymd, $hms) = $val =~ m/^(\d{6})(?:\s+(\d+:\d+:\d+))?/ ) {
      PTDEBUG && _d('ts is MySQL slow log timestamp');
      $val .= ' 00:00:00' unless $hms;
      return unix_timestamp(parse_timestamp($val));
   }
   elsif ( ($ymd, $hms) = $val =~ m/^(\d{4}-\d\d-\d\d)(?:[T ](\d+:\d+:\d+))?/) {
      PTDEBUG && _d('ts is properly formatted timestamp');
      $val .= ' 00:00:00' unless $hms;
      return unix_timestamp($val);
   }
   else {
      PTDEBUG && _d('ts is MySQL expression');
      return $callback->($val) if $callback && ref $callback eq 'CODE';
   }

   PTDEBUG && _d('Unknown ts type:', $val);
   return;
}

sub make_checksum {
   my ( $val ) = @_;
   my $checksum = uc substr(md5_hex($val), -16);
   PTDEBUG && _d($checksum, 'checksum for', $val);
   return $checksum;
}

sub crc32 {
   my ( $string ) = @_;
   return unless $string;
   my $poly = 0xEDB88320;
   my $crc  = 0xFFFFFFFF;
   foreach my $char ( split(//, $string) ) {
      my $comp = ($crc ^ ord($char)) & 0xFF;
      for ( 1 .. 8 ) {
         $comp = $comp & 1 ? $poly ^ ($comp >> 1) : $comp >> 1;
      }
      $crc = (($crc >> 8) & 0x00FFFFFF) ^ $comp;
   }
   return $crc ^ 0xFFFFFFFF;
}

my $got_json = eval { require JSON };
sub encode_json {
   return JSON::encode_json(@_) if $got_json;
   my ( $data ) = @_;
   return (object_to_json($data) || '');
}


sub object_to_json {
   my ($obj) = @_;
   my $type  = ref($obj);

   if($type eq 'HASH'){
      return hash_to_json($obj);
   }
   elsif($type eq 'ARRAY'){
      return array_to_json($obj);
   }
   else {
      return value_to_json($obj);
   }
}

sub hash_to_json {
   my ($obj) = @_;
   my @res;
   for my $k ( sort { $a cmp $b } keys %$obj ) {
      push @res, string_to_json( $k )
         .  ":"
         . ( object_to_json( $obj->{$k} ) || value_to_json( $obj->{$k} ) );
   }
   return '{' . ( @res ? join( ",", @res ) : '' )  . '}';
}

sub array_to_json {
   my ($obj) = @_;
   my @res;

   for my $v (@$obj) {
      push @res, object_to_json($v) || value_to_json($v);
   }

   return '[' . ( @res ? join( ",", @res ) : '' ) . ']';
}

sub value_to_json {
   my ($value) = @_;

   return 'null' if(!defined $value);

   my $b_obj = B::svref_2object(\$value);  # for round trip problem
   my $flags = $b_obj->FLAGS;
   return $value # as is 
      if $flags & ( B::SVp_IOK | B::SVp_NOK ) and !( $flags & B::SVp_POK ); # SvTYPE is IV or NV?

   my $type = ref($value);

   if( !$type ) {
      return string_to_json($value);
   }
   else {
      return 'null';
   }

}

my %esc = (
   "\n" => '\n',
   "\r" => '\r',
   "\t" => '\t',
   "\f" => '\f',
   "\b" => '\b',
   "\"" => '\"',
   "\\" => '\\\\',
   "\'" => '\\\'',
);

sub string_to_json {
   my ($arg) = @_;

   $arg =~ s/([\x22\x5c\n\r\t\f\b])/$esc{$1}/g;
   $arg =~ s/\//\\\//g;
   $arg =~ s/([\x00-\x08\x0b\x0e-\x1f])/'\\u00' . unpack('H2', $1)/eg;

   utf8::upgrade($arg);
   utf8::encode($arg);

   return '"' . $arg . '"';
}

sub _d {
   my ($package, undef, $line) = caller 0;
   @_ = map { (my $temp = $_) =~ s/\n/\n# /g; $temp; }
        map { defined $_ ? $_ : 'undef' }
        @_;
   print STDERR "# $package:$line $PID ", join(' ', @_), "\n";
}

1;
}
# ###########################################################################
# End Transformers package
# ###########################################################################

# ###########################################################################
# CleanupTask package
# This package is a copy without comments from the original.  The original
# with comments and its test file can be found in the Bazaar repository at,
#   lib/CleanupTask.pm
#   t/lib/CleanupTask.t
# See https://launchpad.net/percona-toolkit for more information.
# ###########################################################################
{
package CleanupTask;

use strict;
use warnings FATAL => 'all';
use English qw(-no_match_vars);
use constant PTDEBUG => $ENV{PTDEBUG} || 0;

sub new {
   my ( $class, $task ) = @_;
   die "I need a task parameter" unless $task;
   die "The task parameter must be a coderef" unless ref $task eq 'CODE';
   my $self = {
      task => $task,
   };
   open $self->{stdout_copy}, ">&=", *STDOUT
      or die "Cannot dup stdout: $OS_ERROR";
   open $self->{stderr_copy}, ">&=", *STDERR
      or die "Cannot dup stderr: $OS_ERROR";
   PTDEBUG && _d('Created cleanup task', $task);
   return bless $self, $class;
}

sub DESTROY {
   my ($self) = @_;
   my $task = $self->{task};
   if ( ref $task ) {
      PTDEBUG && _d('Calling cleanup task', $task);
      open local(*STDOUT), ">&=", $self->{stdout_copy}
         if $self->{stdout_copy};
      open local(*STDERR), ">&=", $self->{stderr_copy}
         if $self->{stderr_copy};
      $task->();
   }
   else {
      warn "Lost cleanup task";
   }
   return;
}

sub _d {
   my ($package, undef, $line) = caller 0;
   @_ = map { (my $temp = $_) =~ s/\n/\n# /g; $temp; }
        map { defined $_ ? $_ : 'undef' }
        @_;
   print STDERR "# $package:$line $PID ", join(' ', @_), "\n";
}

1;
}
# ###########################################################################
# End CleanupTask package
# ###########################################################################

# ###########################################################################
# IndexLength package
# This package is a copy without comments from the original.  The original
# with comments and its test file can be found in the Bazaar repository at,
#   lib/IndexLength.pm
#   t/lib/IndexLength.t
# See https://launchpad.net/percona-toolkit for more information.
# ###########################################################################
{

package IndexLength;

use strict;
use warnings FATAL => 'all';
use English qw(-no_match_vars);
use constant PTDEBUG => $ENV{PTDEBUG} || 0;

use Data::Dumper;
$Data::Dumper::Indent    = 1;
$Data::Dumper::Sortkeys  = 1;
$Data::Dumper::Quotekeys = 0;

sub new {
   my ( $class, %args ) = @_;
   my @required_args = qw(Quoter);
   foreach my $arg ( @required_args ) {
      die "I need a $arg argument" unless $args{$arg};
   }

   my $self = {
      Quoter => $args{Quoter},
   };

   return bless $self, $class;
}

sub index_length {
   my ($self, %args) = @_;
   my @required_args = qw(Cxn tbl index);
   foreach my $arg ( @required_args ) {
      die "I need a $arg argument" unless $args{$arg};
   }
   my ($cxn) = @args{@required_args};

   die "The tbl argument does not have a tbl_struct"
      unless exists $args{tbl}->{tbl_struct};
   die "Index $args{index} does not exist in table $args{tbl}->{name}"
      unless $args{tbl}->{tbl_struct}->{keys}->{$args{index}};

   my $index_struct = $args{tbl}->{tbl_struct}->{keys}->{$args{index}};
   my $index_cols   = $index_struct->{cols};
   my $n_index_cols = $args{n_index_cols};
   if ( !$n_index_cols || $n_index_cols > @$index_cols ) {
      $n_index_cols = scalar @$index_cols;
   }

   my $vals = $self->_get_first_values(
      %args,
      n_index_cols => $n_index_cols,
   );

   my $sql = $self->_make_range_query(
      %args,
      n_index_cols => $n_index_cols,
      vals         => $vals,
   );
   my $sth = $cxn->dbh()->prepare($sql);
   PTDEBUG && _d($sth->{Statement}, 'params:', @$vals);
   $sth->execute(@$vals);
   my $row = $sth->fetchrow_hashref();
   $sth->finish();
   PTDEBUG && _d('Range scan:', Dumper($row));
   return $row->{key_len}, $row->{key};
}

sub _get_first_values {
   my ($self, %args) = @_;
   my @required_args = qw(Cxn tbl index n_index_cols);
   foreach my $arg ( @required_args ) {
      die "I need a $arg argument" unless $args{$arg};
   }
   my ($cxn, $tbl, $index, $n_index_cols) = @args{@required_args};

   my $q = $self->{Quoter};

   my $index_struct  = $tbl->{tbl_struct}->{keys}->{$index};
   my $index_cols    = $index_struct->{cols};
   my $index_columns = join (', ',
      map { $q->quote($_) } @{$index_cols}[0..($n_index_cols - 1)]);

   my @where;
   foreach my $col ( @{$index_cols}[0..($n_index_cols - 1)] ) {
      push @where, $q->quote($col) . " IS NOT NULL"
   }

   my $sql = "SELECT /*!40001 SQL_NO_CACHE */ $index_columns "
           . "FROM $tbl->{name} FORCE INDEX (" . $q->quote($index) . ") "
           . "WHERE " . join(' AND ', @where)
           . " ORDER BY $index_columns "
           . "LIMIT 1 /*key_len*/";  # only need 1 row
   PTDEBUG && _d($sql);
   my $vals = $cxn->dbh()->selectrow_arrayref($sql);
   return $vals;
}

sub _make_range_query {
   my ($self, %args) = @_;
   my @required_args = qw(tbl index n_index_cols vals);
   foreach my $arg ( @required_args ) {
      die "I need a $arg argument" unless $args{$arg};
   }
   my ($tbl, $index, $n_index_cols, $vals) = @args{@required_args};

   my $q = $self->{Quoter};

   my $index_struct = $tbl->{tbl_struct}->{keys}->{$index};
   my $index_cols   = $index_struct->{cols};

   my @where;
   if ( $n_index_cols > 1 ) {
      foreach my $n ( 0..($n_index_cols - 2) ) {
         my $col = $index_cols->[$n];
         my $val = $vals->[$n];
         push @where, $q->quote($col) . " = ?";
      }
   }

   my $col = $index_cols->[$n_index_cols - 1];
   my $val = $vals->[-1];  # should only be as many vals as cols
   push @where, $q->quote($col) . " >= ?";

   my $sql = "EXPLAIN SELECT /*!40001 SQL_NO_CACHE */ * "
           . "FROM $tbl->{name} FORCE INDEX (" . $q->quote($index) . ") "
           . "WHERE " . join(' AND ', @where)
           . " /*key_len*/";
   return $sql;
}

sub _d {
   my ($package, undef, $line) = caller 0;
   @_ = map { (my $temp = $_) =~ s/\n/\n# /g; $temp; }
        map { defined $_ ? $_ : 'undef' }
        @_;
   print STDERR "# $package:$line $PID ", join(' ', @_), "\n";
}

1;
}
# ###########################################################################
# End IndexLength package
# ###########################################################################

# ###########################################################################
# VersionCheck package
# This package is a copy without comments from the original.  The original
# with comments and its test file can be found in the Bazaar repository at,
#   lib/VersionCheck.pm
#   t/lib/VersionCheck.t
# See https://launchpad.net/percona-toolkit for more information.
# ###########################################################################
{
package VersionCheck;

use strict;
use warnings FATAL => 'all';
use English qw(-no_match_vars);

use constant PTDEBUG => $ENV{PTDEBUG} || 0;

use File::Basename ();
use Data::Dumper ();

sub Dumper {
   local $Data::Dumper::Indent    = 1;
   local $Data::Dumper::Sortkeys  = 1;
   local $Data::Dumper::Quotekeys = 0;

   Data::Dumper::Dumper(@_);
}

sub new {
   my ($class, %args) = @_;
   my $self = {
      valid_types => qr/
         ^(?:
             os_version
            |perl_version
            |perl_module_version
            |mysql_variable
            |bin_version
         )$/x,
   };
   return bless $self, $class;
}

sub parse_server_response {
   my ($self, %args) = @_;
   my @required_args = qw(response);
   foreach my $arg ( @required_args ) {
      die "I need a $arg arugment" unless $args{$arg};
   }
   my ($response) = @args{@required_args};

   my %items = map {
      my ($item, $type, $vars) = split(";", $_);
      if ( !defined $args{split_vars} || $args{split_vars} ) {
         $vars = [ split(",", ($vars || '')) ];
      }
      $item => {
         item => $item,
         type => $type,
         vars => $vars,
      };
   } split("\n", $response);

   PTDEBUG && _d('Items:', Dumper(\%items));

   return \%items;
}

sub get_versions {
   my ($self, %args) = @_;
   my @required_args = qw(items);
   foreach my $arg ( @required_args ) {
      die "I need a $arg arugment" unless $args{$arg};
   }
   my ($items) = @args{@required_args};

   my %versions;
   foreach my $item ( values %$items ) {
      next unless $self->valid_item($item);

      eval {
         my $func    = 'get_' . $item->{type};
         my $version = $self->$func(
            item      => $item,
            instances => $args{instances},
         );
         if ( $version ) {
            chomp $version unless ref($version);
            $versions{$item->{item}} = $version;
         }
      };
      if ( $EVAL_ERROR ) {
         PTDEBUG && _d('Error getting version for', Dumper($item), $EVAL_ERROR);
      }
   }

   return \%versions;
}

sub valid_item {
   my ($self, $item) = @_;
   return unless $item;

   if ( ($item->{type} || '') !~ m/$self->{valid_types}/ ) {
      PTDEBUG && _d('Invalid type:', $item->{type});
      return;
   }

   return 1;
}

sub get_os_version {
   my ($self) = @_;

   if ( $OSNAME eq 'MSWin32' ) {
      require Win32;
      return Win32::GetOSDisplayName();
   }

  chomp(my $platform = `uname -s`);
  PTDEBUG && _d('platform:', $platform);
  return $OSNAME unless $platform;

   chomp(my $lsb_release
            = `which lsb_release 2>/dev/null | awk '{print \$1}'` || '');
   PTDEBUG && _d('lsb_release:', $lsb_release);

   my $release = "";

   if ( $platform eq 'Linux' ) {
      if ( -f "/etc/fedora-release" ) {
         $release = `cat /etc/fedora-release`;
      }
      elsif ( -f "/etc/redhat-release" ) {
         $release = `cat /etc/redhat-release`;
      }
      elsif ( -f "/etc/system-release" ) {
         $release = `cat /etc/system-release`;
      }
      elsif ( $lsb_release ) {
         $release = `$lsb_release -ds`;
      }
      elsif ( -f "/etc/lsb-release" ) {
         $release = `grep DISTRIB_DESCRIPTION /etc/lsb-release`;
         $release =~ s/^\w+="([^"]+)".+/$1/;
      }
      elsif ( -f "/etc/debian_version" ) {
         chomp(my $rel = `cat /etc/debian_version`);
         $release = "Debian $rel";
         if ( -f "/etc/apt/sources.list" ) {
             chomp(my $code_name = `awk '/^deb/ {print \$3}' /etc/apt/sources.list | awk -F/ '{print \$1}'| awk 'BEGIN {FS="|"} {print \$1}' | sort | uniq -c | sort -rn | head -n1 | awk '{print \$2}'`);
             $release .= " ($code_name)" if $code_name;
         }
      }
      elsif ( -f "/etc/os-release" ) { # openSUSE
         chomp($release = `grep PRETTY_NAME /etc/os-release`);
         $release =~ s/^PRETTY_NAME="(.+)"$/$1/;
      }
      elsif ( `ls /etc/*release 2>/dev/null` ) {
         if ( `grep DISTRIB_DESCRIPTION /etc/*release 2>/dev/null` ) {
            $release = `grep DISTRIB_DESCRIPTION /etc/*release | head -n1`;
         }
         else {
            $release = `cat /etc/*release | head -n1`;
         }
      }
   }
   elsif ( $platform =~ m/(?:BSD|^Darwin)$/ ) {
      my $rel = `uname -r`;
      $release = "$platform $rel";
   }
   elsif ( $platform eq "SunOS" ) {
      my $rel = `head -n1 /etc/release` || `uname -r`;
      $release = "$platform $rel";
   }

   if ( !$release ) {
      PTDEBUG && _d('Failed to get the release, using platform');
      $release = $platform;
   }
   chomp($release);

   $release =~ s/^"|"$//g;

   PTDEBUG && _d('OS version =', $release);
   return $release;
}

sub get_perl_version {
   my ($self, %args) = @_;
   my $item = $args{item};
   return unless $item;

   my $version = sprintf '%vd', $PERL_VERSION;
   PTDEBUG && _d('Perl version', $version);
   return $version;
}

sub get_perl_module_version {
   my ($self, %args) = @_;
   my $item = $args{item};
   return unless $item;
   
   my $var          = $item->{item} . '::VERSION';
   my $version      = _get_scalar($var);
   PTDEBUG && _d('Perl version for', $var, '=', "$version");

   return $version ? "$version" : $version;
}

sub _get_scalar {
   no strict;
   return ${*{shift()}};
}

sub get_mysql_variable {
   my $self = shift;
   return $self->_get_from_mysql(
      show => 'VARIABLES',
      @_,
   );
}

sub _get_from_mysql {
   my ($self, %args) = @_;
   my $show      = $args{show};
   my $item      = $args{item};
   my $instances = $args{instances};
   return unless $show && $item;

   if ( !$instances || !@$instances ) {
      if ( $ENV{PTVCDEBUG} || PTDEBUG ) {
         _d('Cannot check', $item, 'because there are no MySQL instances');
      }
      return;
   }

   my @versions;
   my %version_for;
   foreach my $instance ( @$instances ) {
      my $dbh = $instance->{dbh};
      local $dbh->{FetchHashKeyName} = 'NAME_lc';
      my $sql = qq/SHOW $show/;
      PTDEBUG && _d($sql);
      my $rows = $dbh->selectall_hashref($sql, 'variable_name');

      my @versions;
      foreach my $var ( @{$item->{vars}} ) {
         $var = lc($var);
         my $version = $rows->{$var}->{value};
         PTDEBUG && _d('MySQL version for', $item->{item}, '=', $version,
            'on', $instance->{name});
         push @versions, $version;
      }

      $version_for{ $instance->{id} } = join(' ', @versions);
   }

   return \%version_for;
}

sub get_bin_version {
   my ($self, %args) = @_;
   my $item = $args{item};
   my $cmd  = $item->{item};
   return unless $cmd;

   my $sanitized_command = File::Basename::basename($cmd);
   PTDEBUG && _d('cmd:', $cmd, 'sanitized:', $sanitized_command);
   return if $sanitized_command !~ /\A[a-zA-Z0-9_-]+\z/;

   my $output = `$sanitized_command --version 2>&1`;
   PTDEBUG && _d('output:', $output);

   my ($version) = $output =~ /v?([0-9]+\.[0-9]+(?:\.[\w-]+)?)/;

   PTDEBUG && _d('Version for', $sanitized_command, '=', $version);
   return $version;
}

sub _d {
   my ($package, undef, $line) = caller 0;
   @_ = map { (my $temp = $_) =~ s/\n/\n# /g; $temp; }
        map { defined $_ ? $_ : 'undef' }
        @_;
   print STDERR "# $package:$line $PID ", join(' ', @_), "\n";
}

1;
}
# ###########################################################################
# End VersionCheck package
# ###########################################################################

# ###########################################################################
# HTTPMicro package
# This package is a copy without comments from the original.  The original
# with comments and its test file can be found in the Bazaar repository at,
#   lib/HTTPMicro.pm
#   t/lib/HTTPMicro.t
# See https://launchpad.net/percona-toolkit for more information.
# ###########################################################################
{

package HTTPMicro;
BEGIN {
  $HTTPMicro::VERSION = '0.001';
}
use strict;
use warnings;

use Carp ();


my @attributes;
BEGIN {
    @attributes = qw(agent timeout);
    no strict 'refs';
    for my $accessor ( @attributes ) {
        *{$accessor} = sub {
            @_ > 1 ? $_[0]->{$accessor} = $_[1] : $_[0]->{$accessor};
        };
    }
}

sub new {
    my($class, %args) = @_;
    (my $agent = $class) =~ s{::}{-}g;
    my $self = {
        agent        => $agent . "/" . ($class->VERSION || 0),
        timeout      => 60,
    };
    for my $key ( @attributes ) {
        $self->{$key} = $args{$key} if exists $args{$key}
    }
    return bless $self, $class;
}

my %DefaultPort = (
    http => 80,
    https => 443,
);

sub request {
    my ($self, $method, $url, $args) = @_;
    @_ == 3 || (@_ == 4 && ref $args eq 'HASH')
      or Carp::croak(q/Usage: $http->request(METHOD, URL, [HASHREF])/);
    $args ||= {}; # we keep some state in this during _request

    my $response;
    for ( 0 .. 1 ) {
        $response = eval { $self->_request($method, $url, $args) };
        last unless $@ && $method eq 'GET'
            && $@ =~ m{^(?:Socket closed|Unexpected end)};
    }

    if (my $e = "$@") {
        $response = {
            success => q{},
            status  => 599,
            reason  => 'Internal Exception',
            content => $e,
            headers => {
                'content-type'   => 'text/plain',
                'content-length' => length $e,
            }
        };
    }
    return $response;
}

sub _request {
    my ($self, $method, $url, $args) = @_;

    my ($scheme, $host, $port, $path_query) = $self->_split_url($url);

    my $request = {
        method    => $method,
        scheme    => $scheme,
        host_port => ($port == $DefaultPort{$scheme} ? $host : "$host:$port"),
        uri       => $path_query,
        headers   => {},
    };

    my $handle  = HTTPMicro::Handle->new(timeout => $self->{timeout});

    $handle->connect($scheme, $host, $port);

    $self->_prepare_headers_and_cb($request, $args);
    $handle->write_request_header(@{$request}{qw/method uri headers/});
    $handle->write_content_body($request) if $request->{content};

    my $response;
    do { $response = $handle->read_response_header }
        until (substr($response->{status},0,1) ne '1');

    if (!($method eq 'HEAD' || $response->{status} =~ /^[23]04/)) {
        $response->{content} = '';
        $handle->read_content_body(sub { $_[1]->{content} .= $_[0] }, $response);
    }

    $handle->close;
    $response->{success} = substr($response->{status},0,1) eq '2';
    return $response;
}

sub _prepare_headers_and_cb {
    my ($self, $request, $args) = @_;

    for ($args->{headers}) {
        next unless defined;
        while (my ($k, $v) = each %$_) {
            $request->{headers}{lc $k} = $v;
        }
    }
    $request->{headers}{'host'}         = $request->{host_port};
    $request->{headers}{'connection'}   = "close";
    $request->{headers}{'user-agent'} ||= $self->{agent};

    if (defined $args->{content}) {
        $request->{headers}{'content-type'} ||= "application/octet-stream";
        utf8::downgrade($args->{content}, 1)
            or Carp::croak(q/Wide character in request message body/);
        $request->{headers}{'content-length'} = length $args->{content};
        $request->{content} = $args->{content};
    }
    return;
}

sub _split_url {
    my $url = pop;

    my ($scheme, $authority, $path_query) = $url =~ m<\A([^:/?#]+)://([^/?#]*)([^#]*)>
      or Carp::croak(qq/Cannot parse URL: '$url'/);

    $scheme     = lc $scheme;
    $path_query = "/$path_query" unless $path_query =~ m<\A/>;

    my $host = (length($authority)) ? lc $authority : 'localhost';
       $host =~ s/\A[^@]*@//;   # userinfo
    my $port = do {
       $host =~ s/:([0-9]*)\z// && length $1
         ? $1
         : $DefaultPort{$scheme}
    };

    return ($scheme, $host, $port, $path_query);
}

package
    HTTPMicro::Handle; # hide from PAUSE/indexers
use strict;
use warnings;

use Carp       qw[croak];
use Errno      qw[EINTR EPIPE];
use IO::Socket qw[SOCK_STREAM];

sub BUFSIZE () { 32768 }

my $Printable = sub {
    local $_ = shift;
    s/\r/\\r/g;
    s/\n/\\n/g;
    s/\t/\\t/g;
    s/([^\x20-\x7E])/sprintf('\\x%.2X', ord($1))/ge;
    $_;
};

sub new {
    my ($class, %args) = @_;
    return bless {
        rbuf             => '',
        timeout          => 60,
        max_line_size    => 16384,
        %args
    }, $class;
}

my $ssl_verify_args = {
    check_cn => "when_only",
    wildcards_in_alt => "anywhere",
    wildcards_in_cn => "anywhere"
};

sub connect {
    @_ == 4 || croak(q/Usage: $handle->connect(scheme, host, port)/);
    my ($self, $scheme, $host, $port) = @_;

    if ( $scheme eq 'https' ) {
        eval "require IO::Socket::SSL"
            unless exists $INC{'IO/Socket/SSL.pm'};
        croak(qq/IO::Socket::SSL must be installed for https support\n/)
            unless $INC{'IO/Socket/SSL.pm'};
    }
    elsif ( $scheme ne 'http' ) {
      croak(qq/Unsupported URL scheme '$scheme'\n/);
    }

    $self->{fh} = 'IO::Socket::INET'->new(
        PeerHost  => $host,
        PeerPort  => $port,
        Proto     => 'tcp',
        Type      => SOCK_STREAM,
        Timeout   => $self->{timeout}
    ) or croak(qq/Could not connect to '$host:$port': $@/);

    binmode($self->{fh})
      or croak(qq/Could not binmode() socket: '$!'/);

    if ( $scheme eq 'https') {
        IO::Socket::SSL->start_SSL($self->{fh});
        ref($self->{fh}) eq 'IO::Socket::SSL'
            or die(qq/SSL connection failed for $host\n/);
        if ( $self->{fh}->can("verify_hostname") ) {
            $self->{fh}->verify_hostname( $host, $ssl_verify_args );
        }
        else {
         my $fh = $self->{fh};
         _verify_hostname_of_cert($host, _peer_certificate($fh), $ssl_verify_args)
               or die(qq/SSL certificate not valid for $host\n/);
         }
    }
      
    $self->{host} = $host;
    $self->{port} = $port;

    return $self;
}

sub close {
    @_ == 1 || croak(q/Usage: $handle->close()/);
    my ($self) = @_;
    CORE::close($self->{fh})
      or croak(qq/Could not close socket: '$!'/);
}

sub write {
    @_ == 2 || croak(q/Usage: $handle->write(buf)/);
    my ($self, $buf) = @_;

    my $len = length $buf;
    my $off = 0;

    local $SIG{PIPE} = 'IGNORE';

    while () {
        $self->can_write
          or croak(q/Timed out while waiting for socket to become ready for writing/);
        my $r = syswrite($self->{fh}, $buf, $len, $off);
        if (defined $r) {
            $len -= $r;
            $off += $r;
            last unless $len > 0;
        }
        elsif ($! == EPIPE) {
            croak(qq/Socket closed by remote server: $!/);
        }
        elsif ($! != EINTR) {
            croak(qq/Could not write to socket: '$!'/);
        }
    }
    return $off;
}

sub read {
    @_ == 2 || @_ == 3 || croak(q/Usage: $handle->read(len)/);
    my ($self, $len) = @_;

    my $buf  = '';
    my $got = length $self->{rbuf};

    if ($got) {
        my $take = ($got < $len) ? $got : $len;
        $buf  = substr($self->{rbuf}, 0, $take, '');
        $len -= $take;
    }

    while ($len > 0) {
        $self->can_read
          or croak(q/Timed out while waiting for socket to become ready for reading/);
        my $r = sysread($self->{fh}, $buf, $len, length $buf);
        if (defined $r) {
            last unless $r;
            $len -= $r;
        }
        elsif ($! != EINTR) {
            croak(qq/Could not read from socket: '$!'/);
        }
    }
    if ($len) {
        croak(q/Unexpected end of stream/);
    }
    return $buf;
}

sub readline {
    @_ == 1 || croak(q/Usage: $handle->readline()/);
    my ($self) = @_;

    while () {
        if ($self->{rbuf} =~ s/\A ([^\x0D\x0A]* \x0D?\x0A)//x) {
            return $1;
        }
        $self->can_read
          or croak(q/Timed out while waiting for socket to become ready for reading/);
        my $r = sysread($self->{fh}, $self->{rbuf}, BUFSIZE, length $self->{rbuf});
        if (defined $r) {
            last unless $r;
        }
        elsif ($! != EINTR) {
            croak(qq/Could not read from socket: '$!'/);
        }
    }
    croak(q/Unexpected end of stream while looking for line/);
}

sub read_header_lines {
    @_ == 1 || @_ == 2 || croak(q/Usage: $handle->read_header_lines([headers])/);
    my ($self, $headers) = @_;
    $headers ||= {};
    my $lines   = 0;
    my $val;

    while () {
         my $line = $self->readline;

         if ($line =~ /\A ([^\x00-\x1F\x7F:]+) : [\x09\x20]* ([^\x0D\x0A]*)/x) {
             my ($field_name) = lc $1;
             $val = \($headers->{$field_name} = $2);
         }
         elsif ($line =~ /\A [\x09\x20]+ ([^\x0D\x0A]*)/x) {
             $val
               or croak(q/Unexpected header continuation line/);
             next unless length $1;
             $$val .= ' ' if length $$val;
             $$val .= $1;
         }
         elsif ($line =~ /\A \x0D?\x0A \z/x) {
            last;
         }
         else {
            croak(q/Malformed header line: / . $Printable->($line));
         }
    }
    return $headers;
}

sub write_header_lines {
    (@_ == 2 && ref $_[1] eq 'HASH') || croak(q/Usage: $handle->write_header_lines(headers)/);
    my($self, $headers) = @_;

    my $buf = '';
    while (my ($k, $v) = each %$headers) {
        my $field_name = lc $k;
         $field_name =~ /\A [\x21\x23-\x27\x2A\x2B\x2D\x2E\x30-\x39\x41-\x5A\x5E-\x7A\x7C\x7E]+ \z/x
            or croak(q/Invalid HTTP header field name: / . $Printable->($field_name));
         $field_name =~ s/\b(\w)/\u$1/g;
         $buf .= "$field_name: $v\x0D\x0A";
    }
    $buf .= "\x0D\x0A";
    return $self->write($buf);
}

sub read_content_body {
    @_ == 3 || @_ == 4 || croak(q/Usage: $handle->read_content_body(callback, response, [read_length])/);
    my ($self, $cb, $response, $len) = @_;
    $len ||= $response->{headers}{'content-length'};

    croak("No content-length in the returned response, and this "
        . "UA doesn't implement chunking") unless defined $len;

    while ($len > 0) {
        my $read = ($len > BUFSIZE) ? BUFSIZE : $len;
        $cb->($self->read($read), $response);
        $len -= $read;
    }

    return;
}

sub write_content_body {
    @_ == 2 || croak(q/Usage: $handle->write_content_body(request)/);
    my ($self, $request) = @_;
    my ($len, $content_length) = (0, $request->{headers}{'content-length'});

    $len += $self->write($request->{content});

    $len == $content_length
      or croak(qq/Content-Length missmatch (got: $len expected: $content_length)/);

    return $len;
}

sub read_response_header {
    @_ == 1 || croak(q/Usage: $handle->read_response_header()/);
    my ($self) = @_;

    my $line = $self->readline;

    $line =~ /\A (HTTP\/(0*\d+\.0*\d+)) [\x09\x20]+ ([0-9]{3}) [\x09\x20]+ ([^\x0D\x0A]*) \x0D?\x0A/x
      or croak(q/Malformed Status-Line: / . $Printable->($line));

    my ($protocol, $version, $status, $reason) = ($1, $2, $3, $4);

    return {
        status   => $status,
        reason   => $reason,
        headers  => $self->read_header_lines,
        protocol => $protocol,
    };
}

sub write_request_header {
    @_ == 4 || croak(q/Usage: $handle->write_request_header(method, request_uri, headers)/);
    my ($self, $method, $request_uri, $headers) = @_;

    return $self->write("$method $request_uri HTTP/1.1\x0D\x0A")
         + $self->write_header_lines($headers);
}

sub _do_timeout {
    my ($self, $type, $timeout) = @_;
    $timeout = $self->{timeout}
        unless defined $timeout && $timeout >= 0;

    my $fd = fileno $self->{fh};
    defined $fd && $fd >= 0
      or croak(q/select(2): 'Bad file descriptor'/);

    my $initial = time;
    my $pending = $timeout;
    my $nfound;

    vec(my $fdset = '', $fd, 1) = 1;

    while () {
        $nfound = ($type eq 'read')
            ? select($fdset, undef, undef, $pending)
            : select(undef, $fdset, undef, $pending) ;
        if ($nfound == -1) {
            $! == EINTR
              or croak(qq/select(2): '$!'/);
            redo if !$timeout || ($pending = $timeout - (time - $initial)) > 0;
            $nfound = 0;
        }
        last;
    }
    $! = 0;
    return $nfound;
}

sub can_read {
    @_ == 1 || @_ == 2 || croak(q/Usage: $handle->can_read([timeout])/);
    my $self = shift;
    return $self->_do_timeout('read', @_)
}

sub can_write {
    @_ == 1 || @_ == 2 || croak(q/Usage: $handle->can_write([timeout])/);
    my $self = shift;
    return $self->_do_timeout('write', @_)
}

my $prog = <<'EOP';
BEGIN {
   if ( defined &IO::Socket::SSL::CAN_IPV6 ) {
      *CAN_IPV6 = \*IO::Socket::SSL::CAN_IPV6;
   }
   else {
      constant->import( CAN_IPV6 => '' );
   }
   my %const = (
      NID_CommonName => 13,
      GEN_DNS => 2,
      GEN_IPADD => 7,
   );
   while ( my ($name,$value) = each %const ) {
      no strict 'refs';
      *{$name} = UNIVERSAL::can( 'Net::SSLeay', $name ) || sub { $value };
   }
}
{
   my %dispatcher = (
      issuer =>  sub { Net::SSLeay::X509_NAME_oneline( Net::SSLeay::X509_get_issuer_name( shift )) },
      subject => sub { Net::SSLeay::X509_NAME_oneline( Net::SSLeay::X509_get_subject_name( shift )) },
   );
   if ( $Net::SSLeay::VERSION >= 1.30 ) {
      $dispatcher{commonName} = sub {
         my $cn = Net::SSLeay::X509_NAME_get_text_by_NID(
            Net::SSLeay::X509_get_subject_name( shift ), NID_CommonName);
         $cn =~s{\0$}{}; # work around Bug in Net::SSLeay <1.33
         $cn;
      }
   } else {
      $dispatcher{commonName} = sub {
         croak "you need at least Net::SSLeay version 1.30 for getting commonName"
      }
   }

   if ( $Net::SSLeay::VERSION >= 1.33 ) {
      $dispatcher{subjectAltNames} = sub { Net::SSLeay::X509_get_subjectAltNames( shift ) };
   } else {
      $dispatcher{subjectAltNames} = sub {
         return;
      };
   }

   $dispatcher{authority} = $dispatcher{issuer};
   $dispatcher{owner}     = $dispatcher{subject};
   $dispatcher{cn}        = $dispatcher{commonName};

   sub _peer_certificate {
      my ($self, $field) = @_;
      my $ssl = $self->_get_ssl_object or return;

      my $cert = ${*$self}{_SSL_certificate}
         ||= Net::SSLeay::get_peer_certificate($ssl)
         or return $self->error("Could not retrieve peer certificate");

      if ($field) {
         my $sub = $dispatcher{$field} or croak
            "invalid argument for peer_certificate, valid are: ".join( " ",keys %dispatcher ).
            "\nMaybe you need to upgrade your Net::SSLeay";
         return $sub->($cert);
      } else {
         return $cert
      }
   }


   my %scheme = (
      ldap => {
         wildcards_in_cn    => 0,
         wildcards_in_alt => 'leftmost',
         check_cn         => 'always',
      },
      http => {
         wildcards_in_cn    => 'anywhere',
         wildcards_in_alt => 'anywhere',
         check_cn         => 'when_only',
      },
      smtp => {
         wildcards_in_cn    => 0,
         wildcards_in_alt => 0,
         check_cn         => 'always'
      },
      none => {}, # do not check
   );

   $scheme{www}  = $scheme{http}; # alias
   $scheme{xmpp} = $scheme{http}; # rfc 3920
   $scheme{pop3} = $scheme{ldap}; # rfc 2595
   $scheme{imap} = $scheme{ldap}; # rfc 2595
   $scheme{acap} = $scheme{ldap}; # rfc 2595
   $scheme{nntp} = $scheme{ldap}; # rfc 4642
   $scheme{ftp}  = $scheme{http}; # rfc 4217


   sub _verify_hostname_of_cert {
      my $identity = shift;
      my $cert = shift;
      my $scheme = shift || 'none';
      if ( ! ref($scheme) ) {
         $scheme = $scheme{$scheme} or croak "scheme $scheme not defined";
      }

      return 1 if ! %$scheme; # 'none'

      my $commonName = $dispatcher{cn}->($cert);
      my @altNames   = $dispatcher{subjectAltNames}->($cert);

      if ( my $sub = $scheme->{callback} ) {
         return $sub->($identity,$commonName,@altNames);
      }


      my $ipn;
      if ( CAN_IPV6 and $identity =~m{:} ) {
         $ipn = IO::Socket::SSL::inet_pton(IO::Socket::SSL::AF_INET6,$identity)
            or croak "'$identity' is not IPv6, but neither IPv4 nor hostname";
      } elsif ( $identity =~m{^\d+\.\d+\.\d+\.\d+$} ) {
         $ipn = IO::Socket::SSL::inet_aton( $identity ) or croak "'$identity' is not IPv4, but neither IPv6 nor hostname";
      } else {
         if ( $identity =~m{[^a-zA-Z0-9_.\-]} ) {
            $identity =~m{\0} and croak("name '$identity' has \\0 byte");
            $identity = IO::Socket::SSL::idn_to_ascii($identity) or
               croak "Warning: Given name '$identity' could not be converted to IDNA!";
         }
      }

      my $check_name = sub {
         my ($name,$identity,$wtyp) = @_;
         $wtyp ||= '';
         my $pattern;
         if ( $wtyp eq 'anywhere' and $name =~m{^([a-zA-Z0-9_\-]*)\*(.+)} ) {
            $pattern = qr{^\Q$1\E[a-zA-Z0-9_\-]*\Q$2\E$}i;
         } elsif ( $wtyp eq 'leftmost' and $name =~m{^\*(\..+)$} ) {
            $pattern = qr{^[a-zA-Z0-9_\-]*\Q$1\E$}i;
         } else {
            $pattern = qr{^\Q$name\E$}i;
         }
         return $identity =~ $pattern;
      };

      my $alt_dnsNames = 0;
      while (@altNames) {
         my ($type, $name) = splice (@altNames, 0, 2);
         if ( $ipn and $type == GEN_IPADD ) {
            return 1 if $ipn eq $name;

         } elsif ( ! $ipn and $type == GEN_DNS ) {
            $name =~s/\s+$//; $name =~s/^\s+//;
            $alt_dnsNames++;
            $check_name->($name,$identity,$scheme->{wildcards_in_alt})
               and return 1;
         }
      }

      if ( ! $ipn and (
         $scheme->{check_cn} eq 'always' or
         $scheme->{check_cn} eq 'when_only' and !$alt_dnsNames)) {
         $check_name->($commonName,$identity,$scheme->{wildcards_in_cn})
            and return 1;
      }

      return 0; # no match
   }
}
EOP

eval { require IO::Socket::SSL };
if ( $INC{"IO/Socket/SSL.pm"} ) {
   eval $prog;
   die $@ if $@;
}

1;
}
# ###########################################################################
# End HTTPMicro package
# ###########################################################################

# ###########################################################################
# Pingback package
# This package is a copy without comments from the original.  The original
# with comments and its test file can be found in the Bazaar repository at,
#   lib/Pingback.pm
#   t/lib/Pingback.t
# See https://launchpad.net/percona-toolkit for more information.
# ###########################################################################
{
package Pingback;

use strict;
use warnings FATAL => 'all';
use English qw(-no_match_vars);

use constant PTDEBUG => $ENV{PTDEBUG} || 0;

use Data::Dumper   qw();
use Digest::MD5    qw(md5_hex);
use Sys::Hostname  qw(hostname);
use Fcntl          qw(:DEFAULT);
use File::Basename qw();
use File::Spec;

my $dir              = File::Spec->tmpdir();
my $check_time_file  = File::Spec->catfile($dir,'percona-toolkit-version-check');
my $check_time_limit = 60 * 60 * 24;  # one day

sub Dumper {
   local $Data::Dumper::Indent    = 1;
   local $Data::Dumper::Sortkeys  = 1;
   local $Data::Dumper::Quotekeys = 0;

   Data::Dumper::Dumper(@_);
}

local $EVAL_ERROR;
eval {
   require Percona::Toolkit;
   require HTTPMicro;
   require VersionCheck;
};

sub version_check {
   my $args        = pop @_;
   my (@instances) = @_;

   if (exists $ENV{PERCONA_VERSION_CHECK} && !$ENV{PERCONA_VERSION_CHECK}) {
      print STDERR '--version-check is disabled by the PERCONA_VERSION_CHECK ',
                   "environment variable.\n\n";
      return;
   }
   
   my $instances_to_check = [];
   my $time               = int(time());
   eval {
      foreach my $instance ( @instances ) {
         my ($name, $id) = _generate_identifier($instance);
         $instance->{name} = $name;
         $instance->{id}   = $id;
      }

      my $time_to_check;
      ($time_to_check, $instances_to_check)
         = time_to_check($check_time_file, \@instances, $time);
      if ( !$time_to_check ) {
         print STDERR 'It is not time to --version-check again; ',
                      "only 1 check per day.\n\n";
         return;
      }

      my $protocol = $args->{protocol} || 'https';
      my $advice = pingback(
         url       => $ENV{PERCONA_VERSION_CHECK_URL} || "$protocol://v.percona.com",
         instances => $instances_to_check,
         protocol  => $args->{protocol},
      );
      if ( $advice ) {
         print "# Percona suggests these upgrades:\n";
         print join("\n", map { "#   * $_" } @$advice), "\n\n";
      }
      else {
         print "# No suggestions at this time.\n\n";
         ($ENV{PTVCDEBUG} || PTDEBUG )
            && _d('--version-check worked, but there were no suggestions');
      }
   };
   if ( $EVAL_ERROR ) {
      warn "Error doing --version-check: $EVAL_ERROR";
   }
   else {
      update_checks_file($check_time_file, $instances_to_check, $time);
   }
   
   return;
}

sub pingback {
   my (%args) = @_;
   my @required_args = qw(url);
   foreach my $arg ( @required_args ) {
      die "I need a $arg arugment" unless $args{$arg};
   }
   my ($url) = @args{@required_args};

   my ($instances, $ua, $vc) = @args{qw(instances ua VersionCheck)};

   $ua ||= HTTPMicro->new( timeout => 2 );
   $vc ||= VersionCheck->new();

   my $response = $ua->request('GET', $url);
   ($ENV{PTVCDEBUG} || PTDEBUG) && _d('Server response:', Dumper($response));
   die "No response from GET $url"
      if !$response;
   die("GET on $url returned HTTP status $response->{status}; expected 200\n",
       ($response->{content} || '')) if $response->{status} != 200;
   die("GET on $url did not return any programs to check")
      if !$response->{content};

   my $items = $vc->parse_server_response(
      response => $response->{content}
   );
   die "Failed to parse server requested programs: $response->{content}"
      if !scalar keys %$items;
      
   my $versions = $vc->get_versions(
      items     => $items,
      instances => $instances,
   );
   die "Failed to get any program versions; should have at least gotten Perl"
      if !scalar keys %$versions;

   my $client_content = encode_client_response(
      items      => $items,
      versions   => $versions,
      general_id => md5_hex( hostname() ),
   );

   my $client_response = {
      headers => { "X-Percona-Toolkit-Tool" => File::Basename::basename($0) },
      content => $client_content,
   };
   if ( $ENV{PTVCDEBUG} || PTDEBUG ) {
      _d('Client response:', Dumper($client_response));
   }

   $response = $ua->request('POST', $url, $client_response);
   PTDEBUG && _d('Server suggestions:', Dumper($response));
   die "No response from POST $url $client_response"
      if !$response;
   die "POST $url returned HTTP status $response->{status}; expected 200"
      if $response->{status} != 200;

   return unless $response->{content};

   $items = $vc->parse_server_response(
      response   => $response->{content},
      split_vars => 0,
   );
   die "Failed to parse server suggestions: $response->{content}"
      if !scalar keys %$items;
   my @suggestions = map { $_->{vars} }
                     sort { $a->{item} cmp $b->{item} }
                     values %$items;

   return \@suggestions;
}

sub time_to_check {
   my ($file, $instances, $time) = @_;
   die "I need a file argument" unless $file;
   $time ||= int(time());  # current time

   if ( @$instances ) {
      my $instances_to_check = instances_to_check($file, $instances, $time);
      return scalar @$instances_to_check, $instances_to_check;
   }

   return 1 if !-f $file;
   
   my $mtime  = (stat $file)[9];
   if ( !defined $mtime ) {
      PTDEBUG && _d('Error getting modified time of', $file);
      return 1;
   }
   PTDEBUG && _d('time=', $time, 'mtime=', $mtime);
   if ( ($time - $mtime) > $check_time_limit ) {
      return 1;
   }

   return 0;
}

sub instances_to_check {
   my ($file, $instances, $time, %args) = @_;

   my $file_contents = '';
   if (open my $fh, '<', $file) {
      chomp($file_contents = do { local $/ = undef; <$fh> });
      close $fh;
   }
   my %cached_instances = $file_contents =~ /^([^,]+),(.+)$/mg;

   my @instances_to_check;
   foreach my $instance ( @$instances ) {
      my $mtime = $cached_instances{ $instance->{id} };
      if ( !$mtime || (($time - $mtime) > $check_time_limit) ) {
         if ( $ENV{PTVCDEBUG} || PTDEBUG ) {
            _d('Time to check MySQL instance', $instance->{name});
         }
         push @instances_to_check, $instance;
         $cached_instances{ $instance->{id} } = $time;
      }
   }

   if ( $args{update_file} ) {
      open my $fh, '>', $file or die "Cannot open $file for writing: $OS_ERROR";
      while ( my ($id, $time) = each %cached_instances ) {
         print { $fh } "$id,$time\n";
      }
      close $fh or die "Cannot close $file: $OS_ERROR";
   }

   return \@instances_to_check;
}

sub update_checks_file {
   my ($file, $instances, $time) = @_;

   if ( !-f $file ) {
      if ( $ENV{PTVCDEBUG} || PTDEBUG ) {
         _d('Creating time limit file', $file);
      }
      _touch($file);
   }

   if ( $instances && @$instances ) {
      instances_to_check($file, $instances, $time, update_file => 1);
      return;
   }

   my $mtime  = (stat $file)[9];
   if ( !defined $mtime ) {
      _touch($file);
      return;
   }
   PTDEBUG && _d('time=', $time, 'mtime=', $mtime);
   if ( ($time - $mtime) > $check_time_limit ) {
      _touch($file);
      return;
   }

   return;
}

sub _touch {
   my ($file) = @_;
   sysopen my $fh, $file, O_WRONLY|O_CREAT
      or die "Cannot create $file : $!";
   close $fh or die "Cannot close $file : $!";
   utime(undef, undef, $file);
}

sub _generate_identifier {
   my $instance = shift;
   my $dbh      = $instance->{dbh};
   my $dsn      = $instance->{dsn};

   my $sql = q{SELECT CONCAT(@@hostname, @@port)};
   PTDEBUG && _d($sql);
   my ($name) = eval { $dbh->selectrow_array($sql) };
   if ( $EVAL_ERROR ) {
      PTDEBUG && _d($EVAL_ERROR);
      $sql = q{SELECT @@hostname};
      PTDEBUG && _d($sql);
      ($name) = eval { $dbh->selectrow_array($sql) };
      if ( $EVAL_ERROR ) {
         PTDEBUG && _d($EVAL_ERROR);
         $name = ($dsn->{h} || 'localhost') . ($dsn->{P} || 3306);
      }
      else {
         $sql = q{SHOW VARIABLES LIKE 'port'};
         PTDEBUG && _d($sql);
         my (undef, $port) = eval { $dbh->selectrow_array($sql) };
         PTDEBUG && _d('port:', $port);
         $name .= $port || '';
      }
   }
   my $id = md5_hex($name);

   if ( $ENV{PTVCDEBUG} || PTDEBUG ) {
      _d('MySQL instance', $name, 'is', $id);
   }

   return $name, $id;
}

sub encode_client_response {
   my (%args) = @_;
   my @required_args = qw(items versions general_id);
   foreach my $arg ( @required_args ) {
      die "I need a $arg arugment" unless $args{$arg};
   }
   my ($items, $versions, $general_id) = @args{@required_args};

   my @lines;
   foreach my $item ( sort keys %$items ) {
      next unless exists $versions->{$item};
      if ( ref($versions->{$item}) eq 'HASH' ) {
         my $mysql_versions = $versions->{$item};
         for my $id ( sort keys %$mysql_versions ) {
            push @lines, join(';', $id, $item, $mysql_versions->{$id});
         }
      }
      else {
         push @lines, join(';', $general_id, $item, $versions->{$item});
      }
   }

   my $client_response = join("\n", @lines) . "\n";
   return $client_response;
}

sub _d {
   my ($package, undef, $line) = caller 0;
   @_ = map { (my $temp = $_) =~ s/\n/\n# /g; $temp; }
        map { defined $_ ? $_ : 'undef' }
        @_;
   print STDERR "# $package:$line $PID ", join(' ', @_), "\n";
}

1;
}
# ###########################################################################
# End Pingback package
# ###########################################################################

# ###########################################################################
# This is a combination of modules and programs in one -- a runnable module.
# http://www.perl.com/pub/a/2006/07/13/lightning-articles.html?page=last
# Or, look it up in the Camel book on pages 642 and 643 in the 3rd edition.
#
# Check at the end of this package for the call to main() which actually runs
# the program.
# ###########################################################################
package pt_online_schema_change;

use strict;
use warnings FATAL => 'all';
use English qw(-no_match_vars);

use Percona::Toolkit;
use constant PTDEBUG => $ENV{PTDEBUG} || 0;

use Time::HiRes qw(time sleep);
use Data::Dumper;
$Data::Dumper::Indent    = 1;
$Data::Dumper::Sortkeys  = 1;
$Data::Dumper::Quotekeys = 0;

use sigtrap 'handler', \&sig_int, 'normal-signals';

my $exit_status = 0;
my $oktorun     = 1;
my @drop_trigger_sqls;

$OUTPUT_AUTOFLUSH = 1;

sub main {
   # Reset global vars else tests will fail.
   local @ARGV        = @_;
   $oktorun           = 1;
   @drop_trigger_sqls = ();

   $exit_status = 0;

   # ########################################################################
   # Get configuration information.
   # ########################################################################
   my $q = new Quoter();
   my $o = new OptionParser();
   $o->get_specs();
   $o->get_opts();

   my $dp = $o->DSNParser();
   $dp->prop('set-vars', $o->get('set-vars'));

   # The original table, i.e. the one being altered, must be specified
   # on the command line via the DSN.
   my ($db, $tbl);
   my $dsn = shift @ARGV;
   if ( !$dsn ) {
      $o->save_error('A DSN must be specified');
   }
   else {
      # Parse DSN string and convert it to a DSN data struct.
      $dsn = $dp->parse($dsn, $dp->parse_options($o));
      $db  = $dsn->{D};
      $tbl = $dsn->{t};  
   }

   my $alter_fk_method = $o->get('alter-foreign-keys-method') || '';
   if ( $alter_fk_method eq 'drop_swap' ) {
      $o->set('swap-tables',    0);
      $o->set('drop-old-table', 0);
   }

   # Explicit --chunk-size disable auto chunk sizing.
   $o->set('chunk-time', 0) if $o->got('chunk-size');

   foreach my $opt ( qw(max-load critical-load) ) {
      next unless $o->has($opt);
      my $spec = $o->get($opt);
      eval {
         MySQLStatusWaiter::_parse_spec($o->get($opt));
      };
      if ( $EVAL_ERROR ) {
         chomp $EVAL_ERROR;
         $o->save_error("Invalid --$opt: $EVAL_ERROR");
      }
   }

   # https://bugs.launchpad.net/percona-toolkit/+bug/1010232
   my $n_chunk_index_cols = $o->get('chunk-index-columns');
   if ( defined $n_chunk_index_cols
        && (!$n_chunk_index_cols
            || $n_chunk_index_cols =~ m/\D/
            || $n_chunk_index_cols < 1) ) {
      $o->save_error('Invalid number of --chunk-index columns: '
         . $n_chunk_index_cols);
   }

   if ( !$o->get('help') ) {
      if ( @ARGV ) {
         $o->save_error('Specify only one DSN on the command line');
      }

      if ( !$db || !$tbl ) {
         $o->save_error("The DSN must specify a database (D) and a table (t)");
      }

      if ( $o->get('progress') ) {
         eval { Progress->validate_spec($o->get('progress')) };
         if ( $EVAL_ERROR ) {
            chomp $EVAL_ERROR;
            $o->save_error("--progress $EVAL_ERROR");
         }
      }

      # See the "pod-based-option-value-validation" spec for how this may
      # be automagically validated.
      if ( $alter_fk_method
           && $alter_fk_method ne 'auto'
           && $alter_fk_method ne 'rebuild_constraints'
           && $alter_fk_method ne 'drop_swap'
           && $alter_fk_method ne 'none' )
      {
         $o->save_error("Invalid --alter-foreign-keys-method value: $alter_fk_method");
      }

      if ( $alter_fk_method eq 'drop_swap' && !$o->get('drop-new-table') ) {
         $o->save_error("--alter-foreign-keys-method=drop_swap does not work with --no-drop-new-table.");
      }
   }

   eval {
      MasterSlave::check_recursion_method($o->get('recursion-method'));
   };
   if ( $EVAL_ERROR ) {
      $o->save_error("Invalid --recursion-method: $EVAL_ERROR")
   }

   $o->usage_or_errors(); 

   if ( $o->get('quiet') ) {
      # BARON: this will fail on Windows, where there is no /dev/null. I feel
      # it's a hack, like ignoring a problem instead of fixing it somehow. We
      # should take a look at the things that get printed in a "normal"
      # non-quiet run, and "if !quiet" them, and then do some kind of Logger.pm
      # or Messager.pm module for a future release.
      close STDOUT;
      open  STDOUT, '>', '/dev/null'
         or warn "Cannot reopen STDOUT to /dev/null: $OS_ERROR";
   }

   # ########################################################################
   # Connect to MySQL.
   # ########################################################################
   my $set_on_connect = sub {
      my ($dbh) = @_;

      # See the same code in pt-table-checksum.
      my $lock_wait_timeout = $o->get('lock-wait-timeout');
      my $set_lwt = "SET SESSION innodb_lock_wait_timeout=$lock_wait_timeout";
      PTDEBUG && _d($set_lwt);
      eval {
         $dbh->do($set_lwt);
      };
      if ( $EVAL_ERROR ) {
         PTDEBUG && _d($EVAL_ERROR);
         # Get the server's current value.
         my $sql = "SHOW SESSION VARIABLES LIKE 'innodb_lock_wait_timeout'";
         PTDEBUG && _d($dbh, $sql);
         my (undef, $curr_lwt) = $dbh->selectrow_array($sql);
         PTDEBUG && _d('innodb_lock_wait_timeout on server:', $curr_lwt);
         if ( !defined $curr_lwt ) {
            PTDEBUG && _d('innodb_lock_wait_timeout does not exist;',
               'InnoDB is probably disabled');
         }
         elsif ( $curr_lwt > $lock_wait_timeout ) { 
            warn "Failed to $set_lwt: $EVAL_ERROR\n"
               . "The current innodb_lock_wait_timeout value "
               . "$curr_lwt is greater than the --lock-wait-timeout "
               . "value $lock_wait_timeout and the variable cannot be "
               . "changed.  innodb_lock_wait_timeout is only dynamic when "
               . "using the InnoDB plugin.  To prevent this warning, either "
               . "specify --lock-wait-time=$curr_lwt, or manually set "
               . "innodb_lock_wait_timeout to a value less than or equal "
               . "to $lock_wait_timeout and restart MySQL.\n";
         }
      }
   };

   # Do not call "new Cxn(" directly; use this sub so that set_on_connect
   # is applied to every cxn.
   # BARON: why not make this a subroutine instead of a subroutine variable? I
   # think that can be less confusing. Also, the $set_on_connect variable can be
   # inlined into this subroutine. Many of our tools have a get_dbh() subroutine
   # and it might be good to just make a convention of it.
   my $make_cxn = sub {
      my (%args) = @_;
      my $cxn = new Cxn(
         %args,
         DSNParser    => $dp,
         OptionParser => $o,
         set          => $set_on_connect,
      );
      eval { $cxn->connect() };  # connect or die trying
      if ( $EVAL_ERROR ) {
         die "Cannot connect to MySQL: $EVAL_ERROR\n";
      }
      return $cxn;
   };

   my $cxn = $make_cxn->(dsn => $dsn);

   # ########################################################################
   # Check if MySQL is new enough to have the triggers we need.
   # Although triggers were introduced in 5.0.2, "Prior to MySQL 5.0.10,
   # triggers cannot contain direct references to tables by name."
   # ########################################################################   
   if ( VersionParser->new($cxn->dbh()) < '5.0.10' ) {
      die "This tool requires MySQL 5.0.10 or newer.\n";
   }

   # ########################################################################
   # Setup lag and load monitors.
   # ########################################################################   
   my $slaves;         # all slaves that are found or specified
   my $slave_lag_cxns; # slaves whose lag we'll check
   my $replica_lag;    # ReplicaLagWaiter object
   my $replica_lag_pr; # Progress for ReplicaLagWaiter
   my $sys_load;       # MySQLStatusWaiter object
   my $sys_load_pr;    # Progress for MySQLStatusWaiter object

   if ( $o->get('execute') ) {
      # #####################################################################
      # Find and connect to slaves.
      # #####################################################################
      my $ms = new MasterSlave(
         OptionParser => $o,
         DSNParser    => $dp,
         Quoter       => $q,
      );

      $slaves = $ms->get_slaves(
         dbh          => $cxn->dbh(),
         dsn          => $cxn->dsn(),
         make_cxn     => sub {
            return $make_cxn->(@_, prev_dsn => $cxn->dsn());
         },
      );
      PTDEBUG && _d(scalar @$slaves, 'slaves found');

      if ( $o->get('check-slave-lag') ) {
         PTDEBUG && _d('Will use --check-slave-lag to check for slave lag');
         my $cxn = $make_cxn->(
            dsn_string => $o->get('check-slave-lag'),
            prev_dsn   => $cxn->dsn(),
         );
         $slave_lag_cxns = [ $cxn ];
      }
      else {
         PTDEBUG && _d('Will check slave lag on all slaves');
         $slave_lag_cxns = $slaves;
      }

      # #####################################################################
      # Check for replication filters.
      # #####################################################################
      if ( $o->get('check-replication-filters') ) {
         PTDEBUG && _d("Checking slave replication filters");
         my @all_repl_filters;
         foreach my $slave ( @$slaves ) {
            my $repl_filters = $ms->get_replication_filters(
               dbh => $slave->dbh(),
            );
            if ( keys %$repl_filters ) {
               push @all_repl_filters,
                  { name    => $slave->name(),
                    filters => $repl_filters,
                  };
            }
         }
         if ( @all_repl_filters ) {
            my $msg = "Replication filters are set on these hosts:\n";
            foreach my $host ( @all_repl_filters ) {
               my $filters = $host->{filters};
               $msg .= "  $host->{name}\n"
                     . join("\n", map { "    $_ = $host->{filters}->{$_}" }
                            keys %{$host->{filters}})
                     . "\n";
            }
            $msg .= "Please read the --check-replication-filters documentation "
                  . "to learn how to solve this problem.";
            die $msg;
         }
      }

      # #####################################################################
      # Make a ReplicaLagWaiter to help wait for slaves after each chunk.
      # #####################################################################
      my $sleep = sub {
         # Don't let the master dbh die while waiting for slaves because we
         # may wait a very long time for slaves.
         my $dbh = $cxn->dbh();
         if ( !$dbh || !$dbh->ping() ) {
            eval { $dbh = $cxn->connect() };  # connect or die trying
            if ( $EVAL_ERROR ) {
               $oktorun = 0;  # flag for cleanup tasks
               chomp $EVAL_ERROR;
               die "Lost connection to " . $cxn->name() . " while waiting for "
                  . "replica lag ($EVAL_ERROR)\n";
            }
         }
         $dbh->do("SELECT 'pt-online-schema-change keepalive'");
         sleep $o->get('check-interval');
         return;
      };

      my $get_lag = sub {
         my ($cxn) = @_;
         my $dbh = $cxn->dbh();
         if ( !$dbh || !$dbh->ping() ) {
            eval { $dbh = $cxn->connect() };  # connect or die trying
            if ( $EVAL_ERROR ) {
               $oktorun = 0;  # flag for cleanup tasks
               chomp $EVAL_ERROR;
               die "Lost connection to replica " . $cxn->name()
                  . " while attempting to get its lag ($EVAL_ERROR)\n";
            }
         }
         return $ms->get_slave_lag($dbh);
      };

      $replica_lag = new ReplicaLagWaiter(
         slaves   => $slave_lag_cxns,
         max_lag  => $o->get('max-lag'),
         oktorun  => sub { return $oktorun },
         get_lag  => $get_lag,
         sleep    => $sleep,
      );

      my $get_status;
      {
         my $sql = "SHOW GLOBAL STATUS LIKE ?";
         my $sth = $cxn->dbh()->prepare($sql);

         $get_status = sub {
            my ($var) = @_;
            PTDEBUG && _d($sth->{Statement}, $var);
            $sth->execute($var);
            my (undef, $val) = $sth->fetchrow_array();
            return $val;
         };
      }

      eval {
         $sys_load = new MySQLStatusWaiter(
            max_spec      => $o->get('max-load'),
            critical_spec => $o->get('critical-load'),
            get_status    => $get_status,
            oktorun       => sub { return $oktorun },
            sleep         => $sleep,
         );
      };
      if ( $EVAL_ERROR ) {
         chomp $EVAL_ERROR;
         die "Error checking --max-load or --critial-load: $EVAL_ERROR.  "
            . "Check that the variables specified for --max-load and "
            . "--critical-load are spelled correctly and exist in "
            . "SHOW GLOBAL STATUS.  Current values for these options are:\n"
            . "  --max-load " . (join(',', @{$o->get('max-load')})) . "\n"
            . "  --critial-load "  . (join(',', @{$o->get('critical-load')}))
            . "\n";
      }
      
      if ( $o->get('progress') ) {
         $replica_lag_pr = new Progress(
            jobsize => scalar @$slaves,
            spec    => $o->get('progress'),
            name    => "Waiting for replicas to catch up",  # not used
         );

         $sys_load_pr = new Progress(
            jobsize => scalar @{$o->get('max-load')},
            spec    => $o->get('progress'),
            name    => "Waiting for --max-load", # not used
         );
      }
   }

   # ########################################################################
   # Do the version-check
   # ########################################################################
   if ( $o->got('version-check') && (!$o->has('quiet') || !$o->get('quiet')) ) {
      Pingback::version_check(
         map({ +{ dbh => $_->dbh(), dsn => $_->dsn() } }
            $cxn, ($slaves ? @$slaves : ())),
         { protocol => $o->get('version-check') },
      );
   }
   
   # ########################################################################
   # Setup and check the original table.
   # ########################################################################
   my $tp = new TableParser(Quoter => $q);

   # Common table data struct (that modules like NibbleIterator expect).
   my $orig_tbl = {
      db   => $db,
      tbl  => $tbl,
      name => $q->quote($db, $tbl),
   };

   check_orig_table(
      orig_tbl     => $orig_tbl,
      Cxn          => $cxn,
      OptionParser => $o,
      TableParser  => $tp,
      Quoter       => $q,
   );

   # ########################################################################
   # Get child tables of the original table, if necessary.
   # ########################################################################
   my $child_tables;
   if ( ($alter_fk_method || '') eq 'none' ) {
      print "Not updating foreign keys because "
         . "--alter-foreign-keys-method=none.  Foreign keys "
         . "that reference the table will no longer work.\n";
   }
   else {
      $child_tables = find_child_tables(
         tbl    => $orig_tbl,
         Cxn    => $cxn,
         Quoter => $q,
      );
      if ( !$child_tables ) {
         if ( $alter_fk_method ) {
            warn "No foreign keys reference $orig_tbl->{name}; ignoring "
               . "--alter-foreign-keys-method.\n";

            if ( $alter_fk_method eq 'drop_swap' ) {
               # These opts are disabled at the start if the user specifies
               # the drop_swap method, but now that we know there are no
               # child tables, we must re-enable these to make the alter work.
               $o->set('swap-tables',    1);
               $o->set('drop-old-table', 1);
            }

            $alter_fk_method = '';
         }
         # No child tables and --alter-fk-method wasn't specified,
         # so nothing to do.
      }
      else {
         print "Child tables:\n";
         foreach my $child_table ( @$child_tables ) {
            printf "  %s (approx. %s rows)\n",
               $child_table->{name},
               $child_table->{row_est} || '?';
         }

         if ( $alter_fk_method ) {
            # Let the user know how we're going to update the child table
            # fk refs.
            my $choice
            = $alter_fk_method eq 'none' ? "not"
            : $alter_fk_method eq 'auto' ? "automatically choose the method to"
            :                              "use the $alter_fk_method method to";
            print "Will $choice update foreign keys.\n";
         }
         else {
            print "You did not specify --alter-foreign-keys-method, but there "
                . "are foreign keys that reference the table. "
                . "Please read the tool's documentation carefully.\n";
            return 1; 
         }
      }
   }

   # ########################################################################
   # XXX
   # Ready to begin the alter!  Nothing has been changed on the server at
   # this point; we've just checked and looked for things.  Past this point,
   # the code is live if --execute, else it's doing a --dry-run.  Or, if
   # the user didn't read the docs, we may bail out here.
   # XXX
   # ########################################################################
   if ( $o->get('dry-run') ) {
      print "Starting a dry run.  $orig_tbl->{name} will not be altered.  "
          . "Specify --execute instead of --dry-run to alter the table.\n";
   }
   elsif ( $o->get('execute') ) {
      print "Altering $orig_tbl->{name}...\n";
   }
   else {
      print "Exiting without altering $orig_tbl->{name} because neither "
        . "--dry-run nor --execute was specified.  Please read the tool's "
        . "documentation carefully before using this tool.\n";
      return 1;
   }

   # ########################################################################
   # Create a cleanup task object to undo changes (i.e. clean up) if the
   # code dies, or we may call this explicitly at the end if all goes well.
   # ########################################################################
   my @cleanup_tasks;
   my $cleanup = new CleanupTask(
      sub {
         # XXX We shouldn't copy $EVAL_ERROR here, but I found that
         # errors are not re-thrown in tests.  If you comment out this
         # line and the die below, an error fails:
         # not ok 5 - Doesn't try forever to find a new table name
         #   Failed test 'Doesn't try forever to find a new table name'
         #   at /Users/daniel/p/pt-osc-2.1.1/lib/PerconaTest.pm line 559.
         #                   ''
         #   doesn't match '(?-xism:Failed to find a unique new table name)'
         my $original_error = $EVAL_ERROR;
         foreach my $task ( reverse @cleanup_tasks ) {
            eval {
               $task->();
            };
            if ( $EVAL_ERROR ) {
               warn "Error cleaning up: $EVAL_ERROR\n";
            }
         }
         die $original_error if $original_error;  # rethrow original error
         return;
      }
   );

   local $SIG{__DIE__} = sub {
      return if $EXCEPTIONS_BEING_CAUGHT;
      local $EVAL_ERROR = $_[0];
      undef $cleanup;
      die @_;
   };

   # The last cleanup task is to report whether or not the orig table
   # was altered.
   push @cleanup_tasks, sub {
      PTDEBUG && _d('Clean up done, report if orig table was altered');
      if ( $o->get('dry-run') ) {
         print "Dry run complete.  $orig_tbl->{name} was not altered.\n";
      }
      else {
         if ( $orig_tbl->{swapped} ) {
            if ( $orig_tbl->{success} ) {
               print "Successfully altered $orig_tbl->{name}.\n";
            }
            else {
               print "Altered $orig_tbl->{name} but there were errors "
                  . "or warnings.\n";
            }
         }
         else {
            print "$orig_tbl->{name} was not altered.\n";
         }
      }
      return;
   };

   # ########################################################################
   # Check and create PID file if user specified --pid.
   # ########################################################################
   my $daemon;
   if ( $o->get('execute') && $o->get('pid') ) {
      # We're not daemoninzing, it just handles PID stuff.
      $daemon = new Daemon(o=>$o);
      $daemon->make_PID_file();
   }

   # #####################################################################
   # Step 1: Create the new table.
   # #####################################################################
   my $new_tbl;
   eval {
      $new_tbl = create_new_table(
         orig_tbl     => $orig_tbl,
         Cxn          => $cxn,
         Quoter       => $q,
         OptionParser => $o,
         TableParser  => $tp,
      );
   };
   if ( $EVAL_ERROR ) {
      die "Error creating new table: $EVAL_ERROR\n";
   }

   # If the new table still exists, drop it unless the tool was interrupted.
   push @cleanup_tasks, sub {
      PTDEBUG && _d('Clean up new table');
      my $new_tbl_exists = $tp->check_table(
         dbh => $cxn->dbh(),
         db  => $new_tbl->{db},
         tbl => $new_tbl->{tbl},
      );
      PTDEBUG && _d('New table exists:', $new_tbl_exists ? 'yes' : 'no');
      return unless $new_tbl_exists;

      my $sql = "DROP TABLE IF EXISTS $new_tbl->{name};";
      if ( !$oktorun ) {
         # The tool was interrupted, so do not drop the new table
         # in case the user wants to resume (once resume capability
         # is implemented).
         print "Not dropping the new table $new_tbl->{name} because "
             . "the tool was interrupted.  To drop the new table, "
             . "execute:\n$sql\n";
      }
      elsif ( $orig_tbl->{copied} && !$orig_tbl->{swapped} ) {
         print "Not dropping the new table $new_tbl->{name} because "
             . "--swap-tables failed.  To drop the new table, "
             . "execute:\n$sql\n";
      }
      elsif ( !$o->get('drop-new-table') ) {
         # https://bugs.launchpad.net/percona-toolkit/+bug/998831
         print "Not dropping the new table $new_tbl->{name} because "
             . "--no-drop-new-table was specified.  To drop the new table, "
             . "execute:\n$sql\n";
      }
      else {
         print "Dropping new table...\n";
         print $sql, "\n" if $o->get('print');
         PTDEBUG && _d($sql);
         eval {
            $cxn->dbh()->do($sql);
         };
         if ( $EVAL_ERROR ) {
            warn "Error dropping new table $new_tbl->{name}: $EVAL_ERROR\n"
               . "To try dropping the new table again, execute:\n$sql\n";
         }
         print "Dropped new table OK.\n";
      }
   };

   for my $slave (@$slaves) {
      PTDEBUG && _d('Waiting until', $slave->name(),
                     'replicates the table');
      sleep 0.5 while ! $tp->check_table(
                           dbh => $slave->dbh(),
                           db  => $new_tbl->{db},
                           tbl => $new_tbl->{tbl}
                      );
   }

   # #####################################################################
   # Step 2: Alter the new, empty table.  This should be very quick,
   # or die if the user specified a bad alter statement.
   # #####################################################################
   my %renamed_cols;

   if ( my $alter = $o->get('alter') ) {
      print "Altering new table...\n";
      my $sql = "ALTER TABLE $new_tbl->{name} $alter";
      print $sql, "\n" if $o->get('print');
      PTDEBUG && _d($sql);
      eval {
         $cxn->dbh()->do($sql);
      };
      if ( $EVAL_ERROR ) {
         die "Error altering new table $new_tbl->{name}: $EVAL_ERROR\n"
      }
      print "Altered $new_tbl->{name} OK.\n";

      # Check for renamed columns.
      # https://bugs.launchpad.net/percona-toolkit/+bug/1068562
      %renamed_cols = find_renamed_cols($alter, $tp);
      PTDEBUG && _d("Renamed columns (old => new): ", Dumper(\%renamed_cols));
      if ( %renamed_cols && $o->get('check-alter') ) {
         # sort is just for making output consistent for testing
         my $msg = "--alter appears to rename these columns: "
                 . join(", ", map { "$_ to $renamed_cols{$_}" }
                              sort keys %renamed_cols);
         if ( $o->get('dry-run') ) {
            print $msg . "\n"
         }
         else {
            die $msg
               . ".  The tool should handle this correctly, but you should "
               . "test it first because if it fails the renamed columns' "
               . "data will be lost!  Specify --no-check-alter to disable "
               . "this check and perform the --alter.\n";
         }
      }
   }

   # Get the new table struct.  This shouldn't die because
   # we just created the table successfully so we know it's
   # there.  But the ghost of Ryan is everywhere.
   my $ddl = $tp->get_create_table(
      $cxn->dbh(),
      $new_tbl->{db},
      $new_tbl->{tbl},
   );
   $new_tbl->{tbl_struct} = $tp->parse($ddl);

   # Determine what columns the original and new table share.
   # If the user drops a col, that's easy: just don't copy it.  If they
   # add a column, it must have a default value.  Other alterations
   # may or may not affect the copy process--we'll know when we try!
   # Col posn (position) is just for looks because user's like
   # to see columns listed in their original order, not Perl's
   # random hash key sorting.
   my $col_posn    = $orig_tbl->{tbl_struct}->{col_posn};
   my $orig_cols   = $orig_tbl->{tbl_struct}->{is_col};
   my $new_cols    = $new_tbl->{tbl_struct}->{is_col};
   my @common_cols = map  { +{ old => $_, new => $renamed_cols{$_} || $_ } }
                     sort { $col_posn->{$a} <=> $col_posn->{$b} }
                     grep { $new_cols->{$_} || $renamed_cols{$_} }
                     keys %$orig_cols;
   PTDEBUG && _d('Common columns', Dumper(\@common_cols));

   # Find a pk or unique index to use for the delete trigger.  can_nibble()
   # above returns an index, but NibbleIterator will use non-unique indexes,
   # so we have to do this again here.
   my $indexes = $new_tbl->{tbl_struct}->{keys}; # brevity
   foreach my $index ( $tp->sort_indexes($new_tbl->{tbl_struct}) ) {
      if ( $index eq 'PRIMARY' || $indexes->{$index}->{is_unique} ) {
         PTDEBUG && _d('Delete trigger index:', Dumper($index));
         $new_tbl->{del_index} = $index;
         last;
      }
   }
   if ( !$new_tbl->{del_index} ) {
      die "The new table $new_tbl->{name} does not have a PRIMARY KEY "
        . "or a unique index which is required for the DELETE trigger.\n";
   }

   # Find a pk or unique index to use for the delete trigger.  can_nibble()
   # above returns an index, but NibbleIterator will use non-unique indexes,
   # so we have to do this again here.
   my $indexes = $new_tbl->{tbl_struct}->{keys}; # brevity
   foreach my $index ( $tp->sort_indexes($new_tbl->{tbl_struct}) ) {
      if ( $index eq 'PRIMARY' || $indexes->{$index}->{is_unique} ) {
         PTDEBUG && _d('Delete trigger index:', Dumper($index));
         $new_tbl->{del_index} = $index;
         last;
      }
   }
   if ( !$new_tbl->{del_index} ) {
      die "The new table $new_tbl->{name} does not have a PRIMARY KEY "
        . "or a unique index which is required for the DELETE trigger.\n";
   }

   # ########################################################################
   # Step 3: Create the triggers to capture changes on the original table and
   # apply them to the new table.
   # ########################################################################

   # Drop the triggers.  We can save this cleanup task before
   # adding the triggers because if adding them fails, this will be
   # called which will drop whichever triggers were created.
   push @cleanup_tasks, sub {
      PTDEBUG && _d('Clean up triggers');
      if ( $oktorun ) {
         drop_triggers(
            tbl          => $orig_tbl,
            Cxn          => $cxn,
            Quoter       => $q,
            OptionParser => $o,
         );
      }
      else {
         print "Not dropping triggers because the tool was interrupted.  "
             . "To drop the triggers, execute:\n"
             . join("\n", @drop_trigger_sqls) . "\n";
      }
   };

   my @trigger_names = eval {
      create_triggers(
         orig_tbl     => $orig_tbl,
         new_tbl      => $new_tbl,
         columns      => \@common_cols,
         Cxn          => $cxn,
         Quoter       => $q,
         OptionParser => $o,
      );
   };
   if ( $EVAL_ERROR ) {
      die "Error creating triggers: $EVAL_ERROR\n";
   };

   # #####################################################################
   # Step 4: Copy rows.
   # #####################################################################

   # The hashref of callbacks below is what NibbleIterator calls internally
   # to do all the copy work.  The callbacks do not need to eval their work
   # because the higher call to $nibble_iter->next() is eval'ed which will
   # catch any errors in the callbacks.
   my $total_rows = 0;
   my $total_time = 0;
   my $avg_rate   = 0;  # rows/second
   my $retry      = new Retry();  # for retrying to exec the copy statement
   my $limit      = $o->get('chunk-size-limit');  # brevity
   my $chunk_time = $o->get('chunk-time');        # brevity

   my $callbacks = {
      init => sub {
         my (%args) = @_;
         my $tbl         = $args{tbl};
         my $nibble_iter = $args{NibbleIterator};
         my $statements  = $nibble_iter->statements();
         my $boundary    = $nibble_iter->boundaries();

         if ( $o->get('dry-run') ) {
            print "Not copying rows because this is a dry run.\n";
         }
         else {
            if ( !$nibble_iter->one_nibble() && !$boundary->{first_lower} ) {
               # https://bugs.launchpad.net/percona-toolkit/+bug/1020997
               print "$tbl->{name} is empty, no rows to copy.\n";
               return;
            }
            else {
               print "Copying approximately ", $nibble_iter->row_estimate(),
                  " rows...\n";
            }
         }

         if ( $o->get('print') ) {
            # Print the checksum and next boundary statements.
            foreach my $sth ( sort keys %$statements ) {
               next if $sth =~ m/^explain/;
               if ( $statements->{$sth} ) {
                  print $statements->{$sth}->{Statement}, "\n";
               }
            }
         }

         return unless $o->get('execute');

         # If table is a single chunk on the master, make sure it's also
         # a single chunk on all slaves.  E.g. if a slave is out of sync
         # and has a lot more rows than the master, single chunking on the
         # master could cause the slave to choke.
         if ( $nibble_iter->one_nibble() ) {
            PTDEBUG && _d('Getting table row estimate on replicas');
            my @too_large;
            foreach my $slave ( @$slaves ) {
               my ($n_rows) = NibbleIterator::get_row_estimate(
                  Cxn   => $slave,
                  tbl   => $tbl,
               );
               PTDEBUG && _d('Table on',$slave->name(),'has', $n_rows, 'rows');
               if ( $n_rows && $n_rows > ($tbl->{chunk_size} * $limit) ) {
                  PTDEBUG && _d('Table too large on', $slave->name());
                  push @too_large, [$slave->name(), $n_rows || 0];
               }
            }
            if ( @too_large ) {
               my $msg
                  = "Cannot copy table $tbl->{name} because"
                  . " on the master it would be checksummed in one chunk"
                  . " but on these replicas it has too many rows:\n";
               foreach my $info ( @too_large ) {
                  $msg .= "  $info->[1] rows on $info->[0]\n";
               }
               $msg .= "The current chunk size limit is "
                     . ($tbl->{chunk_size} * $limit)
                     . " rows (chunk size=$tbl->{chunk_size}"
                     . " * chunk size limit=$limit).\n";
               die $msg;
            }
         }
         else { # chunking the table
            if ( $o->get('check-plan') ) {
               my $idx_len = new IndexLength(Quoter => $q);
               my ($key_len, $key) = $idx_len->index_length(
                  Cxn          => $args{Cxn},
                  tbl          => $tbl,
                  index        => $nibble_iter->nibble_index(),
                  n_index_cols => $o->get('chunk-index-columns'),
               );
               if ( !$key || lc($key) ne lc($nibble_iter->nibble_index()) ) {
                  die "Cannot determine the key_len of the chunk index "
                     . "because MySQL chose "
                     . ($key ? "the $key" : "no") . " index "
                     . "instead of the " . $nibble_iter->nibble_index()
                     . " index for the first lower boundary statement.  "
                     . "See --[no]check-plan in the documentation for more "
                     . "information.";
               }
               elsif ( !$key_len ) {
                  die "The key_len of the $key index is "
                     . (defined $key_len ? "zero" : "NULL")
                     . ", but this should not be possible.  " 
                     . "See --[no]check-plan in the documentation for more "
                     . "information.";
               }
               $tbl->{key_len} = $key_len;
            }
         }

         return 1; # continue nibbling table
      },
      next_boundaries => sub {
         my (%args) = @_;
         my $tbl         = $args{tbl};
         my $nibble_iter = $args{NibbleIterator};
         my $sth         = $nibble_iter->statements();
         my $boundary    = $nibble_iter->boundaries();

         return 0 if $o->get('dry-run');
         return 1 if $nibble_iter->one_nibble();

         # Check that MySQL will use the nibble index for the next upper
         # boundary sql.  This check applies to the next nibble.  So if
         # the current nibble number is 5, then nibble 5 is already done
         # and we're checking nibble number 6.
         my $expl = explain_statement(
            tbl  => $tbl,
            sth  => $sth->{explain_upper_boundary},
            vals => [ @{$boundary->{lower}}, $nibble_iter->chunk_size() ],
         );
         if (lc($expl->{key} || '') ne lc($nibble_iter->nibble_index() || '')) {
            my $msg
               = "Aborting copying table $tbl->{name} at chunk "
               . ($nibble_iter->nibble_number() + 1)
               . " because it is not safe to ascend.  Chunking should "
               . "use the "
               . ($nibble_iter->nibble_index() || '?')
               . " index, but MySQL EXPLAIN reports that "
               . ($expl->{key} ? "the $expl->{key}" : "no")
               . " index will be used for "
               . $sth->{upper_boundary}->{Statement}
               . " with values "
               . join(", ", map { defined $_ ? $_ : "NULL" }
                      (@{$boundary->{lower}}, $nibble_iter->chunk_size()))
               . "\n";
            die $msg;
         } 

         # Once nibbling begins for a table, control does not return to this
         # tool until nibbling is done because, as noted above, all work is
         # done in these callbacks.  This callback is the only place where we
         # can prematurely stop nibbling by returning false.  This allows
         # Ctrl-C to stop the tool between nibbles instead of between tables.
         return $oktorun; # continue nibbling table?
      },
      exec_nibble => sub {
         my (%args) = @_;
         my $tbl         = $args{tbl};
         my $nibble_iter = $args{NibbleIterator};

         return if $o->get('dry-run');

         # Count every chunk, even if it's ultimately skipped, etc.
         $tbl->{results}->{n_chunks}++;

         # Die unless the nibble is safe.
         nibble_is_safe(
            %args,
            OptionParser => $o,
         );

         # Exec and time the chunk checksum query.
         $tbl->{nibble_time} = exec_nibble(
            %args,
            Retry        => $retry,
            Quoter       => $q,
            OptionParser => $o,
         );
         PTDEBUG && _d('Nibble time:', $tbl->{nibble_time});

         # We're executing REPLACE queries which don't return rows.
         # Returning 0 from this callback causes the nibble iter to
         # get the next boundaries/nibble.
         return 0;
      },
      after_nibble => sub {
         my (%args) = @_;
         my $tbl         = $args{tbl};
         my $nibble_iter = $args{NibbleIterator};

         return unless $o->get('execute');

         # Update rate, chunk size, and progress if the nibble actually
         # selected some rows.
         my $cnt = $tbl->{row_cnt};
         if ( ($cnt || 0) > 0 ) {
            # Update the rate of rows per second for the entire server.
            # This is used for the initial chunk size of the next table.
            $total_rows += $cnt;
            $total_time += $tbl->{nibble_time};
            $avg_rate    = int($total_rows / $total_time);
            PTDEBUG && _d('Average copy rate (rows/s):', $avg_rate);

            # Adjust chunk size.  This affects the next chunk.
            if ( $chunk_time ) {
               # Calcuate a new chunk-size based on the rate of rows/s.
               $tbl->{chunk_size} = $tbl->{rate}->update(
                  $cnt,                # processed this many rows
                  $tbl->{nibble_time}, # is this amount of time
               );

               if ( $tbl->{chunk_size} < 1 ) {
                  # This shouldn't happen.  WeightedAvgRate::update() may
                  # return a value < 1, but minimum chunk size is 1.
                  $tbl->{chunk_size} = 1;

                  # This warning is printed once per table.
                  if ( !$tbl->{warned_slow} ) {
                     warn "Rows are copying very slowly.  "
                        . "--chunk-size has been automatically reduced to 1.  "
                        . "Check that the server is not being overloaded, "
                        . "or increase --chunk-time.  The last chunk "
                        . "selected $cnt rows and took "
                        . sprintf('%.3f', $tbl->{nibble_time})
                        . " seconds to execute.\n";
                     $tbl->{warned_slow} = 1;
                  }
               }

               # Update chunk-size based on the rate of rows/s.
               $nibble_iter->set_chunk_size($tbl->{chunk_size});
            }

            # Every table should have a Progress obj; update it.
            if ( my $tbl_pr = $tbl->{progress} ) {
               $tbl_pr->update( sub { return $total_rows } );
            }
         }

         # Wait forever for slaves to catch up.
         $replica_lag_pr->start() if $replica_lag_pr;
         $replica_lag->wait(Progress => $replica_lag_pr);

         # Wait forever for system load to abate.  wait() will die if
         # --critical load is reached.
         $sys_load_pr->start() if $sys_load_pr;
         $sys_load->wait(Progress => $sys_load_pr);

         return;
      },
      done => sub {
         if ( $o->get('execute') ) {
            print "Copied rows OK.\n";
         }
      },
   };

   # NibbleIterator combines these two statements and adds
   # "FROM $orig_table->{name} WHERE <nibble stuff>".
   my $dml = "INSERT LOW_PRIORITY IGNORE INTO $new_tbl->{name} "
           . "(" . join(', ', map { $q->quote($_->{new}) } @common_cols) . ") "
           . "SELECT";
   my $select = join(', ', map { $q->quote($_->{old}) } @common_cols);

   # The chunk size is auto-adjusted, so use --chunk-size as
   # the initial value, but then save and update the adjusted
   # chunk size in the table data struct.
   $orig_tbl->{chunk_size} = $o->get('chunk-size');

   # This won't (shouldn't) fail because we already verified in
   # check_orig_table() table we can NibbleIterator::can_nibble().
   my $nibble_iter = new NibbleIterator(
      Cxn                => $cxn,
      tbl                => $orig_tbl,
      chunk_size         => $orig_tbl->{chunk_size},
      chunk_index        => $o->get('chunk-index'),
      n_chunk_index_cols => $o->get('chunk-index-columns'),
      dml                => $dml,
      select             => $select,
      callbacks          => $callbacks,
      OptionParser       => $o,
      Quoter             => $q,
      TableParser        => $tp,
      TableNibbler       => new TableNibbler(TableParser => $tp, Quoter => $q),
      comments           => {
         bite   => "pt-online-schema-change $PID copy table",
         nibble => "pt-online-schema-change $PID copy nibble",
      },
   );
 
   # Init a new weighted avg rate calculator for the table.
   $orig_tbl->{rate} = new WeightedAvgRate(target_t => $chunk_time);

   # Make a Progress obj for this table.  It may not be used;
   # depends on how many rows, chunk size, how fast the server
   # is, etc.  But just in case, all tables have a Progress obj.
   if ( $o->get('progress')
        && !$nibble_iter->one_nibble()
        &&  $nibble_iter->row_estimate() )
   {
      $orig_tbl->{progress} = new Progress(
         jobsize => $nibble_iter->row_estimate(),
         spec    => $o->get('progress'),
         name    => "Copying $orig_tbl->{name}",
      );
   }

   # Start copying rows.  This may take awhile, but --progress is on
   # by default so there will be progress updates to stderr.
   eval {
      1 while $nibble_iter->next();
   };
   if ( $EVAL_ERROR ) {
      die "Error copying rows from $orig_tbl->{name} to "
        . "$new_tbl->{name}: $EVAL_ERROR\n";
   }
   $orig_tbl->{copied} = 1;  # flag for cleanup tasks


   # XXX Auto-choose the alter fk method BEFORE swapping/renaming tables 
   # else everything will break because if drop_swap is chosen, then we
   # most NOT rename tables or drop the old table.
   if ( $alter_fk_method eq 'auto' ) {
      # If chunk time is set, then use the average rate of rows/s
      # from copying the orig table to determine the max size of
      # a child table that can be altered within one chunk time.
      # The limit is a fudge factor.  Chunk time won't be set if
      # the user specified --chunk-size=N on the cmd line, in which
      # case the max child table size is their specified chunk size
      # times the fudge factor.
      my $max_rows = $o->get('dry-run') ? $o->get('chunk-size') * $limit
            : $chunk_time && $avg_rate ? $avg_rate * $chunk_time * $limit
            : $o->get('chunk-size') * $limit;
      PTDEBUG && _d('Max allowed child table size:', $max_rows);

      $alter_fk_method = determine_alter_fk_method(
         child_tables => $child_tables,
         max_rows     => $max_rows,
         Cxn          => $cxn,
         OptionParser => $o,
      );

      if ( $alter_fk_method eq 'drop_swap' ) {
         $o->set('swap-tables',    0);
         $o->set('drop-old-table', 0);
      }
   }

   # #####################################################################
   # XXX
   # Step 5: Rename tables: orig -> old, new -> orig
   # Past this step, the original table has been altered. This shouldn't
   # fail, but if it does, the failure could be serious depending on what
   # state the tables are left in.
   # XXX
   # #####################################################################
   my $old_tbl;
   if ( $o->get('swap-tables') ) {
      eval {
         $old_tbl = swap_tables(
            orig_tbl     => $orig_tbl,
            new_tbl      => $new_tbl,
            suffix       => '_old',
            Cxn          => $cxn,
            Quoter       => $q,
            OptionParser => $o,
         );
      };
      if ( $EVAL_ERROR ) {
         die "Error swapping the tables: $EVAL_ERROR\n"
           . "Verify that the original table $orig_tbl->{name} has not "
           . "been modified or renamed to the old table $old_tbl->{name}.  "
           . "Then drop the new table $new_tbl->{name} if it exists.\n";
      }
   }
   $orig_tbl->{swapped} = 1;  # flag for cleanup tasks
   PTDEBUG && _d('Old table:', Dumper($old_tbl));

   # #####################################################################
   # Step 6: Update foreign key constraints if there are child tables.
   # #####################################################################
   if ( $child_tables ) {
      eval {
         if ( $alter_fk_method eq 'none' ) {
            # This shouldn't happen, but in case it does we should know.
            warn "The tool detected child tables but "
               . "--alter-foreign-keys-method=none";
         }
         elsif ( $alter_fk_method eq 'rebuild_constraints' ) {
            rebuild_constraints(
               orig_tbl     => $orig_tbl,
               old_tbl      => $old_tbl,
               child_tables => $child_tables,
               OptionParser => $o,
               Quoter       => $q,
               Cxn          => $cxn,
               TableParser  => $tp,
            );
         }
         elsif ( $alter_fk_method eq 'drop_swap' ) {
            drop_swap(
               orig_tbl     => $orig_tbl,
               new_tbl      => $new_tbl,
               Cxn          => $cxn,
               OptionParser => $o,
            );
         }
         elsif ( !$alter_fk_method
               && $o->has('alter-foreign-keys-method')
               && ($o->get('alter-foreign-keys-method') || '') eq 'auto' ) {
            # If --alter-foreign-keys-method is 'auto' and we are on a dry run,
            # $alter_fk_method is left as an empty string.
            print "Not updating foreign key constraints because this is a dry run.\n";
         }
         else {
            # This should "never" happen because we check this var earlier.
            die "Invalid --alter-foreign-keys-method: $alter_fk_method\n";
         }
      };
      if ( $EVAL_ERROR ) {
         # TODO: improve error message and handling.
         die "Error updating foreign key constraints: $EVAL_ERROR\n";
      }
   }

   # ########################################################################
   # Step 7: Drop the old table.
   # ########################################################################
   if ( $o->get('drop-old-table') ) {
      if ( $o->get('dry-run') ) {
         print "Not dropping old table because this is a dry run.\n";
      }
      elsif ( !$old_tbl ) {
         print "Not dropping old table because --no-swap-tables was specified.\n";
      }
      else {
         print "Dropping old table...\n";

         if ( $alter_fk_method eq 'none' ) {
            # Child tables still reference the old table, but the user
            # has chosen to break fks, so we need to disable fk checks
            # in order to drop the old table.
            my $sql = "SET foreign_key_checks=0";
            PTDEBUG && _d($sql);
            print $sql, "\n" if $o->get('print');
            $cxn->dbh()->do($sql);
         }

         my $sql = "DROP TABLE IF EXISTS $old_tbl->{name}";
         print $sql, "\n" if $o->get('print');
         PTDEBUG && _d($sql); 
         eval {
            $cxn->dbh()->do($sql);
         };
         if ( $EVAL_ERROR ) {
            die "Error dropping the old table: $EVAL_ERROR\n";
         }
         print "Dropped old table $old_tbl->{name} OK.\n";
      }
   }
   
   # ########################################################################
   # Done.
   # ########################################################################
   $orig_tbl->{success} = 1;  # flag for cleanup tasks
   $cleanup = undef;          # exec cleanup tasks

   return $exit_status;
}

# ############################################################################
# Subroutines.
# ############################################################################

sub find_renamed_cols {
   my ($alter, $tp) = @_;

   my $unquoted_ident = qr/
      (?!\p{Digit}+[.\s])            # Not all digits
      [0-9a-zA-Z_\x{80}-\x{FFFF}\$]+ # As per the spec
   /x;

   my $quoted_ident = do {
      my $quoted_ident_character = qr/
         [\x{01}-\x{5F}\x{61}-\x{FFFF}] # Any character but the null byte and `
      /x;
      qr{
         # The following alternation is there because something like (?<=.)
         # would match if this regex was used like /.$re/,
         # or even more tellingly, would match on "``" =~ /`$re`/
            $quoted_ident_character+               # One or more characters
               (?: `` $quoted_ident_character*  )* # possibly followed by `` and
                                                   # more characters, zero or more times
         |  $quoted_ident_character*               # OR, zero or more characters
               (?: `` $quoted_ident_character*  )+ # Followed by `` and maybe more
                                                   # characters, one or more times.
      }x
   };

   my $ansi_quotes_ident = qr/
            [^"]+ (?: "" [^"]* )*
         |  [^"]* (?: "" [^"]* )+
   /x;

   my $table_ident  = qr/$unquoted_ident|`$quoted_ident`|"$ansi_quotes_ident"/;
   my $alter_change_col_re = qr/\bCHANGE \s+ (?:COLUMN \s+)?
                                    ($table_ident) \s+ ($table_ident)/ix;

   my %renames;
   while ( $alter =~ /$alter_change_col_re/g ) {
      my ($orig, $new) = map { $tp->ansi_to_legacy($_) } $1, $2;
      next unless $orig && $new;
      my (undef, $orig_tbl) = Quoter->split_unquote($orig);
      my (undef, $new_tbl)  = Quoter->split_unquote($new);
      # Silly but plausible: CHANGE COLUMN same_name same_name ...
      next if lc($orig_tbl) eq lc($new_tbl);
      $renames{$orig_tbl} = $new_tbl;
   }
   return %renames;
}

sub nibble_is_safe {
   my (%args) = @_;
   my @required_args = qw(Cxn tbl NibbleIterator OptionParser);
   foreach my $arg ( @required_args ) {
      die "I need a $arg argument" unless $args{$arg};
   }
   my ($cxn, $tbl, $nibble_iter, $o)= @args{@required_args};

   # EXPLAIN the checksum chunk query to get its row estimate and index.
   # XXX This call and others like it are relying on a Perl oddity.
   # See https://bugs.launchpad.net/percona-toolkit/+bug/987393
   my $sth      = $nibble_iter->statements();
   my $boundary = $nibble_iter->boundaries();
   my $expl     = explain_statement(
      tbl  => $tbl,
      sth  => $sth->{explain_nibble},
      vals => [ @{$boundary->{lower}}, @{$boundary->{upper}} ],
   );

   # Ensure that MySQL is using the chunk index if the table is being chunked.
   if ( !$nibble_iter->one_nibble()
        && lc($expl->{key} || '') ne lc($nibble_iter->nibble_index() || '') )
   {
      die "Error copying rows at chunk " . $nibble_iter->nibble_number()
         . " of $tbl->{db}.$tbl->{tbl} because MySQL chose "
         . ($expl->{key} ? "the $expl->{key}" : "no") . " index "
         . " instead of the " . $nibble_iter->nibble_index() . "index.\n";
   }

   # Ensure that the chunk isn't too large if there's a --chunk-size-limit.
   # If single-chunking the table, this has already been checked, so it
   # shouldn't have changed.  If chunking the table with a non-unique key,
   # oversize chunks are possible. 
   if ( my $limit = $o->get('chunk-size-limit') ) {
      my $oversize_chunk
         = $limit ? ($expl->{rows} || 0) >= $tbl->{chunk_size} * $limit
         :          0;
      if ( $oversize_chunk
           && $nibble_iter->identical_boundaries($boundary->{upper},
                                                 $boundary->{next_lower}) )
      {
         die "Error copying rows at chunk " . $nibble_iter->nibble_number()
            . " of $tbl->{db}.$tbl->{tbl} because it is oversized.  "
            . "The current chunk size limit is "
            . ($tbl->{chunk_size} * $limit)
            . " rows (chunk size=$tbl->{chunk_size}"
            . " * chunk size limit=$limit), but MySQL estimates "
            . "that there are " . ($expl->{rows} || 0)
            . " rows in the chunk.\n";
      }
   }

   # Ensure that MySQL is still using the entire index.
   # https://bugs.launchpad.net/percona-toolkit/+bug/1010232
   if ( !$nibble_iter->one_nibble()
        && $tbl->{key_len}
        && ($expl->{key_len} || 0) < $tbl->{key_len} )
   {
      die "Error copying rows at chunk " . $nibble_iter->nibble_number()
         . " of $tbl->{db}.$tbl->{tbl} because MySQL used "
         . "only " . ($expl->{key_len} || 0) . " bytes "
         . "of the " . ($expl->{key} || '?') . " index instead of "
         . $tbl->{key_len} . ".  See the --[no]check-plan documentation "
         . "for more information.\n";
   }

   return 1; # safe
}

sub create_new_table{
   my (%args) = @_;
   my @required_args = qw(orig_tbl Cxn Quoter OptionParser TableParser);
   foreach my $arg ( @required_args ) {
      die "I need a $arg argument" unless $args{$arg};
   }
   my ($orig_tbl, $cxn, $q, $o, $tp) = @args{@required_args};

   # Get the original table struct.
   my $ddl = $tp->get_create_table(
      $cxn->dbh(),
      $orig_tbl->{db},
      $orig_tbl->{tbl},
   );

   my $tries      = $args{tries}  || 10;  # don't try forever
   my $prefix     = $args{prefix} || '_';
   my $suffix     = '_new';
   my $table_name = $orig_tbl->{tbl} . $suffix;

   print "Creating new table...\n";
   my $tryno = 1;
   my @old_tables;
   while ( $tryno++ < $tries ) {
      $table_name = $prefix . $table_name;

      if ( length($table_name) > 64 ) {
         my $truncated_table_name = substr($table_name, 0, 60) . $suffix;
         PTDEBUG && _d($table_name, 'is over 64 characters long, truncating to',
                       $truncated_table_name);
         $table_name = $truncated_table_name;
      }
      
      my $quoted  = $q->quote($orig_tbl->{db}, $table_name);

      # Generate SQL to create the new table.  We do not use CREATE TABLE LIKE
      # because it doesn't preserve foreign key constraints. Here we need to
      # rename the FK constraints, too. This is because FK constraints are
      # internally stored as <database>.<constraint> and there cannot be
      # duplicates.  If we don't rename the constraints, then InnoDB will throw
      # error 121 (duplicate key violation) when we try to execute the CREATE
      # TABLE.  TODO: this code isn't perfect. If we rename a constraint from
      # foo to _foo and there is already a constraint with that name in this
      # or another table, we can still have a collision. But if there are
      # multiple FKs on this table, it's hard to know which one is causing the
      # trouble. Should we generate random/UUID FK names or something instead?
      my $sql    = $ddl;
      $sql       =~ s/\ACREATE TABLE .*?\($/CREATE TABLE $quoted (/m;
      $sql       =~ s/^  CONSTRAINT `/  CONSTRAINT `_/gm;
      PTDEBUG && _d($sql);
      eval {
         $cxn->dbh()->do($sql);
      };
      if ( $EVAL_ERROR ) {
         # Ignore this error because if multiple instances of the tool
         # are running, or previous runs failed and weren't cleaned up,
         # then there will be other similarly named tables with fewer
         # leading prefix chars.  Or, in rarer cases, the db just happens
         # to have a similarly named table created by the user for other
         # purposes.
         if ( $EVAL_ERROR =~ m/table.+?already exists/i ) {
            push @old_tables, $q->quote($orig_tbl->{db}, $table_name);
            next;
         }

         # Some other error happened.  Let the caller catch it.
         die $EVAL_ERROR;
      }
      print $sql, "\n" if $o->get('print');  # the sql that work
      print "Created new table $orig_tbl->{db}.$table_name OK.\n";
      return { # success
         db   => $orig_tbl->{db},
         tbl  => $table_name,
         name => $q->quote($orig_tbl->{db}, $table_name),
      };
   }

   die "Failed to find a unique new table name after $tries attemps.  "
     . "The following tables exist which may be left over from previous "
     . "failed runs of the tool:\n"
     . join("\n", map { "  $_" } @old_tables)
     . "\nExamine these tables and drop some or all of them if they are "
     . "no longer need, then re-run the tool.\n";
}

sub swap_tables {
   my (%args) = @_;
   my @required_args = qw(orig_tbl new_tbl Cxn Quoter OptionParser);
   foreach my $arg ( @required_args ) {
      die "I need a $arg argument" unless $args{$arg};
   }
   my ($orig_tbl, $new_tbl, $cxn, $q, $o) = @args{@required_args};

   my $prefix     = '_';
   my $table_name = $orig_tbl->{tbl} . ($args{suffix} || '');
   my $tries      = 10;  # don't try forever

   # This sub only works for --execute.  Since the options are
   # mutually exclusive and we return in the if case, the elsif
   # is just a paranoid check because swapping the tables is one
   # of the most sensitive/dangerous operations.
   if ( $o->get('dry-run') ) {
      print "Not swapping tables because this is a dry run.\n";

      # A return value really isn't needed, but this trick allows
      # rebuild_constraints() to parse and show the sql statements
      # it would used.  Otherwise, this has no effect.      
      return $orig_tbl;
   }
   elsif ( $o->get('execute') ) {
      print "Swapping tables...\n";
      
      while ( $tries-- ) {
         $table_name = $prefix . $table_name;
         
         if ( length($table_name) > 64 ) {
            my $truncated_table_name = substr($table_name, 0, 64);
            PTDEBUG && _d($table_name, 'is over 64 characters long, truncating to',
                          $truncated_table_name);
            $table_name = $truncated_table_name;
         }
         
         my $sql     = "RENAME TABLE $orig_tbl->{name} "
                     . "TO " . $q->quote($orig_tbl->{db}, $table_name)
                     . ", $new_tbl->{name} TO $orig_tbl->{name}"; 
         PTDEBUG && _d($sql); 
         eval {
            $cxn->dbh()->do($sql);
         };
         if ( $EVAL_ERROR ) {
            # Ignore this error because if multiple instances of the tool
            # are running, or previous runs failed and weren't cleaned up,
            # then there will be other similarly named tables with fewer
            # leading prefix chars.  Or, in rarer cases, the db just happens
            # to have a similarly named table created by the user for other
            # purposes.
            next if $EVAL_ERROR =~ m/table.+?already exists/i;

            # Some other error happened.  Let caller catch it.
            die $EVAL_ERROR;
         }
         print $sql, "\n" if $o->get('print');
         print "Swapped original and new tables OK.\n";
         return { # success
            db   => $orig_tbl->{db},
            tbl  => $table_name,
            name => $q->quote($orig_tbl->{db}, $table_name),
         };
      }

      # This shouldn't happen.
      # Here and in the attempt to find a new table name we probably ought to
      # use --retries (and maybe a Retry object?)
      die "Failed to find a unique old table name after serveral attempts.\n";
   }
}

sub check_orig_table {
   my ( %args ) = @_;
   my @required_args = qw(orig_tbl Cxn TableParser OptionParser Quoter);
   foreach my $arg ( @required_args ) {
      die "I need a $arg argument" unless $args{$arg};
   }
   my ($orig_tbl, $cxn, $tp, $o, $q) = @args{@required_args};

   my $dbh = $cxn->dbh();

   # The original table must exist, of course.
   if (!$tp->check_table(dbh=>$dbh,db=>$orig_tbl->{db},tbl=>$orig_tbl->{tbl})) {
      die "The original table $orig_tbl->{name} does not exist.\n";
   }

   # There cannot be any triggers on the original table.
   my $sql = 'SHOW TRIGGERS FROM ' . $q->quote($orig_tbl->{db})
           . ' LIKE ' . $q->literal_like($orig_tbl->{tbl});
   PTDEBUG && _d($sql);
   my $triggers = $dbh->selectall_arrayref($sql);
   if ( $triggers && @$triggers ) {
      die "The table $orig_tbl->{name} has triggers.  This tool "
         . "needs to create its own triggers, so the table cannot "
         . "already have triggers.\n";
   }

   # Get the table struct.  NibbleIterator needs this, and so do we.
   my $ddl = $tp->get_create_table(
      $cxn->dbh(),
      $orig_tbl->{db},
      $orig_tbl->{tbl},
   );
   $orig_tbl->{tbl_struct} = $tp->parse($ddl);

   # Must be able to nibble the original table (to copy rows to the new table).
   eval {
      NibbleIterator::can_nibble(
         Cxn          => $cxn,
         tbl          => $orig_tbl,
         chunk_size   => $o->get('chunk-size'),
         chunk_indx   => $o->get('chunk-index'),
         OptionParser => $o,
         TableParser  => $tp,
      );
   };
   if ( $EVAL_ERROR ) {
      die "Cannot chunk the original table $orig_tbl->{name}: $EVAL_ERROR\n";
   }

   return;  # success
}

sub find_child_tables {
   my ( %args ) = @_;
   my @required_args = qw(tbl Cxn Quoter);
   foreach my $arg ( @required_args ) {
      die "I need a $arg argument" unless $args{$arg};
   }
   my ($tbl, $cxn, $q) = @args{@required_args};
   
   PTDEBUG && _d('Finding child tables');
   
   my $sql = "SELECT table_schema, table_name "
           . "FROM information_schema.key_column_usage "
           . "WHERE constraint_schema='$tbl->{db}' "
           . "AND referenced_table_name='$tbl->{tbl}'";
   PTDEBUG && _d($sql);
   my $rows = $cxn->dbh()->selectall_arrayref($sql);
   if ( !$rows || !@$rows ) {
      PTDEBUG && _d('No child tables found');
      return;
   }

   my @child_tables;
   foreach my $row ( @$rows ) {
      my $tbl = {
         db   => $row->[0],
         tbl  => $row->[1],
         name => $q->quote(@$row),
      };

      # Get row estimates for each child table so we can give the user
      # some input on choosing an --alter-foreign-keys-method if they
      # don't use "auto".
      my ($n_rows) = NibbleIterator::get_row_estimate(
         Cxn => $cxn,
         tbl => $tbl,
      );
      $tbl->{row_est} = $n_rows;

      push @child_tables, $tbl;
   }

   PTDEBUG && _d('Child tables:', Dumper(\@child_tables));
   return \@child_tables;
}

sub determine_alter_fk_method {
   my ( %args ) = @_;
   my @required_args = qw(child_tables max_rows Cxn OptionParser);
   foreach my $arg ( @required_args ) {
      die "I need a $arg argument" unless $args{$arg};
   }
   my ($child_tables, $max_rows, $cxn, $o) = @args{@required_args};

   if ( $o->get('dry-run') ) {
      print "Not determining the method to update foreign keys "
         . "because this is a dry run.\n";
      return '';  # $alter_fk_method can't be undef
   }

   # The rebuild_constraints method is the default becuase it's safer
   # and doesn't cause the orig table to go missing for a moment.
   my $method = 'rebuild_constraints';
   
   print "Max rows for the rebuild_constraints method: $max_rows\n",
         "Determining the method to update foreign keys...\n";
   foreach my $child_tbl ( @$child_tables ) {
      print "  $child_tbl->{name}: ";
      my ($n_rows) = NibbleIterator::get_row_estimate(
         Cxn   => $cxn,
         tbl   => $child_tbl,
      );
      if ( $n_rows > $max_rows ) {
         print "too many rows: $n_rows; must use drop_swap\n";
         $method = 'drop_swap';
         last;
      }
      else {
         print "$n_rows rows; can use rebuild_constraints\n";
      }
   }

   return $method || '';  # $alter_fk_method can't be undef
}

sub rebuild_constraints {
   my ( %args ) = @_;
   my @required_args = qw(orig_tbl old_tbl child_tables
                          Cxn Quoter OptionParser TableParser);
   foreach my $arg ( @required_args ) {
      die "I need a $arg argument" unless $args{$arg};
   }
   my ($orig_tbl, $old_tbl, $child_tables, $cxn, $q, $o, $tp)
      = @args{@required_args};

   # MySQL has a "feature" where if the parent tbl is in the same db,
   # then the child tbl ref is simply `parent_tbl`, but if the parent tbl
   # is in another db, then the child tbl ref is `other_db`.`parent_tbl`.
   # When we recreate the ref below, we use the db-qualified form, and
   # MySQL will automatically trim the db if the tables are in the same db.
   my $quoted_old_table = $q->quote($old_tbl->{tbl});
   my $constraint       = qr/
      ^\s+
      (
         CONSTRAINT.+?
         REFERENCES\s(?:$quoted_old_table|$old_tbl->{name})
         .+
      )$
   /xm;
   PTDEBUG && _d('Rebuilding fk constraint matching', $constraint);

   if ( $o->get('dry-run') ) {
      print "Not rebuilding foreign key constraints because this is a dry run.\n";
   }
   else {
      print "Rebuilding foreign key constraints...\n";
   }

   CHILD_TABLE:
   foreach my $child_tbl ( @$child_tables ) {
      my $table_def = $tp->get_create_table(
         $cxn->dbh(),
         $child_tbl->{db},
         $child_tbl->{tbl},
      );
      my @constraints = $table_def =~ m/$constraint/g;
      if ( !@constraints ) {
         warn "$child_tbl->{name} has no foreign key "
            . "constraints referencing $old_tbl->{name}.\n";
         next CHILD_TABLE;
      }

      my @rebuilt_constraints;
      foreach my $constraint ( @constraints ) {
         PTDEBUG && _d('Rebuilding fk constraint:', $constraint);

         # Remove trailing commas in case there are multiple constraints on the
         # table.
         $constraint =~ s/,$//;

         # Find the constraint name. It will be quoted already.
         my ($fk) = $constraint =~ m/CONSTRAINT\s+`([^`]+)`/;

         # Drop the reference to the old table/renamed orig table, and add a new
         # reference to the new table.  InnoDB will throw an error if the new
         # constraint has the same name as the old one, so we must rename it.
         # Example: after renaming sakila.actor to sakila.actor_old (for
         # example), the foreign key on film_actor looks like this:
         # CONSTRAINT `fk_film_actor_actor` FOREIGN KEY (`actor_id`) REFERENCES
         #   `actor_old` (`actor_id`) ON UPDATE CASCADE
         # We need it to look like this instead:
         # CONSTRAINT `_fk_film_actor_actor` FOREIGN KEY (`actor_id`) REFERENCES
         #   `actor` (`actor_id`) ON UPDATE CASCADE
         # Reference the correct table name...
         $constraint =~ s/REFERENCES[^\(]+/REFERENCES $orig_tbl->{name} /;
         # And rename the constraint to avoid conflict
         $constraint =~ s/CONSTRAINT `$fk`/CONSTRAINT `_$fk`/;

         my $sql = "DROP FOREIGN KEY `$fk`, "
                 . "ADD $constraint";
         push @rebuilt_constraints, $sql;
      }

      my $sql = "ALTER TABLE $child_tbl->{name} "
              . join(', ', @rebuilt_constraints);
      print $sql, "\n" if $o->get('print');
      if ( $o->get('execute') ) {
         PTDEBUG && _d($sql);
         $cxn->dbh()->do($sql);
      }
   }

   if ( $o->get('execute') ) {
      print "Rebuilt foreign key constraints OK.\n";
   }

   return;
}

sub drop_swap {
   my ( %args ) = @_;
   my @required_args = qw(orig_tbl new_tbl Cxn OptionParser);
   foreach my $arg ( @required_args ) {
      die "I need a $arg argument" unless $args{$arg};
   }
   my ($orig_tbl, $new_tbl, $cxn, $o) = @args{@required_args};

   if ( $o->get('dry-run') ) {
      print "Not drop-swapping tables because this is a dry run.\n";
   }
   else {
      print "Drop-swapping tables...\n";
   }

   my @sqls = (
      "SET foreign_key_checks=0",
      "DROP TABLE IF EXISTS $orig_tbl->{name}",
      "RENAME TABLE $new_tbl->{name} TO $orig_tbl->{name}",
   );

   foreach my $sql ( @sqls ) {
      PTDEBUG && _d($sql);
      print $sql, "\n"      if $o->get('print');
      $cxn->dbh()->do($sql) if $o->get('execute');
   }

   if ( $o->get('execute') ) {
      print "Dropped and swapped tables OK.\n";
   }

   return;
}

sub create_triggers {
   my ( %args ) = @_;
   my @required_args = qw(orig_tbl new_tbl columns Cxn Quoter OptionParser);
   foreach my $arg ( @required_args ) {
      die "I need a $arg argument" unless $args{$arg};
   }
   my ($orig_tbl, $new_tbl, $cols, $cxn, $q, $o) = @args{@required_args};

   # This sub works for --dry-run and --execute.  With --dry-run it's
   # only interesting if --print is specified, too; then the user can
   # see the create triggers statements for --execute.
   if ( $o->get('dry-run') ) {
      print "Not creating triggers because this is a dry run.\n";
   }
   else {
      print "Creating triggers...\n";
   }

   # Create a unique trigger name prefix based on the orig table name
   # so multiple instances of the tool can run on different tables.
   my $prefix = 'pt_osc_' . $orig_tbl->{db} . '_' . $orig_tbl->{tbl};
   $prefix   =~ s/\W/_/g;

   if ( length($prefix) > 60 ) {
      my $truncated_prefix = substr($prefix, 0, 60);
      PTDEBUG && _d('Trigger prefix', $prefix, 'is over 60 characters long,',
                     'truncating to', $truncated_prefix);
      $prefix = $truncated_prefix;
   }

   # To be safe, the delete trigger must specify all the columns of the
   # primary key/unique index.  We use null-safe equals, because unique
<<<<<<< HEAD
   # unique indexes can be nullable.
   my $tbl_struct     = $new_tbl->{tbl_struct};
   my $del_index      = $new_tbl->{del_index};
   my $del_index_cols = join(" AND ",
                           map {
                              my $col = $q->quote($_);
                              "$new_tbl->{name}.$col <=> OLD.$col"
                           } @{$tbl_struct->{keys}->{$del_index}->{cols}} );
=======
   # unique indexes can be nullable.  Cols are from the new table and
   # they may have been renamed
   my %old_col_for    = map { $_->{new} => $_->{old} } @$cols;
   my $tbl_struct     = $new_tbl->{tbl_struct};
   my $del_index      = $new_tbl->{del_index};
   my $del_index_cols = join(" AND ", map {
      my $new_col  = $_;
      my $old_col  = $old_col_for{$new_col} || $new_col;
      my $new_qcol = $q->quote($new_col);
      my $old_qcol = $q->quote($old_col);
      "$new_tbl->{name}.$new_qcol <=> OLD.$old_qcol"
   } @{$tbl_struct->{keys}->{$del_index}->{cols}} );

>>>>>>> 57b3706f
   my $delete_trigger
      = "CREATE TRIGGER `${prefix}_del` AFTER DELETE ON $orig_tbl->{name} "
      . "FOR EACH ROW "
      . "DELETE IGNORE FROM $new_tbl->{name} "
      . "WHERE $del_index_cols";

   my $qcols    = join(', ', map { $q->quote($_->{new}) }        @$cols);
   my $new_vals = join(', ', map { "NEW.".$q->quote($_->{old}) } @$cols);
   my $insert_trigger
      = "CREATE TRIGGER `${prefix}_ins` AFTER INSERT ON $orig_tbl->{name} "
      . "FOR EACH ROW "
      . "REPLACE INTO $new_tbl->{name} ($qcols) VALUES ($new_vals)";
   my $update_trigger
      = "CREATE TRIGGER `${prefix}_upd` AFTER UPDATE ON $orig_tbl->{name} "
      . "FOR EACH ROW "
      . "REPLACE INTO $new_tbl->{name} ($qcols) VALUES ($new_vals)";

   my @triggers = (
      ['del', $delete_trigger],
      ['upd', $update_trigger],
      ['ins', $insert_trigger],
   );

   my @trigger_names;
   @drop_trigger_sqls = ();
   foreach my $trg ( @triggers ) {
      my ($name, $sql) = @$trg;
      print $sql, "\n" if $o->get('print');
      if ( $o->get('execute') ) {
         # Let caller catch errors.
         PTDEBUG && _d($sql);
         $cxn->dbh()->do($sql);
      }
      # Only save the trigger once it has been created
      # (or faked to be created) so if the 2nd trigger
      # fails to create, we know to only drop the 1st.
      push @trigger_names, "${prefix}_$name";
      push @drop_trigger_sqls,
         "DROP TRIGGER IF EXISTS "
         . $q->quote($orig_tbl->{db}, "${prefix}_$name") . ";";
   }

   if ( $o->get('execute') ) {
      print "Created triggers OK.\n";
   }

   return @trigger_names;
}

sub drop_triggers {
   my ( %args ) = @_;
   my @required_args = qw(tbl Cxn Quoter OptionParser);
   foreach my $arg ( @required_args ) {
      die "I need a $arg argument" unless $args{$arg};
   }
   my ($tbl, $cxn, $q, $o) = @args{@required_args};

   # This sub works for --dry-run and --execute, although --dry-run is
   # only interesting with --print so the user can see the drop trigger
   # statements for --execute.
   if ( $o->get('dry-run') ) {
      print "Not dropping triggers because this is a dry run.\n";
   }
   else {
      print "Dropping triggers...\n";
   }

   my @not_dropped;
   foreach my $sql ( @drop_trigger_sqls ) {
      print $sql, "\n" if $o->get('print');
      if ( $o->get('execute') ) {
         PTDEBUG && _d($sql);
         eval {
            $cxn->dbh()->do($sql);
         };
         if ( $EVAL_ERROR ) {
            warn "Error dropping trigger: $EVAL_ERROR\n";
            push @not_dropped, $sql;
            $exit_status = 1;
         }
      }
   }

   if ( $o->get('execute') ) {
      if ( !@not_dropped ) {
         print "Dropped triggers OK.\n";
      }
      else {
         warn "To try dropping the triggers again, execute:\n"
            . join("\n", @not_dropped) . "\n";
      }
   }

   return;
}

sub exec_nibble {
   my (%args) = @_;
   my @required_args = qw(Cxn tbl NibbleIterator Retry Quoter OptionParser);
   foreach my $arg ( @required_args ) {
      die "I need a $arg argument" unless $args{$arg};
   }
   my ($cxn, $tbl, $nibble_iter, $retry, $q, $o)= @args{@required_args};

   my $dbh         = $cxn->dbh();
   my $sth         = $nibble_iter->statements();
   my $boundary    = $nibble_iter->boundaries();
   my $lb_quoted   = $q->serialize_list(@{$boundary->{lower}});
   my $ub_quoted   = $q->serialize_list(@{$boundary->{upper}});
   my $chunk       = $nibble_iter->nibble_number();
   my $chunk_index = $nibble_iter->nibble_index();
         
   # Completely ignore these error codes.
   my %ignore_code = (
      # Error: 1592 SQLSTATE: HY000  (ER_BINLOG_UNSAFE_STATEMENT)
      # Message: Statement may not be safe to log in statement format. 
      # Ignore this warning because we have purposely set statement-based
      # replication.
      1592 => 1,
   );
         
   # Warn once per-table for these error codes if the error message
   # matches the pattern.
   my %warn_code = (
      # Error: 1265 SQLSTATE: 01000 (WARN_DATA_TRUNCATED)
      # Message: Data truncated for column '%s' at row %ld
      1265 => {
         # any pattern
         # use MySQL's message for this warning
      },
   );

   return $retry->retry(
      tries => $o->get('retries'),
      wait  => sub { sleep 0.25; return; },
      try   => sub {
         # ###################################################################
         # Start timing the query.
         # ###################################################################
         my $t_start = time;        

         # Execute the INSERT..SELECT query.
         PTDEBUG && _d($sth->{nibble}->{Statement},
            'lower boundary:', @{$boundary->{lower}},
            'upper boundary:', @{$boundary->{upper}});
         $sth->{nibble}->execute(
            # WHERE
            @{$boundary->{lower}},  # upper boundary values
            @{$boundary->{upper}},  # lower boundary values
         );

         my $t_end = time;
         # ###################################################################
         # End timing the query.
         # ###################################################################

         # How many rows were inserted this time.  Used for auto chunk sizing.
         $tbl->{row_cnt} = $sth->{nibble}->rows();

         # Check if query caused any warnings.
         my $sql_warn = 'SHOW WARNINGS';
         PTDEBUG && _d($sql_warn);
         my $warnings = $dbh->selectall_arrayref($sql_warn, { Slice => {} } );
         foreach my $warning ( @$warnings ) {
            my $code    = ($warning->{code} || 0);
            my $message = $warning->{message};
            if ( $ignore_code{$code} ) {
               PTDEBUG && _d('Ignoring warning:', $code, $message);
               next;
            }
            elsif ( $warn_code{$code}
                    && (!$warn_code{$code}->{pattern}
                        || $message =~ m/$warn_code{$code}->{pattern}/) )
            {
               if ( !$tbl->{"warned_code_$code"} ) {  # warn once per table
                  warn "Copying rows caused a MySQL error $code: "
                     . ($warn_code{$code}->{message}
                        ? $warn_code{$code}->{message}
                        : $message)
                     . "\nThis MySQL error is being ignored and further "
                     . "occurrences of it will not be reported.\n";
                  $tbl->{"warned_code_$code"} = 1;
               }
            }
            else {
               # This die will propagate to fail which will return 0
               # and propagate it to final_fail which will die with
               # this error message.
               die "Copying rows caused a MySQL error $code:\n"
                  . "    Level: " . ($warning->{level}   || '') . "\n"
                  . "     Code: " . ($warning->{code}    || '') . "\n"
                  . "  Message: " . ($warning->{message} || '') . "\n"
                  . "    Query: " . $sth->{nibble}->{Statement} . "\n";
            }
         }

         # Success: no warnings, no errors.  Return nibble time.
         return $t_end - $t_start;
      },
      fail => sub {
         my (%args) = @_;
         my $error = $args{error};

         # The query failed/caused an error.  If the error is one of these,
         # then we can possibly retry.
         if (   $error =~ m/Lock wait timeout exceeded/
             || $error =~ m/Deadlock found/
             || $error =~ m/Query execution was interrupted/
         ) {
            # These errors/warnings can be retried, so don't print
            # a warning yet; do that in final_fail.
            return 1;  # try again
         }
         elsif (   $error =~ m/MySQL server has gone away/
                || $error =~ m/Lost connection to MySQL server/
         ) {
            # The 2nd pattern means that MySQL itself died or was stopped.
            # The 3rd pattern means that our cxn was killed (KILL <id>).
            $dbh = $cxn->connect();  # connect or die trying
            return 1;  # reconnected, try again
         }

         # At this point, either the error/warning cannot be retried,
         # or we failed to reconnect.  Don't retry; call final_fail.
         return 0;
      },
      final_fail => sub {
         my (%args) = @_;
         # This die should be caught by the caller.  Copying rows and
         # the tool will stop, which is probably good because by this
         # point the error or warning indicates that something is wrong.
         die $args{error};
      }
   );
}

# Sub: explain_statement
#   EXPLAIN a statement.
#
# Required Arguments:
#   * tbl  - Standard tbl hashref
#   * sth  - Sth with EXLAIN <statement>
#   * vals - Values for sth, if any
#
# Returns:
#   Hashref with EXPLAIN plan
sub explain_statement {
   my ( %args ) = @_;
   my @required_args = qw(tbl sth vals);
   foreach my $arg ( @required_args ) {
      die "I need a $arg argument" unless defined $args{$arg};
   }
   my ($tbl, $sth, $vals) = @args{@required_args};

   my $expl;
   eval {
      PTDEBUG && _d($sth->{Statement}, 'params:', @$vals);
      $sth->execute(@$vals);
      $expl = $sth->fetchrow_hashref();
      $sth->finish();
   };
   if ( $EVAL_ERROR ) {
      # This shouldn't happen.
      die "Error executing " . $sth->{Statement} . ": $EVAL_ERROR\n";
   }
   PTDEBUG && _d('EXPLAIN plan:', Dumper($expl));
   return $expl;
}

# Catches signals so we can exit gracefully.
sub sig_int {
   my ( $signal ) = @_;
   $oktorun = 0;  # flag for cleanup tasks
   print STDERR "# Exiting on SIG$signal.\n";
   exit 1;
}

sub _d {
   my ($package, undef, $line) = caller 0;
   @_ = map { (my $temp = $_) =~ s/\n/\n# /g; $temp; }
        map { defined $_ ? $_ : 'undef' }
        @_;
   print STDERR "# $package:$line $PID ", join(' ', @_), "\n";
}

# ############################################################################
# Run the program.
# ############################################################################
if ( !caller ) { exit main(@ARGV); }

1; # Because this is a module as well as a script.

# ############################################################################
# Documentation
# ############################################################################
=pod

=head1 NAME

pt-online-schema-change - ALTER tables without locking them.

=head1 SYNOPSIS

Usage: pt-online-schema-change [OPTIONS] DSN

pt-online-schema-change alters a table's structure without blocking reads or
writes.  Specify the database and table in the DSN. Do not use this tool before
reading its documentation and checking your backups carefully.

Add a column to sakila.actor:

  pt-online-schema-change --alter "ADD COLUMN c1 INT" D=sakila,t=actor

Change sakila.actor to InnoDB, effectively performing OPTIMIZE TABLE in a
non-blocking fashion because it is already an InnoDB table:

  pt-online-schema-change --alter "ENGINE=InnoDB" D=sakila,t=actor

=head1 RISKS

The following section is included to inform users about the potential risks,
whether known or unknown, of using this tool.  The two main categories of risks
are those created by the nature of the tool (e.g. read-only tools vs. read-write
tools) and those created by bugs.

pt-online-schema-change modifies data and structures. You should be careful with
it, and test it before using it in production.  You should also ensure that you
have recoverable backups before using this tool.

At the time of this release, we know of no bugs that could cause harm to users.

The authoritative source for updated information is always the online issue
tracking system.  Issues that affect this tool will be marked as such.  You can
see a list of such issues at the following URL:
L<http://www.percona.com/bugs/pt-online-schema-change>.

See also L<"BUGS"> for more information on filing bugs and getting help.

=head1 DESCRIPTION

pt-online-schema-change emulates the way that MySQL alters tables internally,
but it works on a copy of the table you wish to alter. This means that the
original table is not locked, and clients may continue to read and change data
in it.

pt-online-schema-change works by creating an empty copy of the table to alter,
modifying it as desired, and then copying rows from the original table into the
new table. When the copy is complete, it moves away the original table and
replaces it with the new one.  By default, it also drops the original table.

The data copy process is performed in small chunks of data, which are varied to
attempt to make them execute in a specific amount of time (see
L<"--chunk-time">).  This process is very similar to how other tools, such as
pt-table-checksum, work.  Any modifications to data in the original tables
during the copy will be reflected in the new table, because the tool creates
triggers on the original table to update the corresponding rows in the new
table.  The use of triggers means that the tool will not work if any triggers
are already defined on the table.

When the tool finishes copying data into the new table, it uses an atomic
C<RENAME TABLE> operation to simultaneously rename the original and new tables.
After this is complete, the tool drops the original table.

Foreign keys complicate the tool's operation and introduce additional risk.  The
technique of atomically renaming the original and new tables does not work when
foreign keys refer to the table. The tool must update foreign keys to refer to
the new table after the schema change is complete. The tool supports two methods
for accomplishing this. You can read more about this in the documentation for
L<"--alter-foreign-keys-method">.

Foreign keys also cause some side effects. The final table will have the same
foreign keys and indexes as the original table (unless you specify differently
in your ALTER statement), but the names of the objects may be changed slightly
to avoid object name collisions in MySQL and InnoDB.

For safety, the tool does not modify the table unless you specify the
L<"--execute"> option, which is not enabled by default.  The tool supports a
variety of other measures to prevent unwanted load or other problems, including
automatically detecting replicas, connecting to them, and using the following
safety checks:

=over

=item *

The tool refuses to operate if it detects replication filters. See
L<"--[no]check-replication-filters"> for details.

=item *

The tool pauses the data copy operation if it observes any replicas that are
delayed in replication. See L<"--max-lag"> for details.

=item *

The tool pauses or aborts its operation if it detects too much load on the
server. See L<"--max-load"> and L<"--critical-load"> for details.

=item *

The tool sets its lock wait timeout to 1 second so that it is more likely to be
the victim of any lock contention, and less likely to disrupt other
transactions. See L<"--lock-wait-timeout"> for details.

=item *

The tool refuses to alter the table if foreign key constraints reference it,
unless you specify L<"--alter-foreign-keys-method">.

=back

=head1 OUTPUT

The tool prints information about its activities to STDOUT so that you can see
what it is doing. During the data copy phase, it prints progress reports to
STDERR.  You can get additional information with the L<"--print"> option.

=head1 OPTIONS

L<"--dry-run"> and L<"--execute"> are mutually exclusive.

This tool accepts additional command-line arguments.  Refer to the
L<"SYNOPSIS"> and usage information for details.

=over

=item --alter

type: string

The schema modification, without the ALTER TABLE keywords. You can perform
multiple modifications to the table by specifying them with commas. Please refer
to the MySQL manual for the syntax of ALTER TABLE.

The following limitations apply which, if attempted, will cause the tool
to fail in unpredictable ways:

=over

=item *

The C<RENAME> clause cannot be used to rename the table.

=item *

Columns cannot be renamed by dropping and re-adding with the new name.
The tool will not copy the original column's data to the new column.

=item *

If you add a column without a default value and make it NOT NULL, the tool
will fail, as it will not try to guess a default value for you; You must
specify the default.

=item *

C<DROP FOREIGN KEY constraint_name> requires specifying C<_constraint_name>
rather than the real C<constraint_name>.  Due to a limitation in MySQL,
pt-online-schema-change adds a leading underscore to foreign key constraint
names when creating the new table.  For example, to drop this contraint:

  CONSTRAINT `fk_foo` FOREIGN KEY (`foo_id`) REFERENCES `bar` (`foo_id`)

You must specify C<--alter "DROP FOREIGN KEY _fk_foo">.

=back

=item --alter-foreign-keys-method

type: string

How to modify foreign keys so they reference the new table.  Foreign keys that
reference the table to be altered must be treated specially to ensure that they
continue to reference the correct table. When the tool renames the original
table to let the new one take its place, the foreign keys "follow" the renamed
table, and must be changed to reference the new table instead.

The tool supports two techniques to achieve this. It automatically finds "child
tables" that reference the table to be altered.

=over

=item auto

Automatically determine which method is best.  The tool uses
C<rebuild_constraints> if possible (see the description of that method for
details), and if not, then it uses C<drop_swap>. 

=item rebuild_constraints

This method uses C<ALTER TABLE> to drop and re-add foreign key constraints that
reference the new table.  This is the preferred technique, unless one or more of
the "child" tables is so large that the C<ALTER> would take too long.  The tool
determines that by comparing the number of rows in the child table to the rate
at which the tool is able to copy rows from the old table to the new table. If
the tool estimates that the child table can be altered in less time than the
L<"--chunk-time">, then it will use this technique.  For purposes of estimating
the time required to alter the child table, the tool multiplies the row-copying
rate by L<"--chunk-size-limit">, because MySQL's C<ALTER TABLE> is typically
much faster than the external process of copying rows.

Due to a limitation in MySQL, foreign keys will not have the same names after
the ALTER that they did prior to it. The tool has to rename the foreign key
when it redefines it, which adds a leading underscore to the name. In some
cases, MySQL also automatically renames indexes required for the foreign key.

=item drop_swap

Disable foreign key checks (FOREIGN_KEY_CHECKS=0), then drop the original table
before renaming the new table into its place. This is different from the normal
method of swapping the old and new table, which uses an atomic C<RENAME> that is
undetectable to client applications.

This method is faster and does not block, but it is riskier for two reasons.
First, for a short time between dropping the original table and renaming the
temporary table, the table to be altered simply does not exist, and queries
against it will result in an error.  Secondly, if there is an error and the new
table cannot be renamed into the place of the old one, then it is too late to
abort, because the old table is gone permanently.

This method forces C<--no-swap-tables> and C<--no-drop-old-table>.

=item none

This method is like C<drop_swap> without the "swap".  Any foreign keys that
referenced the original table will now reference a nonexistent table. This will
typically cause foreign key violations that are visible in C<SHOW ENGINE INNODB
STATUS>, similar to the following:

   Trying to add to index `idx_fk_staff_id` tuple:
   DATA TUPLE: 2 fields;
   0: len 1; hex 05; asc  ;;
   1: len 4; hex 80000001; asc     ;;
   But the parent table `sakila`.`staff_old`
   or its .ibd file does not currently exist!

This is because the original table (in this case, sakila.staff) was renamed to
sakila.staff_old and then dropped. This method of handling foreign key
constraints is provided so that the database administrator can disable the
tool's built-in functionality if desired.

=back

=item --ask-pass

Prompt for a password when connecting to MySQL.

=item --charset

short form: -A; type: string

Default character set.  If the value is utf8, sets Perl's binmode on
STDOUT to utf8, passes the mysql_enable_utf8 option to DBD::mysql, and runs SET
NAMES UTF8 after connecting to MySQL.  Any other value sets binmode on STDOUT
without the utf8 layer, and runs SET NAMES after connecting to MySQL.

=item --check-interval

type: time; default: 1

Sleep time between checks for L<"--max-lag">.


=item --[no]check-alter

default: yes

Parses the L<"--alter"> specified and tries to warn of possible unintended
behavior. Currently, it checks for:

=over

=item Column renames

In previous versions of the tool, renaming a column with
C<CHANGE COLUMN name new_name> would lead to that column's data being lost.
The tool now parses the alter statement and tries to catch these cases, so
the renamed columns should have the same data as the originals. However, the
code that does this is not a full-blown SQL parser, so we recommend that users
run the tool with L<"--dry-run"> and check if it's detecting the renames
correctly.

=back

=item --[no]check-plan

default: yes

Check query execution plans for safety. By default, this option causes
the tool to run EXPLAIN before running queries that are meant to access
a small amount of data, but which could access many rows if MySQL chooses a bad
execution plan. These include the queries to determine chunk boundaries and the
chunk queries themselves. If it appears that MySQL will use a bad query
execution plan, the tool will skip the chunk of the table.

The tool uses several heuristics to determine whether an execution plan is bad.
The first is whether EXPLAIN reports that MySQL intends to use the desired index
to access the rows. If MySQL chooses a different index, the tool considers the
query unsafe.

The tool also checks how much of the index MySQL reports that it will use for
the query. The EXPLAIN output shows this in the key_len column. The tool
remembers the largest key_len seen, and skips chunks where MySQL reports that it
will use a smaller prefix of the index. This heuristic can be understood as
skipping chunks that have a worse execution plan than other chunks.

The tool prints a warning the first time a chunk is skipped due to
a bad execution plan in each table. Subsequent chunks are skipped silently,
although you can see the count of skipped chunks in the SKIPPED column in
the tool's output.

This option adds some setup work to each table and chunk. Although the work is
not intrusive for MySQL, it results in more round-trips to the server, which
consumes time. Making chunks too small will cause the overhead to become
relatively larger. It is therefore recommended that you not make chunks too
small, because the tool may take a very long time to complete if you do.

=item --[no]check-replication-filters

default: yes

Abort if any replication filter is set on any server.  The tool looks for
server options that filter replication, such as binlog_ignore_db and
replicate_do_db.  If it finds any such filters, it aborts with an error.

If the replicas are configured with any filtering options, you should be careful
not to modify any databases or tables that exist on the master and not the
replicas, because it could cause replication to fail.  For more information on
replication rules, see L<http://dev.mysql.com/doc/en/replication-rules.html>.

=item --check-slave-lag

type: string

Pause the data copy until this replica's lag is less than L<"--max-lag">.  The
value is a DSN that inherits properties from the the connection options
(L<"--port">, L<"--user">, etc.).  This option overrides the normal behavior of
finding and continually monitoring replication lag on ALL connected replicas.
If you don't want to monitor ALL replicas, but you want more than just one
replica to be monitored, then use the DSN option to the L<"--recursion-method">
option instead of this option.

=item --chunk-index

type: string

Prefer this index for chunking tables.  By default, the tool chooses the most
appropriate index for chunking.  This option lets you specify the index that you
prefer.  If the index doesn't exist, then the tool will fall back to its default
behavior of choosing an index.  The tool adds the index to the SQL statements in
a C<FORCE INDEX> clause.  Be careful when using this option; a poor choice of
index could cause bad performance.

=item --chunk-index-columns

type: int

Use only this many left-most columns of a L<"--chunk-index">.  This works
only for compound indexes, and is useful in cases where a bug in the MySQL
query optimizer (planner) causes it to scan a large range of rows instead
of using the index to locate starting and ending points precisely.  This
problem sometimes occurs on indexes with many columns, such as 4 or more.
If this happens, the tool might print a warning related to the
L<"--[no]check-plan"> option.  Instructing the tool to use only the first
N columns of the index is a workaround for the bug in some cases.

=item --chunk-size

type: size; default: 1000

Number of rows to select for each chunk copied.  Allowable suffixes are
k, M, G.

This option can override the default behavior, which is to adjust chunk size
dynamically to try to make chunks run in exactly L<"--chunk-time"> seconds.
When this option isn't set explicitly, its default value is used as a starting
point, but after that, the tool ignores this option's value.  If you set this
option explicitly, however, then it disables the dynamic adjustment behavior and
tries to make all chunks exactly the specified number of rows.

There is a subtlety: if the chunk index is not unique, then it's possible that
chunks will be larger than desired. For example, if a table is chunked by an
index that contains 10,000 of a given value, there is no way to write a WHERE
clause that matches only 1,000 of the values, and that chunk will be at least
10,000 rows large.  Such a chunk will probably be skipped because of
L<"--chunk-size-limit">.

=item --chunk-size-limit

type: float; default: 4.0

Do not copy chunks this much larger than the desired chunk size.

When a table has no unique indexes, chunk sizes can be inaccurate.  This option
specifies a maximum tolerable limit to the inaccuracy.  The tool uses <EXPLAIN>
to estimate how many rows are in the chunk.  If that estimate exceeds the
desired chunk size times the limit, then the tool skips the chunk.

The minimum value for this option is 1, which means that no chunk can be larger
than L<"--chunk-size">.  You probably don't want to specify 1, because rows
reported by EXPLAIN are estimates, which can be different from the real number
of rows in the chunk.  You can disable oversized chunk checking by specifying a
value of 0.

The tool also uses this option to determine how to handle foreign keys that
reference the table to be altered. See L<"--alter-foreign-keys-method"> for
details.

=item --chunk-time

type: float; default: 0.5

Adjust the chunk size dynamically so each data-copy query takes this long to
execute.  The tool tracks the copy rate (rows per second) and adjusts the chunk
size after each data-copy query, so that the next query takes this amount of
time (in seconds) to execute.  It keeps an exponentially decaying moving average
of queries per second, so that if the server's performance changes due to
changes in server load, the tool adapts quickly.

If this option is set to zero, the chunk size doesn't auto-adjust, so query
times will vary, but query chunk sizes will not. Another way to do the same
thing is to specify a value for L<"--chunk-size"> explicitly, instead of leaving
it at the default.

=item --config

type: Array

Read this comma-separated list of config files; if specified, this must be the
first option on the command line.

=item --critical-load

type: Array; default: Threads_running=50

Examine SHOW GLOBAL STATUS after every chunk, and abort if the load is too high.
The option accepts a comma-separated list of MySQL status variables and
thresholds.  An optional C<=MAX_VALUE> (or C<:MAX_VALUE>) can follow each
variable.  If not given, the tool determines a threshold by examining the
current value at startup and doubling it.

See L<"--max-load"> for further details. These options work similarly, except
that this option will abort the tool's operation instead of pausing it, and the
default value is computed differently if you specify no threshold.  The reason
for this option is as a safety check in case the triggers on the original table
add so much load to the server that it causes downtime.  There is probably no
single value of Threads_running that is wrong for every server, but a default of
50 seems likely to be unacceptably high for most servers, indicating that the
operation should be canceled immediately.

=item --defaults-file

short form: -F; type: string

Only read mysql options from the given file.  You must give an absolute
pathname.

=item --[no]drop-new-table

default: yes

Drop the new table if copying the original table fails.

Specifying C<--no-drop-new-table> and C<--no-swap-tables> leaves the new,
altered copy of the table without modifying the original table.  The new
table name is like C<_TBL_new> where C<TBL> is the table name.

L<--no-drop-new-table> does not work with
C<alter-foreign-keys-method drop_swap>.

=item --[no]drop-old-table

default: yes

Drop the original table after renaming it. After the original table has been
successfully renamed to let the new table take its place, and if there are no
errors, the tool drops the original table by default. If there are any errors,
the tool leaves the original table in place.

If C<--no-swap-tables> is specified, then there is no old table to drop.

=item --dry-run

Create and alter the new table, but do not create triggers, copy data, or
replace the original table.

=item --execute

Indicate that you have read the documentation and want to alter the table.  You
must specify this option to alter the table. If you do not, then the tool will
only perform some safety checks and exit.  This helps ensure that you have read the
documentation and understand how to use this tool.  If you have not read the
documentation, then do not specify this option.

=item --help

Show help and exit.

=item --host

short form: -h; type: string

Connect to host.

=item --lock-wait-timeout

type: int; default: 1

Set the session value of C<innodb_lock_wait_timeout>.  This option helps guard
against long lock waits if the data-copy queries become slow for some reason.
Setting this option dynamically requires the InnoDB plugin, so this works only
on newer InnoDB and MySQL versions.  If the setting's current value is greater
than the specified value, and the tool cannot set the value as desired, then it
prints a warning. If the tool cannot set the value but the current value is less
than or equal to the desired value, there is no error.

=item --max-lag

type: time; default: 1s

Pause the data copy until all replicas' lag is less than this value.  After each
data-copy query (each chunk), the tool looks at the replication lag of
all replicas to which it connects, using Seconds_Behind_Master. If any replica
is lagging more than the value of this option, then the tool will sleep
for L<"--check-interval"> seconds, then check all replicas again.  If you
specify L<"--check-slave-lag">, then the tool only examines that server for
lag, not all servers.  If you want to control exactly which servers the tool
monitors, use the DSN value to L<"--recursion-method">.

The tool waits forever for replicas to stop lagging.  If any replica is
stopped, the tool waits forever until the replica is started.  The data copy
continues when all replicas are running and not lagging too much.

The tool prints progress reports while waiting.  If a replica is stopped, it
prints a progress report immediately, then again at every progress report
interval.

=item --max-load

type: Array; default: Threads_running=25

Examine SHOW GLOBAL STATUS after every chunk, and pause if any status variables
are higher than their thresholds.  The option accepts a comma-separated list of
MySQL status variables.  An optional C<=MAX_VALUE> (or C<:MAX_VALUE>) can follow
each variable.  If not given, the tool determines a threshold by examining the
current value and increasing it by 20%.

For example, if you want the tool to pause when Threads_connected gets too high,
you can specify "Threads_connected", and the tool will check the current value
when it starts working and add 20% to that value.  If the current value is 100,
then the tool will pause when Threads_connected exceeds 120, and resume working
when it is below 120 again.  If you want to specify an explicit threshold, such
as 110, you can use either "Threads_connected:110" or "Threads_connected=110".

The purpose of this option is to prevent the tool from adding too much load to
the server. If the data-copy queries are intrusive, or if they cause lock waits,
then other queries on the server will tend to block and queue. This will
typically cause Threads_running to increase, and the tool can detect that by
running SHOW GLOBAL STATUS immediately after each query finishes.  If you
specify a threshold for this variable, then you can instruct the tool to wait
until queries are running normally again.  This will not prevent queueing,
however; it will only give the server a chance to recover from the queueing.  If
you notice queueing, it is best to decrease the chunk time.

=item --password

short form: -p; type: string

Password to use when connecting.

=item --pid

type: string

Create the given PID file.  The file contains the process ID of the tool's
instance.  The PID file is removed when the tool exits.  The tool checks for
the existence of the PID file when starting; if it exists and the process with
the matching PID exists, the tool exits.

=item --port

short form: -P; type: int

Port number to use for connection.

=item --print

Print SQL statements to STDOUT.  Specifying this option allows you to see most
of the statements that the tool executes. You can use this option with
L<"--dry-run">, for example.

=item --progress

type: array; default: time,30

Print progress reports to STDERR while copying rows.  The value is a
comma-separated list with two parts.  The first part can be percentage, time, or
iterations; the second part specifies how often an update should be printed, in
percentage, seconds, or number of iterations.

=item --quiet

short form: -q

Do not print messages to STDOUT (disables L<"--progress">).
Errors and warnings are still printed to STDERR.

=item --recurse

type: int

Number of levels to recurse in the hierarchy when discovering replicas.
Default is infinite.  See also L<"--recursion-method">.

=item --recursion-method

type: array; default: processlist,hosts

Preferred recursion method for discovering replicas.  Possible methods are:

  METHOD       USES
  ===========  ==================
  processlist  SHOW PROCESSLIST
  hosts        SHOW SLAVE HOSTS
  dsn=DSN      DSNs from a table
  none         Do not find slaves

The processlist method is the default, because SHOW SLAVE HOSTS is not
reliable.  However, the hosts method can work better if the server uses a
non-standard port (not 3306).  The tool usually does the right thing and
finds all replicas, but you may give a preferred method and it will be used
first.

The hosts method requires replicas to be configured with report_host,
report_port, etc.

The dsn method is special: it specifies a table from which other DSN strings
are read.  The specified DSN must specify a D and t, or a database-qualified
t.  The DSN table should have the following structure:

  CREATE TABLE `dsns` (
    `id` int(11) NOT NULL AUTO_INCREMENT,
    `parent_id` int(11) DEFAULT NULL,
    `dsn` varchar(255) NOT NULL,
    PRIMARY KEY (`id`)
  );

To make the tool monitor only the hosts 10.10.1.16 and 10.10.1.17 for
replication lag, insert the values C<h=10.10.1.16> and C<h=10.10.1.17> into the
table. Currently, the DSNs are ordered by id, but id and parent_id are otherwise
ignored.  

=item --retries

type: int; default: 3

Retry a chunk this many times when there is a nonfatal error.  Nonfatal errors
are problems such as a lock wait timeout or the query being killed. This option
applies to the data copy operation.

=item --set-vars

type: string; default: wait_timeout=10000

Set these MySQL variables.  Immediately after connecting to MySQL, this string
will be appended to SET and executed.

=item --socket

short form: -S; type: string

Socket file to use for connection.

=item --[no]swap-tables

default: yes

Swap the original table and the new, altered table.  This step completes the
online schema change process by making the table with the new schema take the
place of the original table.  The original table becomes the "old table," and
the tool drops it unless you disable L<"--[no]drop-old-table">.

=item --user

short form: -u; type: string

User for login if not current user.

=item --version

Show version and exit.

=item --version-check

type: string; value_is_optional: yes; default: https

Send program versions to Percona and print suggested upgrades and problems.

If specified without a value, it will use https by default; However, this
might fail if C<IO::Socket::SSL> is not installed on your system, in which
case you may choose to use C<--version-check http>, which will forgo
encryption but should work out of the box.

The version check feature causes the tool to send and receive data from
Percona over the web.  The data contains program versions from the local
machine.  Percona uses the data to focus development on the most widely
used versions of programs, and to suggest to customers possible upgrades
and known bad versions of programs.

For more information, visit L<http://www.percona.com/version-check>.

=back

=head1 DSN OPTIONS

These DSN options are used to create a DSN.  Each option is given like
C<option=value>.  The options are case-sensitive, so P and p are not the
same option.  There cannot be whitespace before or after the C<=> and
if the value contains whitespace it must be quoted.  DSN options are
comma-separated.  See the L<percona-toolkit> manpage for full details.

=over

=item * A

dsn: charset; copy: yes

Default character set.

=item * D

dsn: database; copy: yes

Database for the old and new table.

=item * F

dsn: mysql_read_default_file; copy: yes

Only read default options from the given file

=item * h

dsn: host; copy: yes

Connect to host.

=item * p

dsn: password; copy: yes

Password to use when connecting.

=item * P

dsn: port; copy: yes

Port number to use for connection.

=item * S

dsn: mysql_socket; copy: yes

Socket file to use for connection.

=item * t

dsn: table; copy: no

Table to alter.

=item * u

dsn: user; copy: yes

User for login if not current user.

=back

=head1 ENVIRONMENT

The environment variable C<PTDEBUG> enables verbose debugging output to STDERR.
To enable debugging and capture all output to a file, run the tool like:

   PTDEBUG=1 pt-online-schema-change ... > FILE 2>&1

Be careful: debugging output is voluminous and can generate several megabytes
of output.

=head1 SYSTEM REQUIREMENTS

You need Perl, DBI, DBD::mysql, and some core packages that ought to be
installed in any reasonably new version of Perl.

This tool works only on MySQL 5.0.2 and newer versions, because earlier versions
do not support triggers.

=head1 BUGS

For a list of known bugs, see L<http://www.percona.com/bugs/pt-online-schema-change>.

Please report bugs at L<https://bugs.launchpad.net/percona-toolkit>.
Include the following information in your bug report:

=over

=item * Complete command-line used to run the tool

=item * Tool L<"--version">

=item * MySQL version of all servers involved

=item * Output from the tool including STDERR

=item * Input files (log/dump/config files, etc.)

=back

If possible, include debugging output by running the tool with C<PTDEBUG>;
see L<"ENVIRONMENT">.

=head1 DOWNLOADING

Visit L<http://www.percona.com/software/percona-toolkit/> to download the
latest release of Percona Toolkit.  Or, get the latest release from the
command line:

   wget percona.com/get/percona-toolkit.tar.gz

   wget percona.com/get/percona-toolkit.rpm

   wget percona.com/get/percona-toolkit.deb

You can also get individual tools from the latest release:

   wget percona.com/get/TOOL

Replace C<TOOL> with the name of any tool.

=head1 AUTHORS

Daniel Nichter and Baron Schwartz

=head1 ACKNOWLEDGMENTS

The "online schema change" concept was first implemented by Shlomi Noach
in his tool C<oak-online-alter-table>, part of
L<http://code.google.com/p/openarkkit/>.  Engineers at Facebook then built
another version called C<OnlineSchemaChange.php> as explained by their blog
post: L<http://tinyurl.com/32zeb86>. This tool is a hybrid of both approaches,
with additional features and functionality not present in either.

=head1 ABOUT PERCONA TOOLKIT

This tool is part of Percona Toolkit, a collection of advanced command-line
tools developed by Percona for MySQL support and consulting.  Percona Toolkit
was forked from two projects in June, 2011: Maatkit and Aspersa.  Those
projects were created by Baron Schwartz and developed primarily by him and
Daniel Nichter, both of whom are employed by Percona.  Visit
L<http://www.percona.com/software/> for more software developed by Percona.

=head1 COPYRIGHT, LICENSE, AND WARRANTY

This program is copyright 2011-2012 Percona Inc.
Feedback and improvements are welcome.

THIS PROGRAM IS PROVIDED "AS IS" AND WITHOUT ANY EXPRESS OR IMPLIED
WARRANTIES, INCLUDING, WITHOUT LIMITATION, THE IMPLIED WARRANTIES OF
MERCHANTABILITY AND FITNESS FOR A PARTICULAR PURPOSE.

This program is free software; you can redistribute it and/or modify it under
the terms of the GNU General Public License as published by the Free Software
Foundation, version 2; OR the Perl Artistic License.  On UNIX and similar
systems, you can issue `man perlgpl' or `man perlartistic' to read these
licenses.

You should have received a copy of the GNU General Public License along with
this program; if not, write to the Free Software Foundation, Inc., 59 Temple
Place, Suite 330, Boston, MA  02111-1307  USA.

=head1 VERSION

pt-online-schema-change 2.1.5

=cut<|MERGE_RESOLUTION|>--- conflicted
+++ resolved
@@ -8989,16 +8989,6 @@
 
    # To be safe, the delete trigger must specify all the columns of the
    # primary key/unique index.  We use null-safe equals, because unique
-<<<<<<< HEAD
-   # unique indexes can be nullable.
-   my $tbl_struct     = $new_tbl->{tbl_struct};
-   my $del_index      = $new_tbl->{del_index};
-   my $del_index_cols = join(" AND ",
-                           map {
-                              my $col = $q->quote($_);
-                              "$new_tbl->{name}.$col <=> OLD.$col"
-                           } @{$tbl_struct->{keys}->{$del_index}->{cols}} );
-=======
    # unique indexes can be nullable.  Cols are from the new table and
    # they may have been renamed
    my %old_col_for    = map { $_->{new} => $_->{old} } @$cols;
@@ -9012,7 +9002,6 @@
       "$new_tbl->{name}.$new_qcol <=> OLD.$old_qcol"
    } @{$tbl_struct->{keys}->{$del_index}->{cols}} );
 
->>>>>>> 57b3706f
    my $delete_trigger
       = "CREATE TRIGGER `${prefix}_del` AFTER DELETE ON $orig_tbl->{name} "
       . "FOR EACH ROW "
