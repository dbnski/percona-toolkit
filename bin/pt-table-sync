--- conflicted
+++ resolved
@@ -55,11 +55,7 @@
 {
 package Percona::Toolkit;
 
-<<<<<<< HEAD
 our $VERSION = '3.0.14-dev';
-=======
-our $VERSION = '3.1.0';
->>>>>>> 81b5e594
 
 use strict;
 use warnings FATAL => 'all';
@@ -2141,13 +2137,6 @@
       }
    }
 
-<<<<<<< HEAD
-=======
-   if ($final_props{F}) {
-       %final_props = ( 'F' => $final_props{F} );
-   }
-
->>>>>>> 81b5e594
    return \%final_props;
 }
 
@@ -6865,12 +6854,7 @@
    }
    grep { $_ }
    map  {
-<<<<<<< HEAD
       my ( $host ) = $_->{host} =~ m/^(.*):\d+$/;
-=======
-      my ( $host ) = $_->{host} =~ m/^([^:]+):/;
-      $host ||= $_->{host};
->>>>>>> 81b5e594
       if ( $host eq 'localhost' ) {
          $host = '127.0.0.1'; # Replication never uses sockets.
       }
