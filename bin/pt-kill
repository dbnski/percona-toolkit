#!/usr/bin/env perl

# This program is part of Percona Toolkit: http://www.percona.com/software/
# See "COPYRIGHT, LICENSE, AND WARRANTY" at the end of this file for legal
# notices and disclaimers.

use strict;
use warnings FATAL => 'all';
use constant PTDEBUG => $ENV{PTDEBUG} || 0;

# ###########################################################################
# OptionParser package
# This package is a copy without comments from the original.  The original
# with comments and its test file can be found in the Bazaar repository at,
#   lib/OptionParser.pm
#   t/lib/OptionParser.t
# See https://launchpad.net/percona-toolkit for more information.
# ###########################################################################
{
package OptionParser;

use strict;
use warnings FATAL => 'all';
use English qw(-no_match_vars);
use constant PTDEBUG => $ENV{PTDEBUG} || 0;

use List::Util qw(max);
use Getopt::Long;

my $POD_link_re = '[LC]<"?([^">]+)"?>';

sub new {
   my ( $class, %args ) = @_;
   my @required_args = qw();
   foreach my $arg ( @required_args ) {
      die "I need a $arg argument" unless $args{$arg};
   }

   my ($program_name) = $PROGRAM_NAME =~ m/([.A-Za-z-]+)$/;
   $program_name ||= $PROGRAM_NAME;
   my $home = $ENV{HOME} || $ENV{HOMEPATH} || $ENV{USERPROFILE} || '.';

   my %attributes = (
      'type'       => 1,
      'short form' => 1,
      'group'      => 1,
      'default'    => 1,
      'cumulative' => 1,
      'negatable'  => 1,
   );

   my $self = {
      head1             => 'OPTIONS',        # These args are used internally
      skip_rules        => 0,                # to instantiate another Option-
      item              => '--(.*)',         # Parser obj that parses the
      attributes        => \%attributes,     # DSN OPTIONS section.  Tools
      parse_attributes  => \&_parse_attribs, # don't tinker with these args.

      %args,

      strict            => 1,  # disabled by a special rule
      program_name      => $program_name,
      opts              => {},
      got_opts          => 0,
      short_opts        => {},
      defaults          => {},
      groups            => {},
      allowed_groups    => {},
      errors            => [],
      rules             => [],  # desc of rules for --help
      mutex             => [],  # rule: opts are mutually exclusive
      atleast1          => [],  # rule: at least one opt is required
      disables          => {},  # rule: opt disables other opts 
      defaults_to       => {},  # rule: opt defaults to value of other opt
      DSNParser         => undef,
      default_files     => [
         "/etc/percona-toolkit/percona-toolkit.conf",
         "/etc/percona-toolkit/$program_name.conf",
         "$home/.percona-toolkit.conf",
         "$home/.$program_name.conf",
      ],
      types             => {
         string => 's', # standard Getopt type
         int    => 'i', # standard Getopt type
         float  => 'f', # standard Getopt type
         Hash   => 'H', # hash, formed from a comma-separated list
         hash   => 'h', # hash as above, but only if a value is given
         Array  => 'A', # array, similar to Hash
         array  => 'a', # array, similar to hash
         DSN    => 'd', # DSN
         size   => 'z', # size with kMG suffix (powers of 2^10)
         time   => 'm', # time, with an optional suffix of s/h/m/d
      },
   };

   return bless $self, $class;
}

sub get_specs {
   my ( $self, $file ) = @_;
   $file ||= $self->{file} || __FILE__;
   my @specs = $self->_pod_to_specs($file);
   $self->_parse_specs(@specs);

   open my $fh, "<", $file or die "Cannot open $file: $OS_ERROR";
   my $contents = do { local $/ = undef; <$fh> };
   close $fh;
   if ( $contents =~ m/^=head1 DSN OPTIONS/m ) {
      PTDEBUG && _d('Parsing DSN OPTIONS');
      my $dsn_attribs = {
         dsn  => 1,
         copy => 1,
      };
      my $parse_dsn_attribs = sub {
         my ( $self, $option, $attribs ) = @_;
         map {
            my $val = $attribs->{$_};
            if ( $val ) {
               $val    = $val eq 'yes' ? 1
                       : $val eq 'no'  ? 0
                       :                 $val;
               $attribs->{$_} = $val;
            }
         } keys %$attribs;
         return {
            key => $option,
            %$attribs,
         };
      };
      my $dsn_o = new OptionParser(
         description       => 'DSN OPTIONS',
         head1             => 'DSN OPTIONS',
         dsn               => 0,         # XXX don't infinitely recurse!
         item              => '\* (.)',  # key opts are a single character
         skip_rules        => 1,         # no rules before opts
         attributes        => $dsn_attribs,
         parse_attributes  => $parse_dsn_attribs,
      );
      my @dsn_opts = map {
         my $opts = {
            key  => $_->{spec}->{key},
            dsn  => $_->{spec}->{dsn},
            copy => $_->{spec}->{copy},
            desc => $_->{desc},
         };
         $opts;
      } $dsn_o->_pod_to_specs($file);
      $self->{DSNParser} = DSNParser->new(opts => \@dsn_opts);
   }

   if ( $contents =~ m/^=head1 VERSION\n\n^(.+)$/m ) {
      $self->{version} = $1;
      PTDEBUG && _d($self->{version});
   }

   return;
}

sub DSNParser {
   my ( $self ) = @_;
   return $self->{DSNParser};
};

sub get_defaults_files {
   my ( $self ) = @_;
   return @{$self->{default_files}};
}

sub _pod_to_specs {
   my ( $self, $file ) = @_;
   $file ||= $self->{file} || __FILE__;
   open my $fh, '<', $file or die "Cannot open $file: $OS_ERROR";

   my @specs = ();
   my @rules = ();
   my $para;

   local $INPUT_RECORD_SEPARATOR = '';
   while ( $para = <$fh> ) {
      next unless $para =~ m/^=head1 $self->{head1}/;
      last;
   }

   while ( $para = <$fh> ) {
      last if $para =~ m/^=over/;
      next if $self->{skip_rules};
      chomp $para;
      $para =~ s/\s+/ /g;
      $para =~ s/$POD_link_re/$1/go;
      PTDEBUG && _d('Option rule:', $para);
      push @rules, $para;
   }

   die "POD has no $self->{head1} section" unless $para;

   do {
      if ( my ($option) = $para =~ m/^=item $self->{item}/ ) {
         chomp $para;
         PTDEBUG && _d($para);
         my %attribs;

         $para = <$fh>; # read next paragraph, possibly attributes

         if ( $para =~ m/: / ) { # attributes
            $para =~ s/\s+\Z//g;
            %attribs = map {
                  my ( $attrib, $val) = split(/: /, $_);
                  die "Unrecognized attribute for --$option: $attrib"
                     unless $self->{attributes}->{$attrib};
                  ($attrib, $val);
               } split(/; /, $para);
            if ( $attribs{'short form'} ) {
               $attribs{'short form'} =~ s/-//;
            }
            $para = <$fh>; # read next paragraph, probably short help desc
         }
         else {
            PTDEBUG && _d('Option has no attributes');
         }

         $para =~ s/\s+\Z//g;
         $para =~ s/\s+/ /g;
         $para =~ s/$POD_link_re/$1/go;

         $para =~ s/\.(?:\n.*| [A-Z].*|\Z)//s;
         PTDEBUG && _d('Short help:', $para);

         die "No description after option spec $option" if $para =~ m/^=item/;

         if ( my ($base_option) =  $option =~ m/^\[no\](.*)/ ) {
            $option = $base_option;
            $attribs{'negatable'} = 1;
         }

         push @specs, {
            spec  => $self->{parse_attributes}->($self, $option, \%attribs), 
            desc  => $para
               . (defined $attribs{default} ? " (default $attribs{default})" : ''),
            group => ($attribs{'group'} ? $attribs{'group'} : 'default'),
         };
      }
      while ( $para = <$fh> ) {
         last unless $para;
         if ( $para =~ m/^=head1/ ) {
            $para = undef; # Can't 'last' out of a do {} block.
            last;
         }
         last if $para =~ m/^=item /;
      }
   } while ( $para );

   die "No valid specs in $self->{head1}" unless @specs;

   close $fh;
   return @specs, @rules;
}

sub _parse_specs {
   my ( $self, @specs ) = @_;
   my %disables; # special rule that requires deferred checking

   foreach my $opt ( @specs ) {
      if ( ref $opt ) { # It's an option spec, not a rule.
         PTDEBUG && _d('Parsing opt spec:',
            map { ($_, '=>', $opt->{$_}) } keys %$opt);

         my ( $long, $short ) = $opt->{spec} =~ m/^([\w-]+)(?:\|([^!+=]*))?/;
         if ( !$long ) {
            die "Cannot parse long option from spec $opt->{spec}";
         }
         $opt->{long} = $long;

         die "Duplicate long option --$long" if exists $self->{opts}->{$long};
         $self->{opts}->{$long} = $opt;

         if ( length $long == 1 ) {
            PTDEBUG && _d('Long opt', $long, 'looks like short opt');
            $self->{short_opts}->{$long} = $long;
         }

         if ( $short ) {
            die "Duplicate short option -$short"
               if exists $self->{short_opts}->{$short};
            $self->{short_opts}->{$short} = $long;
            $opt->{short} = $short;
         }
         else {
            $opt->{short} = undef;
         }

         $opt->{is_negatable}  = $opt->{spec} =~ m/!/        ? 1 : 0;
         $opt->{is_cumulative} = $opt->{spec} =~ m/\+/       ? 1 : 0;
         $opt->{is_required}   = $opt->{desc} =~ m/required/ ? 1 : 0;

         $opt->{group} ||= 'default';
         $self->{groups}->{ $opt->{group} }->{$long} = 1;

         $opt->{value} = undef;
         $opt->{got}   = 0;

         my ( $type ) = $opt->{spec} =~ m/=(.)/;
         $opt->{type} = $type;
         PTDEBUG && _d($long, 'type:', $type);


         $opt->{spec} =~ s/=./=s/ if ( $type && $type =~ m/[HhAadzm]/ );

         if ( (my ($def) = $opt->{desc} =~ m/default\b(?: ([^)]+))?/) ) {
            $self->{defaults}->{$long} = defined $def ? $def : 1;
            PTDEBUG && _d($long, 'default:', $def);
         }

         if ( $long eq 'config' ) {
            $self->{defaults}->{$long} = join(',', $self->get_defaults_files());
         }

         if ( (my ($dis) = $opt->{desc} =~ m/(disables .*)/) ) {
            $disables{$long} = $dis;
            PTDEBUG && _d('Deferring check of disables rule for', $opt, $dis);
         }

         $self->{opts}->{$long} = $opt;
      }
      else { # It's an option rule, not a spec.
         PTDEBUG && _d('Parsing rule:', $opt); 
         push @{$self->{rules}}, $opt;
         my @participants = $self->_get_participants($opt);
         my $rule_ok = 0;

         if ( $opt =~ m/mutually exclusive|one and only one/ ) {
            $rule_ok = 1;
            push @{$self->{mutex}}, \@participants;
            PTDEBUG && _d(@participants, 'are mutually exclusive');
         }
         if ( $opt =~ m/at least one|one and only one/ ) {
            $rule_ok = 1;
            push @{$self->{atleast1}}, \@participants;
            PTDEBUG && _d(@participants, 'require at least one');
         }
         if ( $opt =~ m/default to/ ) {
            $rule_ok = 1;
            $self->{defaults_to}->{$participants[0]} = $participants[1];
            PTDEBUG && _d($participants[0], 'defaults to', $participants[1]);
         }
         if ( $opt =~ m/restricted to option groups/ ) {
            $rule_ok = 1;
            my ($groups) = $opt =~ m/groups ([\w\s\,]+)/;
            my @groups = split(',', $groups);
            %{$self->{allowed_groups}->{$participants[0]}} = map {
               s/\s+//;
               $_ => 1;
            } @groups;
         }
         if( $opt =~ m/accepts additional command-line arguments/ ) {
            $rule_ok = 1;
            $self->{strict} = 0;
            PTDEBUG && _d("Strict mode disabled by rule");
         }

         die "Unrecognized option rule: $opt" unless $rule_ok;
      }
   }

   foreach my $long ( keys %disables ) {
      my @participants = $self->_get_participants($disables{$long});
      $self->{disables}->{$long} = \@participants;
      PTDEBUG && _d('Option', $long, 'disables', @participants);
   }

   return; 
}

sub _get_participants {
   my ( $self, $str ) = @_;
   my @participants;
   foreach my $long ( $str =~ m/--(?:\[no\])?([\w-]+)/g ) {
      die "Option --$long does not exist while processing rule $str"
         unless exists $self->{opts}->{$long};
      push @participants, $long;
   }
   PTDEBUG && _d('Participants for', $str, ':', @participants);
   return @participants;
}

sub opts {
   my ( $self ) = @_;
   my %opts = %{$self->{opts}};
   return %opts;
}

sub short_opts {
   my ( $self ) = @_;
   my %short_opts = %{$self->{short_opts}};
   return %short_opts;
}

sub set_defaults {
   my ( $self, %defaults ) = @_;
   $self->{defaults} = {};
   foreach my $long ( keys %defaults ) {
      die "Cannot set default for nonexistent option $long"
         unless exists $self->{opts}->{$long};
      $self->{defaults}->{$long} = $defaults{$long};
      PTDEBUG && _d('Default val for', $long, ':', $defaults{$long});
   }
   return;
}

sub get_defaults {
   my ( $self ) = @_;
   return $self->{defaults};
}

sub get_groups {
   my ( $self ) = @_;
   return $self->{groups};
}

sub _set_option {
   my ( $self, $opt, $val ) = @_;
   my $long = exists $self->{opts}->{$opt}       ? $opt
            : exists $self->{short_opts}->{$opt} ? $self->{short_opts}->{$opt}
            : die "Getopt::Long gave a nonexistent option: $opt";

   $opt = $self->{opts}->{$long};
   if ( $opt->{is_cumulative} ) {
      $opt->{value}++;
   }
   else {
      $opt->{value} = $val;
   }
   $opt->{got} = 1;
   PTDEBUG && _d('Got option', $long, '=', $val);
}

sub get_opts {
   my ( $self ) = @_; 

   foreach my $long ( keys %{$self->{opts}} ) {
      $self->{opts}->{$long}->{got} = 0;
      $self->{opts}->{$long}->{value}
         = exists $self->{defaults}->{$long}       ? $self->{defaults}->{$long}
         : $self->{opts}->{$long}->{is_cumulative} ? 0
         : undef;
   }
   $self->{got_opts} = 0;

   $self->{errors} = [];

   if ( @ARGV && $ARGV[0] eq "--config" ) {
      shift @ARGV;
      $self->_set_option('config', shift @ARGV);
   }
   if ( $self->has('config') ) {
      my @extra_args;
      foreach my $filename ( split(',', $self->get('config')) ) {
         eval {
            push @extra_args, $self->_read_config_file($filename);
         };
         if ( $EVAL_ERROR ) {
            if ( $self->got('config') ) {
               die $EVAL_ERROR;
            }
            elsif ( PTDEBUG ) {
               _d($EVAL_ERROR);
            }
         }
      }
      unshift @ARGV, @extra_args;
   }

   Getopt::Long::Configure('no_ignore_case', 'bundling');
   GetOptions(
      map    { $_->{spec} => sub { $self->_set_option(@_); } }
      grep   { $_->{long} ne 'config' } # --config is handled specially above.
      values %{$self->{opts}}
   ) or $self->save_error('Error parsing options');

   if ( exists $self->{opts}->{version} && $self->{opts}->{version}->{got} ) {
      if ( $self->{version} ) {
         print $self->{version}, "\n";
      }
      else {
         print "Error parsing version.  See the VERSION section of the tool's documentation.\n";
      }
      exit 0;
   }

   if ( @ARGV && $self->{strict} ) {
      $self->save_error("Unrecognized command-line options @ARGV");
   }

   foreach my $mutex ( @{$self->{mutex}} ) {
      my @set = grep { $self->{opts}->{$_}->{got} } @$mutex;
      if ( @set > 1 ) {
         my $err = join(', ', map { "--$self->{opts}->{$_}->{long}" }
                      @{$mutex}[ 0 .. scalar(@$mutex) - 2] )
                 . ' and --'.$self->{opts}->{$mutex->[-1]}->{long}
                 . ' are mutually exclusive.';
         $self->save_error($err);
      }
   }

   foreach my $required ( @{$self->{atleast1}} ) {
      my @set = grep { $self->{opts}->{$_}->{got} } @$required;
      if ( @set == 0 ) {
         my $err = join(', ', map { "--$self->{opts}->{$_}->{long}" }
                      @{$required}[ 0 .. scalar(@$required) - 2] )
                 .' or --'.$self->{opts}->{$required->[-1]}->{long};
         $self->save_error("Specify at least one of $err");
      }
   }

   $self->_check_opts( keys %{$self->{opts}} );
   $self->{got_opts} = 1;
   return;
}

sub _check_opts {
   my ( $self, @long ) = @_;
   my $long_last = scalar @long;
   while ( @long ) {
      foreach my $i ( 0..$#long ) {
         my $long = $long[$i];
         next unless $long;
         my $opt  = $self->{opts}->{$long};
         if ( $opt->{got} ) {
            if ( exists $self->{disables}->{$long} ) {
               my @disable_opts = @{$self->{disables}->{$long}};
               map { $self->{opts}->{$_}->{value} = undef; } @disable_opts;
               PTDEBUG && _d('Unset options', @disable_opts,
                  'because', $long,'disables them');
            }

            if ( exists $self->{allowed_groups}->{$long} ) {

               my @restricted_groups = grep {
                  !exists $self->{allowed_groups}->{$long}->{$_}
               } keys %{$self->{groups}};

               my @restricted_opts;
               foreach my $restricted_group ( @restricted_groups ) {
                  RESTRICTED_OPT:
                  foreach my $restricted_opt (
                     keys %{$self->{groups}->{$restricted_group}} )
                  {
                     next RESTRICTED_OPT if $restricted_opt eq $long;
                     push @restricted_opts, $restricted_opt
                        if $self->{opts}->{$restricted_opt}->{got};
                  }
               }

               if ( @restricted_opts ) {
                  my $err;
                  if ( @restricted_opts == 1 ) {
                     $err = "--$restricted_opts[0]";
                  }
                  else {
                     $err = join(', ',
                               map { "--$self->{opts}->{$_}->{long}" }
                               grep { $_ } 
                               @restricted_opts[0..scalar(@restricted_opts) - 2]
                            )
                          . ' or --'.$self->{opts}->{$restricted_opts[-1]}->{long};
                  }
                  $self->save_error("--$long is not allowed with $err");
               }
            }

         }
         elsif ( $opt->{is_required} ) { 
            $self->save_error("Required option --$long must be specified");
         }

         $self->_validate_type($opt);
         if ( $opt->{parsed} ) {
            delete $long[$i];
         }
         else {
            PTDEBUG && _d('Temporarily failed to parse', $long);
         }
      }

      die "Failed to parse options, possibly due to circular dependencies"
         if @long == $long_last;
      $long_last = @long;
   }

   return;
}

sub _validate_type {
   my ( $self, $opt ) = @_;
   return unless $opt;

   if ( !$opt->{type} ) {
      $opt->{parsed} = 1;
      return;
   }

   my $val = $opt->{value};

   if ( $val && $opt->{type} eq 'm' ) {  # type time
      PTDEBUG && _d('Parsing option', $opt->{long}, 'as a time value');
      my ( $prefix, $num, $suffix ) = $val =~ m/([+-]?)(\d+)([a-z])?$/;
      if ( !$suffix ) {
         my ( $s ) = $opt->{desc} =~ m/\(suffix (.)\)/;
         $suffix = $s || 's';
         PTDEBUG && _d('No suffix given; using', $suffix, 'for',
            $opt->{long}, '(value:', $val, ')');
      }
      if ( $suffix =~ m/[smhd]/ ) {
         $val = $suffix eq 's' ? $num            # Seconds
              : $suffix eq 'm' ? $num * 60       # Minutes
              : $suffix eq 'h' ? $num * 3600     # Hours
              :                  $num * 86400;   # Days
         $opt->{value} = ($prefix || '') . $val;
         PTDEBUG && _d('Setting option', $opt->{long}, 'to', $val);
      }
      else {
         $self->save_error("Invalid time suffix for --$opt->{long}");
      }
   }
   elsif ( $val && $opt->{type} eq 'd' ) {  # type DSN
      PTDEBUG && _d('Parsing option', $opt->{long}, 'as a DSN');
      my $prev = {};
      my $from_key = $self->{defaults_to}->{ $opt->{long} };
      if ( $from_key ) {
         PTDEBUG && _d($opt->{long}, 'DSN copies from', $from_key, 'DSN');
         if ( $self->{opts}->{$from_key}->{parsed} ) {
            $prev = $self->{opts}->{$from_key}->{value};
         }
         else {
            PTDEBUG && _d('Cannot parse', $opt->{long}, 'until',
               $from_key, 'parsed');
            return;
         }
      }
      my $defaults = $self->{DSNParser}->parse_options($self);
      $opt->{value} = $self->{DSNParser}->parse($val, $prev, $defaults);
   }
   elsif ( $val && $opt->{type} eq 'z' ) {  # type size
      PTDEBUG && _d('Parsing option', $opt->{long}, 'as a size value');
      $self->_parse_size($opt, $val);
   }
   elsif ( $opt->{type} eq 'H' || (defined $val && $opt->{type} eq 'h') ) {
      $opt->{value} = { map { $_ => 1 } split(/(?<!\\),\s*/, ($val || '')) };
   }
   elsif ( $opt->{type} eq 'A' || (defined $val && $opt->{type} eq 'a') ) {
      $opt->{value} = [ split(/(?<!\\),\s*/, ($val || '')) ];
   }
   else {
      PTDEBUG && _d('Nothing to validate for option',
         $opt->{long}, 'type', $opt->{type}, 'value', $val);
   }

   $opt->{parsed} = 1;
   return;
}

sub get {
   my ( $self, $opt ) = @_;
   my $long = (length $opt == 1 ? $self->{short_opts}->{$opt} : $opt);
   die "Option $opt does not exist"
      unless $long && exists $self->{opts}->{$long};
   return $self->{opts}->{$long}->{value};
}

sub got {
   my ( $self, $opt ) = @_;
   my $long = (length $opt == 1 ? $self->{short_opts}->{$opt} : $opt);
   die "Option $opt does not exist"
      unless $long && exists $self->{opts}->{$long};
   return $self->{opts}->{$long}->{got};
}

sub has {
   my ( $self, $opt ) = @_;
   my $long = (length $opt == 1 ? $self->{short_opts}->{$opt} : $opt);
   return defined $long ? exists $self->{opts}->{$long} : 0;
}

sub set {
   my ( $self, $opt, $val ) = @_;
   my $long = (length $opt == 1 ? $self->{short_opts}->{$opt} : $opt);
   die "Option $opt does not exist"
      unless $long && exists $self->{opts}->{$long};
   $self->{opts}->{$long}->{value} = $val;
   return;
}

sub save_error {
   my ( $self, $error ) = @_;
   push @{$self->{errors}}, $error;
   return;
}

sub errors {
   my ( $self ) = @_;
   return $self->{errors};
}

sub usage {
   my ( $self ) = @_;
   warn "No usage string is set" unless $self->{usage}; # XXX
   return "Usage: " . ($self->{usage} || '') . "\n";
}

sub descr {
   my ( $self ) = @_;
   warn "No description string is set" unless $self->{description}; # XXX
   my $descr  = ($self->{description} || $self->{program_name} || '')
              . "  For more details, please use the --help option, "
              . "or try 'perldoc $PROGRAM_NAME' "
              . "for complete documentation.";
   $descr = join("\n", $descr =~ m/(.{0,80})(?:\s+|$)/g)
      unless $ENV{DONT_BREAK_LINES};
   $descr =~ s/ +$//mg;
   return $descr;
}

sub usage_or_errors {
   my ( $self, $file, $return ) = @_;
   $file ||= $self->{file} || __FILE__;

   if ( !$self->{description} || !$self->{usage} ) {
      PTDEBUG && _d("Getting description and usage from SYNOPSIS in", $file);
      my %synop = $self->_parse_synopsis($file);
      $self->{description} ||= $synop{description};
      $self->{usage}       ||= $synop{usage};
      PTDEBUG && _d("Description:", $self->{description},
         "\nUsage:", $self->{usage});
   }

   if ( $self->{opts}->{help}->{got} ) {
      print $self->print_usage() or die "Cannot print usage: $OS_ERROR";
      exit 0 unless $return;
   }
   elsif ( scalar @{$self->{errors}} ) {
      print $self->print_errors() or die "Cannot print errors: $OS_ERROR";
      exit 0 unless $return;
   }

   return;
}

sub print_errors {
   my ( $self ) = @_;
   my $usage = $self->usage() . "\n";
   if ( (my @errors = @{$self->{errors}}) ) {
      $usage .= join("\n  * ", 'Errors in command-line arguments:', @errors)
              . "\n";
   }
   return $usage . "\n" . $self->descr();
}

sub print_usage {
   my ( $self ) = @_;
   die "Run get_opts() before print_usage()" unless $self->{got_opts};
   my @opts = values %{$self->{opts}};

   my $maxl = max(
      map {
         length($_->{long})               # option long name
         + ($_->{is_negatable} ? 4 : 0)   # "[no]" if opt is negatable
         + ($_->{type} ? 2 : 0)           # "=x" where x is the opt type
      }
      @opts);

   my $maxs = max(0,
      map {
         length($_)
         + ($self->{opts}->{$_}->{is_negatable} ? 4 : 0)
         + ($self->{opts}->{$_}->{type} ? 2 : 0)
      }
      values %{$self->{short_opts}});

   my $lcol = max($maxl, ($maxs + 3));
   my $rcol = 80 - $lcol - 6;
   my $rpad = ' ' x ( 80 - $rcol );

   $maxs = max($lcol - 3, $maxs);

   my $usage = $self->descr() . "\n" . $self->usage();

   my @groups = reverse sort grep { $_ ne 'default'; } keys %{$self->{groups}};
   push @groups, 'default';

   foreach my $group ( reverse @groups ) {
      $usage .= "\n".($group eq 'default' ? 'Options' : $group).":\n\n";
      foreach my $opt (
         sort { $a->{long} cmp $b->{long} }
         grep { $_->{group} eq $group }
         @opts )
      {
         my $long  = $opt->{is_negatable} ? "[no]$opt->{long}" : $opt->{long};
         my $short = $opt->{short};
         my $desc  = $opt->{desc};

         $long .= $opt->{type} ? "=$opt->{type}" : "";

         if ( $opt->{type} && $opt->{type} eq 'm' ) {
            my ($s) = $desc =~ m/\(suffix (.)\)/;
            $s    ||= 's';
            $desc =~ s/\s+\(suffix .\)//;
            $desc .= ".  Optional suffix s=seconds, m=minutes, h=hours, "
                   . "d=days; if no suffix, $s is used.";
         }
         $desc = join("\n$rpad", grep { $_ } $desc =~ m/(.{0,$rcol})(?:\s+|$)/g);
         $desc =~ s/ +$//mg;
         if ( $short ) {
            $usage .= sprintf("  --%-${maxs}s -%s  %s\n", $long, $short, $desc);
         }
         else {
            $usage .= sprintf("  --%-${lcol}s  %s\n", $long, $desc);
         }
      }
   }

   $usage .= "\nOption types: s=string, i=integer, f=float, h/H/a/A=comma-separated list, d=DSN, z=size, m=time\n";

   if ( (my @rules = @{$self->{rules}}) ) {
      $usage .= "\nRules:\n\n";
      $usage .= join("\n", map { "  $_" } @rules) . "\n";
   }
   if ( $self->{DSNParser} ) {
      $usage .= "\n" . $self->{DSNParser}->usage();
   }
   $usage .= "\nOptions and values after processing arguments:\n\n";
   foreach my $opt ( sort { $a->{long} cmp $b->{long} } @opts ) {
      my $val   = $opt->{value};
      my $type  = $opt->{type} || '';
      my $bool  = $opt->{spec} =~ m/^[\w-]+(?:\|[\w-])?!?$/;
      $val      = $bool              ? ( $val ? 'TRUE' : 'FALSE' )
                : !defined $val      ? '(No value)'
                : $type eq 'd'       ? $self->{DSNParser}->as_string($val)
                : $type =~ m/H|h/    ? join(',', sort keys %$val)
                : $type =~ m/A|a/    ? join(',', @$val)
                :                    $val;
      $usage .= sprintf("  --%-${lcol}s  %s\n", $opt->{long}, $val);
   }
   return $usage;
}

sub prompt_noecho {
   shift @_ if ref $_[0] eq __PACKAGE__;
   my ( $prompt ) = @_;
   local $OUTPUT_AUTOFLUSH = 1;
   print $prompt
      or die "Cannot print: $OS_ERROR";
   my $response;
   eval {
      require Term::ReadKey;
      Term::ReadKey::ReadMode('noecho');
      chomp($response = <STDIN>);
      Term::ReadKey::ReadMode('normal');
      print "\n"
         or die "Cannot print: $OS_ERROR";
   };
   if ( $EVAL_ERROR ) {
      die "Cannot read response; is Term::ReadKey installed? $EVAL_ERROR";
   }
   return $response;
}

sub _read_config_file {
   my ( $self, $filename ) = @_;
   open my $fh, "<", $filename or die "Cannot open $filename: $OS_ERROR\n";
   my @args;
   my $prefix = '--';
   my $parse  = 1;

   LINE:
   while ( my $line = <$fh> ) {
      chomp $line;
      next LINE if $line =~ m/^\s*(?:\#|\;|$)/;
      $line =~ s/\s+#.*$//g;
      $line =~ s/^\s+|\s+$//g;
      if ( $line eq '--' ) {
         $prefix = '';
         $parse  = 0;
         next LINE;
      }
      if ( $parse
         && (my($opt, $arg) = $line =~ m/^\s*([^=\s]+?)(?:\s*=\s*(.*?)\s*)?$/)
      ) {
         push @args, grep { defined $_ } ("$prefix$opt", $arg);
      }
      elsif ( $line =~ m/./ ) {
         push @args, $line;
      }
      else {
         die "Syntax error in file $filename at line $INPUT_LINE_NUMBER";
      }
   }
   close $fh;
   return @args;
}

sub read_para_after {
   my ( $self, $file, $regex ) = @_;
   open my $fh, "<", $file or die "Can't open $file: $OS_ERROR";
   local $INPUT_RECORD_SEPARATOR = '';
   my $para;
   while ( $para = <$fh> ) {
      next unless $para =~ m/^=pod$/m;
      last;
   }
   while ( $para = <$fh> ) {
      next unless $para =~ m/$regex/;
      last;
   }
   $para = <$fh>;
   chomp($para);
   close $fh or die "Can't close $file: $OS_ERROR";
   return $para;
}

sub clone {
   my ( $self ) = @_;

   my %clone = map {
      my $hashref  = $self->{$_};
      my $val_copy = {};
      foreach my $key ( keys %$hashref ) {
         my $ref = ref $hashref->{$key};
         $val_copy->{$key} = !$ref           ? $hashref->{$key}
                           : $ref eq 'HASH'  ? { %{$hashref->{$key}} }
                           : $ref eq 'ARRAY' ? [ @{$hashref->{$key}} ]
                           : $hashref->{$key};
      }
      $_ => $val_copy;
   } qw(opts short_opts defaults);

   foreach my $scalar ( qw(got_opts) ) {
      $clone{$scalar} = $self->{$scalar};
   }

   return bless \%clone;     
}

sub _parse_size {
   my ( $self, $opt, $val ) = @_;

   if ( lc($val || '') eq 'null' ) {
      PTDEBUG && _d('NULL size for', $opt->{long});
      $opt->{value} = 'null';
      return;
   }

   my %factor_for = (k => 1_024, M => 1_048_576, G => 1_073_741_824);
   my ($pre, $num, $factor) = $val =~ m/^([+-])?(\d+)([kMG])?$/;
   if ( defined $num ) {
      if ( $factor ) {
         $num *= $factor_for{$factor};
         PTDEBUG && _d('Setting option', $opt->{y},
            'to num', $num, '* factor', $factor);
      }
      $opt->{value} = ($pre || '') . $num;
   }
   else {
      $self->save_error("Invalid size for --$opt->{long}: $val");
   }
   return;
}

sub _parse_attribs {
   my ( $self, $option, $attribs ) = @_;
   my $types = $self->{types};
   return $option
      . ($attribs->{'short form'} ? '|' . $attribs->{'short form'}   : '' )
      . ($attribs->{'negatable'}  ? '!'                              : '' )
      . ($attribs->{'cumulative'} ? '+'                              : '' )
      . ($attribs->{'type'}       ? '=' . $types->{$attribs->{type}} : '' );
}

sub _parse_synopsis {
   my ( $self, $file ) = @_;
   $file ||= $self->{file} || __FILE__;
   PTDEBUG && _d("Parsing SYNOPSIS in", $file);

   local $INPUT_RECORD_SEPARATOR = '';  # read paragraphs
   open my $fh, "<", $file or die "Cannot open $file: $OS_ERROR";
   my $para;
   1 while defined($para = <$fh>) && $para !~ m/^=head1 SYNOPSIS/;
   die "$file does not contain a SYNOPSIS section" unless $para;
   my @synop;
   for ( 1..2 ) {  # 1 for the usage, 2 for the description
      my $para = <$fh>;
      push @synop, $para;
   }
   close $fh;
   PTDEBUG && _d("Raw SYNOPSIS text:", @synop);
   my ($usage, $desc) = @synop;
   die "The SYNOPSIS section in $file is not formatted properly"
      unless $usage && $desc;

   $usage =~ s/^\s*Usage:\s+(.+)/$1/;
   chomp $usage;

   $desc =~ s/\n/ /g;
   $desc =~ s/\s{2,}/ /g;
   $desc =~ s/\. ([A-Z][a-z])/.  $1/g;
   $desc =~ s/\s+$//;

   return (
      description => $desc,
      usage       => $usage,
   );
};

sub _d {
   my ($package, undef, $line) = caller 0;
   @_ = map { (my $temp = $_) =~ s/\n/\n# /g; $temp; }
        map { defined $_ ? $_ : 'undef' }
        @_;
   print STDERR "# $package:$line $PID ", join(' ', @_), "\n";
}

if ( PTDEBUG ) {
   print '# ', $^X, ' ', $], "\n";
   if ( my $uname = `uname -a` ) {
      $uname =~ s/\s+/ /g;
      print "# $uname\n";
   }
   print '# Arguments: ',
      join(' ', map { my $a = "_[$_]_"; $a =~ s/\n/\n# /g; $a; } @ARGV), "\n";
}

1;
}
# ###########################################################################
# End OptionParser package
# ###########################################################################

# ###########################################################################
# VersionParser package
# This package is a copy without comments from the original.  The original
# with comments and its test file can be found in the Bazaar repository at,
#   lib/VersionParser.pm
#   t/lib/VersionParser.t
# See https://launchpad.net/percona-toolkit for more information.
# ###########################################################################
{
package VersionParser;

use strict;
use warnings FATAL => 'all';
use English qw(-no_match_vars);
use constant PTDEBUG => $ENV{PTDEBUG} || 0;

sub new {
   my ( $class ) = @_;
   bless {}, $class;
}

sub parse {
   my ( $self, $str ) = @_;
   my $result = sprintf('%03d%03d%03d', $str =~ m/(\d+)/g);
   PTDEBUG && _d($str, 'parses to', $result);
   return $result;
}

sub version_ge {
   my ( $self, $dbh, $target ) = @_;
   if ( !$self->{$dbh} ) {
      $self->{$dbh} = $self->parse(
         $dbh->selectrow_array('SELECT VERSION()'));
   }
   my $result = $self->{$dbh} ge $self->parse($target) ? 1 : 0;
   PTDEBUG && _d($self->{$dbh}, 'ge', $target, ':', $result);
   return $result;
}

sub innodb_version {
   my ( $self, $dbh ) = @_;
   return unless $dbh;
   my $innodb_version = "NO";

   my ($innodb) =
      grep { $_->{engine} =~ m/InnoDB/i }
      map  {
         my %hash;
         @hash{ map { lc $_ } keys %$_ } = values %$_;
         \%hash;
      }
      @{ $dbh->selectall_arrayref("SHOW ENGINES", {Slice=>{}}) };
   if ( $innodb ) {
      PTDEBUG && _d("InnoDB support:", $innodb->{support});
      if ( $innodb->{support} =~ m/YES|DEFAULT/i ) {
         my $vars = $dbh->selectrow_hashref(
            "SHOW VARIABLES LIKE 'innodb_version'");
         $innodb_version = !$vars ? "BUILTIN"
                         :          ($vars->{Value} || $vars->{value});
      }
      else {
         $innodb_version = $innodb->{support};  # probably DISABLED or NO
      }
   }

   PTDEBUG && _d("InnoDB version:", $innodb_version);
   return $innodb_version;
}

sub _d {
   my ($package, undef, $line) = caller 0;
   @_ = map { (my $temp = $_) =~ s/\n/\n# /g; $temp; }
        map { defined $_ ? $_ : 'undef' }
        @_;
   print STDERR "# $package:$line $PID ", join(' ', @_), "\n";
}

1;
}
# ###########################################################################
# End VersionParser package
# ###########################################################################

# ###########################################################################
# DSNParser package
# This package is a copy without comments from the original.  The original
# with comments and its test file can be found in the Bazaar repository at,
#   lib/DSNParser.pm
#   t/lib/DSNParser.t
# See https://launchpad.net/percona-toolkit for more information.
# ###########################################################################
{
package DSNParser;

use strict;
use warnings FATAL => 'all';
use English qw(-no_match_vars);
use constant PTDEBUG => $ENV{PTDEBUG} || 0;

use Data::Dumper;
$Data::Dumper::Indent    = 0;
$Data::Dumper::Quotekeys = 0;

eval {
   require DBI;
};
my $have_dbi = $EVAL_ERROR ? 0 : 1;

sub new {
   my ( $class, %args ) = @_;
   foreach my $arg ( qw(opts) ) {
      die "I need a $arg argument" unless $args{$arg};
   }
   my $self = {
      opts => {}  # h, P, u, etc.  Should come from DSN OPTIONS section in POD.
   };
   foreach my $opt ( @{$args{opts}} ) {
      if ( !$opt->{key} || !$opt->{desc} ) {
         die "Invalid DSN option: ", Dumper($opt);
      }
      PTDEBUG && _d('DSN option:',
         join(', ',
            map { "$_=" . (defined $opt->{$_} ? ($opt->{$_} || '') : 'undef') }
               keys %$opt
         )
      );
      $self->{opts}->{$opt->{key}} = {
         dsn  => $opt->{dsn},
         desc => $opt->{desc},
         copy => $opt->{copy} || 0,
      };
   }
   return bless $self, $class;
}

sub prop {
   my ( $self, $prop, $value ) = @_;
   if ( @_ > 2 ) {
      PTDEBUG && _d('Setting', $prop, 'property');
      $self->{$prop} = $value;
   }
   return $self->{$prop};
}

sub parse {
   my ( $self, $dsn, $prev, $defaults ) = @_;
   if ( !$dsn ) {
      PTDEBUG && _d('No DSN to parse');
      return;
   }
   PTDEBUG && _d('Parsing', $dsn);
   $prev     ||= {};
   $defaults ||= {};
   my %given_props;
   my %final_props;
   my $opts = $self->{opts};

   foreach my $dsn_part ( split(/,/, $dsn) ) {
      if ( my ($prop_key, $prop_val) = $dsn_part =~  m/^(.)=(.*)$/ ) {
         $given_props{$prop_key} = $prop_val;
      }
      else {
         PTDEBUG && _d('Interpreting', $dsn_part, 'as h=', $dsn_part);
         $given_props{h} = $dsn_part;
      }
   }

   foreach my $key ( keys %$opts ) {
      PTDEBUG && _d('Finding value for', $key);
      $final_props{$key} = $given_props{$key};
      if (   !defined $final_props{$key}
           && defined $prev->{$key} && $opts->{$key}->{copy} )
      {
         $final_props{$key} = $prev->{$key};
         PTDEBUG && _d('Copying value for', $key, 'from previous DSN');
      }
      if ( !defined $final_props{$key} ) {
         $final_props{$key} = $defaults->{$key};
         PTDEBUG && _d('Copying value for', $key, 'from defaults');
      }
   }

   foreach my $key ( keys %given_props ) {
      die "Unknown DSN option '$key' in '$dsn'.  For more details, "
            . "please use the --help option, or try 'perldoc $PROGRAM_NAME' "
            . "for complete documentation."
         unless exists $opts->{$key};
   }
   if ( (my $required = $self->prop('required')) ) {
      foreach my $key ( keys %$required ) {
         die "Missing required DSN option '$key' in '$dsn'.  For more details, "
               . "please use the --help option, or try 'perldoc $PROGRAM_NAME' "
               . "for complete documentation."
            unless $final_props{$key};
      }
   }

   return \%final_props;
}

sub parse_options {
   my ( $self, $o ) = @_;
   die 'I need an OptionParser object' unless ref $o eq 'OptionParser';
   my $dsn_string
      = join(',',
          map  { "$_=".$o->get($_); }
          grep { $o->has($_) && $o->get($_) }
          keys %{$self->{opts}}
        );
   PTDEBUG && _d('DSN string made from options:', $dsn_string);
   return $self->parse($dsn_string);
}

sub as_string {
   my ( $self, $dsn, $props ) = @_;
   return $dsn unless ref $dsn;
   my @keys = $props ? @$props : sort keys %$dsn;
   return join(',',
      map  { "$_=" . ($_ eq 'p' ? '...' : $dsn->{$_}) }
      grep {
         exists $self->{opts}->{$_}
         && exists $dsn->{$_}
         && defined $dsn->{$_}
      } @keys);
}

sub usage {
   my ( $self ) = @_;
   my $usage
      = "DSN syntax is key=value[,key=value...]  Allowable DSN keys:\n\n"
      . "  KEY  COPY  MEANING\n"
      . "  ===  ====  =============================================\n";
   my %opts = %{$self->{opts}};
   foreach my $key ( sort keys %opts ) {
      $usage .= "  $key    "
             .  ($opts{$key}->{copy} ? 'yes   ' : 'no    ')
             .  ($opts{$key}->{desc} || '[No description]')
             . "\n";
   }
   $usage .= "\n  If the DSN is a bareword, the word is treated as the 'h' key.\n";
   return $usage;
}

sub get_cxn_params {
   my ( $self, $info ) = @_;
   my $dsn;
   my %opts = %{$self->{opts}};
   my $driver = $self->prop('dbidriver') || '';
   if ( $driver eq 'Pg' ) {
      $dsn = 'DBI:Pg:dbname=' . ( $info->{D} || '' ) . ';'
         . join(';', map  { "$opts{$_}->{dsn}=$info->{$_}" }
                     grep { defined $info->{$_} }
                     qw(h P));
   }
   else {
      $dsn = 'DBI:mysql:' . ( $info->{D} || '' ) . ';'
         . join(';', map  { "$opts{$_}->{dsn}=$info->{$_}" }
                     grep { defined $info->{$_} }
                     qw(F h P S A))
         . ';mysql_read_default_group=client';
   }
   PTDEBUG && _d($dsn);
   return ($dsn, $info->{u}, $info->{p});
}

sub fill_in_dsn {
   my ( $self, $dbh, $dsn ) = @_;
   my $vars = $dbh->selectall_hashref('SHOW VARIABLES', 'Variable_name');
   my ($user, $db) = $dbh->selectrow_array('SELECT USER(), DATABASE()');
   $user =~ s/@.*//;
   $dsn->{h} ||= $vars->{hostname}->{Value};
   $dsn->{S} ||= $vars->{'socket'}->{Value};
   $dsn->{P} ||= $vars->{port}->{Value};
   $dsn->{u} ||= $user;
   $dsn->{D} ||= $db;
}

sub get_dbh {
   my ( $self, $cxn_string, $user, $pass, $opts ) = @_;
   $opts ||= {};
   my $defaults = {
      AutoCommit         => 0,
      RaiseError         => 1,
      PrintError         => 0,
      ShowErrorStatement => 1,
      mysql_enable_utf8 => ($cxn_string =~ m/charset=utf8/i ? 1 : 0),
   };
   @{$defaults}{ keys %$opts } = values %$opts;

   if ( $opts->{mysql_use_result} ) {
      $defaults->{mysql_use_result} = 1;
   }

   if ( !$have_dbi ) {
      die "Cannot connect to MySQL because the Perl DBI module is not "
         . "installed or not found.  Run 'perl -MDBI' to see the directories "
         . "that Perl searches for DBI.  If DBI is not installed, try:\n"
         . "  Debian/Ubuntu  apt-get install libdbi-perl\n"
         . "  RHEL/CentOS    yum install perl-DBI\n"
         . "  OpenSolaris    pgk install pkg:/SUNWpmdbi\n";

   }

   my $dbh;
   my $tries = 2;
   while ( !$dbh && $tries-- ) {
      PTDEBUG && _d($cxn_string, ' ', $user, ' ', $pass, 
         join(', ', map { "$_=>$defaults->{$_}" } keys %$defaults ));

      eval {
         $dbh = DBI->connect($cxn_string, $user, $pass, $defaults);

         if ( $cxn_string =~ m/mysql/i ) {
            my $sql;

            $sql = 'SELECT @@SQL_MODE';
            PTDEBUG && _d($dbh, $sql);
            my ($sql_mode) = $dbh->selectrow_array($sql);

            $sql = 'SET @@SQL_QUOTE_SHOW_CREATE = 1'
                 . '/*!40101, @@SQL_MODE=\'NO_AUTO_VALUE_ON_ZERO'
                 . ($sql_mode ? ",$sql_mode" : '')
                 . '\'*/';
            PTDEBUG && _d($dbh, $sql);
            $dbh->do($sql);

            if ( my ($charset) = $cxn_string =~ m/charset=(\w+)/ ) {
               $sql = "/*!40101 SET NAMES $charset*/";
               PTDEBUG && _d($dbh, ':', $sql);
               $dbh->do($sql);
               PTDEBUG && _d('Enabling charset for STDOUT');
               if ( $charset eq 'utf8' ) {
                  binmode(STDOUT, ':utf8')
                     or die "Can't binmode(STDOUT, ':utf8'): $OS_ERROR";
               }
               else {
                  binmode(STDOUT) or die "Can't binmode(STDOUT): $OS_ERROR";
               }
            }

            if ( $self->prop('set-vars') ) {
               $sql = "SET " . $self->prop('set-vars');
               PTDEBUG && _d($dbh, ':', $sql);
               $dbh->do($sql);
            }
         }
      };
      if ( !$dbh && $EVAL_ERROR ) {
         PTDEBUG && _d($EVAL_ERROR);
         if ( $EVAL_ERROR =~ m/not a compiled character set|character set utf8/ ) {
            PTDEBUG && _d('Going to try again without utf8 support');
            delete $defaults->{mysql_enable_utf8};
         }
         elsif ( $EVAL_ERROR =~ m/locate DBD\/mysql/i ) {
            die "Cannot connect to MySQL because the Perl DBD::mysql module is "
               . "not installed or not found.  Run 'perl -MDBD::mysql' to see "
               . "the directories that Perl searches for DBD::mysql.  If "
               . "DBD::mysql is not installed, try:\n"
               . "  Debian/Ubuntu  apt-get install libdbd-mysql-perl\n"
               . "  RHEL/CentOS    yum install perl-DBD-MySQL\n"
               . "  OpenSolaris    pgk install pkg:/SUNWapu13dbd-mysql\n";
         }
         if ( !$tries ) {
            die $EVAL_ERROR;
         }
      }
   }

   PTDEBUG && _d('DBH info: ',
      $dbh,
      Dumper($dbh->selectrow_hashref(
         'SELECT DATABASE(), CONNECTION_ID(), VERSION()/*!50038 , @@hostname*/')),
      'Connection info:',      $dbh->{mysql_hostinfo},
      'Character set info:',   Dumper($dbh->selectall_arrayref(
                     'SHOW VARIABLES LIKE "character_set%"', { Slice => {}})),
      '$DBD::mysql::VERSION:', $DBD::mysql::VERSION,
      '$DBI::VERSION:',        $DBI::VERSION,
   );

   return $dbh;
}

sub get_hostname {
   my ( $self, $dbh ) = @_;
   if ( my ($host) = ($dbh->{mysql_hostinfo} || '') =~ m/^(\w+) via/ ) {
      return $host;
   }
   my ( $hostname, $one ) = $dbh->selectrow_array(
      'SELECT /*!50038 @@hostname, */ 1');
   return $hostname;
}

sub disconnect {
   my ( $self, $dbh ) = @_;
   PTDEBUG && $self->print_active_handles($dbh);
   $dbh->disconnect;
}

sub print_active_handles {
   my ( $self, $thing, $level ) = @_;
   $level ||= 0;
   printf("# Active %sh: %s %s %s\n", ($thing->{Type} || 'undef'), "\t" x $level,
      $thing, (($thing->{Type} || '') eq 'st' ? $thing->{Statement} || '' : ''))
      or die "Cannot print: $OS_ERROR";
   foreach my $handle ( grep {defined} @{ $thing->{ChildHandles} } ) {
      $self->print_active_handles( $handle, $level + 1 );
   }
}

sub copy {
   my ( $self, $dsn_1, $dsn_2, %args ) = @_;
   die 'I need a dsn_1 argument' unless $dsn_1;
   die 'I need a dsn_2 argument' unless $dsn_2;
   my %new_dsn = map {
      my $key = $_;
      my $val;
      if ( $args{overwrite} ) {
         $val = defined $dsn_1->{$key} ? $dsn_1->{$key} : $dsn_2->{$key};
      }
      else {
         $val = defined $dsn_2->{$key} ? $dsn_2->{$key} : $dsn_1->{$key};
      }
      $key => $val;
   } keys %{$self->{opts}};
   return \%new_dsn;
}

sub _d {
   my ($package, undef, $line) = caller 0;
   @_ = map { (my $temp = $_) =~ s/\n/\n# /g; $temp; }
        map { defined $_ ? $_ : 'undef' }
        @_;
   print STDERR "# $package:$line $PID ", join(' ', @_), "\n";
}

1;
}
# ###########################################################################
# End DSNParser package
# ###########################################################################

# ###########################################################################
# Daemon package
# This package is a copy without comments from the original.  The original
# with comments and its test file can be found in the Bazaar repository at,
#   lib/Daemon.pm
#   t/lib/Daemon.t
# See https://launchpad.net/percona-toolkit for more information.
# ###########################################################################
{
package Daemon;

use strict;
use warnings FATAL => 'all';
use English qw(-no_match_vars);
use constant PTDEBUG => $ENV{PTDEBUG} || 0;

use POSIX qw(setsid);

sub new {
   my ( $class, %args ) = @_;
   foreach my $arg ( qw(o) ) {
      die "I need a $arg argument" unless $args{$arg};
   }
   my $o = $args{o};
   my $self = {
      o        => $o,
      log_file => $o->has('log') ? $o->get('log') : undef,
      PID_file => $o->has('pid') ? $o->get('pid') : undef,
   };

   check_PID_file(undef, $self->{PID_file});

   PTDEBUG && _d('Daemonized child will log to', $self->{log_file});
   return bless $self, $class;
}

sub daemonize {
   my ( $self ) = @_;

   PTDEBUG && _d('About to fork and daemonize');
   defined (my $pid = fork()) or die "Cannot fork: $OS_ERROR";
   if ( $pid ) {
      PTDEBUG && _d('I am the parent and now I die');
      exit;
   }

   $self->{PID_owner} = $PID;
   $self->{child}     = 1;

   POSIX::setsid() or die "Cannot start a new session: $OS_ERROR";
   chdir '/'       or die "Cannot chdir to /: $OS_ERROR";

   $self->_make_PID_file();

   $OUTPUT_AUTOFLUSH = 1;

   if ( -t STDIN ) {
      close STDIN;
      open  STDIN, '/dev/null'
         or die "Cannot reopen STDIN to /dev/null: $OS_ERROR";
   }

   if ( $self->{log_file} ) {
      close STDOUT;
      open  STDOUT, '>>', $self->{log_file}
         or die "Cannot open log file $self->{log_file}: $OS_ERROR";

      close STDERR;
      open  STDERR, ">&STDOUT"
         or die "Cannot dupe STDERR to STDOUT: $OS_ERROR"; 
   }
   else {
      if ( -t STDOUT ) {
         close STDOUT;
         open  STDOUT, '>', '/dev/null'
            or die "Cannot reopen STDOUT to /dev/null: $OS_ERROR";
      }
      if ( -t STDERR ) {
         close STDERR;
         open  STDERR, '>', '/dev/null'
            or die "Cannot reopen STDERR to /dev/null: $OS_ERROR";
      }
   }

   PTDEBUG && _d('I am the child and now I live daemonized');
   return;
}

sub check_PID_file {
   my ( $self, $file ) = @_;
   my $PID_file = $self ? $self->{PID_file} : $file;
   PTDEBUG && _d('Checking PID file', $PID_file);
   if ( $PID_file && -f $PID_file ) {
      my $pid;
      eval { chomp($pid = `cat $PID_file`); };
      die "Cannot cat $PID_file: $OS_ERROR" if $EVAL_ERROR;
      PTDEBUG && _d('PID file exists; it contains PID', $pid);
      if ( $pid ) {
         my $pid_is_alive = kill 0, $pid;
         if ( $pid_is_alive ) {
            die "The PID file $PID_file already exists "
               . " and the PID that it contains, $pid, is running";
         }
         else {
            warn "Overwriting PID file $PID_file because the PID that it "
               . "contains, $pid, is not running";
         }
      }
      else {
         die "The PID file $PID_file already exists but it does not "
            . "contain a PID";
      }
   }
   else {
      PTDEBUG && _d('No PID file');
   }
   return;
}

sub make_PID_file {
   my ( $self ) = @_;
   if ( exists $self->{child} ) {
      die "Do not call Daemon::make_PID_file() for daemonized scripts";
   }
   $self->_make_PID_file();
   $self->{PID_owner} = $PID;
   return;
}

sub _make_PID_file {
   my ( $self ) = @_;

   my $PID_file = $self->{PID_file};
   if ( !$PID_file ) {
      PTDEBUG && _d('No PID file to create');
      return;
   }

   $self->check_PID_file();

   open my $PID_FH, '>', $PID_file
      or die "Cannot open PID file $PID_file: $OS_ERROR";
   print $PID_FH $PID
      or die "Cannot print to PID file $PID_file: $OS_ERROR";
   close $PID_FH
      or die "Cannot close PID file $PID_file: $OS_ERROR";

   PTDEBUG && _d('Created PID file:', $self->{PID_file});
   return;
}

sub _remove_PID_file {
   my ( $self ) = @_;
   if ( $self->{PID_file} && -f $self->{PID_file} ) {
      unlink $self->{PID_file}
         or warn "Cannot remove PID file $self->{PID_file}: $OS_ERROR";
      PTDEBUG && _d('Removed PID file');
   }
   else {
      PTDEBUG && _d('No PID to remove');
   }
   return;
}

sub DESTROY {
   my ( $self ) = @_;

   $self->_remove_PID_file() if ($self->{PID_owner} || 0) == $PID;

   return;
}

sub _d {
   my ($package, undef, $line) = caller 0;
   @_ = map { (my $temp = $_) =~ s/\n/\n# /g; $temp; }
        map { defined $_ ? $_ : 'undef' }
        @_;
   print STDERR "# $package:$line $PID ", join(' ', @_), "\n";
}

1;
}
# ###########################################################################
# End Daemon package
# ###########################################################################

# ###########################################################################
# Transformers package
# This package is a copy without comments from the original.  The original
# with comments and its test file can be found in the Bazaar repository at,
#   lib/Transformers.pm
#   t/lib/Transformers.t
# See https://launchpad.net/percona-toolkit for more information.
# ###########################################################################
{
package Transformers;

use strict;
use warnings FATAL => 'all';
use English qw(-no_match_vars);
use constant PTDEBUG => $ENV{PTDEBUG} || 0;

use Time::Local qw(timegm timelocal);
use Digest::MD5 qw(md5_hex);

require Exporter;
our @ISA         = qw(Exporter);
our %EXPORT_TAGS = ();
our @EXPORT      = ();
our @EXPORT_OK   = qw(
   micro_t
   percentage_of
   secs_to_time
   time_to_secs
   shorten
   ts
   parse_timestamp
   unix_timestamp
   any_unix_timestamp
   make_checksum
   crc32
);

our $mysql_ts  = qr/(\d\d)(\d\d)(\d\d) +(\d+):(\d+):(\d+)(\.\d+)?/;
our $proper_ts = qr/(\d\d\d\d)-(\d\d)-(\d\d)[T ](\d\d):(\d\d):(\d\d)(\.\d+)?/;
our $n_ts      = qr/(\d{1,5})([shmd]?)/; # Limit \d{1,5} because \d{6} looks

sub micro_t {
   my ( $t, %args ) = @_;
   my $p_ms = defined $args{p_ms} ? $args{p_ms} : 0;  # precision for ms vals
   my $p_s  = defined $args{p_s}  ? $args{p_s}  : 0;  # precision for s vals
   my $f;

   $t = 0 if $t < 0;

   $t = sprintf('%.17f', $t) if $t =~ /e/;

   $t =~ s/\.(\d{1,6})\d*/\.$1/;

   if ($t > 0 && $t <= 0.000999) {
      $f = ($t * 1000000) . 'us';
   }
   elsif ($t >= 0.001000 && $t <= 0.999999) {
      $f = sprintf("%.${p_ms}f", $t * 1000);
      $f = ($f * 1) . 'ms'; # * 1 to remove insignificant zeros
   }
   elsif ($t >= 1) {
      $f = sprintf("%.${p_s}f", $t);
      $f = ($f * 1) . 's'; # * 1 to remove insignificant zeros
   }
   else {
      $f = 0;  # $t should = 0 at this point
   }

   return $f;
}

sub percentage_of {
   my ( $is, $of, %args ) = @_;
   my $p   = $args{p} || 0; # float precision
   my $fmt = $p ? "%.${p}f" : "%d";
   return sprintf $fmt, ($is * 100) / ($of ||= 1);
}

sub secs_to_time {
   my ( $secs, $fmt ) = @_;
   $secs ||= 0;
   return '00:00' unless $secs;

   $fmt ||= $secs >= 86_400 ? 'd'
          : $secs >= 3_600  ? 'h'
          :                   'm';

   return
      $fmt eq 'd' ? sprintf(
         "%d+%02d:%02d:%02d",
         int($secs / 86_400),
         int(($secs % 86_400) / 3_600),
         int(($secs % 3_600) / 60),
         $secs % 60)
      : $fmt eq 'h' ? sprintf(
         "%02d:%02d:%02d",
         int(($secs % 86_400) / 3_600),
         int(($secs % 3_600) / 60),
         $secs % 60)
      : sprintf(
         "%02d:%02d",
         int(($secs % 3_600) / 60),
         $secs % 60);
}

sub time_to_secs {
   my ( $val, $default_suffix ) = @_;
   die "I need a val argument" unless defined $val;
   my $t = 0;
   my ( $prefix, $num, $suffix ) = $val =~ m/([+-]?)(\d+)([a-z])?$/;
   $suffix = $suffix || $default_suffix || 's';
   if ( $suffix =~ m/[smhd]/ ) {
      $t = $suffix eq 's' ? $num * 1        # Seconds
         : $suffix eq 'm' ? $num * 60       # Minutes
         : $suffix eq 'h' ? $num * 3600     # Hours
         :                  $num * 86400;   # Days

      $t *= -1 if $prefix && $prefix eq '-';
   }
   else {
      die "Invalid suffix for $val: $suffix";
   }
   return $t;
}

sub shorten {
   my ( $num, %args ) = @_;
   my $p = defined $args{p} ? $args{p} : 2;     # float precision
   my $d = defined $args{d} ? $args{d} : 1_024; # divisor
   my $n = 0;
   my @units = ('', qw(k M G T P E Z Y));
   while ( $num >= $d && $n < @units - 1 ) {
      $num /= $d;
      ++$n;
   }
   return sprintf(
      $num =~ m/\./ || $n
         ? "%.${p}f%s"
         : '%d',
      $num, $units[$n]);
}

sub ts {
   my ( $time, $gmt ) = @_;
   my ( $sec, $min, $hour, $mday, $mon, $year )
      = $gmt ? gmtime($time) : localtime($time);
   $mon  += 1;
   $year += 1900;
   my $val = sprintf("%d-%02d-%02dT%02d:%02d:%02d",
      $year, $mon, $mday, $hour, $min, $sec);
   if ( my ($us) = $time =~ m/(\.\d+)$/ ) {
      $us = sprintf("%.6f", $us);
      $us =~ s/^0\././;
      $val .= $us;
   }
   return $val;
}

sub parse_timestamp {
   my ( $val ) = @_;
   if ( my($y, $m, $d, $h, $i, $s, $f)
         = $val =~ m/^$mysql_ts$/ )
   {
      return sprintf "%d-%02d-%02d %02d:%02d:"
                     . (defined $f ? '%09.6f' : '%02d'),
                     $y + 2000, $m, $d, $h, $i, (defined $f ? $s + $f : $s);
   }
   return $val;
}

sub unix_timestamp {
   my ( $val, $gmt ) = @_;
   if ( my($y, $m, $d, $h, $i, $s, $us) = $val =~ m/^$proper_ts$/ ) {
      $val = $gmt
         ? timegm($s, $i, $h, $d, $m - 1, $y)
         : timelocal($s, $i, $h, $d, $m - 1, $y);
      if ( defined $us ) {
         $us = sprintf('%.6f', $us);
         $us =~ s/^0\././;
         $val .= $us;
      }
   }
   return $val;
}

sub any_unix_timestamp {
   my ( $val, $callback ) = @_;

   if ( my ($n, $suffix) = $val =~ m/^$n_ts$/ ) {
      $n = $suffix eq 's' ? $n            # Seconds
         : $suffix eq 'm' ? $n * 60       # Minutes
         : $suffix eq 'h' ? $n * 3600     # Hours
         : $suffix eq 'd' ? $n * 86400    # Days
         :                  $n;           # default: Seconds
      PTDEBUG && _d('ts is now - N[shmd]:', $n);
      return time - $n;
   }
   elsif ( $val =~ m/^\d{9,}/ ) {
      PTDEBUG && _d('ts is already a unix timestamp');
      return $val;
   }
   elsif ( my ($ymd, $hms) = $val =~ m/^(\d{6})(?:\s+(\d+:\d+:\d+))?/ ) {
      PTDEBUG && _d('ts is MySQL slow log timestamp');
      $val .= ' 00:00:00' unless $hms;
      return unix_timestamp(parse_timestamp($val));
   }
   elsif ( ($ymd, $hms) = $val =~ m/^(\d{4}-\d\d-\d\d)(?:[T ](\d+:\d+:\d+))?/) {
      PTDEBUG && _d('ts is properly formatted timestamp');
      $val .= ' 00:00:00' unless $hms;
      return unix_timestamp($val);
   }
   else {
      PTDEBUG && _d('ts is MySQL expression');
      return $callback->($val) if $callback && ref $callback eq 'CODE';
   }

   PTDEBUG && _d('Unknown ts type:', $val);
   return;
}

sub make_checksum {
   my ( $val ) = @_;
   my $checksum = uc substr(md5_hex($val), -16);
   PTDEBUG && _d($checksum, 'checksum for', $val);
   return $checksum;
}

sub crc32 {
   my ( $string ) = @_;
   return unless $string;
   my $poly = 0xEDB88320;
   my $crc  = 0xFFFFFFFF;
   foreach my $char ( split(//, $string) ) {
      my $comp = ($crc ^ ord($char)) & 0xFF;
      for ( 1 .. 8 ) {
         $comp = $comp & 1 ? $poly ^ ($comp >> 1) : $comp >> 1;
      }
      $crc = (($crc >> 8) & 0x00FFFFFF) ^ $comp;
   }
   return $crc ^ 0xFFFFFFFF;
}

sub _d {
   my ($package, undef, $line) = caller 0;
   @_ = map { (my $temp = $_) =~ s/\n/\n# /g; $temp; }
        map { defined $_ ? $_ : 'undef' }
        @_;
   print STDERR "# $package:$line $PID ", join(' ', @_), "\n";
}

1;
}
# ###########################################################################
# End Transformers package
# ###########################################################################

# ###########################################################################
# Processlist package
# This package is a copy without comments from the original.  The original
# with comments and its test file can be found in the Bazaar repository at,
#   lib/Processlist.pm
#   t/lib/Processlist.t
# See https://launchpad.net/percona-toolkit for more information.
# ###########################################################################
{
package Processlist;

use strict;
use warnings FATAL => 'all';
use English qw(-no_match_vars);
use Time::HiRes qw(time usleep);
use List::Util qw(max);
use Data::Dumper;
$Data::Dumper::Indent    = 1;
$Data::Dumper::Sortkeys  = 1;
$Data::Dumper::Quotekeys = 0;

use constant PTDEBUG => $ENV{PTDEBUG} || 0;
use constant {
   ID      => 0,  
   USER    => 1,  
   HOST    => 2,
   DB      => 3,
   COMMAND => 4,
   TIME    => 5,
   STATE   => 6,
   INFO    => 7,
   START   => 8,  # Calculated start time of statement ($start - TIME)
   ETIME   => 9,  # Exec time of SHOW PROCESSLIST (margin of error in START)
   FSEEN   => 10, # First time ever seen
   PROFILE => 11, # Profile of individual STATE times
};


sub new {
   my ( $class, %args ) = @_;
   foreach my $arg ( qw(MasterSlave) ) {
      die "I need a $arg argument" unless $args{$arg};
   }
   my $self = {
      %args,
      polls       => 0,
      last_poll   => 0,
      active_cxn  => {},  # keyed off ID
      event_cache => [],
   };
   return bless $self, $class;
}

sub parse_event {
   my ( $self, %args ) = @_;
   my @required_args = qw(code);
   foreach my $arg ( @required_args ) {
     die "I need a $arg argument" unless $args{$arg};
   }
   my ($code) = @args{@required_args};

   if ( @{$self->{event_cache}} ) {
      PTDEBUG && _d("Returning cached event");
      return shift @{$self->{event_cache}};
   }

   if ( $self->{interval} && $self->{polls} ) {
      PTDEBUG && _d("Sleeping between polls");
      usleep($self->{interval});
   }

   PTDEBUG && _d("Polling PROCESSLIST");
   my ($time, $etime) = @args{qw(time etime)};
   my $start          = $etime ? 0 : time;  # don't need start if etime given
   my $rows           = $code->();
   if ( !$rows ) {
      warn "Processlist callback did not return an arrayref";
      return;
   }
   $time  = time           unless $time;
   $etime = $time - $start unless $etime;
   $self->{polls}++;
   PTDEBUG && _d('Rows:', ($rows ? scalar @$rows : 0), 'in', $etime, 'seconds');

   my $active_cxn = $self->{active_cxn};
   my $curr_cxn   = {};
   my @new_cxn    = ();

   CURRENTLY_ACTIVE_CXN:
   foreach my $curr ( @$rows ) {

      $curr_cxn->{$curr->[ID]} = $curr;

      my $query_start = $time - ($curr->[TIME] || 0);

      if ( $active_cxn->{$curr->[ID]} ) {
         PTDEBUG && _d('Checking existing cxn', $curr->[ID]);
         my $prev      = $active_cxn->{$curr->[ID]}; # previous state of cxn
         my $new_query = 0;
         my $fudge     = ($curr->[TIME] || 0) =~ m/\D/ ? 0.001 : 1; # micro-t?

         if ( $prev->[INFO] ) {
            if ( !$curr->[INFO] || $prev->[INFO] ne $curr->[INFO] ) {
               PTDEBUG && _d('Info is different; new query');
               $new_query = 1;
            }
            elsif ( defined $curr->[TIME] && $curr->[TIME] < $prev->[TIME] ) {
               PTDEBUG && _d('Time is less than previous; new query');
               $new_query = 1;
            }
            elsif ( $curr->[INFO] && defined $curr->[TIME]
                    && $query_start - $etime - $prev->[START] > $fudge ) {
               PTDEBUG && _d('Query restarted; new query',
                  $query_start, $etime, $prev->[START], $fudge);
               $new_query = 1;
            }

            if ( $new_query ) {
               $self->_update_profile($prev, $curr, $time);
               push @{$self->{event_cache}},
                  $self->make_event($prev, $time);
            }
         }

         if ( $curr->[INFO] ) {
            if ( $prev->[INFO] && !$new_query ) {
               PTDEBUG && _d("Query on cxn", $curr->[ID], "hasn't changed");
               $self->_update_profile($prev, $curr, $time);
            }
            else {
               PTDEBUG && _d('Saving new query, state', $curr->[STATE]);
               push @new_cxn, [
                  @$curr,                   # proc info
                  int($query_start),        # START
                  $etime,                   # ETIME
                  $time,                    # FSEEN
                  { $curr->[STATE] => 0 },  # PROFILE
               ];
            }
         }
      } 
      else {
         PTDEBUG && _d('New cxn', $curr->[ID]);
         if ( $curr->[INFO] && defined $curr->[TIME] ) {
            PTDEBUG && _d('Saving query of new cxn, state', $curr->[STATE]);
            push @new_cxn, [
               @$curr,                   # proc info
               int($query_start),        # START
               $etime,                   # ETIME
               $time,                    # FSEEN
               { $curr->[STATE] => 0 },  # PROFILE
            ];
         }
      }
   }  # CURRENTLY_ACTIVE_CXN

   PREVIOUSLY_ACTIVE_CXN:
   foreach my $prev ( values %$active_cxn ) {
      if ( !$curr_cxn->{$prev->[ID]} ) {
         PTDEBUG && _d('cxn', $prev->[ID], 'ended');
         push @{$self->{event_cache}},
            $self->make_event($prev, $time);
         delete $active_cxn->{$prev->[ID]};
      }
      elsif (   ($curr_cxn->{$prev->[ID]}->[COMMAND] || "") eq 'Sleep' 
             || !$curr_cxn->{$prev->[ID]}->[STATE]
             || !$curr_cxn->{$prev->[ID]}->[INFO] ) {
         PTDEBUG && _d('cxn', $prev->[ID], 'became idle');
         delete $active_cxn->{$prev->[ID]};
      }
   }

   map { $active_cxn->{$_->[ID]} = $_; } @new_cxn;

   $self->{last_poll} = $time;

   my $event = shift @{$self->{event_cache}};
   PTDEBUG && _d(scalar @{$self->{event_cache}}, "events in cache");
   return $event;
}

sub make_event {
   my ( $self, $row, $time ) = @_;

   my $observed_time = $time - $row->[FSEEN];
   my $Query_time    = max($row->[TIME], $observed_time);




   my $event = {
      id         => $row->[ID],
      db         => $row->[DB],
      user       => $row->[USER],
      host       => $row->[HOST],
      arg        => $row->[INFO],
      bytes      => length($row->[INFO]),
      ts         => Transformers::ts($row->[START] + $row->[TIME]), # Query END time
      Query_time => $Query_time,
      Lock_time  => $row->[PROFILE]->{Locked} || 0,
   };
   PTDEBUG && _d('Properties of event:', Dumper($event));
   return $event;
}

sub _get_active_cxn {
   my ( $self ) = @_;
   PTDEBUG && _d("Active cxn:", Dumper($self->{active_cxn}));
   return $self->{active_cxn};
}

sub _update_profile {
   my ( $self, $prev, $curr, $time ) = @_;
   return unless $prev && $curr;

   my $time_elapsed = $time - $self->{last_poll};


   if ( ($prev->[STATE] || "") eq ($curr->[STATE] || "") ) {
      PTDEBUG && _d("Query is still in", $curr->[STATE], "state");
      $prev->[PROFILE]->{$prev->[STATE] || ""} += $time_elapsed;
   }
   else {
      PTDEBUG && _d("Query changed from state", $prev->[STATE],
         "to", $curr->[STATE]);
      my $half_time = ($time_elapsed || 0) / 2;

      $prev->[PROFILE]->{$prev->[STATE] || ""} += $half_time;

      $prev->[STATE] = $curr->[STATE];
      $prev->[PROFILE]->{$curr->[STATE] || ""}  = $half_time;
   }

   return;
}

sub find {
   my ( $self, $proclist, %find_spec ) = @_;
   PTDEBUG && _d('find specs:', Dumper(\%find_spec));
   my $ms  = $self->{MasterSlave};

   my @matches;
   QUERY:
   foreach my $query ( @$proclist ) {
      PTDEBUG && _d('Checking query', Dumper($query));
      my $matched = 0;

      if (    !$find_spec{replication_threads}
           && $ms->is_replication_thread($query) ) {
         PTDEBUG && _d('Skipping replication thread');
         next QUERY;
      }

      if ( $find_spec{busy_time} && ($query->{Command} || '') eq 'Query' ) {
         if ( $query->{Time} < $find_spec{busy_time} ) {
            PTDEBUG && _d("Query isn't running long enough");
            next QUERY;
         }
         PTDEBUG && _d('Exceeds busy time');
         $matched++;
      }

      if ( $find_spec{idle_time} && ($query->{Command} || '') eq 'Sleep' ) {
         if ( $query->{Time} < $find_spec{idle_time} ) {
            PTDEBUG && _d("Query isn't idle long enough");
            next QUERY;
         }
         PTDEBUG && _d('Exceeds idle time');
         $matched++;
      }
 
      PROPERTY:
      foreach my $property ( qw(Id User Host db State Command Info) ) {
         my $filter = "_find_match_$property";
         if ( defined $find_spec{ignore}->{$property}
              && $self->$filter($query, $find_spec{ignore}->{$property}) ) {
            PTDEBUG && _d('Query matches ignore', $property, 'spec');
            next QUERY;
         }
         if ( defined $find_spec{match}->{$property} ) {
            if ( !$self->$filter($query, $find_spec{match}->{$property}) ) {
               PTDEBUG && _d('Query does not match', $property, 'spec');
               next QUERY;
            }
            PTDEBUG && _d('Query matches', $property, 'spec');
            $matched++;
         }
      }
      if ( $matched || $find_spec{all} ) {
         PTDEBUG && _d("Query matched one or more specs, adding");
         push @matches, $query;
         next QUERY;
      }
      PTDEBUG && _d('Query does not match any specs, ignoring');
   } # QUERY

   return @matches;
}

sub _find_match_Id {
   my ( $self, $query, $property ) = @_;
   return defined $property && defined $query->{Id} && $query->{Id} == $property;
}

sub _find_match_User {
   my ( $self, $query, $property ) = @_;
   return defined $property && defined $query->{User}
      && $query->{User} =~ m/$property/;
}

sub _find_match_Host {
   my ( $self, $query, $property ) = @_;
   return defined $property && defined $query->{Host}
      && $query->{Host} =~ m/$property/;
}

sub _find_match_db {
   my ( $self, $query, $property ) = @_;
   return defined $property && defined $query->{db}
      && $query->{db} =~ m/$property/;
}

sub _find_match_State {
   my ( $self, $query, $property ) = @_;
   return defined $property && defined $query->{State}
      && $query->{State} =~ m/$property/;
}

sub _find_match_Command {
   my ( $self, $query, $property ) = @_;
   return defined $property && defined $query->{Command}
      && $query->{Command} =~ m/$property/;
}

sub _find_match_Info {
   my ( $self, $query, $property ) = @_;
   return defined $property && defined $query->{Info}
      && $query->{Info} =~ m/$property/;
}

sub _d {
   my ($package, undef, $line) = caller 0;
   @_ = map { (my $temp = $_) =~ s/\n/\n# /g; $temp; }
        map { defined $_ ? $_ : 'undef' }
        @_;
   print STDERR "# $package:$line $PID ", join(' ', @_), "\n";
}

1;
}
# ###########################################################################
# End Processlist package
# ###########################################################################

# ###########################################################################
# TextResultSetParser package
# This package is a copy without comments from the original.  The original
# with comments and its test file can be found in the Bazaar repository at,
#   lib/TextResultSetParser.pm
#   t/lib/TextResultSetParser.t
# See https://launchpad.net/percona-toolkit for more information.
# ###########################################################################
{
package TextResultSetParser;

use strict;
use warnings FATAL => 'all';
use English qw(-no_match_vars);
use constant PTDEBUG => $ENV{PTDEBUG} || 0;

sub new {
   my ( $class, %args ) = @_;
   my %value_for = (
      'NULL' => undef,  # DBI::selectall_arrayref() does this
      ($args{value_for} ? %{$args{value_for}} : ()),
   );
   my $self = {
      %args,
      value_for => \%value_for,
   };
   return bless $self, $class;
}

sub _parse_tabular {
   my ( $text, @cols ) = @_;
   my %row;
   my @vals = $text =~ m/\| +([^\|]*?)(?= +\|)/msg;
   return (undef, \@vals) unless @cols;
   @row{@cols} = @vals;
   return (\%row, undef);
}

sub _parse_tab_sep {
   my ( $text, @cols ) = @_;
   my %row;
   my @vals = split(/\t/, $text);
   return (undef, \@vals) unless @cols;
   @row{@cols} = @vals;
   return (\%row, undef);
}

sub parse_vertical_row {
   my ( $self, $text ) = @_;
   my %row = $text =~ m/^\s*(\w+):(?: ([^\n]*))?/msg;
   if ( $self->{NAME_lc} ) {
      my %lc_row = map {
         my $key = lc $_;
         $key => $row{$_};
      } keys %row;
      return \%lc_row;
   }
   else {
      return \%row;
   }
}

sub parse {
   my ( $self, $text ) = @_;
   my $result_set;

   if ( $text =~ m/^\+---/m ) { # standard "tabular" output
      PTDEBUG && _d('Result set text is standard tabular');
      my $line_pattern  = qr/^(\| .*)[\r\n]+/m;
      $result_set
         = $self->parse_horizontal_row($text, $line_pattern, \&_parse_tabular);
   }
   elsif ( $text =~ m/^\w+\t\w+/m ) { # tab-separated
      PTDEBUG && _d('Result set text is tab-separated');
      my $line_pattern  = qr/^(.*?\t.*)[\r\n]+/m;
      $result_set
         = $self->parse_horizontal_row($text, $line_pattern, \&_parse_tab_sep);
   }
   elsif ( $text =~ m/\*\*\* \d+\. row/ ) { # "vertical" output
      PTDEBUG && _d('Result set text is vertical (\G)');
      foreach my $row ( split_vertical_rows($text) ) {
         push @$result_set, $self->parse_vertical_row($row);
      }
   }
   else {
      my $text_sample = substr $text, 0, 300;
      my $remaining   = length $text > 300 ? (length $text) - 300 : 0;
      chomp $text_sample;
      die "Cannot determine if text is tabular, tab-separated or vertical:\n"
         . "$text_sample\n"
         . ($remaining ? "(not showing last $remaining bytes of text)\n" : "");
   }

   if ( $self->{value_for} ) {
      foreach my $result_set ( @$result_set ) {
         foreach my $key ( keys %$result_set ) {
            next unless defined $result_set->{$key};
            $result_set->{$key} = $self->{value_for}->{ $result_set->{$key} }
               if exists $self->{value_for}->{ $result_set->{$key} };
         }
      }
   }

   return $result_set;
}


sub parse_horizontal_row {
   my ( $self, $text, $line_pattern, $sub ) = @_;
   my @result_sets = ();
   my @cols        = ();
   foreach my $line ( $text =~ m/$line_pattern/g ) {
      my ( $row, $cols ) = $sub->($line, @cols);
      if ( $row ) {
         push @result_sets, $row;
      }
      else {
         @cols = map { $self->{NAME_lc} ? lc $_ : $_ } @$cols;
      }
   }
   return \@result_sets;
}

sub split_vertical_rows {
   my ( $text ) = @_;
   my $ROW_HEADER = '\*{3,} \d+\. row \*{3,}';
   my @rows = $text =~ m/($ROW_HEADER.*?)(?=$ROW_HEADER|\z)/omgs;
   return @rows;
}

sub _d {
   my ($package, undef, $line) = caller 0;
   @_ = map { (my $temp = $_) =~ s/\n/\n# /g; $temp; }
        map { defined $_ ? $_ : 'undef' }
        @_;
   print STDERR "# $package:$line $PID ", join(' ', @_), "\n";
}

1;
}
# ###########################################################################
# End TextResultSetParser package
# ###########################################################################

# ###########################################################################
# MasterSlave package
# This package is a copy without comments from the original.  The original
# with comments and its test file can be found in the Bazaar repository at,
#   lib/MasterSlave.pm
#   t/lib/MasterSlave.t
# See https://launchpad.net/percona-toolkit for more information.
# ###########################################################################
{
package MasterSlave;

use strict;
use warnings FATAL => 'all';
use English qw(-no_match_vars);
use constant PTDEBUG => $ENV{PTDEBUG} || 0;

sub new {
   my ( $class, %args ) = @_;
   my $self = {
      %args,
      replication_thread => {},
   };
   return bless $self, $class;
}

sub get_slaves {
   my ($self, %args) = @_;
   my @required_args = qw(make_cxn OptionParser DSNParser Quoter);
   foreach my $arg ( @required_args ) {
      die "I need a $arg argument" unless $args{$arg};
   }
   my ($make_cxn, $o, $dp) = @args{@required_args};

   my $slaves = [];
   my $method = $o->get('recursion-method');
   PTDEBUG && _d('Slave recursion method:', $method);
   if ( !$method || $method =~ m/processlist|hosts/i ) {
      my @required_args = qw(dbh dsn);
      foreach my $arg ( @required_args ) {
         die "I need a $arg argument" unless $args{$arg};
      }
      my ($dbh, $dsn) = @args{@required_args};
      $self->recurse_to_slaves(
         {  dbh        => $dbh,
            dsn        => $dsn,
            dsn_parser => $dp,
            recurse    => $o->get('recurse'),
            method     => $o->get('recursion-method'),
            callback   => sub {
               my ( $dsn, $dbh, $level, $parent ) = @_;
               return unless $level;
               PTDEBUG && _d('Found slave:', $dp->as_string($dsn));
               push @$slaves, $make_cxn->(dsn => $dsn, dbh => $dbh);
               return;
            },
         }
      );
   }
   elsif ( $method =~ m/^dsn=/i ) {
      my ($dsn_table_dsn) = $method =~ m/^dsn=(.+)/i;
      $slaves = $self->get_cxn_from_dsn_table(
         %args,
         dsn_table_dsn => $dsn_table_dsn,
      );
   }
   else {
      die "Invalid --recursion-method: $method.  Valid values are: "
        . "dsn=DSN, hosts, or processlist.\n";
   }

   return $slaves;
}

sub recurse_to_slaves {
   my ( $self, $args, $level ) = @_;
   $level ||= 0;
   my $dp   = $args->{dsn_parser};
   my $dsn  = $args->{dsn};

   my $dbh;
   eval {
      $dbh = $args->{dbh} || $dp->get_dbh(
         $dp->get_cxn_params($dsn), { AutoCommit => 1 });
      PTDEBUG && _d('Connected to', $dp->as_string($dsn));
   };
   if ( $EVAL_ERROR ) {
      print STDERR "Cannot connect to ", $dp->as_string($dsn), "\n"
         or die "Cannot print: $OS_ERROR";
      return;
   }

   my $sql  = 'SELECT @@SERVER_ID';
   PTDEBUG && _d($sql);
   my ($id) = $dbh->selectrow_array($sql);
   PTDEBUG && _d('Working on server ID', $id);
   my $master_thinks_i_am = $dsn->{server_id};
   if ( !defined $id
       || ( defined $master_thinks_i_am && $master_thinks_i_am != $id )
       || $args->{server_ids_seen}->{$id}++
   ) {
      PTDEBUG && _d('Server ID seen, or not what master said');
      if ( $args->{skip_callback} ) {
         $args->{skip_callback}->($dsn, $dbh, $level, $args->{parent});
      }
      return;
   }

   $args->{callback}->($dsn, $dbh, $level, $args->{parent});

   if ( !defined $args->{recurse} || $level < $args->{recurse} ) {

      my @slaves =
         grep { !$_->{master_id} || $_->{master_id} == $id } # Only my slaves.
         $self->find_slave_hosts($dp, $dbh, $dsn, $args->{method});

      foreach my $slave ( @slaves ) {
         PTDEBUG && _d('Recursing from',
            $dp->as_string($dsn), 'to', $dp->as_string($slave));
         $self->recurse_to_slaves(
            { %$args, dsn => $slave, dbh => undef, parent => $dsn }, $level + 1 );
      }
   }
}

sub find_slave_hosts {
   my ( $self, $dsn_parser, $dbh, $dsn, $method ) = @_;

   my @methods = qw(processlist hosts);
   if ( $method ) {
      @methods = grep { $_ ne $method } @methods;
      unshift @methods, $method;
   }
   else {
      if ( ($dsn->{P} || 3306) != 3306 ) {
         PTDEBUG && _d('Port number is non-standard; using only hosts method');
         @methods = qw(hosts);
      }
   }
   PTDEBUG && _d('Looking for slaves on', $dsn_parser->as_string($dsn),
      'using methods', @methods);

   my @slaves;
   METHOD:
   foreach my $method ( @methods ) {
      my $find_slaves = "_find_slaves_by_$method";
      PTDEBUG && _d('Finding slaves with', $find_slaves);
      @slaves = $self->$find_slaves($dsn_parser, $dbh, $dsn);
      last METHOD if @slaves;
   }

   PTDEBUG && _d('Found', scalar(@slaves), 'slaves');
   return @slaves;
}

sub _find_slaves_by_processlist {
   my ( $self, $dsn_parser, $dbh, $dsn ) = @_;

   my @slaves = map  {
      my $slave        = $dsn_parser->parse("h=$_", $dsn);
      $slave->{source} = 'processlist';
      $slave;
   }
   grep { $_ }
   map  {
      my ( $host ) = $_->{host} =~ m/^([^:]+):/;
      if ( $host eq 'localhost' ) {
         $host = '127.0.0.1'; # Replication never uses sockets.
      }
      $host;
   } $self->get_connected_slaves($dbh);

   return @slaves;
}

sub _find_slaves_by_hosts {
   my ( $self, $dsn_parser, $dbh, $dsn ) = @_;

   my @slaves;
   my $sql = 'SHOW SLAVE HOSTS';
   PTDEBUG && _d($dbh, $sql);
   @slaves = @{$dbh->selectall_arrayref($sql, { Slice => {} })};

   if ( @slaves ) {
      PTDEBUG && _d('Found some SHOW SLAVE HOSTS info');
      @slaves = map {
         my %hash;
         @hash{ map { lc $_ } keys %$_ } = values %$_;
         my $spec = "h=$hash{host},P=$hash{port}"
            . ( $hash{user} ? ",u=$hash{user}" : '')
            . ( $hash{password} ? ",p=$hash{password}" : '');
         my $dsn           = $dsn_parser->parse($spec, $dsn);
         $dsn->{server_id} = $hash{server_id};
         $dsn->{master_id} = $hash{master_id};
         $dsn->{source}    = 'hosts';
         $dsn;
      } @slaves;
   }

   return @slaves;
}

sub get_connected_slaves {
   my ( $self, $dbh ) = @_;

   my $show = "SHOW GRANTS FOR ";
   my $user = 'CURRENT_USER()';
   my $vp   = $self->{VersionParser};
   if ( $vp && !$vp->version_ge($dbh, '4.1.2') ) {
      $user = $dbh->selectrow_arrayref('SELECT USER()')->[0];
      $user =~ s/([^@]+)@(.+)/'$1'\@'$2'/;
   }
   my $sql = $show . $user;
   PTDEBUG && _d($dbh, $sql);

   my $proc;
   eval {
      $proc = grep {
         m/ALL PRIVILEGES.*?\*\.\*|PROCESS/
      } @{$dbh->selectcol_arrayref($sql)};
   };
   if ( $EVAL_ERROR ) {

      if ( $EVAL_ERROR =~ m/no such grant defined for user/ ) {
         PTDEBUG && _d('Retrying SHOW GRANTS without host; error:',
            $EVAL_ERROR);
         ($user) = split('@', $user);
         $sql    = $show . $user;
         PTDEBUG && _d($sql);
         eval {
            $proc = grep {
               m/ALL PRIVILEGES.*?\*\.\*|PROCESS/
            } @{$dbh->selectcol_arrayref($sql)};
         };
      }

      die "Failed to $sql: $EVAL_ERROR" if $EVAL_ERROR;
   }
   if ( !$proc ) {
      die "You do not have the PROCESS privilege";
   }

   $sql = 'SHOW PROCESSLIST';
   PTDEBUG && _d($dbh, $sql);
   grep { $_->{command} =~ m/Binlog Dump/i }
   map  { # Lowercase the column names
      my %hash;
      @hash{ map { lc $_ } keys %$_ } = values %$_;
      \%hash;
   }
   @{$dbh->selectall_arrayref($sql, { Slice => {} })};
}

sub is_master_of {
   my ( $self, $master, $slave ) = @_;
   my $master_status = $self->get_master_status($master)
      or die "The server specified as a master is not a master";
   my $slave_status  = $self->get_slave_status($slave)
      or die "The server specified as a slave is not a slave";
   my @connected     = $self->get_connected_slaves($master)
      or die "The server specified as a master has no connected slaves";
   my (undef, $port) = $master->selectrow_array('SHOW VARIABLES LIKE "port"');

   if ( $port != $slave_status->{master_port} ) {
      die "The slave is connected to $slave_status->{master_port} "
         . "but the master's port is $port";
   }

   if ( !grep { $slave_status->{master_user} eq $_->{user} } @connected ) {
      die "I don't see any slave I/O thread connected with user "
         . $slave_status->{master_user};
   }

   if ( ($slave_status->{slave_io_state} || '')
      eq 'Waiting for master to send event' )
   {
      my ( $master_log_name, $master_log_num )
         = $master_status->{file} =~ m/^(.*?)\.0*([1-9][0-9]*)$/;
      my ( $slave_log_name, $slave_log_num )
         = $slave_status->{master_log_file} =~ m/^(.*?)\.0*([1-9][0-9]*)$/;
      if ( $master_log_name ne $slave_log_name
         || abs($master_log_num - $slave_log_num) > 1 )
      {
         die "The slave thinks it is reading from "
            . "$slave_status->{master_log_file},  but the "
            . "master is writing to $master_status->{file}";
      }
   }
   return 1;
}

sub get_master_dsn {
   my ( $self, $dbh, $dsn, $dsn_parser ) = @_;
   my $master = $self->get_slave_status($dbh) or return undef;
   my $spec   = "h=$master->{master_host},P=$master->{master_port}";
   return       $dsn_parser->parse($spec, $dsn);
}

sub get_slave_status {
   my ( $self, $dbh ) = @_;
   if ( !$self->{not_a_slave}->{$dbh} ) {
      my $sth = $self->{sths}->{$dbh}->{SLAVE_STATUS}
            ||= $dbh->prepare('SHOW SLAVE STATUS');
      PTDEBUG && _d($dbh, 'SHOW SLAVE STATUS');
      $sth->execute();
      my ($ss) = @{$sth->fetchall_arrayref({})};

      if ( $ss && %$ss ) {
         $ss = { map { lc($_) => $ss->{$_} } keys %$ss }; # lowercase the keys
         return $ss;
      }

      PTDEBUG && _d('This server returns nothing for SHOW SLAVE STATUS');
      $self->{not_a_slave}->{$dbh}++;
   }
}

sub get_master_status {
   my ( $self, $dbh ) = @_;

   if ( $self->{not_a_master}->{$dbh} ) {
      PTDEBUG && _d('Server on dbh', $dbh, 'is not a master');
      return;
   }

   my $sth = $self->{sths}->{$dbh}->{MASTER_STATUS}
         ||= $dbh->prepare('SHOW MASTER STATUS');
   PTDEBUG && _d($dbh, 'SHOW MASTER STATUS');
   $sth->execute();
   my ($ms) = @{$sth->fetchall_arrayref({})};
   PTDEBUG && _d(
      $ms ? map { "$_=" . (defined $ms->{$_} ? $ms->{$_} : '') } keys %$ms
          : '');

   if ( !$ms || scalar keys %$ms < 2 ) {
      PTDEBUG && _d('Server on dbh', $dbh, 'does not seem to be a master');
      $self->{not_a_master}->{$dbh}++;
   }

  return { map { lc($_) => $ms->{$_} } keys %$ms }; # lowercase the keys
}

sub wait_for_master {
   my ( $self, %args ) = @_;
   my @required_args = qw(master_status slave_dbh);
   foreach my $arg ( @required_args ) {
      die "I need a $arg argument" unless $args{$arg};
   }
   my ($master_status, $slave_dbh) = @args{@required_args};
   my $timeout       = $args{timeout} || 60;

   my $result;
   my $waited;
   if ( $master_status ) {
      my $sql = "SELECT MASTER_POS_WAIT('$master_status->{file}', "
              . "$master_status->{position}, $timeout)";
      PTDEBUG && _d($slave_dbh, $sql);
      my $start = time;
      ($result) = $slave_dbh->selectrow_array($sql);

      $waited = time - $start;

      PTDEBUG && _d('Result of waiting:', $result);
      PTDEBUG && _d("Waited", $waited, "seconds");
   }
   else {
      PTDEBUG && _d('Not waiting: this server is not a master');
   }

   return {
      result => $result,
      waited => $waited,
   };
}

sub stop_slave {
   my ( $self, $dbh ) = @_;
   my $sth = $self->{sths}->{$dbh}->{STOP_SLAVE}
         ||= $dbh->prepare('STOP SLAVE');
   PTDEBUG && _d($dbh, $sth->{Statement});
   $sth->execute();
}

sub start_slave {
   my ( $self, $dbh, $pos ) = @_;
   if ( $pos ) {
      my $sql = "START SLAVE UNTIL MASTER_LOG_FILE='$pos->{file}', "
              . "MASTER_LOG_POS=$pos->{position}";
      PTDEBUG && _d($dbh, $sql);
      $dbh->do($sql);
   }
   else {
      my $sth = $self->{sths}->{$dbh}->{START_SLAVE}
            ||= $dbh->prepare('START SLAVE');
      PTDEBUG && _d($dbh, $sth->{Statement});
      $sth->execute();
   }
}

sub catchup_to_master {
   my ( $self, $slave, $master, $timeout ) = @_;
   $self->stop_slave($master);
   $self->stop_slave($slave);
   my $slave_status  = $self->get_slave_status($slave);
   my $slave_pos     = $self->repl_posn($slave_status);
   my $master_status = $self->get_master_status($master);
   my $master_pos    = $self->repl_posn($master_status);
   PTDEBUG && _d('Master position:', $self->pos_to_string($master_pos),
      'Slave position:', $self->pos_to_string($slave_pos));

   my $result;
   if ( $self->pos_cmp($slave_pos, $master_pos) < 0 ) {
      PTDEBUG && _d('Waiting for slave to catch up to master');
      $self->start_slave($slave, $master_pos);

      $result = $self->wait_for_master(
            master_status => $master_status,
            slave_dbh     => $slave,
            timeout       => $timeout,
            master_status => $master_status
      );
      if ( !defined $result->{result} ) {
         $slave_status = $self->get_slave_status($slave);
         if ( !$self->slave_is_running($slave_status) ) {
            PTDEBUG && _d('Master position:',
               $self->pos_to_string($master_pos),
               'Slave position:', $self->pos_to_string($slave_pos));
            $slave_pos = $self->repl_posn($slave_status);
            if ( $self->pos_cmp($slave_pos, $master_pos) != 0 ) {
               die "MASTER_POS_WAIT() returned NULL but slave has not "
                  . "caught up to master";
            }
            PTDEBUG && _d('Slave is caught up to master and stopped');
         }
         else {
            die "Slave has not caught up to master and it is still running";
         }
      }
   }
   else {
      PTDEBUG && _d("Slave is already caught up to master");
   }

   return $result;
}

sub catchup_to_same_pos {
   my ( $self, $s1_dbh, $s2_dbh ) = @_;
   $self->stop_slave($s1_dbh);
   $self->stop_slave($s2_dbh);
   my $s1_status = $self->get_slave_status($s1_dbh);
   my $s2_status = $self->get_slave_status($s2_dbh);
   my $s1_pos    = $self->repl_posn($s1_status);
   my $s2_pos    = $self->repl_posn($s2_status);
   if ( $self->pos_cmp($s1_pos, $s2_pos) < 0 ) {
      $self->start_slave($s1_dbh, $s2_pos);
   }
   elsif ( $self->pos_cmp($s2_pos, $s1_pos) < 0 ) {
      $self->start_slave($s2_dbh, $s1_pos);
   }

   $s1_status = $self->get_slave_status($s1_dbh);
   $s2_status = $self->get_slave_status($s2_dbh);
   $s1_pos    = $self->repl_posn($s1_status);
   $s2_pos    = $self->repl_posn($s2_status);

   if ( $self->slave_is_running($s1_status)
     || $self->slave_is_running($s2_status)
     || $self->pos_cmp($s1_pos, $s2_pos) != 0)
   {
      die "The servers aren't both stopped at the same position";
   }

}

sub slave_is_running {
   my ( $self, $slave_status ) = @_;
   return ($slave_status->{slave_sql_running} || 'No') eq 'Yes';
}

sub has_slave_updates {
   my ( $self, $dbh ) = @_;
   my $sql = q{SHOW VARIABLES LIKE 'log_slave_updates'};
   PTDEBUG && _d($dbh, $sql);
   my ($name, $value) = $dbh->selectrow_array($sql);
   return $value && $value =~ m/^(1|ON)$/;
}

sub repl_posn {
   my ( $self, $status ) = @_;
   if ( exists $status->{file} && exists $status->{position} ) {
      return {
         file     => $status->{file},
         position => $status->{position},
      };
   }
   else {
      return {
         file     => $status->{relay_master_log_file},
         position => $status->{exec_master_log_pos},
      };
   }
}

sub get_slave_lag {
   my ( $self, $dbh ) = @_;
   my $stat = $self->get_slave_status($dbh);
   return unless $stat;  # server is not a slave
   return $stat->{seconds_behind_master};
}

sub pos_cmp {
   my ( $self, $a, $b ) = @_;
   return $self->pos_to_string($a) cmp $self->pos_to_string($b);
}

sub short_host {
   my ( $self, $dsn ) = @_;
   my ($host, $port);
   if ( $dsn->{master_host} ) {
      $host = $dsn->{master_host};
      $port = $dsn->{master_port};
   }
   else {
      $host = $dsn->{h};
      $port = $dsn->{P};
   }
   return ($host || '[default]') . ( ($port || 3306) == 3306 ? '' : ":$port" );
}

sub is_replication_thread {
   my ( $self, $query, %args ) = @_; 
   return unless $query;

   my $type = lc($args{type} || 'all');
   die "Invalid type: $type"
      unless $type =~ m/^binlog_dump|slave_io|slave_sql|all$/i;

   my $match = 0;
   if ( $type =~ m/binlog_dump|all/i ) {
      $match = 1
         if ($query->{Command} || $query->{command} || '') eq "Binlog Dump";
   }
   if ( !$match ) {
      if ( ($query->{User} || $query->{user} || '') eq "system user" ) {
         PTDEBUG && _d("Slave replication thread");
         if ( $type ne 'all' ) { 
            my $state = $query->{State} || $query->{state} || '';

            if ( $state =~ m/^init|end$/ ) {
               PTDEBUG && _d("Special state:", $state);
               $match = 1;
            }
            else {
               my ($slave_sql) = $state =~ m/
                  ^(Waiting\sfor\sthe\snext\sevent
                   |Reading\sevent\sfrom\sthe\srelay\slog
                   |Has\sread\sall\srelay\slog;\swaiting
                   |Making\stemp\sfile
                   |Waiting\sfor\sslave\smutex\son\sexit)/xi; 

               $match = $type eq 'slave_sql' &&  $slave_sql ? 1
                      : $type eq 'slave_io'  && !$slave_sql ? 1
                      :                                       0;
            }
         }
         else {
            $match = 1;
         }
      }
      else {
         PTDEBUG && _d('Not system user');
      }

      if ( !defined $args{check_known_ids} || $args{check_known_ids} ) {
         my $id = $query->{Id} || $query->{id};
         if ( $match ) {
            $self->{replication_thread}->{$id} = 1;
         }
         else {
            if ( $self->{replication_thread}->{$id} ) {
               PTDEBUG && _d("Thread ID is a known replication thread ID");
               $match = 1;
            }
         }
      }
   }

   PTDEBUG && _d('Matches', $type, 'replication thread:',
      ($match ? 'yes' : 'no'), '; match:', $match);

   return $match;
}


sub get_replication_filters {
   my ( $self, %args ) = @_;
   my @required_args = qw(dbh);
   foreach my $arg ( @required_args ) {
      die "I need a $arg argument" unless $args{$arg};
   }
   my ($dbh) = @args{@required_args};

   my %filters = ();

   my $status = $self->get_master_status($dbh);
   if ( $status ) {
      map { $filters{$_} = $status->{$_} }
      grep { defined $status->{$_} && $status->{$_} ne '' }
      qw(
         binlog_do_db
         binlog_ignore_db
      );
   }

   $status = $self->get_slave_status($dbh);
   if ( $status ) {
      map { $filters{$_} = $status->{$_} }
      grep { defined $status->{$_} && $status->{$_} ne '' }
      qw(
         replicate_do_db
         replicate_ignore_db
         replicate_do_table
         replicate_ignore_table 
         replicate_wild_do_table
         replicate_wild_ignore_table
      );

      my $sql = "SHOW VARIABLES LIKE 'slave_skip_errors'";
      PTDEBUG && _d($dbh, $sql);
      my $row = $dbh->selectrow_arrayref($sql);
      $filters{slave_skip_errors} = $row->[1] if $row->[1] && $row->[1] ne 'OFF';
   }

   return \%filters; 
}


sub pos_to_string {
   my ( $self, $pos ) = @_;
   my $fmt  = '%s/%020d';
   return sprintf($fmt, @{$pos}{qw(file position)});
}

sub reset_known_replication_threads {
   my ( $self ) = @_;
   $self->{replication_thread} = {};
   return;
}

sub get_cxn_from_dsn_table {
   my ($self, %args) = @_;
   my @required_args = qw(dsn_table_dsn make_cxn DSNParser Quoter);
   foreach my $arg ( @required_args ) {
      die "I need a $arg argument" unless $args{$arg};
   }
   my ($dsn_table_dsn, $make_cxn, $dp, $q) = @args{@required_args};
   PTDEBUG && _d('DSN table DSN:', $dsn_table_dsn);

   my $dsn = $dp->parse($dsn_table_dsn);
   my $dsn_table;
   if ( $dsn->{D} && $dsn->{t} ) {
      $dsn_table = $q->quote($dsn->{D}, $dsn->{t});
   }
   elsif ( $dsn->{t} && $dsn->{t} =~ m/\./ ) {
      $dsn_table = $q->quote($q->split_unquote($dsn->{t}));
   }
   else {
      die "DSN table DSN does not specify a database (D) "
        . "or a database-qualified table (t)";
   }

   my $dsn_tbl_cxn = $make_cxn->(dsn => $dsn);
   my $dbh         = $dsn_tbl_cxn->connect();
   my $sql         = "SELECT dsn FROM $dsn_table ORDER BY id";
   PTDEBUG && _d($sql);
   my $dsn_strings = $dbh->selectcol_arrayref($sql);
   my @cxn;
   if ( $dsn_strings ) {
      foreach my $dsn_string ( @$dsn_strings ) {
         PTDEBUG && _d('DSN from DSN table:', $dsn_string);
         push @cxn, $make_cxn->(dsn_string => $dsn_string);
      }
   }
   return \@cxn;
}

sub _d {
   my ($package, undef, $line) = caller 0;
   @_ = map { (my $temp = $_) =~ s/\n/\n# /g; $temp; }
        map { defined $_ ? $_ : 'undef' }
        @_;
   print STDERR "# $package:$line $PID ", join(' ', @_), "\n";
}

1;
}
# ###########################################################################
# End MasterSlave package
# ###########################################################################

# ###########################################################################
# QueryRewriter package
# This package is a copy without comments from the original.  The original
# with comments and its test file can be found in the Bazaar repository at,
#   lib/QueryRewriter.pm
#   t/lib/QueryRewriter.t
# See https://launchpad.net/percona-toolkit for more information.
# ###########################################################################
{
package QueryRewriter;

use strict;
use warnings FATAL => 'all';
use English qw(-no_match_vars);
use constant PTDEBUG => $ENV{PTDEBUG} || 0;

our $verbs   = qr{^SHOW|^FLUSH|^COMMIT|^ROLLBACK|^BEGIN|SELECT|INSERT
                  |UPDATE|DELETE|REPLACE|^SET|UNION|^START|^LOCK}xi;
my $quote_re = qr/"(?:(?!(?<!\\)").)*"|'(?:(?!(?<!\\)').)*'/; # Costly!
my $bal;
$bal         = qr/
                  \(
                  (?:
                     (?> [^()]+ )    # Non-parens without backtracking
                     |
                     (??{ $bal })    # Group with matching parens
                  )*
                  \)
                 /x;

my $olc_re = qr/(?:--|#)[^'"\r\n]*(?=[\r\n]|\Z)/;  # One-line comments
my $mlc_re = qr#/\*[^!].*?\*/#sm;                  # But not /*!version */
my $vlc_re = qr#/\*.*?[0-9+].*?\*/#sm;             # For SHOW + /*!version */
my $vlc_rf = qr#^(SHOW).*?/\*![0-9+].*?\*/#sm;     # Variation for SHOW


sub new {
   my ( $class, %args ) = @_;
   my $self = { %args };
   return bless $self, $class;
}

sub strip_comments {
   my ( $self, $query ) = @_;
   return unless $query;
   $query =~ s/$olc_re//go;
   $query =~ s/$mlc_re//go;
   if ( $query =~ m/$vlc_rf/i ) { # contains show + version
      $query =~ s/$vlc_re//go;
   }
   return $query;
}

sub shorten {
   my ( $self, $query, $length ) = @_;
   $query =~ s{
      \A(
         (?:INSERT|REPLACE)
         (?:\s+LOW_PRIORITY|DELAYED|HIGH_PRIORITY|IGNORE)?
         (?:\s\w+)*\s+\S+\s+VALUES\s*\(.*?\)
      )
      \s*,\s*\(.*?(ON\s+DUPLICATE|\Z)}
      {$1 /*... omitted ...*/$2}xsi;

   return $query unless $query =~ m/IN\s*\(\s*(?!select)/i;

   my $last_length  = 0;
   my $query_length = length($query);
   while (
      $length          > 0
      && $query_length > $length
      && $query_length < ( $last_length || $query_length + 1 )
   ) {
      $last_length = $query_length;
      $query =~ s{
         (\bIN\s*\()    # The opening of an IN list
         ([^\)]+)       # Contents of the list, assuming no item contains paren
         (?=\))           # Close of the list
      }
      {
         $1 . __shorten($2)
      }gexsi;
   }

   return $query;
}

sub __shorten {
   my ( $snippet ) = @_;
   my @vals = split(/,/, $snippet);
   return $snippet unless @vals > 20;
   my @keep = splice(@vals, 0, 20);  # Remove and save the first 20 items
   return
      join(',', @keep)
      . "/*... omitted "
      . scalar(@vals)
      . " items ...*/";
}

sub fingerprint {
   my ( $self, $query ) = @_;

   $query =~ m#\ASELECT /\*!40001 SQL_NO_CACHE \*/ \* FROM `# # mysqldump query
      && return 'mysqldump';
   $query =~ m#/\*\w+\.\w+:[0-9]/[0-9]\*/#     # pt-table-checksum, etc query
      && return 'percona-toolkit';
   $query =~ m/\Aadministrator command: /
      && return $query;
   $query =~ m/\A\s*(call\s+\S+)\(/i
      && return lc($1); # Warning! $1 used, be careful.
   if ( my ($beginning) = $query =~ m/\A((?:INSERT|REPLACE)(?: IGNORE)?\s+INTO.+?VALUES\s*\(.*?\))\s*,\s*\(/is ) {
      $query = $beginning; # Shorten multi-value INSERT statements ASAP
   }
  
   $query =~ s/$olc_re//go;
   $query =~ s/$mlc_re//go;
   $query =~ s/\Ause \S+\Z/use ?/i       # Abstract the DB in USE
      && return $query;

   $query =~ s/\\["']//g;                # quoted strings
   $query =~ s/".*?"/?/sg;               # quoted strings
   $query =~ s/'.*?'/?/sg;               # quoted strings
   $query =~ s/[0-9+-][0-9a-f.xb+-]*/?/g;# Anything vaguely resembling numbers
   $query =~ s/[xb.+-]\?/?/g;            # Clean up leftovers
   $query =~ s/\A\s+//;                  # Chop off leading whitespace
   chomp $query;                         # Kill trailing whitespace
   $query =~ tr[ \n\t\r\f][ ]s;          # Collapse whitespace
   $query = lc $query;
   $query =~ s/\bnull\b/?/g;             # Get rid of NULLs
   $query =~ s{                          # Collapse IN and VALUES lists
               \b(in|values?)(?:[\s,]*\([\s?,]*\))+
              }
              {$1(?+)}gx;
   $query =~ s{                          # Collapse UNION
               \b(select\s.*?)(?:(\sunion(?:\sall)?)\s\1)+
              }
              {$1 /*repeat$2*/}xg;
   $query =~ s/\blimit \?(?:, ?\?| offset \?)?/limit ?/; # LIMIT

   if ( $query =~ m/\bORDER BY /gi ) {  # Find, anchor on ORDER BY clause
      1 while $query =~ s/\G(.+?)\s+ASC/$1/gi && pos $query;
   }

   return $query;
}

sub distill_verbs {
   my ( $self, $query ) = @_;

   $query =~ m/\A\s*call\s+(\S+)\(/i && return "CALL $1";
   $query =~ m/\A\s*use\s+/          && return "USE";
   $query =~ m/\A\s*UNLOCK TABLES/i  && return "UNLOCK";
   $query =~ m/\A\s*xa\s+(\S+)/i     && return "XA_$1";

   if ( $query =~ m/\Aadministrator command:/ ) {
      $query =~ s/administrator command:/ADMIN/;
      $query = uc $query;
      return $query;
   }

   $query = $self->strip_comments($query);

   if ( $query =~ m/\A\s*SHOW\s+/i ) {
      PTDEBUG && _d($query);

      $query = uc $query;
      $query =~ s/\s+(?:GLOBAL|SESSION|FULL|STORAGE|ENGINE)\b/ /g;
      $query =~ s/\s+COUNT[^)]+\)//g;

      $query =~ s/\s+(?:FOR|FROM|LIKE|WHERE|LIMIT|IN)\b.+//ms;

      $query =~ s/\A(SHOW(?:\s+\S+){1,2}).*\Z/$1/s;
      $query =~ s/\s+/ /g;
      PTDEBUG && _d($query);
      return $query;
   }

   eval $QueryParser::data_def_stmts;
   eval $QueryParser::tbl_ident;
   my ( $dds ) = $query =~ /^\s*($QueryParser::data_def_stmts)\b/i;
   if ( $dds) {
      my ( $obj ) = $query =~ m/$dds.+(DATABASE|TABLE)\b/i;
      $obj = uc $obj if $obj;
      PTDEBUG && _d('Data def statment:', $dds, 'obj:', $obj);
      my ($db_or_tbl)
         = $query =~ m/(?:TABLE|DATABASE)\s+($QueryParser::tbl_ident)(\s+.*)?/i;
      PTDEBUG && _d('Matches db or table:', $db_or_tbl);
      return uc($dds . ($obj ? " $obj" : '')), $db_or_tbl;
   }

   my @verbs = $query =~ m/\b($verbs)\b/gio;
   @verbs    = do {
      my $last = '';
      grep { my $pass = $_ ne $last; $last = $_; $pass } map { uc } @verbs;
   };

   if ( ($verbs[0] || '') eq 'SELECT' && @verbs > 1 ) {
      PTDEBUG && _d("False-positive verbs after SELECT:", @verbs[1..$#verbs]);
      my $union = grep { $_ eq 'UNION' } @verbs;
      @verbs    = $union ? qw(SELECT UNION) : qw(SELECT);
   }

   my $verb_str = join(q{ }, @verbs);
   return $verb_str;
}

sub __distill_tables {
   my ( $self, $query, $table, %args ) = @_;
   my $qp = $args{QueryParser} || $self->{QueryParser};
   die "I need a QueryParser argument" unless $qp;

   my @tables = map {
      $_ =~ s/`//g;
      $_ =~ s/(_?)[0-9]+/$1?/g;
      $_;
   } grep { defined $_ } $qp->get_tables($query);

   push @tables, $table if $table;

   @tables = do {
      my $last = '';
      grep { my $pass = $_ ne $last; $last = $_; $pass } @tables;
   };

   return @tables;
}

sub distill {
   my ( $self, $query, %args ) = @_;

   if ( $args{generic} ) {
      my ($cmd, $arg) = $query =~ m/^(\S+)\s+(\S+)/;
      return '' unless $cmd;
      $query = (uc $cmd) . ($arg ? " $arg" : '');
   }
   else {
      my ($verbs, $table)  = $self->distill_verbs($query, %args);

      if ( $verbs && $verbs =~ m/^SHOW/ ) {
         my %alias_for = qw(
            SCHEMA   DATABASE
            KEYS     INDEX
            INDEXES  INDEX
         );
         map { $verbs =~ s/$_/$alias_for{$_}/ } keys %alias_for;
         $query = $verbs;
      }
      else {
         my @tables = $self->__distill_tables($query, $table, %args);
         $query     = join(q{ }, $verbs, @tables); 
      } 
   }

   if ( $args{trf} ) {
      $query = $args{trf}->($query, %args);
   }

   return $query;
}

sub convert_to_select {
   my ( $self, $query ) = @_;
   return unless $query;

   return if $query =~ m/=\s*\(\s*SELECT /i;

   $query =~ s{
                 \A.*?
                 update(?:\s+(?:low_priority|ignore))?\s+(.*?)
                 \s+set\b(.*?)
                 (?:\s*where\b(.*?))?
                 (limit\s*[0-9]+(?:\s*,\s*[0-9]+)?)?
                 \Z
              }
              {__update_to_select($1, $2, $3, $4)}exsi
      || $query =~ s{
                    \A.*?
                    (?:insert(?:\s+ignore)?|replace)\s+
                    .*?\binto\b(.*?)\(([^\)]+)\)\s*
                    values?\s*(\(.*?\))\s*
                    (?:\blimit\b|on\s+duplicate\s+key.*)?\s*
                    \Z
                 }
                 {__insert_to_select($1, $2, $3)}exsi
      || $query =~ s{
                    \A.*?
                    (?:insert(?:\s+ignore)?|replace)\s+
                    (?:.*?\binto)\b(.*?)\s*
                    set\s+(.*?)\s*
                    (?:\blimit\b|on\s+duplicate\s+key.*)?\s*
                    \Z
                 }
                 {__insert_to_select_with_set($1, $2)}exsi
      || $query =~ s{
                    \A.*?
                    delete\s+(.*?)
                    \bfrom\b(.*)
                    \Z
                 }
                 {__delete_to_select($1, $2)}exsi;
   $query =~ s/\s*on\s+duplicate\s+key\s+update.*\Z//si;
   $query =~ s/\A.*?(?=\bSELECT\s*\b)//ism;
   return $query;
}

sub convert_select_list {
   my ( $self, $query ) = @_;
   $query =~ s{
               \A\s*select(.*?)\bfrom\b
              }
              {$1 =~ m/\*/ ? "select 1 from" : "select isnull(coalesce($1)) from"}exi;
   return $query;
}

sub __delete_to_select {
   my ( $delete, $join ) = @_;
   if ( $join =~ m/\bjoin\b/ ) {
      return "select 1 from $join";
   }
   return "select * from $join";
}

sub __insert_to_select {
   my ( $tbl, $cols, $vals ) = @_;
   PTDEBUG && _d('Args:', @_);
   my @cols = split(/,/, $cols);
   PTDEBUG && _d('Cols:', @cols);
   $vals =~ s/^\(|\)$//g; # Strip leading/trailing parens
   my @vals = $vals =~ m/($quote_re|[^,]*${bal}[^,]*|[^,]+)/g;
   PTDEBUG && _d('Vals:', @vals);
   if ( @cols == @vals ) {
      return "select * from $tbl where "
         . join(' and ', map { "$cols[$_]=$vals[$_]" } (0..$#cols));
   }
   else {
      return "select * from $tbl limit 1";
   }
}

sub __insert_to_select_with_set {
   my ( $from, $set ) = @_;
   $set =~ s/,/ and /g;
   return "select * from $from where $set ";
}

sub __update_to_select {
   my ( $from, $set, $where, $limit ) = @_;
   return "select $set from $from "
      . ( $where ? "where $where" : '' )
      . ( $limit ? " $limit "      : '' );
}

sub wrap_in_derived {
   my ( $self, $query ) = @_;
   return unless $query;
   return $query =~ m/\A\s*select/i
      ? "select 1 from ($query) as x limit 1"
      : $query;
}

sub _d {
   my ($package, undef, $line) = caller 0;
   @_ = map { (my $temp = $_) =~ s/\n/\n# /g; $temp; }
        map { defined $_ ? $_ : 'undef' }
        @_;
   print STDERR "# $package:$line $PID ", join(' ', @_), "\n";
}

1;
}
# ###########################################################################
# End QueryRewriter package
# ###########################################################################

# ###########################################################################
# This is a combination of modules and programs in one -- a runnable module.
# http://www.perl.com/pub/a/2006/07/13/lightning-articles.html?page=last
# Or, look it up in the Camel book on pages 642 and 643 in the 3rd edition.
#
# Check at the end of this package for the call to main() which actually runs
# the program.
# ###########################################################################
package pt_kill;

use English qw(-no_match_vars);
use POSIX qw(setsid);
use List::Util qw(max);

use Data::Dumper;
$Data::Dumper::Indent    = 1;
$Data::Dumper::Sortkeys  = 1;
$Data::Dumper::Quotekeys = 0;

Transformers->import(qw(ts));

use constant PTDEBUG => $ENV{PTDEBUG} || 0;

$OUTPUT_AUTOFLUSH = 1;

my $o;

# ########################################################################
# Configuration info.
# ########################################################################

sub main {
   @ARGV = @_;  # set global ARGV for this package

   my $ms = MasterSlave->new();
   my $pl = Processlist->new(MasterSlave => $ms);
   my $vp = VersionParser->new();
   my $qr = QueryRewriter->new();

   # ########################################################################
   # Get configuration information.
   # ########################################################################
   $o = OptionParser->new();
   $o->get_specs();
   $o->get_opts();

   my $dp = $o->DSNParser();
   $dp->prop('set-vars', $o->get('set-vars'));

   if ( !$o->got('busy-time') ) {
      $o->set('interval', 30) unless $o->got('interval');
   }
   else {
      $o->set('interval', max(1, $o->get('busy-time') / 2))
         unless $o->got('interval');
   }

   # Disable opts that don't make sense when reading proclist
   # from a file (or STDIN).
   if ( $o->get('test-matching') ) {
      $o->set('run-time',    0);
      $o->set('interval',    0);
      $o->set('ignore-self', 0);
   }

   # TODO: parse valid values from POD
   my $victims = lc $o->get('victims');
   if ( !grep { $victims eq $_ } qw(oldest all all-but-oldest) ) {
      $o->save_error("Invalid value for --victims: $victims");
   }

   $o->usage_or_errors();

   # ########################################################################
   # First things first: if --stop was given, create the sentinel file.
   # ########################################################################
   if ( $o->get('stop') ) {
      my $sentinel = $o->get('sentinel');
      PTDEBUG && _d('Creating sentinel file', $sentinel);
      open my $fh, '>', $sentinel
         or die "Cannot open $sentinel: $OS_ERROR\n";
      print $fh "Remove this file to permit pt-kill to run.\n"
         or die "Cannot write to $sentinel: $OS_ERROR\n";
      close $fh
         or die "Cannot close $sentinel: $OS_ERROR\n";
      print "Successfully created file $sentinel\n";
      return 0;
   }

   # ########################################################################
   # Create the --filter sub.
   # ########################################################################
   my $filter_sub;
   if ( my $filter = $o->get('filter') ) {
      if ( -f $filter && -r $filter ) {
         PTDEBUG && _d('Reading file', $filter, 'for --filter code');
         open my $fh, "<", $filter or die "Cannot open $filter: $OS_ERROR";
         $filter = do { local $/ = undef; <$fh> };
         close $fh;
      }
      else {
         $filter = "( $filter )";  # issue 565
      }
      my $code = 'sub { my ( $event ) = @_; '
               . "$filter && return \$event; };";
      PTDEBUG && _d('--filter code:', $code);
      $filter_sub = eval $code
         or die "Error compiling --filter code: $code\n$EVAL_ERROR";
   }

   # ########################################################################
   # Make input sub that will either get processlist from MySQL or a file.
   # ########################################################################
   my $dsn;
   my $dbh;
   my $kill_sth;
   my $get_proclist;
<<<<<<< HEAD
   my $files;
   if ( $files = $o->get('test-matching') ) {
      PTDEBUG && _d('Getting processlist from files:', @$files);
      my $trp = new TextResultSetParser();
=======
   if ( @ARGV ) {
      MKDEBUG && _d('Getting processlist from files:', @ARGV);
      my $trp = TextResultSetParser->new();
>>>>>>> 6718eab3
      my $fh;
      $get_proclist = sub {
         if ( !$fh ) {
            my $file = shift @$files;
            die 'No more files' unless $file;
            if ( $file eq '-' ) {
               $fh = *STDIN;
            }
            else {
               if ( !open $fh, '<', $file ) {
                  warn "Cannot open $file: $OS_ERROR";
                  $fh = undef;
                  return;
               }
            }
         }

         if ( $fh ) {
            local $INPUT_RECORD_SEPARATOR = '';
            my $proclist_text = <$fh>;
            if ( $proclist_text ) {
               return $trp->parse($proclist_text);
            }
            else {
               # No more proclists in this file.
               $fh = undef;
            }
         }

         return;
      };
   }
   else {
      PTDEBUG && _d('Getting processlist from MySQL');
      $dsn      = $dp->parse_options($o);
      $dbh      = get_cxn($dp, $dsn, 1); 
      $kill_sth = $o->get('kill-query') ? $dbh->prepare('KILL QUERY ?')
                :                         $dbh->prepare('KILL ?');
      my $proc_sth = $dbh->prepare('SHOW FULL PROCESSLIST');
      $get_proclist = sub {
         $proc_sth->execute();
         return $proc_sth->fetchall_arrayref({});
      };
   }

   # ########################################################################
   # Daemonize only after (potentially) asking for passwords for --ask-pass.
   # ########################################################################
   my $daemon;
   if ( $o->get('daemonize') ) {
      $daemon = Daemon->new(o=>$o);
      $daemon->daemonize();
      PTDEBUG && _d('I am a daemon now');
   }
   elsif ( $o->get('pid') ) {
      # We're not daemoninzing, it just handles PID stuff.
      $daemon = Daemon->new(o=>$o);
      $daemon->make_PID_file();
   }

   # ########################################################################
   # Start working.
   # ########################################################################
   msg("$PROGRAM_NAME starting");
   msg($dbh ? "Connected to host " . $dp->as_string($dsn)
            : "Test matching files @$files");

   # Class-based match criteria.
   my $query_count    = $o->get('query-count');
   my $each_busy_time = $o->get('each-busy-time');
   my $any_busy_time  = $o->get('any-busy-time');
   my $group_by       = $o->get('group-by');
   if ( $group_by 
        && $group_by =~ m/id|user|host|db|command|time|state|info/i ) {
      # Processlist.pm is case-sensitive.  It matches Id, Host, db, etc.
      # So we'll do the same because if we set NAME_lc on the dbh then
      # we'll break our Processlist obj.
      $group_by = lc $group_by;
      $group_by = ucfirst $group_by unless $group_by eq 'db';
   }

   # Per-class match criteria.
   my %find_spec = (
      busy_time           => $o->get('busy-time'),
      idle_time           => $o->get('idle-time'),
      all                 => $o->get('match-all'),
      replication_threads => $o->get('replication-threads'),
      ignore => {
         Command  => $o->get('ignore-command'),
         db       => $o->get('ignore-db'),
         Host     => $o->get('ignore-host'),
         Id       => $o->get('ignore-self') ? $dbh->{mysql_thread_id} : undef,
         Info     => $o->get('ignore-info'),
         State    => $o->get('ignore-state'),
         User     => $o->get('ignore-user'),
      },
      match => {
         Command  => $o->get('match-command'),
         db       => $o->get('match-db'),
         Host     => $o->get('match-host'),
         Info     => $o->get('match-info'),
         State    => $o->get('match-state'),
         User     => $o->get('match-user'),
      },
   );
   msg("Find spec: " . Dumper(\%find_spec));

   my $sentinel = $o->get('sentinel');
   my $run_time = $o->get('run-time') || 0;
   my $start    = time();
   my $end      = $start + $run_time;  # When we should exit
   my $now      = $start;

   if ( $dbh ) {
      msg("Run-time: " . ($run_time ? "$run_time seconds" : "forever")
         . " at " . ($o->get('interval') || 0) . " second intervals");
   }

   # We don't care about the executed command, and we don't want
   # to wait for it, so we ignore dead children so we don't have
   # to reap them and they won't become zombies.
   # https://bugs.launchpad.net/percona-toolkit/+bug/919819
   if ( $o->get('execute-command') ) {
      $SIG{CHLD} = 'IGNORE';
   }

   while ( (!$run_time || $now < $end) && !-f $sentinel ) {
      msg('Checking processlist');
      my $proclist;
      eval { $proclist = $get_proclist->(); };
      if ( $EVAL_ERROR ) {
         last if $EVAL_ERROR =~ m/No more files/;
         die "Error getting SHOW PROCESSLIST: $EVAL_ERROR";
      }

      # Apply --filter to the processlist events.
      my $filtered_proclist;
      if ( $filter_sub && $proclist && @$proclist ) {
         foreach my $proc ( @$proclist ) {
            push @$filtered_proclist, $proc if $filter_sub->($proc);
         }
      }
      else {
         $filtered_proclist = $proclist;
      }

      my @queries;
      if ( $proclist ) {
         # ##################################################################
         # Group queries into classes.  If --group-by wasn't specified
         # then all queries will be put in the "default" class.
         # ##################################################################
         my $query_classes = group_queries(
            proclist       => $proclist,
            group_by       => $group_by,
            strip_comments => $o->get('strip-comments'),
            QueryRewriter  => $qr,
         );

         # ##################################################################
         # Find matching queries in each class.
         # ##################################################################
         CLASS:
         foreach my $class ( keys %$query_classes ) {
            PTDEBUG && _d('Finding matching queries in class', $class);

            my @matches = $pl->find($query_classes->{$class}, %find_spec);
            PTDEBUG && _d(scalar @matches, 'queries in class', $class);
            next CLASS unless scalar @matches;

            # ###############################################################
            # Apply class-based filters.
            # ###############################################################
            if ( $query_count && @matches < $query_count ) {
               PTDEBUG && _d('Not enough queries in class', $class,
                  '; has', scalar @matches, 'but needs at least', $query_count);
               next CLASS;
            }

            if ( $each_busy_time ) {
               foreach my $proc ( @matches ) {
                  if ( ($proc->{Time} || 0) <= $each_busy_time ) {
                     PTDEBUG && _d('This query in class', $class,
                        'hasn\'t been running long enough:', Dumper($proc));
                     next CLASS;
                  }
               }
            }
            elsif ( $any_busy_time ) {
               my $busy_enough = 0;
               foreach my $proc ( @matches ) {
                  if ( ($proc->{Time} || 0) > $any_busy_time ) {
                     $busy_enough = 1;
                     last;
                  }
               }
               if ( !$busy_enough ) {
                  PTDEBUG && _d('No query is busy enough in class', $class);
                  next CLASS;
               }
            }

            # ###############################################################
            # Select the victims (which of the matching queries to kill).
            # ###############################################################
            @matches = reverse sort {
                  ($a->{Time} || 0) <=> ($b->{Time} || 0) } @matches;
            if ( $victims eq 'oldest' ) {
               @matches = ($matches[0]);
            }
            elsif ( $victims eq 'all-but-oldest' ) {
               shift @matches;  # remove fist/oldest query
            }
            elsif ( $victims eq 'all' ) {
               # Don't do anything.
            }
            else {
               # Shouldn't happen.  Option val should be verified earlier.
               die "I don't know how to kill $victims";
            }

            # ###############################################################
            # Save matching queries in this class.
            # ###############################################################
            PTDEBUG && _d(scalar @matches, 'queries to kill in class', $class);
            push @queries, @matches;

         } # CLASS
         msg('Matched ' . scalar @queries . ' queries');

         MATCHING_QUERY:
         foreach my $query ( @queries ) {
            if ( $o->get('print') ) {
               printf "# %s %s %d (%s %d sec) %s\n",
                  ts(time), $o->get('kill-query') ? 'KILL QUERY' : 'KILL',
                  $query->{Id}, ($query->{Command} || 'NULL'), $query->{Time},
                  ($query->{Info} || 'NULL');
            }
            if ( $o->get('execute-command') ) {
               exec_cmd($o->get('execute-command'));
               msg('Executed ' . $o->get('execute-command'));
            }
            if ( $o->get('kill') || $o->get('kill-query') ) {
               if ( $o->get('wait-before-kill') ) {
                  msg("Sleeping " . $o->get('wait-before-kill')
                     . " seconds before kill");
                  sleep $o->get('wait-before-kill');
               }
               eval { $kill_sth->execute($query->{Id}); };
               if ( $EVAL_ERROR ) {
                  msg("Error killing $query->{Id}: $EVAL_ERROR");
               }
               else {
                  msg("Killed $query->{Id}");
               }
            }
         }
      }
      else {
         msg('Processlist returned no queries');
      }

      if ( $dbh ) {
         if ( @queries && $o->get('wait-after-kill') ) {
            msg("Sleeping " . $o->get('wait-after-kill')
               . " seconds after killing queries");
            sleep $o->get('wait-after-kill');
         }
         else {
            msg("Sleeping " . $o->get('interval')
               . " seconds after normal interval");
            sleep $o->get('interval');
         }
      }

      $now = time();
   }

   msg("Sentinel file $sentinel exists") if $sentinel && -f $sentinel;
   msg("$PROGRAM_NAME ending");
   return 0;
}

# ############################################################################
# Subroutines.
# ############################################################################

sub get_cxn {
   my ( $dp, $dsn, $ac ) = @_;
   if ( $o->get('ask-pass') ) {
      $dsn->{p} = OptionParser::prompt_noecho("Enter password: "); 
   }
   my $dbh = $dp->get_dbh($dp->get_cxn_params($dsn), {AutoCommit => $ac});
   $dbh->{InactiveDestroy} = 1; # Because of forking.
   return $dbh;
}

# Forks and detaches from parent to execute the given command;
# does not block parent.
sub exec_cmd {
   my ( $cmd ) = @_;
   PTDEBUG && _d('exec cmd:', $cmd);
   return unless $cmd;

   my $pid = fork();
   if ( $pid ) {
      # parent
      PTDEBUG && _d('child pid:', $pid);
      return $pid;
   }

   # child
   POSIX::setsid() or die "Cannot start a new session: $OS_ERROR";
   my $retval = system($cmd);
   $retval = $retval >> 8;
   PTDEBUG && _d('child exit status:', $retval);
   exit $retval;
}

sub msg {
   my ( $msg ) = @_;
   print '# ', ts(time), " $msg\n" if $o->get('verbose');
   PTDEBUG && _d($msg);
   return;
}

sub group_queries {
   my ( %args ) = @_;
   my ($proclist, $group_by, $qr) = @args{qw(proclist group_by QueryRewriter)};
   PTDEBUG && _d("Grouping queries by", $group_by);

   # If there's proclist then there's nothing to do.  If there's no group by
   # then all the procs in the list are in the same class.
   return $proclist unless $proclist;
   return { 'default' => $proclist } unless $group_by;

   my $query_classes = {};
   foreach my $proc ( @$proclist ) {
      if ( $args{strip_comments} &&  $proc->{Info} ) {
         $proc->{Info} = $qr->strip_comments($proc->{Info});
      }

      my $class; 
      if ( $group_by eq 'fingerprint' ) {
         $class = $proc->{Info} ? $qr->fingerprint($proc->{Info}) : 'NULL'; 
      }
      else {
         $class = $proc->{$group_by} ? $proc->{$group_by} : 'NULL';
      }
      push @{$query_classes->{$class}}, $proc;
   }

   return $query_classes;
}

sub _d {
   my ($package, undef, $line) = caller 0;
   @_ = map { (my $temp = $_) =~ s/\n/\n# /g; $temp; }
        map { defined $_ ? $_ : 'undef' }
        @_;
   print STDERR "# $package:$line $PID ", join(' ', @_), "\n";
}

# ############################################################################
# Run the program.
# ############################################################################
if ( !caller ) { exit main(@ARGV); }

1; # Because this is a module as well as a script.

# ############################################################################
# Documentation
# ############################################################################
=pod

=head1 NAME

pt-kill - Kill MySQL queries that match certain criteria.

=head1 SYNOPSIS

Usage: pt-kill [OPTIONS]

pt-kill kills MySQL connections.  pt-kill connects to MySQL and gets queries
from SHOW PROCESSLIST if no FILE is given.  Else, it reads queries from one
or more FILE which contains the output of SHOW PROCESSLIST.  If FILE is -,
pt-kill reads from STDIN.

Kill queries running longer than 60s:

  pt-kill --busy-time 60 --kill

Print, do not kill, queries running longer than 60s:

  pt-kill --busy-time 60 --print

Check for sleeping processes and kill them all every 10s:

  pt-kill --match-command Sleep --kill --victims all --interval 10

Print all login processes:

  pt-kill --match-state login --print --victims all

See which queries in the processlist right now would match:

   mysql -e "SHOW PROCESSLIST" > proclist.txt
   pt-kill --test-matching proclist.txt --busy-time 60 --print

=head1 RISKS

The following section is included to inform users about the potential risks,
whether known or unknown, of using this tool.  The two main categories of risks
are those created by the nature of the tool (e.g. read-only tools vs. read-write
tools) and those created by bugs.

pt-kill kills queries if you use the L<"--kill"> option, so it can disrupt
your database's users, of course.  You should test with the <"--print"> option,
which is safe, if you're unsure what the tool will do.

At the time of this release, we know of no bugs that could cause serious harm
to users.

The authoritative source for updated information is always the online issue
tracking system.  Issues that affect this tool will be marked as such.  You can
see a list of such issues at the following URL:
L<http://www.percona.com/bugs/pt-kill>.

See also L<"BUGS"> for more information on filing bugs and getting help.

=head1 DESCRIPTION

pt-kill captures queries from SHOW PROCESSLIST, filters them, and then either
kills or prints them.  This is also known as a "slow query sniper" in some
circles.  The idea is to watch for queries that might be consuming too many
resources, and kill them.

For brevity, we talk about killing queries, but they may just be printed
(or some other future action) depending on what options are given.

Normally pt-kill connects to MySQL to get queries from SHOW PROCESSLIST.
Alternatively, it can read SHOW PROCESSLIST output from files.  In this case,
pt-kill does not connect to MySQL and L<"--kill"> has no effect.  You should
use L<"--print"> instead when reading files.  The ability to read a file
with L<"--test-matching"> allows you to capture SHOW PROCESSLIST and test it
later with pt-kill to make sure that your matches kill the proper queries.
There are a lot of special rules to follow, such as "don't kill replication
threads," so be careful not to kill something important!

Two important options to know are L<"--busy-time"> and L<"--victims">.
First, whereas most match/filter options match their corresponding value from
SHOW PROCESSLIST (e.g. L<"--match-command"> matches a query's Command value),
the Time value is matched by L<"--busy-time">.  See also L<"--interval">.

Second, L<"--victims"> controls which matching queries from each class are
killed.  By default, the matching query with the highest Time value is killed
(the oldest query).  See the next section, L<"GROUP, MATCH AND KILL">,
for more details.

Usually you need to specify at least one C<--match> option, else no
queries will match.  Or, you can specify L<"--match-all"> to match all queries
that aren't ignored by an C<--ignore> option.

=head1 GROUP, MATCH AND KILL

Queries pass through several steps to determine which exactly will be killed
(or printed--whatever action is specified).  Understanding these steps will
help you match precisely the queries you want.

The first step is grouping queries into classes.  The L<"--group-by"> option
controls grouping.  By default, this option has no value so all queries are
grouped into one default class.  All types of matching and filtering
(the next step) are applied per-class.  Therefore, you may need to group
queries in order to match/filter some classes but not others.

The second step is matching.  Matching implies filtering since if a query
doesn't match some criteria, it is removed from its class.
Matching happens for each class.  First, queries are filtered from their
class by the various C<Query Matches> options like L<"--match-user">.
Then, entire classes are filtered by the various C<Class Matches> options
like L<"--query-count">.

The third step is victim selection, that is, which matching queries in each
class to kill.  This is controlled by the L<"--victims"> option.  Although
many queries in a class may match, you may only want to kill the oldest
query, or all queries, etc.

The forth and final step is to take some action on all matching queries
from all classes.  The C<Actions> options specify which actions will be
taken.  At this step, there are no more classes, just a single list of
queries to kill, print, etc.

=head1 OUTPUT

If only L<"--kill"> is given, then there is no output.  If only
L<"--print"> is given, then a timestamped KILL statement if printed
for every query that would have been killed, like:

  # 2009-07-15T15:04:01 KILL 8 (Query 42 sec) SELECT * FROM huge_table

The line shows a timestamp, the query's Id (8), its Time (42 sec) and its
Info (usually the query SQL).

If both L<"--kill"> and L<"--print"> are given, then matching queries are
killed and a line for each like the one above is printed.

Any command executed by L<"--execute-command"> is responsible for its own
output and logging.  After being executed, pt-kill has no control or interaction
with the command.

=head1 OPTIONS

Specify at least one of L<"--kill">, L<"--kill-query">, L<"--print">, L<"--execute-command"> or L<"--stop">.

L<"--any-busy-time"> and L<"--each-busy-time"> are mutually exclusive.

L<"--kill"> and L<"--kill-query"> are mutually exclusive.

L<"--daemonize"> and L<"--test-matching"> are mutually exclusive.

=over

=item --ask-pass

Prompt for a password when connecting to MySQL.

=item --charset

short form: -A; type: string

Default character set.  If the value is utf8, sets Perl's binmode on
STDOUT to utf8, passes the mysql_enable_utf8 option to DBD::mysql, and runs SET
NAMES UTF8 after connecting to MySQL.  Any other value sets binmode on STDOUT
without the utf8 layer, and runs SET NAMES after connecting to MySQL.

=item --config

type: Array

Read this comma-separated list of config files; if specified, this must be the
first option on the command line.

=item --daemonize

Fork to the background and detach from the shell.  POSIX operating systems
only.

=item --defaults-file

short form: -F; type: string

Only read mysql options from the given file.  You must give an absolute
pathname.

=item --filter

type: string

Discard events for which this Perl code doesn't return true.

This option is a string of Perl code or a file containing Perl code that gets
compiled into a subroutine with one argument: $event.  This is a hashref.
If the given value is a readable file, then pt-kill reads the entire
file and uses its contents as the code.  The file should not contain
a shebang (#!/usr/bin/perl) line.

If the code returns true, the chain of callbacks continues; otherwise it ends.
The code is the last statement in the subroutine other than C<return $event>. 
The subroutine template is:

  sub { $event = shift; filter && return $event; }

Filters given on the command line are wrapped inside parentheses like like
C<( filter )>.  For complex, multi-line filters, you must put the code inside
a file so it will not be wrapped inside parentheses.  Either way, the filter
must produce syntactically valid code given the template.  For example, an
if-else branch given on the command line would not be valid:

  --filter 'if () { } else { }'  # WRONG

Since it's given on the command line, the if-else branch would be wrapped inside
parentheses which is not syntactically valid.  So to accomplish something more
complex like this would require putting the code in a file, for example
filter.txt:

  my $event_ok; if (...) { $event_ok=1; } else { $event_ok=0; } $event_ok

Then specify C<--filter filter.txt> to read the code from filter.txt.

If the filter code won't compile, pt-kill will die with an error.
If the filter code does compile, an error may still occur at runtime if the
code tries to do something wrong (like pattern match an undefined value).
pt-kill does not provide any safeguards so code carefully!

It is permissible for the code to have side effects (to alter C<$event>).

=item --group-by

type: string

Apply matches to each class of queries grouped by this SHOW PROCESSLIST column.
In addition to the basic columns of SHOW PROCESSLIST (user, host, command,
state, etc.), queries can be matched by C<fingerprint> which abstracts the
SQL query in the C<Info> column.

By default, queries are not grouped, so matches and actions apply to all
queries.  Grouping allows matches and actions to apply to classes of
similar queries, if any queries in the class match.

For example, detecting cache stampedes (see C<all-but-oldest> under
L<"--victims"> for an explanation of that term) requires that queries are
grouped by the C<arg> attribute.  This creates classes of identical queries
(stripped of comments).  So queries C<"SELECT c FROM t WHERE id=1"> and
C<"SELECT c FROM t WHERE id=1"> are grouped into the same class, but
query c<"SELECT c FROM t WHERE id=3"> is not identical to the first two
queries so it is grouped into another class. Then when L<"--victims">
C<all-but-oldest> is specified, all but the oldest query in each class is
killed for each class of queries that matches the match criteria.

=item --help

Show help and exit.

=item --host

short form: -h; type: string; default: localhost

Connect to host.

=item --interval

type: time

How often to check for queries to kill.  If L<"--busy-time"> is not given,
then the default interval is 30 seconds.  Else the default is half as often
as L<"--busy-time">.  If both L<"--interval"> and L<"--busy-time"> are given,
then the explicit L<"--interval"> value is used.

See also L<"--run-time">.

=item --log

type: string

Print all output to this file when daemonized.

=item --password

short form: -p; type: string

Password to use when connecting.

=item --pid

type: string

Create the given PID file when daemonized.  The file contains the process ID of
the daemonized instance.  The PID file is removed when the daemonized instance
exits.  The program checks for the existence of the PID file when starting; if
it exists and the process with the matching PID exists, the program exits.

=item --port

short form: -P; type: int

Port number to use for connection.

=item --run-time

type: time

How long to run before exiting.  By default pt-kill runs forever, or until
its process is killed or stopped by the creation of a L<"--sentinel"> file.
If this option is specified, pt-kill runs for the specified amount of time
and sleeps L<"--interval"> seconds between each check of the PROCESSLIST.

=item --sentinel

type: string; default: /tmp/pt-kill-sentinel

Exit if this file exists.

The presence of the file specified by L<"--sentinel"> will cause all
running instances of pt-kill to exit.  You might find this handy to stop cron
jobs gracefully if necessary.  See also L<"--stop">.

=item --set-vars

type: string; default: wait_timeout=10000

Set these MySQL variables.  Immediately after connecting to MySQL, this string
will be appended to SET and executed.

=item --socket

short form: -S; type: string

Socket file to use for connection.

=item --stop

Stop running instances by creating the L<"--sentinel"> file.

Causes pt-kill to create the sentinel file specified by L<"--sentinel"> and
exit.  This should have the effect of stopping all running instances which are
watching the same sentinel file.

=item --[no]strip-comments

default: yes

Remove SQL comments from queries in the Info column of the PROCESSLIST.

=item --user

short form: -u; type: string

User for login if not current user.

=item --version

Show version and exit.

=item --victims

type: string; default: oldest

Which of the matching queries in each class will be killed.  After classes
have been matched/filtered, this option specifies which of the matching
queries in each class will be killed (or printed, etc.).  The following
values are possible:

=over

=item oldest

Only kill the single oldest query.  This is to prevent killing queries that
aren't really long-running, they're just long-waiting.  This sorts matching
queries by Time and kills the one with the highest Time value.

=item all

Kill all queries in the class.

=item all-but-oldest

Kill all but the oldest query.  This is the inverse of the C<oldest> value.

This value can be used to prevent "cache stampedes", the condition where
several identical queries are executed and create a backlog while the first
query attempts to finish.  Since all queries are identical, all but the first
query are killed so that it can complete and populate the cache.

=back

=item --wait-after-kill

type: time

Wait after killing a query, before looking for more to kill.  The purpose of
this is to give blocked queries a chance to execute, so we don't kill a query
that's blocking a bunch of others, and then kill the others immediately
afterwards.

=item --wait-before-kill

type: time

Wait before killing a query.  The purpose of this is to give
L<"--execute-command"> a chance to see the matching query and gather other
MySQL or system information before it's killed.

=back

=head2 QUERY MATCHES

These options filter queries from their classes.  If a query does not
match, it is removed from its class.  The C<--ignore> options take precedence.
The matches for command, db, host, etc. correspond to the columns returned
by SHOW PROCESSLIST: Command, db, Host, etc.  All pattern matches are
case-sensitive by default, but they can be made case-insensitive by specifying
a regex pattern like C<(?i-xsm:select)>.

See also L<"GROUP, MATCH AND KILL">.

=over

=item --busy-time

type: time; group: Query Matches

Match queries that have been running for longer than this time.  The queries
must be in Command=Query status.  This matches a query's Time value as
reported by SHOW PROCESSLIST.

=item --idle-time

type: time; group: Query Matches

Match queries that have been idle/sleeping for longer than this time.
The queries must be in Command=Sleep status.  This matches a query's Time
value as reported by SHOW PROCESSLIST.

=item --ignore-command

type: string; group: Query Matches

Ignore queries whose Command matches this Perl regex.

See L<"--match-command">.

=item --ignore-db

type: string; group: Query Matches

Ignore queries whose db (database) matches this Perl regex.

See L<"--match-db">.

=item --ignore-host

type: string; group: Query Matches

Ignore queries whose Host matches this Perl regex.

See L<"--match-host">.

=item --ignore-info

type: string; group: Query Matches

Ignore queries whose Info (query) matches this Perl regex.

See L<"--match-info">.

=item --[no]ignore-self

default: yes; group: Query Matches

Don't kill pt-kill's own connection.

=item --ignore-state

type: string; group: Query Matches; default: Locked

Ignore queries whose State matches this Perl regex.  The default is to keep
threads from being killed if they are locked waiting for another thread.

See L<"--match-state">.

=item --ignore-user

type: string; group: Query Matches

Ignore queries whose user matches this Perl regex.

See L<"--match-user">.

=item --match-all

group: Query Matches

Match all queries that are not ignored.  If no ignore options are specified,
then every query matches (except replication threads, unless
L<"--replication-threads"> is also specified).  This option allows you to
specify negative matches, i.e. "match every query I<except>..." where the
exceptions are defined by specifying various C<--ignore> options.

This option is I<not> the same as L<"--victims"> C<all>.  This option matches
all queries within a class, whereas L<"--victims"> C<all> specifies that all
matching queries in a class (however they matched) will be killed.  Normally,
however, the two are used together because if, for example, you specify
L<"--victims"> C<oldest>, then although all queries may match, only the oldest
will be killed.

=item --match-command

type: string; group: Query Matches

Match only queries whose Command matches this Perl regex.

Common Command values are:

  Query
  Sleep
  Binlog Dump
  Connect
  Delayed insert
  Execute
  Fetch
  Init DB
  Kill
  Prepare
  Processlist
  Quit
  Reset stmt
  Table Dump

See L<http://dev.mysql.com/doc/refman/5.1/en/thread-commands.html> for a full
list and description of Command values.

=item --match-db

type: string; group: Query Matches

Match only queries whose db (database) matches this Perl regex.

=item --match-host

type: string; group: Query Matches

Match only queries whose Host matches this Perl regex.

The Host value often time includes the port like "host:port".

=item --match-info

type: string; group: Query Matches

Match only queries whose Info (query) matches this Perl regex.

The Info column of the processlist shows the query that is being executed
or NULL if no query is being executed.

=item --match-state

type: string; group: Query Matches

Match only queries whose State matches this Perl regex.

Common State values are:

  Locked
  login
  copy to tmp table
  Copying to tmp table
  Copying to tmp table on disk
  Creating tmp table
  executing
  Reading from net
  Sending data
  Sorting for order
  Sorting result
  Table lock
  Updating

See L<http://dev.mysql.com/doc/refman/5.1/en/general-thread-states.html> for
a full list and description of State values.

=item --match-user

type: string; group: Query Matches

Match only queries whose User matches this Perl regex.

=item --replication-threads

group: Query Matches

Allow matching and killing replication threads.

By default, matches do not apply to replication threads; i.e. replication
threads are completely ignored.  Specifying this option allows matches to
match (and potentially kill) replication threads on masters and slaves.

=item --test-matching

type: array; group: Query Matches

Files with processlist snapshots to test matching options against.  Since
the matching options can be complex, you can save snapshots of processlist
in files, then test matching options against queries in those files.

This option disables L<"--run-time">, L<"--interval">,
and L<"--[no]ignore-self">.

=back

=head2 CLASS MATCHES

These matches apply to entire query classes.  Classes are created by specifying
the L<"--group-by"> option, else all queries are members of a single, default
class.

See also L<"GROUP, MATCH AND KILL">.

=over

=item --any-busy-time

type: time; group: Class Matches

Match query class if any query has been running for longer than this time.
"Longer than" means that if you specify C<10>, for example, the class will
only match if there's at least one query that has been running for greater
than 10 seconds.

See L<"--each-busy-time"> for more details.

=item --each-busy-time

type: time; group: Class Matches

Match query class if each query has been running for longer than this time.
"Longer than" means that if you specify C<10>, for example, the class will
only match if each and every query has been running for greater than 10
seconds.

See also L<"--any-busy-time"> (to match a class if ANY query has been running
longer than the specified time) and L<"--busy-time">.

=item --query-count

type: int; group: Class Matches

Match query class if it has at least this many queries.  When queries are
grouped into classes by specifying L<"--group-by">, this option causes matches
to apply only to classes with at least this many queries.  If L<"--group-by">
is not specified then this option causes matches to apply only if there
are at least this many queries in the entire SHOW PROCESSLIST.

=item --verbose

short form: -v

Print information to STDOUT about what is being done.

=back

=head2 ACTIONS

These actions are taken for every matching query from all classes.
The actions are taken in this order: L<"--print">, L<"--execute-command">,
L<"--kill">/L<"--kill-query">.  This order allows L<"--execute-command">
to see the output of L<"--print"> and the query before
L<"--kill">/L<"--kill-query">.  This may be helpful because pt-kill does
not pass any information to L<"--execute-command">.

See also L<"GROUP, MATCH AND KILL">.

=over

=item --execute-command

type: string; group: Actions

Execute this command when a query matches.

After the command is executed, pt-kill has no control over it, so the command
is responsible for its own info gathering, logging, interval, etc.  The
command is executed each time a query matches, so be careful that the command
behaves well when multiple instances are ran.  No information from pt-kill is
passed to the command.

See also L<"--wait-before-kill">.

=item --kill

group: Actions

Kill the connection for matching queries.

This option makes pt-kill kill the connections (a.k.a. processes, threads) that
have matching queries.  Use L<"--kill-query"> if you only want to kill
individual queries and not their connections.

Unless L<"--print"> is also given, no other information is printed that shows
that pt-kill matched and killed a query.

See also L<"--wait-before-kill"> and L<"--wait-after-kill">.

=item --kill-query

group: Actions

Kill matching queries.

This option makes pt-kill kill matching queries.  This requires MySQL 5.0 or
newer.  Unlike L<"--kill"> which kills the connection for matching queries,
this option only kills the query, not its connection.

=item --print

group: Actions

Print a KILL statement for matching queries; does not actually kill queries.

If you just want to see which queries match and would be killed without
actually killing them, specify L<"--print">.  To both kill and print
matching queries, specify both L<"--kill"> and L<"--print">.

=back

=head1 DSN OPTIONS

These DSN options are used to create a DSN.  Each option is given like
C<option=value>.  The options are case-sensitive, so P and p are not the
same option.  There cannot be whitespace before or after the C<=> and
if the value contains whitespace it must be quoted.  DSN options are
comma-separated.  See the L<percona-toolkit> manpage for full details.

=over

=item * A

dsn: charset; copy: yes

Default character set.

=item * D

dsn: database; copy: yes

Default database.

=item * F

dsn: mysql_read_default_file; copy: yes

Only read default options from the given file

=item * h

dsn: host; copy: yes

Connect to host.

=item * p

dsn: password; copy: yes

Password to use when connecting.

=item * P

dsn: port; copy: yes

Port number to use for connection.

=item * S

dsn: mysql_socket; copy: yes

Socket file to use for connection.

=item * u

dsn: user; copy: yes

User for login if not current user.

=back

=head1 ENVIRONMENT

The environment variable C<PTDEBUG> enables verbose debugging output to STDERR.
To enable debugging and capture all output to a file, run the tool like:

   PTDEBUG=1 pt-kill ... > FILE 2>&1

Be careful: debugging output is voluminous and can generate several megabytes
of output.

=head1 SYSTEM REQUIREMENTS

You need Perl, DBI, DBD::mysql, and some core packages that ought to be
installed in any reasonably new version of Perl.

=head1 BUGS

For a list of known bugs, see L<http://www.percona.com/bugs/pt-kill>.

Please report bugs at L<https://bugs.launchpad.net/percona-toolkit>.
Include the following information in your bug report:

=over

=item * Complete command-line used to run the tool

=item * Tool L<"--version">

=item * MySQL version of all servers involved

=item * Output from the tool including STDERR

=item * Input files (log/dump/config files, etc.)

=back

If possible, include debugging output by running the tool with C<PTDEBUG>;
see L<"ENVIRONMENT">.

=head1 DOWNLOADING

Visit L<http://www.percona.com/software/percona-toolkit/> to download the
latest release of Percona Toolkit.  Or, get the latest release from the
command line:

   wget percona.com/get/percona-toolkit.tar.gz

   wget percona.com/get/percona-toolkit.rpm

   wget percona.com/get/percona-toolkit.deb

You can also get individual tools from the latest release:

   wget percona.com/get/TOOL

Replace C<TOOL> with the name of any tool.

=head1 AUTHORS

Baron Schwartz and Daniel Nichter

=head1 ABOUT PERCONA TOOLKIT

This tool is part of Percona Toolkit, a collection of advanced command-line
tools developed by Percona for MySQL support and consulting.  Percona Toolkit
was forked from two projects in June, 2011: Maatkit and Aspersa.  Those
projects were created by Baron Schwartz and developed primarily by him and
Daniel Nichter, both of whom are employed by Percona.  Visit
L<http://www.percona.com/software/> for more software developed by Percona.

=head1 COPYRIGHT, LICENSE, AND WARRANTY

This program is copyright 2009-2011 Baron Schwartz, 2011-2012 Percona Inc.
Feedback and improvements are welcome.

THIS PROGRAM IS PROVIDED "AS IS" AND WITHOUT ANY EXPRESS OR IMPLIED
WARRANTIES, INCLUDING, WITHOUT LIMITATION, THE IMPLIED WARRANTIES OF
MERCHANTABILITY AND FITNESS FOR A PARTICULAR PURPOSE.

This program is free software; you can redistribute it and/or modify it under
the terms of the GNU General Public License as published by the Free Software
Foundation, version 2; OR the Perl Artistic License.  On UNIX and similar
systems, you can issue `man perlgpl' or `man perlartistic' to read these
licenses.

You should have received a copy of the GNU General Public License along with
this program; if not, write to the Free Software Foundation, Inc., 59 Temple
Place, Suite 330, Boston, MA  02111-1307  USA.

=head1 VERSION

pt-kill 2.0.3

=cut<|MERGE_RESOLUTION|>--- conflicted
+++ resolved
@@ -3522,15 +3522,15 @@
 sub main {
    @ARGV = @_;  # set global ARGV for this package
 
-   my $ms = MasterSlave->new();
-   my $pl = Processlist->new(MasterSlave => $ms);
-   my $vp = VersionParser->new();
-   my $qr = QueryRewriter->new();
+   my $ms = new MasterSlave();
+   my $pl = new Processlist(MasterSlave => $ms);
+   my $vp = new VersionParser();
+   my $qr = new QueryRewriter();
 
    # ########################################################################
    # Get configuration information.
    # ########################################################################
-   $o = OptionParser->new();
+   $o = new OptionParser();
    $o->get_specs();
    $o->get_opts();
 
@@ -3605,16 +3605,10 @@
    my $dbh;
    my $kill_sth;
    my $get_proclist;
-<<<<<<< HEAD
    my $files;
    if ( $files = $o->get('test-matching') ) {
       PTDEBUG && _d('Getting processlist from files:', @$files);
       my $trp = new TextResultSetParser();
-=======
-   if ( @ARGV ) {
-      MKDEBUG && _d('Getting processlist from files:', @ARGV);
-      my $trp = TextResultSetParser->new();
->>>>>>> 6718eab3
       my $fh;
       $get_proclist = sub {
          if ( !$fh ) {
@@ -3665,13 +3659,13 @@
    # ########################################################################
    my $daemon;
    if ( $o->get('daemonize') ) {
-      $daemon = Daemon->new(o=>$o);
+      $daemon = new Daemon(o=>$o);
       $daemon->daemonize();
       PTDEBUG && _d('I am a daemon now');
    }
    elsif ( $o->get('pid') ) {
       # We're not daemoninzing, it just handles PID stuff.
-      $daemon = Daemon->new(o=>$o);
+      $daemon = new Daemon(o=>$o);
       $daemon->make_PID_file();
    }
 
