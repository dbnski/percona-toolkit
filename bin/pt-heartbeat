#!/usr/bin/env perl

# This program is part of Percona Toolkit: http://www.percona.com/software/
# See "COPYRIGHT, LICENSE, AND WARRANTY" at the end of this file for legal
# notices and disclaimers.

use strict;
use warnings FATAL => 'all';

# This tool is "fat-packed": most of its dependent modules are embedded
# in this file.  Setting %INC to this file for each module makes Perl aware
# of this so it will not try to load the module from @INC.  See the tool's
# documentation for a full list of dependencies.
BEGIN {
   $INC{$_} = __FILE__ for map { (my $pkg = "$_.pm") =~ s!::!/!g; $pkg } (qw(
      Percona::Toolkit
      MasterSlave
      OptionParser
      DSNParser
      Daemon
      Quoter
      TableParser
      Retry
      Transformers
      VersionCheck
      HTTPMicro
      Pingback
   ));
}

# ###########################################################################
# Percona::Toolkit package
# This package is a copy without comments from the original.  The original
# with comments and its test file can be found in the Bazaar repository at,
#   lib/Percona/Toolkit.pm
#   t/lib/Percona/Toolkit.t
# See https://launchpad.net/percona-toolkit for more information.
# ###########################################################################
{
package Percona::Toolkit;
our $VERSION = '2.1.7';

1;
}
# ###########################################################################
# End Percona::Toolkit package
# ###########################################################################

# ###########################################################################
# MasterSlave package
# This package is a copy without comments from the original.  The original
# with comments and its test file can be found in the Bazaar repository at,
#   lib/MasterSlave.pm
#   t/lib/MasterSlave.t
# See https://launchpad.net/percona-toolkit for more information.
# ###########################################################################
{
package MasterSlave;

use strict;
use warnings FATAL => 'all';
use English qw(-no_match_vars);
use constant PTDEBUG => $ENV{PTDEBUG} || 0;

sub check_recursion_method {
   my ($methods) = @_;

   if ( @$methods != 1 ) {
      if ( grep({ !m/processlist|hosts/i } @$methods)
            && $methods->[0] !~ /^dsn=/i )
      {
         die  "Invalid combination of recursion methods: "
            . join(", ", map { defined($_) ? $_ : 'undef' } @$methods) . ". "
            . "Only hosts and processlist may be combined.\n"
      }
   }
   else {
      my ($method) = @$methods;
      die "Invalid recursion method: " . ( $method || 'undef' )
         unless $method && $method =~ m/^(?:processlist$|hosts$|none$|dsn=)/i;
   }
}

sub new {
   my ( $class, %args ) = @_;
   my @required_args = qw(OptionParser DSNParser Quoter);
   foreach my $arg ( @required_args ) {
      die "I need a $arg argument" unless $args{$arg};
   }
   my $self = {
      %args,
      replication_thread => {},
   };
   return bless $self, $class;
}

sub get_slaves {
   my ($self, %args) = @_;
   my @required_args = qw(make_cxn);
   foreach my $arg ( @required_args ) {
      die "I need a $arg argument" unless $args{$arg};
   }
   my ($make_cxn) = @args{@required_args};

   my $slaves  = [];
   my $dp      = $self->{DSNParser};
   my $methods = $self->_resolve_recursion_methods($args{dsn});

   if ( grep { m/processlist|hosts/i } @$methods ) {
      my @required_args = qw(dbh dsn);
      foreach my $arg ( @required_args ) {
         die "I need a $arg argument" unless $args{$arg};
      }
      my ($dbh, $dsn) = @args{@required_args};
      
      $self->recurse_to_slaves(
         {  dbh       => $dbh,
            dsn       => $dsn,
            callback  => sub {
               my ( $dsn, $dbh, $level, $parent ) = @_;
               return unless $level;
               PTDEBUG && _d('Found slave:', $dp->as_string($dsn));
               push @$slaves, $make_cxn->(dsn => $dsn, dbh => $dbh);
               return;
            },
         }
      );
   }
   elsif ( $methods->[0] =~ m/^dsn=/i ) {
      (my $dsn_table_dsn = join ",", @$methods) =~ s/^dsn=//i;
      $slaves = $self->get_cxn_from_dsn_table(
         %args,
         dsn_table_dsn => $dsn_table_dsn,
      );
   }
   elsif ( $methods->[0] =~ m/none/i ) {
      PTDEBUG && _d('Not getting to slaves');
   }
   else {
      die "Unexpected recursion methods: @$methods";
   }
   
   return $slaves;
}

sub _resolve_recursion_methods {
   my ($self, $dsn) = @_;
   my $o = $self->{OptionParser};
   if ( $o->got('recursion-method') ) {
      return $o->get('recursion-method');
   }
   elsif ( $dsn && ($dsn->{P} || 3306) != 3306 ) {
      PTDEBUG && _d('Port number is non-standard; using only hosts method');
      return [qw(hosts)];
   }
   else {
      return $o->get('recursion-method');
   }
}

sub recurse_to_slaves {
   my ( $self, $args, $level ) = @_;
   $level ||= 0;
   my $dp      = $self->{DSNParser};
   my $recurse = $args->{recurse} || $self->{OptionParser}->get('recurse');
   my $dsn     = $args->{dsn};

   my $methods = $self->_resolve_recursion_methods($dsn);
   PTDEBUG && _d('Recursion methods:', @$methods);
   if ( lc($methods->[0]) eq 'none' ) {
      PTDEBUG && _d('Not recursing to slaves');
      return;
   }

   my $dbh;
   eval {
      $dbh = $args->{dbh} || $dp->get_dbh(
         $dp->get_cxn_params($dsn), { AutoCommit => 1 });
      PTDEBUG && _d('Connected to', $dp->as_string($dsn));
   };
   if ( $EVAL_ERROR ) {
      print STDERR "Cannot connect to ", $dp->as_string($dsn), "\n"
         or die "Cannot print: $OS_ERROR";
      return;
   }

   my $sql  = 'SELECT @@SERVER_ID';
   PTDEBUG && _d($sql);
   my ($id) = $dbh->selectrow_array($sql);
   PTDEBUG && _d('Working on server ID', $id);
   my $master_thinks_i_am = $dsn->{server_id};
   if ( !defined $id
       || ( defined $master_thinks_i_am && $master_thinks_i_am != $id )
       || $args->{server_ids_seen}->{$id}++
   ) {
      PTDEBUG && _d('Server ID seen, or not what master said');
      if ( $args->{skip_callback} ) {
         $args->{skip_callback}->($dsn, $dbh, $level, $args->{parent});
      }
      return;
   }

   $args->{callback}->($dsn, $dbh, $level, $args->{parent});

   if ( !defined $recurse || $level < $recurse ) {

      my @slaves =
         grep { !$_->{master_id} || $_->{master_id} == $id } # Only my slaves.
         $self->find_slave_hosts($dp, $dbh, $dsn, $methods);

      foreach my $slave ( @slaves ) {
         PTDEBUG && _d('Recursing from',
            $dp->as_string($dsn), 'to', $dp->as_string($slave));
         $self->recurse_to_slaves(
            { %$args, dsn => $slave, dbh => undef, parent => $dsn }, $level + 1 );
      }
   }
}

sub find_slave_hosts {
   my ( $self, $dsn_parser, $dbh, $dsn, $methods ) = @_;

   PTDEBUG && _d('Looking for slaves on', $dsn_parser->as_string($dsn),
      'using methods', @$methods);

   my @slaves;
   METHOD:
   foreach my $method ( @$methods ) {
      my $find_slaves = "_find_slaves_by_$method";
      PTDEBUG && _d('Finding slaves with', $find_slaves);
      @slaves = $self->$find_slaves($dsn_parser, $dbh, $dsn);
      last METHOD if @slaves;
   }

   PTDEBUG && _d('Found', scalar(@slaves), 'slaves');
   return @slaves;
}

sub _find_slaves_by_processlist {
   my ( $self, $dsn_parser, $dbh, $dsn ) = @_;

   my @slaves = map  {
      my $slave        = $dsn_parser->parse("h=$_", $dsn);
      $slave->{source} = 'processlist';
      $slave;
   }
   grep { $_ }
   map  {
      my ( $host ) = $_->{host} =~ m/^([^:]+):/;
      if ( $host eq 'localhost' ) {
         $host = '127.0.0.1'; # Replication never uses sockets.
      }
      $host;
   } $self->get_connected_slaves($dbh);

   return @slaves;
}

sub _find_slaves_by_hosts {
   my ( $self, $dsn_parser, $dbh, $dsn ) = @_;

   my @slaves;
   my $sql = 'SHOW SLAVE HOSTS';
   PTDEBUG && _d($dbh, $sql);
   @slaves = @{$dbh->selectall_arrayref($sql, { Slice => {} })};

   if ( @slaves ) {
      PTDEBUG && _d('Found some SHOW SLAVE HOSTS info');
      @slaves = map {
         my %hash;
         @hash{ map { lc $_ } keys %$_ } = values %$_;
         my $spec = "h=$hash{host},P=$hash{port}"
            . ( $hash{user} ? ",u=$hash{user}" : '')
            . ( $hash{password} ? ",p=$hash{password}" : '');
         my $dsn           = $dsn_parser->parse($spec, $dsn);
         $dsn->{server_id} = $hash{server_id};
         $dsn->{master_id} = $hash{master_id};
         $dsn->{source}    = 'hosts';
         $dsn;
      } @slaves;
   }

   return @slaves;
}

sub get_connected_slaves {
   my ( $self, $dbh ) = @_;

   my $show = "SHOW GRANTS FOR ";
   my $user = 'CURRENT_USER()';
   my $sql = $show . $user;
   PTDEBUG && _d($dbh, $sql);

   my $proc;
   eval {
      $proc = grep {
         m/ALL PRIVILEGES.*?\*\.\*|PROCESS/
      } @{$dbh->selectcol_arrayref($sql)};
   };
   if ( $EVAL_ERROR ) {

      if ( $EVAL_ERROR =~ m/no such grant defined for user/ ) {
         PTDEBUG && _d('Retrying SHOW GRANTS without host; error:',
            $EVAL_ERROR);
         ($user) = split('@', $user);
         $sql    = $show . $user;
         PTDEBUG && _d($sql);
         eval {
            $proc = grep {
               m/ALL PRIVILEGES.*?\*\.\*|PROCESS/
            } @{$dbh->selectcol_arrayref($sql)};
         };
      }

      die "Failed to $sql: $EVAL_ERROR" if $EVAL_ERROR;
   }
   if ( !$proc ) {
      die "You do not have the PROCESS privilege";
   }

   $sql = 'SHOW PROCESSLIST';
   PTDEBUG && _d($dbh, $sql);
   grep { $_->{command} =~ m/Binlog Dump/i }
   map  { # Lowercase the column names
      my %hash;
      @hash{ map { lc $_ } keys %$_ } = values %$_;
      \%hash;
   }
   @{$dbh->selectall_arrayref($sql, { Slice => {} })};
}

sub is_master_of {
   my ( $self, $master, $slave ) = @_;
   my $master_status = $self->get_master_status($master)
      or die "The server specified as a master is not a master";
   my $slave_status  = $self->get_slave_status($slave)
      or die "The server specified as a slave is not a slave";
   my @connected     = $self->get_connected_slaves($master)
      or die "The server specified as a master has no connected slaves";
   my (undef, $port) = $master->selectrow_array("SHOW VARIABLES LIKE 'port'");

   if ( $port != $slave_status->{master_port} ) {
      die "The slave is connected to $slave_status->{master_port} "
         . "but the master's port is $port";
   }

   if ( !grep { $slave_status->{master_user} eq $_->{user} } @connected ) {
      die "I don't see any slave I/O thread connected with user "
         . $slave_status->{master_user};
   }

   if ( ($slave_status->{slave_io_state} || '')
      eq 'Waiting for master to send event' )
   {
      my ( $master_log_name, $master_log_num )
         = $master_status->{file} =~ m/^(.*?)\.0*([1-9][0-9]*)$/;
      my ( $slave_log_name, $slave_log_num )
         = $slave_status->{master_log_file} =~ m/^(.*?)\.0*([1-9][0-9]*)$/;
      if ( $master_log_name ne $slave_log_name
         || abs($master_log_num - $slave_log_num) > 1 )
      {
         die "The slave thinks it is reading from "
            . "$slave_status->{master_log_file},  but the "
            . "master is writing to $master_status->{file}";
      }
   }
   return 1;
}

sub get_master_dsn {
   my ( $self, $dbh, $dsn, $dsn_parser ) = @_;
   my $master = $self->get_slave_status($dbh) or return undef;
   my $spec   = "h=$master->{master_host},P=$master->{master_port}";
   return       $dsn_parser->parse($spec, $dsn);
}

sub get_slave_status {
   my ( $self, $dbh ) = @_;
   if ( !$self->{not_a_slave}->{$dbh} ) {
      my $sth = $self->{sths}->{$dbh}->{SLAVE_STATUS}
            ||= $dbh->prepare('SHOW SLAVE STATUS');
      PTDEBUG && _d($dbh, 'SHOW SLAVE STATUS');
      $sth->execute();
      my ($ss) = @{$sth->fetchall_arrayref({})};

      if ( $ss && %$ss ) {
         $ss = { map { lc($_) => $ss->{$_} } keys %$ss }; # lowercase the keys
         return $ss;
      }

      PTDEBUG && _d('This server returns nothing for SHOW SLAVE STATUS');
      $self->{not_a_slave}->{$dbh}++;
   }
}

sub get_master_status {
   my ( $self, $dbh ) = @_;

   if ( $self->{not_a_master}->{$dbh} ) {
      PTDEBUG && _d('Server on dbh', $dbh, 'is not a master');
      return;
   }

   my $sth = $self->{sths}->{$dbh}->{MASTER_STATUS}
         ||= $dbh->prepare('SHOW MASTER STATUS');
   PTDEBUG && _d($dbh, 'SHOW MASTER STATUS');
   $sth->execute();
   my ($ms) = @{$sth->fetchall_arrayref({})};
   PTDEBUG && _d(
      $ms ? map { "$_=" . (defined $ms->{$_} ? $ms->{$_} : '') } keys %$ms
          : '');

   if ( !$ms || scalar keys %$ms < 2 ) {
      PTDEBUG && _d('Server on dbh', $dbh, 'does not seem to be a master');
      $self->{not_a_master}->{$dbh}++;
   }

  return { map { lc($_) => $ms->{$_} } keys %$ms }; # lowercase the keys
}

sub wait_for_master {
   my ( $self, %args ) = @_;
   my @required_args = qw(master_status slave_dbh);
   foreach my $arg ( @required_args ) {
      die "I need a $arg argument" unless $args{$arg};
   }
   my ($master_status, $slave_dbh) = @args{@required_args};
   my $timeout       = $args{timeout} || 60;

   my $result;
   my $waited;
   if ( $master_status ) {
      my $sql = "SELECT MASTER_POS_WAIT('$master_status->{file}', "
              . "$master_status->{position}, $timeout)";
      PTDEBUG && _d($slave_dbh, $sql);
      my $start = time;
      ($result) = $slave_dbh->selectrow_array($sql);

      $waited = time - $start;

      PTDEBUG && _d('Result of waiting:', $result);
      PTDEBUG && _d("Waited", $waited, "seconds");
   }
   else {
      PTDEBUG && _d('Not waiting: this server is not a master');
   }

   return {
      result => $result,
      waited => $waited,
   };
}

sub stop_slave {
   my ( $self, $dbh ) = @_;
   my $sth = $self->{sths}->{$dbh}->{STOP_SLAVE}
         ||= $dbh->prepare('STOP SLAVE');
   PTDEBUG && _d($dbh, $sth->{Statement});
   $sth->execute();
}

sub start_slave {
   my ( $self, $dbh, $pos ) = @_;
   if ( $pos ) {
      my $sql = "START SLAVE UNTIL MASTER_LOG_FILE='$pos->{file}', "
              . "MASTER_LOG_POS=$pos->{position}";
      PTDEBUG && _d($dbh, $sql);
      $dbh->do($sql);
   }
   else {
      my $sth = $self->{sths}->{$dbh}->{START_SLAVE}
            ||= $dbh->prepare('START SLAVE');
      PTDEBUG && _d($dbh, $sth->{Statement});
      $sth->execute();
   }
}

sub catchup_to_master {
   my ( $self, $slave, $master, $timeout ) = @_;
   $self->stop_slave($master);
   $self->stop_slave($slave);
   my $slave_status  = $self->get_slave_status($slave);
   my $slave_pos     = $self->repl_posn($slave_status);
   my $master_status = $self->get_master_status($master);
   my $master_pos    = $self->repl_posn($master_status);
   PTDEBUG && _d('Master position:', $self->pos_to_string($master_pos),
      'Slave position:', $self->pos_to_string($slave_pos));

   my $result;
   if ( $self->pos_cmp($slave_pos, $master_pos) < 0 ) {
      PTDEBUG && _d('Waiting for slave to catch up to master');
      $self->start_slave($slave, $master_pos);

      $result = $self->wait_for_master(
            master_status => $master_status,
            slave_dbh     => $slave,
            timeout       => $timeout,
            master_status => $master_status
      );
      if ( !defined $result->{result} ) {
         $slave_status = $self->get_slave_status($slave);
         if ( !$self->slave_is_running($slave_status) ) {
            PTDEBUG && _d('Master position:',
               $self->pos_to_string($master_pos),
               'Slave position:', $self->pos_to_string($slave_pos));
            $slave_pos = $self->repl_posn($slave_status);
            if ( $self->pos_cmp($slave_pos, $master_pos) != 0 ) {
               die "MASTER_POS_WAIT() returned NULL but slave has not "
                  . "caught up to master";
            }
            PTDEBUG && _d('Slave is caught up to master and stopped');
         }
         else {
            die "Slave has not caught up to master and it is still running";
         }
      }
   }
   else {
      PTDEBUG && _d("Slave is already caught up to master");
   }

   return $result;
}

sub catchup_to_same_pos {
   my ( $self, $s1_dbh, $s2_dbh ) = @_;
   $self->stop_slave($s1_dbh);
   $self->stop_slave($s2_dbh);
   my $s1_status = $self->get_slave_status($s1_dbh);
   my $s2_status = $self->get_slave_status($s2_dbh);
   my $s1_pos    = $self->repl_posn($s1_status);
   my $s2_pos    = $self->repl_posn($s2_status);
   if ( $self->pos_cmp($s1_pos, $s2_pos) < 0 ) {
      $self->start_slave($s1_dbh, $s2_pos);
   }
   elsif ( $self->pos_cmp($s2_pos, $s1_pos) < 0 ) {
      $self->start_slave($s2_dbh, $s1_pos);
   }

   $s1_status = $self->get_slave_status($s1_dbh);
   $s2_status = $self->get_slave_status($s2_dbh);
   $s1_pos    = $self->repl_posn($s1_status);
   $s2_pos    = $self->repl_posn($s2_status);

   if ( $self->slave_is_running($s1_status)
     || $self->slave_is_running($s2_status)
     || $self->pos_cmp($s1_pos, $s2_pos) != 0)
   {
      die "The servers aren't both stopped at the same position";
   }

}

sub slave_is_running {
   my ( $self, $slave_status ) = @_;
   return ($slave_status->{slave_sql_running} || 'No') eq 'Yes';
}

sub has_slave_updates {
   my ( $self, $dbh ) = @_;
   my $sql = q{SHOW VARIABLES LIKE 'log_slave_updates'};
   PTDEBUG && _d($dbh, $sql);
   my ($name, $value) = $dbh->selectrow_array($sql);
   return $value && $value =~ m/^(1|ON)$/;
}

sub repl_posn {
   my ( $self, $status ) = @_;
   if ( exists $status->{file} && exists $status->{position} ) {
      return {
         file     => $status->{file},
         position => $status->{position},
      };
   }
   else {
      return {
         file     => $status->{relay_master_log_file},
         position => $status->{exec_master_log_pos},
      };
   }
}

sub get_slave_lag {
   my ( $self, $dbh ) = @_;
   my $stat = $self->get_slave_status($dbh);
   return unless $stat;  # server is not a slave
   return $stat->{seconds_behind_master};
}

sub pos_cmp {
   my ( $self, $a, $b ) = @_;
   return $self->pos_to_string($a) cmp $self->pos_to_string($b);
}

sub short_host {
   my ( $self, $dsn ) = @_;
   my ($host, $port);
   if ( $dsn->{master_host} ) {
      $host = $dsn->{master_host};
      $port = $dsn->{master_port};
   }
   else {
      $host = $dsn->{h};
      $port = $dsn->{P};
   }
   return ($host || '[default]') . ( ($port || 3306) == 3306 ? '' : ":$port" );
}

sub is_replication_thread {
   my ( $self, $query, %args ) = @_; 
   return unless $query;

   my $type = lc($args{type} || 'all');
   die "Invalid type: $type"
      unless $type =~ m/^binlog_dump|slave_io|slave_sql|all$/i;

   my $match = 0;
   if ( $type =~ m/binlog_dump|all/i ) {
      $match = 1
         if ($query->{Command} || $query->{command} || '') eq "Binlog Dump";
   }
   if ( !$match ) {
      if ( ($query->{User} || $query->{user} || '') eq "system user" ) {
         PTDEBUG && _d("Slave replication thread");
         if ( $type ne 'all' ) { 
            my $state = $query->{State} || $query->{state} || '';

            if ( $state =~ m/^init|end$/ ) {
               PTDEBUG && _d("Special state:", $state);
               $match = 1;
            }
            else {
               my ($slave_sql) = $state =~ m/
                  ^(Waiting\sfor\sthe\snext\sevent
                   |Reading\sevent\sfrom\sthe\srelay\slog
                   |Has\sread\sall\srelay\slog;\swaiting
                   |Making\stemp\sfile
                   |Waiting\sfor\sslave\smutex\son\sexit)/xi; 

               $match = $type eq 'slave_sql' &&  $slave_sql ? 1
                      : $type eq 'slave_io'  && !$slave_sql ? 1
                      :                                       0;
            }
         }
         else {
            $match = 1;
         }
      }
      else {
         PTDEBUG && _d('Not system user');
      }

      if ( !defined $args{check_known_ids} || $args{check_known_ids} ) {
         my $id = $query->{Id} || $query->{id};
         if ( $match ) {
            $self->{replication_thread}->{$id} = 1;
         }
         else {
            if ( $self->{replication_thread}->{$id} ) {
               PTDEBUG && _d("Thread ID is a known replication thread ID");
               $match = 1;
            }
         }
      }
   }

   PTDEBUG && _d('Matches', $type, 'replication thread:',
      ($match ? 'yes' : 'no'), '; match:', $match);

   return $match;
}


sub get_replication_filters {
   my ( $self, %args ) = @_;
   my @required_args = qw(dbh);
   foreach my $arg ( @required_args ) {
      die "I need a $arg argument" unless $args{$arg};
   }
   my ($dbh) = @args{@required_args};

   my %filters = ();

   my $status = $self->get_master_status($dbh);
   if ( $status ) {
      map { $filters{$_} = $status->{$_} }
      grep { defined $status->{$_} && $status->{$_} ne '' }
      qw(
         binlog_do_db
         binlog_ignore_db
      );
   }

   $status = $self->get_slave_status($dbh);
   if ( $status ) {
      map { $filters{$_} = $status->{$_} }
      grep { defined $status->{$_} && $status->{$_} ne '' }
      qw(
         replicate_do_db
         replicate_ignore_db
         replicate_do_table
         replicate_ignore_table 
         replicate_wild_do_table
         replicate_wild_ignore_table
      );

      my $sql = "SHOW VARIABLES LIKE 'slave_skip_errors'";
      PTDEBUG && _d($dbh, $sql);
      my $row = $dbh->selectrow_arrayref($sql);
      $filters{slave_skip_errors} = $row->[1] if $row->[1] && $row->[1] ne 'OFF';
   }

   return \%filters; 
}


sub pos_to_string {
   my ( $self, $pos ) = @_;
   my $fmt  = '%s/%020d';
   return sprintf($fmt, @{$pos}{qw(file position)});
}

sub reset_known_replication_threads {
   my ( $self ) = @_;
   $self->{replication_thread} = {};
   return;
}

sub get_cxn_from_dsn_table {
   my ($self, %args) = @_;
   my @required_args = qw(dsn_table_dsn make_cxn);
   foreach my $arg ( @required_args ) {
      die "I need a $arg argument" unless $args{$arg};
   }
   my ($dsn_table_dsn, $make_cxn) = @args{@required_args};
   PTDEBUG && _d('DSN table DSN:', $dsn_table_dsn);

   my $dp = $self->{DSNParser};
   my $q  = $self->{Quoter};

   my $dsn = $dp->parse($dsn_table_dsn);
   my $dsn_table;
   if ( $dsn->{D} && $dsn->{t} ) {
      $dsn_table = $q->quote($dsn->{D}, $dsn->{t});
   }
   elsif ( $dsn->{t} && $dsn->{t} =~ m/\./ ) {
      $dsn_table = $q->quote($q->split_unquote($dsn->{t}));
   }
   else {
      die "DSN table DSN does not specify a database (D) "
        . "or a database-qualified table (t)";
   }

   my $dsn_tbl_cxn = $make_cxn->(dsn => $dsn);
   my $dbh         = $dsn_tbl_cxn->connect();
   my $sql         = "SELECT dsn FROM $dsn_table ORDER BY id";
   PTDEBUG && _d($sql);
   my $dsn_strings = $dbh->selectcol_arrayref($sql);
   my @cxn;
   if ( $dsn_strings ) {
      foreach my $dsn_string ( @$dsn_strings ) {
         PTDEBUG && _d('DSN from DSN table:', $dsn_string);
         push @cxn, $make_cxn->(dsn_string => $dsn_string);
      }
   }
   return \@cxn;
}

sub _d {
   my ($package, undef, $line) = caller 0;
   @_ = map { (my $temp = $_) =~ s/\n/\n# /g; $temp; }
        map { defined $_ ? $_ : 'undef' }
        @_;
   print STDERR "# $package:$line $PID ", join(' ', @_), "\n";
}

1;
}
# ###########################################################################
# End MasterSlave package
# ###########################################################################

# ###########################################################################
# OptionParser package
# This package is a copy without comments from the original.  The original
# with comments and its test file can be found in the Bazaar repository at,
#   lib/OptionParser.pm
#   t/lib/OptionParser.t
# See https://launchpad.net/percona-toolkit for more information.
# ###########################################################################
{
package OptionParser;

use strict;
use warnings FATAL => 'all';
use English qw(-no_match_vars);
use constant PTDEBUG => $ENV{PTDEBUG} || 0;

use List::Util qw(max);
use Getopt::Long;

my $POD_link_re = '[LC]<"?([^">]+)"?>';

sub new {
   my ( $class, %args ) = @_;
   my @required_args = qw();
   foreach my $arg ( @required_args ) {
      die "I need a $arg argument" unless $args{$arg};
   }

   my ($program_name) = $PROGRAM_NAME =~ m/([.A-Za-z-]+)$/;
   $program_name ||= $PROGRAM_NAME;
   my $home = $ENV{HOME} || $ENV{HOMEPATH} || $ENV{USERPROFILE} || '.';

   my %attributes = (
      'type'       => 1,
      'short form' => 1,
      'group'      => 1,
      'default'    => 1,
      'cumulative' => 1,
      'negatable'  => 1,
   );

   my $self = {
      head1             => 'OPTIONS',        # These args are used internally
      skip_rules        => 0,                # to instantiate another Option-
      item              => '--(.*)',         # Parser obj that parses the
      attributes        => \%attributes,     # DSN OPTIONS section.  Tools
      parse_attributes  => \&_parse_attribs, # don't tinker with these args.

      %args,

      strict            => 1,  # disabled by a special rule
      program_name      => $program_name,
      opts              => {},
      got_opts          => 0,
      short_opts        => {},
      defaults          => {},
      groups            => {},
      allowed_groups    => {},
      errors            => [],
      rules             => [],  # desc of rules for --help
      mutex             => [],  # rule: opts are mutually exclusive
      atleast1          => [],  # rule: at least one opt is required
      disables          => {},  # rule: opt disables other opts 
      defaults_to       => {},  # rule: opt defaults to value of other opt
      DSNParser         => undef,
      default_files     => [
         "/etc/percona-toolkit/percona-toolkit.conf",
         "/etc/percona-toolkit/$program_name.conf",
         "$home/.percona-toolkit.conf",
         "$home/.$program_name.conf",
      ],
      types             => {
         string => 's', # standard Getopt type
         int    => 'i', # standard Getopt type
         float  => 'f', # standard Getopt type
         Hash   => 'H', # hash, formed from a comma-separated list
         hash   => 'h', # hash as above, but only if a value is given
         Array  => 'A', # array, similar to Hash
         array  => 'a', # array, similar to hash
         DSN    => 'd', # DSN
         size   => 'z', # size with kMG suffix (powers of 2^10)
         time   => 'm', # time, with an optional suffix of s/h/m/d
      },
   };

   return bless $self, $class;
}

sub get_specs {
   my ( $self, $file ) = @_;
   $file ||= $self->{file} || __FILE__;
   my @specs = $self->_pod_to_specs($file);
   $self->_parse_specs(@specs);

   open my $fh, "<", $file or die "Cannot open $file: $OS_ERROR";
   my $contents = do { local $/ = undef; <$fh> };
   close $fh;
   if ( $contents =~ m/^=head1 DSN OPTIONS/m ) {
      PTDEBUG && _d('Parsing DSN OPTIONS');
      my $dsn_attribs = {
         dsn  => 1,
         copy => 1,
      };
      my $parse_dsn_attribs = sub {
         my ( $self, $option, $attribs ) = @_;
         map {
            my $val = $attribs->{$_};
            if ( $val ) {
               $val    = $val eq 'yes' ? 1
                       : $val eq 'no'  ? 0
                       :                 $val;
               $attribs->{$_} = $val;
            }
         } keys %$attribs;
         return {
            key => $option,
            %$attribs,
         };
      };
      my $dsn_o = new OptionParser(
         description       => 'DSN OPTIONS',
         head1             => 'DSN OPTIONS',
         dsn               => 0,         # XXX don't infinitely recurse!
         item              => '\* (.)',  # key opts are a single character
         skip_rules        => 1,         # no rules before opts
         attributes        => $dsn_attribs,
         parse_attributes  => $parse_dsn_attribs,
      );
      my @dsn_opts = map {
         my $opts = {
            key  => $_->{spec}->{key},
            dsn  => $_->{spec}->{dsn},
            copy => $_->{spec}->{copy},
            desc => $_->{desc},
         };
         $opts;
      } $dsn_o->_pod_to_specs($file);
      $self->{DSNParser} = DSNParser->new(opts => \@dsn_opts);
   }

   if ( $contents =~ m/^=head1 VERSION\n\n^(.+)$/m ) {
      $self->{version} = $1;
      PTDEBUG && _d($self->{version});
   }

   return;
}

sub DSNParser {
   my ( $self ) = @_;
   return $self->{DSNParser};
};

sub get_defaults_files {
   my ( $self ) = @_;
   return @{$self->{default_files}};
}

sub _pod_to_specs {
   my ( $self, $file ) = @_;
   $file ||= $self->{file} || __FILE__;
   open my $fh, '<', $file or die "Cannot open $file: $OS_ERROR";

   my @specs = ();
   my @rules = ();
   my $para;

   local $INPUT_RECORD_SEPARATOR = '';
   while ( $para = <$fh> ) {
      next unless $para =~ m/^=head1 $self->{head1}/;
      last;
   }

   while ( $para = <$fh> ) {
      last if $para =~ m/^=over/;
      next if $self->{skip_rules};
      chomp $para;
      $para =~ s/\s+/ /g;
      $para =~ s/$POD_link_re/$1/go;
      PTDEBUG && _d('Option rule:', $para);
      push @rules, $para;
   }

   die "POD has no $self->{head1} section" unless $para;

   do {
      if ( my ($option) = $para =~ m/^=item $self->{item}/ ) {
         chomp $para;
         PTDEBUG && _d($para);
         my %attribs;

         $para = <$fh>; # read next paragraph, possibly attributes

         if ( $para =~ m/: / ) { # attributes
            $para =~ s/\s+\Z//g;
            %attribs = map {
                  my ( $attrib, $val) = split(/: /, $_);
                  die "Unrecognized attribute for --$option: $attrib"
                     unless $self->{attributes}->{$attrib};
                  ($attrib, $val);
               } split(/; /, $para);
            if ( $attribs{'short form'} ) {
               $attribs{'short form'} =~ s/-//;
            }
            $para = <$fh>; # read next paragraph, probably short help desc
         }
         else {
            PTDEBUG && _d('Option has no attributes');
         }

         $para =~ s/\s+\Z//g;
         $para =~ s/\s+/ /g;
         $para =~ s/$POD_link_re/$1/go;

         $para =~ s/\.(?:\n.*| [A-Z].*|\Z)//s;
         PTDEBUG && _d('Short help:', $para);

         die "No description after option spec $option" if $para =~ m/^=item/;

         if ( my ($base_option) =  $option =~ m/^\[no\](.*)/ ) {
            $option = $base_option;
            $attribs{'negatable'} = 1;
         }

         push @specs, {
            spec  => $self->{parse_attributes}->($self, $option, \%attribs), 
            desc  => $para
               . (defined $attribs{default} ? " (default $attribs{default})" : ''),
            group => ($attribs{'group'} ? $attribs{'group'} : 'default'),
         };
      }
      while ( $para = <$fh> ) {
         last unless $para;
         if ( $para =~ m/^=head1/ ) {
            $para = undef; # Can't 'last' out of a do {} block.
            last;
         }
         last if $para =~ m/^=item /;
      }
   } while ( $para );

   die "No valid specs in $self->{head1}" unless @specs;

   close $fh;
   return @specs, @rules;
}

sub _parse_specs {
   my ( $self, @specs ) = @_;
   my %disables; # special rule that requires deferred checking

   foreach my $opt ( @specs ) {
      if ( ref $opt ) { # It's an option spec, not a rule.
         PTDEBUG && _d('Parsing opt spec:',
            map { ($_, '=>', $opt->{$_}) } keys %$opt);

         my ( $long, $short ) = $opt->{spec} =~ m/^([\w-]+)(?:\|([^!+=]*))?/;
         if ( !$long ) {
            die "Cannot parse long option from spec $opt->{spec}";
         }
         $opt->{long} = $long;

         die "Duplicate long option --$long" if exists $self->{opts}->{$long};
         $self->{opts}->{$long} = $opt;

         if ( length $long == 1 ) {
            PTDEBUG && _d('Long opt', $long, 'looks like short opt');
            $self->{short_opts}->{$long} = $long;
         }

         if ( $short ) {
            die "Duplicate short option -$short"
               if exists $self->{short_opts}->{$short};
            $self->{short_opts}->{$short} = $long;
            $opt->{short} = $short;
         }
         else {
            $opt->{short} = undef;
         }

         $opt->{is_negatable}  = $opt->{spec} =~ m/!/        ? 1 : 0;
         $opt->{is_cumulative} = $opt->{spec} =~ m/\+/       ? 1 : 0;
         $opt->{is_required}   = $opt->{desc} =~ m/required/ ? 1 : 0;

         $opt->{group} ||= 'default';
         $self->{groups}->{ $opt->{group} }->{$long} = 1;

         $opt->{value} = undef;
         $opt->{got}   = 0;

         my ( $type ) = $opt->{spec} =~ m/=(.)/;
         $opt->{type} = $type;
         PTDEBUG && _d($long, 'type:', $type);


         $opt->{spec} =~ s/=./=s/ if ( $type && $type =~ m/[HhAadzm]/ );

         if ( (my ($def) = $opt->{desc} =~ m/default\b(?: ([^)]+))?/) ) {
            $self->{defaults}->{$long} = defined $def ? $def : 1;
            PTDEBUG && _d($long, 'default:', $def);
         }

         if ( $long eq 'config' ) {
            $self->{defaults}->{$long} = join(',', $self->get_defaults_files());
         }

         if ( (my ($dis) = $opt->{desc} =~ m/(disables .*)/) ) {
            $disables{$long} = $dis;
            PTDEBUG && _d('Deferring check of disables rule for', $opt, $dis);
         }

         $self->{opts}->{$long} = $opt;
      }
      else { # It's an option rule, not a spec.
         PTDEBUG && _d('Parsing rule:', $opt); 
         push @{$self->{rules}}, $opt;
         my @participants = $self->_get_participants($opt);
         my $rule_ok = 0;

         if ( $opt =~ m/mutually exclusive|one and only one/ ) {
            $rule_ok = 1;
            push @{$self->{mutex}}, \@participants;
            PTDEBUG && _d(@participants, 'are mutually exclusive');
         }
         if ( $opt =~ m/at least one|one and only one/ ) {
            $rule_ok = 1;
            push @{$self->{atleast1}}, \@participants;
            PTDEBUG && _d(@participants, 'require at least one');
         }
         if ( $opt =~ m/default to/ ) {
            $rule_ok = 1;
            $self->{defaults_to}->{$participants[0]} = $participants[1];
            PTDEBUG && _d($participants[0], 'defaults to', $participants[1]);
         }
         if ( $opt =~ m/restricted to option groups/ ) {
            $rule_ok = 1;
            my ($groups) = $opt =~ m/groups ([\w\s\,]+)/;
            my @groups = split(',', $groups);
            %{$self->{allowed_groups}->{$participants[0]}} = map {
               s/\s+//;
               $_ => 1;
            } @groups;
         }
         if( $opt =~ m/accepts additional command-line arguments/ ) {
            $rule_ok = 1;
            $self->{strict} = 0;
            PTDEBUG && _d("Strict mode disabled by rule");
         }

         die "Unrecognized option rule: $opt" unless $rule_ok;
      }
   }

   foreach my $long ( keys %disables ) {
      my @participants = $self->_get_participants($disables{$long});
      $self->{disables}->{$long} = \@participants;
      PTDEBUG && _d('Option', $long, 'disables', @participants);
   }

   return; 
}

sub _get_participants {
   my ( $self, $str ) = @_;
   my @participants;
   foreach my $long ( $str =~ m/--(?:\[no\])?([\w-]+)/g ) {
      die "Option --$long does not exist while processing rule $str"
         unless exists $self->{opts}->{$long};
      push @participants, $long;
   }
   PTDEBUG && _d('Participants for', $str, ':', @participants);
   return @participants;
}

sub opts {
   my ( $self ) = @_;
   my %opts = %{$self->{opts}};
   return %opts;
}

sub short_opts {
   my ( $self ) = @_;
   my %short_opts = %{$self->{short_opts}};
   return %short_opts;
}

sub set_defaults {
   my ( $self, %defaults ) = @_;
   $self->{defaults} = {};
   foreach my $long ( keys %defaults ) {
      die "Cannot set default for nonexistent option $long"
         unless exists $self->{opts}->{$long};
      $self->{defaults}->{$long} = $defaults{$long};
      PTDEBUG && _d('Default val for', $long, ':', $defaults{$long});
   }
   return;
}

sub get_defaults {
   my ( $self ) = @_;
   return $self->{defaults};
}

sub get_groups {
   my ( $self ) = @_;
   return $self->{groups};
}

sub _set_option {
   my ( $self, $opt, $val ) = @_;
   my $long = exists $self->{opts}->{$opt}       ? $opt
            : exists $self->{short_opts}->{$opt} ? $self->{short_opts}->{$opt}
            : die "Getopt::Long gave a nonexistent option: $opt";

   $opt = $self->{opts}->{$long};
   if ( $opt->{is_cumulative} ) {
      $opt->{value}++;
   }
   else {
      $opt->{value} = $val;
   }
   $opt->{got} = 1;
   PTDEBUG && _d('Got option', $long, '=', $val);
}

sub get_opts {
   my ( $self ) = @_; 

   foreach my $long ( keys %{$self->{opts}} ) {
      $self->{opts}->{$long}->{got} = 0;
      $self->{opts}->{$long}->{value}
         = exists $self->{defaults}->{$long}       ? $self->{defaults}->{$long}
         : $self->{opts}->{$long}->{is_cumulative} ? 0
         : undef;
   }
   $self->{got_opts} = 0;

   $self->{errors} = [];

   if ( @ARGV && $ARGV[0] eq "--config" ) {
      shift @ARGV;
      $self->_set_option('config', shift @ARGV);
   }
   if ( $self->has('config') ) {
      my @extra_args;
      foreach my $filename ( split(',', $self->get('config')) ) {
         eval {
            push @extra_args, $self->_read_config_file($filename);
         };
         if ( $EVAL_ERROR ) {
            if ( $self->got('config') ) {
               die $EVAL_ERROR;
            }
            elsif ( PTDEBUG ) {
               _d($EVAL_ERROR);
            }
         }
      }
      unshift @ARGV, @extra_args;
   }

   Getopt::Long::Configure('no_ignore_case', 'bundling');
   GetOptions(
      map    { $_->{spec} => sub { $self->_set_option(@_); } }
      grep   { $_->{long} ne 'config' } # --config is handled specially above.
      values %{$self->{opts}}
   ) or $self->save_error('Error parsing options');

   if ( exists $self->{opts}->{version} && $self->{opts}->{version}->{got} ) {
      if ( $self->{version} ) {
         print $self->{version}, "\n";
      }
      else {
         print "Error parsing version.  See the VERSION section of the tool's documentation.\n";
      }
      exit 1;
   }

   if ( @ARGV && $self->{strict} ) {
      $self->save_error("Unrecognized command-line options @ARGV");
   }

   foreach my $mutex ( @{$self->{mutex}} ) {
      my @set = grep { $self->{opts}->{$_}->{got} } @$mutex;
      if ( @set > 1 ) {
         my $err = join(', ', map { "--$self->{opts}->{$_}->{long}" }
                      @{$mutex}[ 0 .. scalar(@$mutex) - 2] )
                 . ' and --'.$self->{opts}->{$mutex->[-1]}->{long}
                 . ' are mutually exclusive.';
         $self->save_error($err);
      }
   }

   foreach my $required ( @{$self->{atleast1}} ) {
      my @set = grep { $self->{opts}->{$_}->{got} } @$required;
      if ( @set == 0 ) {
         my $err = join(', ', map { "--$self->{opts}->{$_}->{long}" }
                      @{$required}[ 0 .. scalar(@$required) - 2] )
                 .' or --'.$self->{opts}->{$required->[-1]}->{long};
         $self->save_error("Specify at least one of $err");
      }
   }

   $self->_check_opts( keys %{$self->{opts}} );
   $self->{got_opts} = 1;
   return;
}

sub _check_opts {
   my ( $self, @long ) = @_;
   my $long_last = scalar @long;
   while ( @long ) {
      foreach my $i ( 0..$#long ) {
         my $long = $long[$i];
         next unless $long;
         my $opt  = $self->{opts}->{$long};
         if ( $opt->{got} ) {
            if ( exists $self->{disables}->{$long} ) {
               my @disable_opts = @{$self->{disables}->{$long}};
               map { $self->{opts}->{$_}->{value} = undef; } @disable_opts;
               PTDEBUG && _d('Unset options', @disable_opts,
                  'because', $long,'disables them');
            }

            if ( exists $self->{allowed_groups}->{$long} ) {

               my @restricted_groups = grep {
                  !exists $self->{allowed_groups}->{$long}->{$_}
               } keys %{$self->{groups}};

               my @restricted_opts;
               foreach my $restricted_group ( @restricted_groups ) {
                  RESTRICTED_OPT:
                  foreach my $restricted_opt (
                     keys %{$self->{groups}->{$restricted_group}} )
                  {
                     next RESTRICTED_OPT if $restricted_opt eq $long;
                     push @restricted_opts, $restricted_opt
                        if $self->{opts}->{$restricted_opt}->{got};
                  }
               }

               if ( @restricted_opts ) {
                  my $err;
                  if ( @restricted_opts == 1 ) {
                     $err = "--$restricted_opts[0]";
                  }
                  else {
                     $err = join(', ',
                               map { "--$self->{opts}->{$_}->{long}" }
                               grep { $_ } 
                               @restricted_opts[0..scalar(@restricted_opts) - 2]
                            )
                          . ' or --'.$self->{opts}->{$restricted_opts[-1]}->{long};
                  }
                  $self->save_error("--$long is not allowed with $err");
               }
            }

         }
         elsif ( $opt->{is_required} ) { 
            $self->save_error("Required option --$long must be specified");
         }

         $self->_validate_type($opt);
         if ( $opt->{parsed} ) {
            delete $long[$i];
         }
         else {
            PTDEBUG && _d('Temporarily failed to parse', $long);
         }
      }

      die "Failed to parse options, possibly due to circular dependencies"
         if @long == $long_last;
      $long_last = @long;
   }

   return;
}

sub _validate_type {
   my ( $self, $opt ) = @_;
   return unless $opt;

   if ( !$opt->{type} ) {
      $opt->{parsed} = 1;
      return;
   }

   my $val = $opt->{value};

   if ( $val && $opt->{type} eq 'm' ) {  # type time
      PTDEBUG && _d('Parsing option', $opt->{long}, 'as a time value');
      my ( $prefix, $num, $suffix ) = $val =~ m/([+-]?)(\d+)([a-z])?$/;
      if ( !$suffix ) {
         my ( $s ) = $opt->{desc} =~ m/\(suffix (.)\)/;
         $suffix = $s || 's';
         PTDEBUG && _d('No suffix given; using', $suffix, 'for',
            $opt->{long}, '(value:', $val, ')');
      }
      if ( $suffix =~ m/[smhd]/ ) {
         $val = $suffix eq 's' ? $num            # Seconds
              : $suffix eq 'm' ? $num * 60       # Minutes
              : $suffix eq 'h' ? $num * 3600     # Hours
              :                  $num * 86400;   # Days
         $opt->{value} = ($prefix || '') . $val;
         PTDEBUG && _d('Setting option', $opt->{long}, 'to', $val);
      }
      else {
         $self->save_error("Invalid time suffix for --$opt->{long}");
      }
   }
   elsif ( $val && $opt->{type} eq 'd' ) {  # type DSN
      PTDEBUG && _d('Parsing option', $opt->{long}, 'as a DSN');
      my $prev = {};
      my $from_key = $self->{defaults_to}->{ $opt->{long} };
      if ( $from_key ) {
         PTDEBUG && _d($opt->{long}, 'DSN copies from', $from_key, 'DSN');
         if ( $self->{opts}->{$from_key}->{parsed} ) {
            $prev = $self->{opts}->{$from_key}->{value};
         }
         else {
            PTDEBUG && _d('Cannot parse', $opt->{long}, 'until',
               $from_key, 'parsed');
            return;
         }
      }
      my $defaults = $self->{DSNParser}->parse_options($self);
      $opt->{value} = $self->{DSNParser}->parse($val, $prev, $defaults);
   }
   elsif ( $val && $opt->{type} eq 'z' ) {  # type size
      PTDEBUG && _d('Parsing option', $opt->{long}, 'as a size value');
      $self->_parse_size($opt, $val);
   }
   elsif ( $opt->{type} eq 'H' || (defined $val && $opt->{type} eq 'h') ) {
      $opt->{value} = { map { $_ => 1 } split(/(?<!\\),\s*/, ($val || '')) };
   }
   elsif ( $opt->{type} eq 'A' || (defined $val && $opt->{type} eq 'a') ) {
      $opt->{value} = [ split(/(?<!\\),\s*/, ($val || '')) ];
   }
   else {
      PTDEBUG && _d('Nothing to validate for option',
         $opt->{long}, 'type', $opt->{type}, 'value', $val);
   }

   $opt->{parsed} = 1;
   return;
}

sub get {
   my ( $self, $opt ) = @_;
   my $long = (length $opt == 1 ? $self->{short_opts}->{$opt} : $opt);
   die "Option $opt does not exist"
      unless $long && exists $self->{opts}->{$long};
   return $self->{opts}->{$long}->{value};
}

sub got {
   my ( $self, $opt ) = @_;
   my $long = (length $opt == 1 ? $self->{short_opts}->{$opt} : $opt);
   die "Option $opt does not exist"
      unless $long && exists $self->{opts}->{$long};
   return $self->{opts}->{$long}->{got};
}

sub has {
   my ( $self, $opt ) = @_;
   my $long = (length $opt == 1 ? $self->{short_opts}->{$opt} : $opt);
   return defined $long ? exists $self->{opts}->{$long} : 0;
}

sub set {
   my ( $self, $opt, $val ) = @_;
   my $long = (length $opt == 1 ? $self->{short_opts}->{$opt} : $opt);
   die "Option $opt does not exist"
      unless $long && exists $self->{opts}->{$long};
   $self->{opts}->{$long}->{value} = $val;
   return;
}

sub save_error {
   my ( $self, $error ) = @_;
   push @{$self->{errors}}, $error;
   return;
}

sub errors {
   my ( $self ) = @_;
   return $self->{errors};
}

sub usage {
   my ( $self ) = @_;
   warn "No usage string is set" unless $self->{usage}; # XXX
   return "Usage: " . ($self->{usage} || '') . "\n";
}

sub descr {
   my ( $self ) = @_;
   warn "No description string is set" unless $self->{description}; # XXX
   my $descr  = ($self->{description} || $self->{program_name} || '')
              . "  For more details, please use the --help option, "
              . "or try 'perldoc $PROGRAM_NAME' "
              . "for complete documentation.";
   $descr = join("\n", $descr =~ m/(.{0,80})(?:\s+|$)/g)
      unless $ENV{DONT_BREAK_LINES};
   $descr =~ s/ +$//mg;
   return $descr;
}

sub usage_or_errors {
   my ( $self, $file, $return ) = @_;
   $file ||= $self->{file} || __FILE__;

   if ( !$self->{description} || !$self->{usage} ) {
      PTDEBUG && _d("Getting description and usage from SYNOPSIS in", $file);
      my %synop = $self->_parse_synopsis($file);
      $self->{description} ||= $synop{description};
      $self->{usage}       ||= $synop{usage};
      PTDEBUG && _d("Description:", $self->{description},
         "\nUsage:", $self->{usage});
   }

   if ( $self->{opts}->{help}->{got} ) {
      print $self->print_usage() or die "Cannot print usage: $OS_ERROR";
      exit 0 unless $return;
   }
   elsif ( scalar @{$self->{errors}} ) {
      print $self->print_errors() or die "Cannot print errors: $OS_ERROR";
      exit 1 unless $return;
   }

   return;
}

sub print_errors {
   my ( $self ) = @_;
   my $usage = $self->usage() . "\n";
   if ( (my @errors = @{$self->{errors}}) ) {
      $usage .= join("\n  * ", 'Errors in command-line arguments:', @errors)
              . "\n";
   }
   return $usage . "\n" . $self->descr();
}

sub print_usage {
   my ( $self ) = @_;
   die "Run get_opts() before print_usage()" unless $self->{got_opts};
   my @opts = values %{$self->{opts}};

   my $maxl = max(
      map {
         length($_->{long})               # option long name
         + ($_->{is_negatable} ? 4 : 0)   # "[no]" if opt is negatable
         + ($_->{type} ? 2 : 0)           # "=x" where x is the opt type
      }
      @opts);

   my $maxs = max(0,
      map {
         length($_)
         + ($self->{opts}->{$_}->{is_negatable} ? 4 : 0)
         + ($self->{opts}->{$_}->{type} ? 2 : 0)
      }
      values %{$self->{short_opts}});

   my $lcol = max($maxl, ($maxs + 3));
   my $rcol = 80 - $lcol - 6;
   my $rpad = ' ' x ( 80 - $rcol );

   $maxs = max($lcol - 3, $maxs);

   my $usage = $self->descr() . "\n" . $self->usage();

   my @groups = reverse sort grep { $_ ne 'default'; } keys %{$self->{groups}};
   push @groups, 'default';

   foreach my $group ( reverse @groups ) {
      $usage .= "\n".($group eq 'default' ? 'Options' : $group).":\n\n";
      foreach my $opt (
         sort { $a->{long} cmp $b->{long} }
         grep { $_->{group} eq $group }
         @opts )
      {
         my $long  = $opt->{is_negatable} ? "[no]$opt->{long}" : $opt->{long};
         my $short = $opt->{short};
         my $desc  = $opt->{desc};

         $long .= $opt->{type} ? "=$opt->{type}" : "";

         if ( $opt->{type} && $opt->{type} eq 'm' ) {
            my ($s) = $desc =~ m/\(suffix (.)\)/;
            $s    ||= 's';
            $desc =~ s/\s+\(suffix .\)//;
            $desc .= ".  Optional suffix s=seconds, m=minutes, h=hours, "
                   . "d=days; if no suffix, $s is used.";
         }
         $desc = join("\n$rpad", grep { $_ } $desc =~ m/(.{0,$rcol}(?!\W))(?:\s+|(?<=\W)|$)/g);
         $desc =~ s/ +$//mg;
         if ( $short ) {
            $usage .= sprintf("  --%-${maxs}s -%s  %s\n", $long, $short, $desc);
         }
         else {
            $usage .= sprintf("  --%-${lcol}s  %s\n", $long, $desc);
         }
      }
   }

   $usage .= "\nOption types: s=string, i=integer, f=float, h/H/a/A=comma-separated list, d=DSN, z=size, m=time\n";

   if ( (my @rules = @{$self->{rules}}) ) {
      $usage .= "\nRules:\n\n";
      $usage .= join("\n", map { "  $_" } @rules) . "\n";
   }
   if ( $self->{DSNParser} ) {
      $usage .= "\n" . $self->{DSNParser}->usage();
   }
   $usage .= "\nOptions and values after processing arguments:\n\n";
   foreach my $opt ( sort { $a->{long} cmp $b->{long} } @opts ) {
      my $val   = $opt->{value};
      my $type  = $opt->{type} || '';
      my $bool  = $opt->{spec} =~ m/^[\w-]+(?:\|[\w-])?!?$/;
      $val      = $bool              ? ( $val ? 'TRUE' : 'FALSE' )
                : !defined $val      ? '(No value)'
                : $type eq 'd'       ? $self->{DSNParser}->as_string($val)
                : $type =~ m/H|h/    ? join(',', sort keys %$val)
                : $type =~ m/A|a/    ? join(',', @$val)
                :                    $val;
      $usage .= sprintf("  --%-${lcol}s  %s\n", $opt->{long}, $val);
   }
   return $usage;
}

sub prompt_noecho {
   shift @_ if ref $_[0] eq __PACKAGE__;
   my ( $prompt ) = @_;
   local $OUTPUT_AUTOFLUSH = 1;
   print $prompt
      or die "Cannot print: $OS_ERROR";
   my $response;
   eval {
      require Term::ReadKey;
      Term::ReadKey::ReadMode('noecho');
      chomp($response = <STDIN>);
      Term::ReadKey::ReadMode('normal');
      print "\n"
         or die "Cannot print: $OS_ERROR";
   };
   if ( $EVAL_ERROR ) {
      die "Cannot read response; is Term::ReadKey installed? $EVAL_ERROR";
   }
   return $response;
}

sub _read_config_file {
   my ( $self, $filename ) = @_;
   open my $fh, "<", $filename or die "Cannot open $filename: $OS_ERROR\n";
   my @args;
   my $prefix = '--';
   my $parse  = 1;

   LINE:
   while ( my $line = <$fh> ) {
      chomp $line;
      next LINE if $line =~ m/^\s*(?:\#|\;|$)/;
      $line =~ s/\s+#.*$//g;
      $line =~ s/^\s+|\s+$//g;
      if ( $line eq '--' ) {
         $prefix = '';
         $parse  = 0;
         next LINE;
      }
      if ( $parse
         && (my($opt, $arg) = $line =~ m/^\s*([^=\s]+?)(?:\s*=\s*(.*?)\s*)?$/)
      ) {
         push @args, grep { defined $_ } ("$prefix$opt", $arg);
      }
      elsif ( $line =~ m/./ ) {
         push @args, $line;
      }
      else {
         die "Syntax error in file $filename at line $INPUT_LINE_NUMBER";
      }
   }
   close $fh;
   return @args;
}

sub read_para_after {
   my ( $self, $file, $regex ) = @_;
   open my $fh, "<", $file or die "Can't open $file: $OS_ERROR";
   local $INPUT_RECORD_SEPARATOR = '';
   my $para;
   while ( $para = <$fh> ) {
      next unless $para =~ m/^=pod$/m;
      last;
   }
   while ( $para = <$fh> ) {
      next unless $para =~ m/$regex/;
      last;
   }
   $para = <$fh>;
   chomp($para);
   close $fh or die "Can't close $file: $OS_ERROR";
   return $para;
}

sub clone {
   my ( $self ) = @_;

   my %clone = map {
      my $hashref  = $self->{$_};
      my $val_copy = {};
      foreach my $key ( keys %$hashref ) {
         my $ref = ref $hashref->{$key};
         $val_copy->{$key} = !$ref           ? $hashref->{$key}
                           : $ref eq 'HASH'  ? { %{$hashref->{$key}} }
                           : $ref eq 'ARRAY' ? [ @{$hashref->{$key}} ]
                           : $hashref->{$key};
      }
      $_ => $val_copy;
   } qw(opts short_opts defaults);

   foreach my $scalar ( qw(got_opts) ) {
      $clone{$scalar} = $self->{$scalar};
   }

   return bless \%clone;     
}

sub _parse_size {
   my ( $self, $opt, $val ) = @_;

   if ( lc($val || '') eq 'null' ) {
      PTDEBUG && _d('NULL size for', $opt->{long});
      $opt->{value} = 'null';
      return;
   }

   my %factor_for = (k => 1_024, M => 1_048_576, G => 1_073_741_824);
   my ($pre, $num, $factor) = $val =~ m/^([+-])?(\d+)([kMG])?$/;
   if ( defined $num ) {
      if ( $factor ) {
         $num *= $factor_for{$factor};
         PTDEBUG && _d('Setting option', $opt->{y},
            'to num', $num, '* factor', $factor);
      }
      $opt->{value} = ($pre || '') . $num;
   }
   else {
      $self->save_error("Invalid size for --$opt->{long}: $val");
   }
   return;
}

sub _parse_attribs {
   my ( $self, $option, $attribs ) = @_;
   my $types = $self->{types};
   return $option
      . ($attribs->{'short form'} ? '|' . $attribs->{'short form'}   : '' )
      . ($attribs->{'negatable'}  ? '!'                              : '' )
      . ($attribs->{'cumulative'} ? '+'                              : '' )
      . ($attribs->{'type'}       ? '=' . $types->{$attribs->{type}} : '' );
}

sub _parse_synopsis {
   my ( $self, $file ) = @_;
   $file ||= $self->{file} || __FILE__;
   PTDEBUG && _d("Parsing SYNOPSIS in", $file);

   local $INPUT_RECORD_SEPARATOR = '';  # read paragraphs
   open my $fh, "<", $file or die "Cannot open $file: $OS_ERROR";
   my $para;
   1 while defined($para = <$fh>) && $para !~ m/^=head1 SYNOPSIS/;
   die "$file does not contain a SYNOPSIS section" unless $para;
   my @synop;
   for ( 1..2 ) {  # 1 for the usage, 2 for the description
      my $para = <$fh>;
      push @synop, $para;
   }
   close $fh;
   PTDEBUG && _d("Raw SYNOPSIS text:", @synop);
   my ($usage, $desc) = @synop;
   die "The SYNOPSIS section in $file is not formatted properly"
      unless $usage && $desc;

   $usage =~ s/^\s*Usage:\s+(.+)/$1/;
   chomp $usage;

   $desc =~ s/\n/ /g;
   $desc =~ s/\s{2,}/ /g;
   $desc =~ s/\. ([A-Z][a-z])/.  $1/g;
   $desc =~ s/\s+$//;

   return (
      description => $desc,
      usage       => $usage,
   );
};

sub _d {
   my ($package, undef, $line) = caller 0;
   @_ = map { (my $temp = $_) =~ s/\n/\n# /g; $temp; }
        map { defined $_ ? $_ : 'undef' }
        @_;
   print STDERR "# $package:$line $PID ", join(' ', @_), "\n";
}

if ( PTDEBUG ) {
   print '# ', $^X, ' ', $], "\n";
   if ( my $uname = `uname -a` ) {
      $uname =~ s/\s+/ /g;
      print "# $uname\n";
   }
   print '# Arguments: ',
      join(' ', map { my $a = "_[$_]_"; $a =~ s/\n/\n# /g; $a; } @ARGV), "\n";
}

1;
}
# ###########################################################################
# End OptionParser package
# ###########################################################################

# ###########################################################################
# DSNParser package
# This package is a copy without comments from the original.  The original
# with comments and its test file can be found in the Bazaar repository at,
#   lib/DSNParser.pm
#   t/lib/DSNParser.t
# See https://launchpad.net/percona-toolkit for more information.
# ###########################################################################
{
package DSNParser;

use strict;
use warnings FATAL => 'all';
use English qw(-no_match_vars);
use constant PTDEBUG => $ENV{PTDEBUG} || 0;

use Data::Dumper;
$Data::Dumper::Indent    = 0;
$Data::Dumper::Quotekeys = 0;

my $dsn_sep = qr/(?<!\\),/;

eval {
   require DBI;
};
my $have_dbi = $EVAL_ERROR ? 0 : 1;

sub new {
   my ( $class, %args ) = @_;
   foreach my $arg ( qw(opts) ) {
      die "I need a $arg argument" unless $args{$arg};
   }
   my $self = {
      opts => {}  # h, P, u, etc.  Should come from DSN OPTIONS section in POD.
   };
   foreach my $opt ( @{$args{opts}} ) {
      if ( !$opt->{key} || !$opt->{desc} ) {
         die "Invalid DSN option: ", Dumper($opt);
      }
      PTDEBUG && _d('DSN option:',
         join(', ',
            map { "$_=" . (defined $opt->{$_} ? ($opt->{$_} || '') : 'undef') }
               keys %$opt
         )
      );
      $self->{opts}->{$opt->{key}} = {
         dsn  => $opt->{dsn},
         desc => $opt->{desc},
         copy => $opt->{copy} || 0,
      };
   }
   return bless $self, $class;
}

sub prop {
   my ( $self, $prop, $value ) = @_;
   if ( @_ > 2 ) {
      PTDEBUG && _d('Setting', $prop, 'property');
      $self->{$prop} = $value;
   }
   return $self->{$prop};
}

sub parse {
   my ( $self, $dsn, $prev, $defaults ) = @_;
   if ( !$dsn ) {
      PTDEBUG && _d('No DSN to parse');
      return;
   }
   PTDEBUG && _d('Parsing', $dsn);
   $prev     ||= {};
   $defaults ||= {};
   my %given_props;
   my %final_props;
   my $opts = $self->{opts};

   foreach my $dsn_part ( split($dsn_sep, $dsn) ) {
      $dsn_part =~ s/\\,/,/g;
      if ( my ($prop_key, $prop_val) = $dsn_part =~  m/^(.)=(.*)$/ ) {
         $given_props{$prop_key} = $prop_val;
      }
      else {
         PTDEBUG && _d('Interpreting', $dsn_part, 'as h=', $dsn_part);
         $given_props{h} = $dsn_part;
      }
   }

   foreach my $key ( keys %$opts ) {
      PTDEBUG && _d('Finding value for', $key);
      $final_props{$key} = $given_props{$key};
      if (   !defined $final_props{$key}
           && defined $prev->{$key} && $opts->{$key}->{copy} )
      {
         $final_props{$key} = $prev->{$key};
         PTDEBUG && _d('Copying value for', $key, 'from previous DSN');
      }
      if ( !defined $final_props{$key} ) {
         $final_props{$key} = $defaults->{$key};
         PTDEBUG && _d('Copying value for', $key, 'from defaults');
      }
   }

   foreach my $key ( keys %given_props ) {
      die "Unknown DSN option '$key' in '$dsn'.  For more details, "
            . "please use the --help option, or try 'perldoc $PROGRAM_NAME' "
            . "for complete documentation."
         unless exists $opts->{$key};
   }
   if ( (my $required = $self->prop('required')) ) {
      foreach my $key ( keys %$required ) {
         die "Missing required DSN option '$key' in '$dsn'.  For more details, "
               . "please use the --help option, or try 'perldoc $PROGRAM_NAME' "
               . "for complete documentation."
            unless $final_props{$key};
      }
   }

   return \%final_props;
}

sub parse_options {
   my ( $self, $o ) = @_;
   die 'I need an OptionParser object' unless ref $o eq 'OptionParser';
   my $dsn_string
      = join(',',
          map  { "$_=".$o->get($_); }
          grep { $o->has($_) && $o->get($_) }
          keys %{$self->{opts}}
        );
   PTDEBUG && _d('DSN string made from options:', $dsn_string);
   return $self->parse($dsn_string);
}

sub as_string {
   my ( $self, $dsn, $props ) = @_;
   return $dsn unless ref $dsn;
   my @keys = $props ? @$props : sort keys %$dsn;
   return join(',',
      map  { "$_=" . ($_ eq 'p' ? '...' : $dsn->{$_}) }
      grep {
         exists $self->{opts}->{$_}
         && exists $dsn->{$_}
         && defined $dsn->{$_}
      } @keys);
}

sub usage {
   my ( $self ) = @_;
   my $usage
      = "DSN syntax is key=value[,key=value...]  Allowable DSN keys:\n\n"
      . "  KEY  COPY  MEANING\n"
      . "  ===  ====  =============================================\n";
   my %opts = %{$self->{opts}};
   foreach my $key ( sort keys %opts ) {
      $usage .= "  $key    "
             .  ($opts{$key}->{copy} ? 'yes   ' : 'no    ')
             .  ($opts{$key}->{desc} || '[No description]')
             . "\n";
   }
   $usage .= "\n  If the DSN is a bareword, the word is treated as the 'h' key.\n";
   return $usage;
}

sub get_cxn_params {
   my ( $self, $info ) = @_;
   my $dsn;
   my %opts = %{$self->{opts}};
   my $driver = $self->prop('dbidriver') || '';
   if ( $driver eq 'Pg' ) {
      $dsn = 'DBI:Pg:dbname=' . ( $info->{D} || '' ) . ';'
         . join(';', map  { "$opts{$_}->{dsn}=$info->{$_}" }
                     grep { defined $info->{$_} }
                     qw(h P));
   }
   else {
      $dsn = 'DBI:mysql:' . ( $info->{D} || '' ) . ';'
         . join(';', map  { "$opts{$_}->{dsn}=$info->{$_}" }
                     grep { defined $info->{$_} }
                     qw(F h P S A))
         . ';mysql_read_default_group=client'
         . ($info->{L} ? ';mysql_local_infile=1' : '');
   }
   PTDEBUG && _d($dsn);
   return ($dsn, $info->{u}, $info->{p});
}

sub fill_in_dsn {
   my ( $self, $dbh, $dsn ) = @_;
   my $vars = $dbh->selectall_hashref('SHOW VARIABLES', 'Variable_name');
   my ($user, $db) = $dbh->selectrow_array('SELECT USER(), DATABASE()');
   $user =~ s/@.*//;
   $dsn->{h} ||= $vars->{hostname}->{Value};
   $dsn->{S} ||= $vars->{'socket'}->{Value};
   $dsn->{P} ||= $vars->{port}->{Value};
   $dsn->{u} ||= $user;
   $dsn->{D} ||= $db;
}

sub get_dbh {
   my ( $self, $cxn_string, $user, $pass, $opts ) = @_;
   $opts ||= {};
   my $defaults = {
      AutoCommit         => 0,
      RaiseError         => 1,
      PrintError         => 0,
      ShowErrorStatement => 1,
      mysql_enable_utf8 => ($cxn_string =~ m/charset=utf8/i ? 1 : 0),
   };
   @{$defaults}{ keys %$opts } = values %$opts;
   if (delete $defaults->{L}) { # L for LOAD DATA LOCAL INFILE, our own extension
      $defaults->{mysql_local_infile} = 1;
   }

   if ( $opts->{mysql_use_result} ) {
      $defaults->{mysql_use_result} = 1;
   }

   if ( !$have_dbi ) {
      die "Cannot connect to MySQL because the Perl DBI module is not "
         . "installed or not found.  Run 'perl -MDBI' to see the directories "
         . "that Perl searches for DBI.  If DBI is not installed, try:\n"
         . "  Debian/Ubuntu  apt-get install libdbi-perl\n"
         . "  RHEL/CentOS    yum install perl-DBI\n"
         . "  OpenSolaris    pkg install pkg:/SUNWpmdbi\n";

   }

   my $dbh;
   my $tries = 2;
   while ( !$dbh && $tries-- ) {
      PTDEBUG && _d($cxn_string, ' ', $user, ' ', $pass, 
         join(', ', map { "$_=>$defaults->{$_}" } keys %$defaults ));

      $dbh = eval { DBI->connect($cxn_string, $user, $pass, $defaults) };

      if ( !$dbh && $EVAL_ERROR ) {
         if ( $EVAL_ERROR =~ m/locate DBD\/mysql/i ) {
            die "Cannot connect to MySQL because the Perl DBD::mysql module is "
               . "not installed or not found.  Run 'perl -MDBD::mysql' to see "
               . "the directories that Perl searches for DBD::mysql.  If "
               . "DBD::mysql is not installed, try:\n"
               . "  Debian/Ubuntu  apt-get install libdbd-mysql-perl\n"
               . "  RHEL/CentOS    yum install perl-DBD-MySQL\n"
               . "  OpenSolaris    pgk install pkg:/SUNWapu13dbd-mysql\n";
         }
         elsif ( $EVAL_ERROR =~ m/not a compiled character set|character set utf8/ ) {
            PTDEBUG && _d('Going to try again without utf8 support');
            delete $defaults->{mysql_enable_utf8};
         }
         if ( !$tries ) {
            die $EVAL_ERROR;
         }
      }
   }

   if ( $cxn_string =~ m/mysql/i ) {
      my $sql;

      $sql = 'SELECT @@SQL_MODE';
      PTDEBUG && _d($dbh, $sql);
      my ($sql_mode) = eval { $dbh->selectrow_array($sql) };
      if ( $EVAL_ERROR ) {
         die "Error getting the current SQL_MODE: $EVAL_ERROR";
      }

      if ( my ($charset) = $cxn_string =~ m/charset=([\w]+)/ ) {
         $sql = qq{/*!40101 SET NAMES "$charset"*/};
         PTDEBUG && _d($dbh, ':', $sql);
         eval { $dbh->do($sql) };
         if ( $EVAL_ERROR ) {
            die "Error setting NAMES to $charset: $EVAL_ERROR";
         }
         PTDEBUG && _d('Enabling charset for STDOUT');
         if ( $charset eq 'utf8' ) {
            binmode(STDOUT, ':utf8')
               or die "Can't binmode(STDOUT, ':utf8'): $OS_ERROR";
         }
         else {
            binmode(STDOUT) or die "Can't binmode(STDOUT): $OS_ERROR";
         }
      }

      if ( my $var = $self->prop('set-vars') ) {
         $sql = "SET $var";
         PTDEBUG && _d($dbh, ':', $sql);
         eval { $dbh->do($sql) };
         if ( $EVAL_ERROR ) {
            die "Error setting $var: $EVAL_ERROR";
         }
      }

      $sql = 'SET @@SQL_QUOTE_SHOW_CREATE = 1'
            . '/*!40101, @@SQL_MODE=\'NO_AUTO_VALUE_ON_ZERO'
            . ($sql_mode ? ",$sql_mode" : '')
            . '\'*/';
      PTDEBUG && _d($dbh, $sql);
      eval { $dbh->do($sql) };
      if ( $EVAL_ERROR ) {
         die "Error setting SQL_QUOTE_SHOW_CREATE, SQL_MODE"
           . ($sql_mode ? " and $sql_mode" : '')
           . ": $EVAL_ERROR";
      }
   }

   PTDEBUG && _d('DBH info: ',
      $dbh,
      Dumper($dbh->selectrow_hashref(
         'SELECT DATABASE(), CONNECTION_ID(), VERSION()/*!50038 , @@hostname*/')),
      'Connection info:',      $dbh->{mysql_hostinfo},
      'Character set info:',   Dumper($dbh->selectall_arrayref(
                     "SHOW VARIABLES LIKE 'character_set%'", { Slice => {}})),
      '$DBD::mysql::VERSION:', $DBD::mysql::VERSION,
      '$DBI::VERSION:',        $DBI::VERSION,
   );

   return $dbh;
}

sub get_hostname {
   my ( $self, $dbh ) = @_;
   if ( my ($host) = ($dbh->{mysql_hostinfo} || '') =~ m/^(\w+) via/ ) {
      return $host;
   }
   my ( $hostname, $one ) = $dbh->selectrow_array(
      'SELECT /*!50038 @@hostname, */ 1');
   return $hostname;
}

sub disconnect {
   my ( $self, $dbh ) = @_;
   PTDEBUG && $self->print_active_handles($dbh);
   $dbh->disconnect;
}

sub print_active_handles {
   my ( $self, $thing, $level ) = @_;
   $level ||= 0;
   printf("# Active %sh: %s %s %s\n", ($thing->{Type} || 'undef'), "\t" x $level,
      $thing, (($thing->{Type} || '') eq 'st' ? $thing->{Statement} || '' : ''))
      or die "Cannot print: $OS_ERROR";
   foreach my $handle ( grep {defined} @{ $thing->{ChildHandles} } ) {
      $self->print_active_handles( $handle, $level + 1 );
   }
}

sub copy {
   my ( $self, $dsn_1, $dsn_2, %args ) = @_;
   die 'I need a dsn_1 argument' unless $dsn_1;
   die 'I need a dsn_2 argument' unless $dsn_2;
   my %new_dsn = map {
      my $key = $_;
      my $val;
      if ( $args{overwrite} ) {
         $val = defined $dsn_1->{$key} ? $dsn_1->{$key} : $dsn_2->{$key};
      }
      else {
         $val = defined $dsn_2->{$key} ? $dsn_2->{$key} : $dsn_1->{$key};
      }
      $key => $val;
   } keys %{$self->{opts}};
   return \%new_dsn;
}

sub _d {
   my ($package, undef, $line) = caller 0;
   @_ = map { (my $temp = $_) =~ s/\n/\n# /g; $temp; }
        map { defined $_ ? $_ : 'undef' }
        @_;
   print STDERR "# $package:$line $PID ", join(' ', @_), "\n";
}

1;
}
# ###########################################################################
# End DSNParser package
# ###########################################################################

# ###########################################################################
# Daemon package
# This package is a copy without comments from the original.  The original
# with comments and its test file can be found in the Bazaar repository at,
#   lib/Daemon.pm
#   t/lib/Daemon.t
# See https://launchpad.net/percona-toolkit for more information.
# ###########################################################################
{
package Daemon;

use strict;
use warnings FATAL => 'all';
use English qw(-no_match_vars);
use constant PTDEBUG => $ENV{PTDEBUG} || 0;

use POSIX qw(setsid);

sub new {
   my ( $class, %args ) = @_;
   foreach my $arg ( qw(o) ) {
      die "I need a $arg argument" unless $args{$arg};
   }
   my $o = $args{o};
   my $self = {
      o        => $o,
      log_file => $o->has('log') ? $o->get('log') : undef,
      PID_file => $o->has('pid') ? $o->get('pid') : undef,
   };

   check_PID_file(undef, $self->{PID_file});

   PTDEBUG && _d('Daemonized child will log to', $self->{log_file});
   return bless $self, $class;
}

sub daemonize {
   my ( $self ) = @_;

   PTDEBUG && _d('About to fork and daemonize');
   defined (my $pid = fork()) or die "Cannot fork: $OS_ERROR";
   if ( $pid ) {
      PTDEBUG && _d('Parent PID', $PID, 'exiting after forking child PID',$pid);
      exit;
   }

   PTDEBUG && _d('Daemonizing child PID', $PID);
   $self->{PID_owner} = $PID;
   $self->{child}     = 1;

   POSIX::setsid() or die "Cannot start a new session: $OS_ERROR";
   chdir '/'       or die "Cannot chdir to /: $OS_ERROR";

   $self->_make_PID_file();

   $OUTPUT_AUTOFLUSH = 1;

   PTDEBUG && _d('Redirecting STDIN to /dev/null');
   close STDIN;
   open  STDIN, '/dev/null'
      or die "Cannot reopen STDIN to /dev/null: $OS_ERROR";

   if ( $self->{log_file} ) {
      PTDEBUG && _d('Redirecting STDOUT and STDERR to', $self->{log_file});
      close STDOUT;
      open  STDOUT, '>>', $self->{log_file}
         or die "Cannot open log file $self->{log_file}: $OS_ERROR";

      close STDERR;
      open  STDERR, ">&STDOUT"
         or die "Cannot dupe STDERR to STDOUT: $OS_ERROR"; 
   }
   else {
      if ( -t STDOUT ) {
         PTDEBUG && _d('No log file and STDOUT is a terminal;',
            'redirecting to /dev/null');
         close STDOUT;
         open  STDOUT, '>', '/dev/null'
            or die "Cannot reopen STDOUT to /dev/null: $OS_ERROR";
      }
      if ( -t STDERR ) {
         PTDEBUG && _d('No log file and STDERR is a terminal;',
            'redirecting to /dev/null');
         close STDERR;
         open  STDERR, '>', '/dev/null'
            or die "Cannot reopen STDERR to /dev/null: $OS_ERROR";
      }
   }

   return;
}

sub check_PID_file {
   my ( $self, $file ) = @_;
   my $PID_file = $self ? $self->{PID_file} : $file;
   PTDEBUG && _d('Checking PID file', $PID_file);
   if ( $PID_file && -f $PID_file ) {
      my $pid;
      eval {
         chomp($pid = (slurp_file($PID_file) || ''));
      };
      if ( $EVAL_ERROR ) {
         die "The PID file $PID_file already exists but it cannot be read: "
            . $EVAL_ERROR;
      }
      PTDEBUG && _d('PID file exists; it contains PID', $pid);
      if ( $pid ) {
         my $pid_is_alive = kill 0, $pid;
         if ( $pid_is_alive ) {
            die "The PID file $PID_file already exists "
               . " and the PID that it contains, $pid, is running";
         }
         else {
            warn "Overwriting PID file $PID_file because the PID that it "
               . "contains, $pid, is not running";
         }
      }
      else {
         die "The PID file $PID_file already exists but it does not "
            . "contain a PID";
      }
   }
   else {
      PTDEBUG && _d('No PID file');
   }
   return;
}

sub make_PID_file {
   my ( $self ) = @_;
   if ( exists $self->{child} ) {
      die "Do not call Daemon::make_PID_file() for daemonized scripts";
   }
   $self->_make_PID_file();
   $self->{PID_owner} = $PID;
   return;
}

sub _make_PID_file {
   my ( $self ) = @_;

   my $PID_file = $self->{PID_file};
   if ( !$PID_file ) {
      PTDEBUG && _d('No PID file to create');
      return;
   }

   $self->check_PID_file();

   open my $PID_FH, '>', $PID_file
      or die "Cannot open PID file $PID_file: $OS_ERROR";
   print $PID_FH $PID
      or die "Cannot print to PID file $PID_file: $OS_ERROR";
   close $PID_FH
      or die "Cannot close PID file $PID_file: $OS_ERROR";

   PTDEBUG && _d('Created PID file:', $self->{PID_file});
   return;
}

sub _remove_PID_file {
   my ( $self ) = @_;
   if ( $self->{PID_file} && -f $self->{PID_file} ) {
      unlink $self->{PID_file}
         or warn "Cannot remove PID file $self->{PID_file}: $OS_ERROR";
      PTDEBUG && _d('Removed PID file');
   }
   else {
      PTDEBUG && _d('No PID to remove');
   }
   return;
}

sub DESTROY {
   my ( $self ) = @_;

   $self->_remove_PID_file() if ($self->{PID_owner} || 0) == $PID;

   return;
}

sub slurp_file {
   my ($file) = @_;
   return unless $file;
   open my $fh, "<", $file or die "Cannot open $file: $OS_ERROR";
   return do { local $/; <$fh> };
}

sub _d {
   my ($package, undef, $line) = caller 0;
   @_ = map { (my $temp = $_) =~ s/\n/\n# /g; $temp; }
        map { defined $_ ? $_ : 'undef' }
        @_;
   print STDERR "# $package:$line $PID ", join(' ', @_), "\n";
}

1;
}
# ###########################################################################
# End Daemon package
# ###########################################################################

# ###########################################################################
# Quoter package
# This package is a copy without comments from the original.  The original
# with comments and its test file can be found in the Bazaar repository at,
#   lib/Quoter.pm
#   t/lib/Quoter.t
# See https://launchpad.net/percona-toolkit for more information.
# ###########################################################################
{
package Quoter;

use strict;
use warnings FATAL => 'all';
use English qw(-no_match_vars);
use constant PTDEBUG => $ENV{PTDEBUG} || 0;

sub new {
   my ( $class, %args ) = @_;
   return bless {}, $class;
}

sub quote {
   my ( $self, @vals ) = @_;
   foreach my $val ( @vals ) {
      $val =~ s/`/``/g;
   }
   return join('.', map { '`' . $_ . '`' } @vals);
}

sub quote_val {
   my ( $self, $val, %args ) = @_;

   return 'NULL' unless defined $val;          # undef = NULL
   return "''" if $val eq '';                  # blank string = ''
   return $val if $val =~ m/^0x[0-9a-fA-F]+$/  # quote hex data
                  && !$args{is_char};          # unless is_char is true

   $val =~ s/(['\\])/\\$1/g;
   return "'$val'";
}

sub split_unquote {
   my ( $self, $db_tbl, $default_db ) = @_;
   my ( $db, $tbl ) = split(/[.]/, $db_tbl);
   if ( !$tbl ) {
      $tbl = $db;
      $db  = $default_db;
   }
   for ($db, $tbl) {
      next unless $_;
      s/\A`//;
      s/`\z//;
      s/``/`/g;
   }
   
   return ($db, $tbl);
}

sub literal_like {
   my ( $self, $like ) = @_;
   return unless $like;
   $like =~ s/([%_])/\\$1/g;
   return "'$like'";
}

sub join_quote {
   my ( $self, $default_db, $db_tbl ) = @_;
   return unless $db_tbl;
   my ($db, $tbl) = split(/[.]/, $db_tbl);
   if ( !$tbl ) {
      $tbl = $db;
      $db  = $default_db;
   }
   $db  = "`$db`"  if $db  && $db  !~ m/^`/;
   $tbl = "`$tbl`" if $tbl && $tbl !~ m/^`/;
   return $db ? "$db.$tbl" : $tbl;
}

sub serialize_list {
   my ( $self, @args ) = @_;
   return unless @args;

   return $args[0] if @args == 1 && !defined $args[0];

   die "Cannot serialize multiple values with undef/NULL"
      if grep { !defined $_ } @args;

   return join ',', map { quotemeta } @args;
}

sub deserialize_list {
   my ( $self, $string ) = @_;
   return $string unless defined $string;
   my @escaped_parts = $string =~ /
         \G             # Start of string, or end of previous match.
         (              # Each of these is an element in the original list.
            [^\\,]*     # Anything not a backslash or a comma
            (?:         # When we get here, we found one of the above.
               \\.      # A backslash followed by something so we can continue
               [^\\,]*  # Same as above.
            )*          # Repeat zero of more times.
         )
         ,              # Comma dividing elements
      /sxgc;

   push @escaped_parts, pos($string) ? substr( $string, pos($string) ) : $string;

   my @unescaped_parts = map {
      my $part = $_;

      my $char_class = utf8::is_utf8($part)  # If it's a UTF-8 string,
                     ? qr/(?=\p{ASCII})\W/   # We only care about non-word
                     : qr/(?=\p{ASCII})\W|[\x{80}-\x{FF}]/; # Otherwise,
      $part =~ s/\\($char_class)/$1/g;
      $part;
   } @escaped_parts;

   return @unescaped_parts;
}

1;
}
# ###########################################################################
# End Quoter package
# ###########################################################################

# ###########################################################################
# TableParser package
# This package is a copy without comments from the original.  The original
# with comments and its test file can be found in the Bazaar repository at,
#   lib/TableParser.pm
#   t/lib/TableParser.t
# See https://launchpad.net/percona-toolkit for more information.
# ###########################################################################
{
package TableParser;

use strict;
use warnings FATAL => 'all';
use English qw(-no_match_vars);
use constant PTDEBUG => $ENV{PTDEBUG} || 0;

use Data::Dumper;
$Data::Dumper::Indent    = 1;
$Data::Dumper::Sortkeys  = 1;
$Data::Dumper::Quotekeys = 0;

local $EVAL_ERROR;
eval {
   require Quoter;
};

sub new {
   my ( $class, %args ) = @_;
   my $self = { %args };
   $self->{Quoter} ||= Quoter->new();
   return bless $self, $class;
}

sub Quoter { shift->{Quoter} }

sub get_create_table {
   my ( $self, $dbh, $db, $tbl ) = @_;
   die "I need a dbh parameter" unless $dbh;
   die "I need a db parameter"  unless $db;
   die "I need a tbl parameter" unless $tbl;
   my $q = $self->{Quoter};

   my $new_sql_mode
      = q{/*!40101 SET @OLD_SQL_MODE := @@SQL_MODE, }
      . q{@@SQL_MODE := '', }
      . q{@OLD_QUOTE := @@SQL_QUOTE_SHOW_CREATE, }
      . q{@@SQL_QUOTE_SHOW_CREATE := 1 */};

   my $old_sql_mode
      = q{/*!40101 SET @@SQL_MODE := @OLD_SQL_MODE, }
      . q{@@SQL_QUOTE_SHOW_CREATE := @OLD_QUOTE */};

   PTDEBUG && _d($new_sql_mode);
   eval { $dbh->do($new_sql_mode); };
   PTDEBUG && $EVAL_ERROR && _d($EVAL_ERROR);

   my $use_sql = 'USE ' . $q->quote($db);
   PTDEBUG && _d($dbh, $use_sql);
   $dbh->do($use_sql);

   my $show_sql = "SHOW CREATE TABLE " . $q->quote($db, $tbl);
   PTDEBUG && _d($show_sql);
   my $href;
   eval { $href = $dbh->selectrow_hashref($show_sql); };
   if ( my $e = $EVAL_ERROR ) {
      PTDEBUG && _d($old_sql_mode);
      $dbh->do($old_sql_mode);

      die $e;
   }

   PTDEBUG && _d($old_sql_mode);
   $dbh->do($old_sql_mode);

   my ($key) = grep { m/create (?:table|view)/i } keys %$href;
   if ( !$key ) {
      die "Error: no 'Create Table' or 'Create View' in result set from "
         . "$show_sql: " . Dumper($href);
   }

   return $href->{$key};
}

sub parse {
   my ( $self, $ddl, $opts ) = @_;
   return unless $ddl;

   if ( $ddl =~ m/CREATE (?:TEMPORARY )?TABLE "/ ) {
      $ddl = $self->ansi_to_legacy($ddl);
   }
   elsif ( $ddl !~ m/CREATE (?:TEMPORARY )?TABLE `/ ) {
      die "TableParser doesn't handle CREATE TABLE without quoting.";
   }

   my ($name)     = $ddl =~ m/CREATE (?:TEMPORARY )?TABLE\s+(`.+?`)/;
   (undef, $name) = $self->{Quoter}->split_unquote($name) if $name;

   $ddl =~ s/(`[^`]+`)/\L$1/g;

   my $engine = $self->get_engine($ddl);

   my @defs   = $ddl =~ m/^(\s+`.*?),?$/gm;
   my @cols   = map { $_ =~ m/`([^`]+)`/ } @defs;
   PTDEBUG && _d('Table cols:', join(', ', map { "`$_`" } @cols));

   my %def_for;
   @def_for{@cols} = @defs;

   my (@nums, @null);
   my (%type_for, %is_nullable, %is_numeric, %is_autoinc);
   foreach my $col ( @cols ) {
      my $def = $def_for{$col};
      my ( $type ) = $def =~ m/`[^`]+`\s([a-z]+)/;
      die "Can't determine column type for $def" unless $type;
      $type_for{$col} = $type;
      if ( $type =~ m/(?:(?:tiny|big|medium|small)?int|float|double|decimal|year)/ ) {
         push @nums, $col;
         $is_numeric{$col} = 1;
      }
      if ( $def !~ m/NOT NULL/ ) {
         push @null, $col;
         $is_nullable{$col} = 1;
      }
      $is_autoinc{$col} = $def =~ m/AUTO_INCREMENT/i ? 1 : 0;
   }

   my ($keys, $clustered_key) = $self->get_keys($ddl, $opts, \%is_nullable);

   my ($charset) = $ddl =~ m/DEFAULT CHARSET=(\w+)/;

   return {
      name           => $name,
      cols           => \@cols,
      col_posn       => { map { $cols[$_] => $_ } 0..$#cols },
      is_col         => { map { $_ => 1 } @cols },
      null_cols      => \@null,
      is_nullable    => \%is_nullable,
      is_autoinc     => \%is_autoinc,
      clustered_key  => $clustered_key,
      keys           => $keys,
      defs           => \%def_for,
      numeric_cols   => \@nums,
      is_numeric     => \%is_numeric,
      engine         => $engine,
      type_for       => \%type_for,
      charset        => $charset,
   };
}

sub sort_indexes {
   my ( $self, $tbl ) = @_;

   my @indexes
      = sort {
         (($a ne 'PRIMARY') <=> ($b ne 'PRIMARY'))
         || ( !$tbl->{keys}->{$a}->{is_unique} <=> !$tbl->{keys}->{$b}->{is_unique} )
         || ( $tbl->{keys}->{$a}->{is_nullable} <=> $tbl->{keys}->{$b}->{is_nullable} )
         || ( scalar(@{$tbl->{keys}->{$a}->{cols}}) <=> scalar(@{$tbl->{keys}->{$b}->{cols}}) )
      }
      grep {
         $tbl->{keys}->{$_}->{type} eq 'BTREE'
      }
      sort keys %{$tbl->{keys}};

   PTDEBUG && _d('Indexes sorted best-first:', join(', ', @indexes));
   return @indexes;
}

sub find_best_index {
   my ( $self, $tbl, $index ) = @_;
   my $best;
   if ( $index ) {
      ($best) = grep { uc $_ eq uc $index } keys %{$tbl->{keys}};
   }
   if ( !$best ) {
      if ( $index ) {
         die "Index '$index' does not exist in table";
      }
      else {
         ($best) = $self->sort_indexes($tbl);
      }
   }
   PTDEBUG && _d('Best index found is', $best);
   return $best;
}

sub find_possible_keys {
   my ( $self, $dbh, $database, $table, $quoter, $where ) = @_;
   return () unless $where;
   my $sql = 'EXPLAIN SELECT * FROM ' . $quoter->quote($database, $table)
      . ' WHERE ' . $where;
   PTDEBUG && _d($sql);
   my $expl = $dbh->selectrow_hashref($sql);
   $expl = { map { lc($_) => $expl->{$_} } keys %$expl };
   if ( $expl->{possible_keys} ) {
      PTDEBUG && _d('possible_keys =', $expl->{possible_keys});
      my @candidates = split(',', $expl->{possible_keys});
      my %possible   = map { $_ => 1 } @candidates;
      if ( $expl->{key} ) {
         PTDEBUG && _d('MySQL chose', $expl->{key});
         unshift @candidates, grep { $possible{$_} } split(',', $expl->{key});
         PTDEBUG && _d('Before deduping:', join(', ', @candidates));
         my %seen;
         @candidates = grep { !$seen{$_}++ } @candidates;
      }
      PTDEBUG && _d('Final list:', join(', ', @candidates));
      return @candidates;
   }
   else {
      PTDEBUG && _d('No keys in possible_keys');
      return ();
   }
}

sub check_table {
   my ( $self, %args ) = @_;
   my @required_args = qw(dbh db tbl);
   foreach my $arg ( @required_args ) {
      die "I need a $arg argument" unless $args{$arg};
   }
   my ($dbh, $db, $tbl) = @args{@required_args};
   my $q      = $self->{Quoter};
   my $db_tbl = $q->quote($db, $tbl);
   PTDEBUG && _d('Checking', $db_tbl);

   my $sql = "SHOW TABLES FROM " . $q->quote($db)
           . ' LIKE ' . $q->literal_like($tbl);
   PTDEBUG && _d($sql);
   my $row;
   eval {
      $row = $dbh->selectrow_arrayref($sql);
   };
   if ( $EVAL_ERROR ) {
      PTDEBUG && _d($EVAL_ERROR);
      return 0;
   }
   if ( !$row->[0] || $row->[0] ne $tbl ) {
      PTDEBUG && _d('Table does not exist');
      return 0;
   }

   PTDEBUG && _d('Table', $db, $tbl, 'exists');
   return 1;

}

sub get_engine {
   my ( $self, $ddl, $opts ) = @_;
   my ( $engine ) = $ddl =~ m/\).*?(?:ENGINE|TYPE)=(\w+)/;
   PTDEBUG && _d('Storage engine:', $engine);
   return $engine || undef;
}

sub get_keys {
   my ( $self, $ddl, $opts, $is_nullable ) = @_;
   my $engine        = $self->get_engine($ddl);
   my $keys          = {};
   my $clustered_key = undef;

   KEY:
   foreach my $key ( $ddl =~ m/^  ((?:[A-Z]+ )?KEY .*)$/gm ) {

      next KEY if $key =~ m/FOREIGN/;

      my $key_ddl = $key;
      PTDEBUG && _d('Parsed key:', $key_ddl);

      if ( !$engine || $engine !~ m/MEMORY|HEAP/ ) {
         $key =~ s/USING HASH/USING BTREE/;
      }

      my ( $type, $cols ) = $key =~ m/(?:USING (\w+))? \((.+)\)/;
      my ( $special ) = $key =~ m/(FULLTEXT|SPATIAL)/;
      $type = $type || $special || 'BTREE';
      my ($name) = $key =~ m/(PRIMARY|`[^`]*`)/;
      my $unique = $key =~ m/PRIMARY|UNIQUE/ ? 1 : 0;
      my @cols;
      my @col_prefixes;
      foreach my $col_def ( $cols =~ m/`[^`]+`(?:\(\d+\))?/g ) {
         my ($name, $prefix) = $col_def =~ m/`([^`]+)`(?:\((\d+)\))?/;
         push @cols, $name;
         push @col_prefixes, $prefix;
      }
      $name =~ s/`//g;

      PTDEBUG && _d( $name, 'key cols:', join(', ', map { "`$_`" } @cols));

      $keys->{$name} = {
         name         => $name,
         type         => $type,
         colnames     => $cols,
         cols         => \@cols,
         col_prefixes => \@col_prefixes,
         is_unique    => $unique,
         is_nullable  => scalar(grep { $is_nullable->{$_} } @cols),
         is_col       => { map { $_ => 1 } @cols },
         ddl          => $key_ddl,
      };

      if ( ($engine || '') =~ m/InnoDB/i && !$clustered_key ) {
         my $this_key = $keys->{$name};
         if ( $this_key->{name} eq 'PRIMARY' ) {
            $clustered_key = 'PRIMARY';
         }
         elsif ( $this_key->{is_unique} && !$this_key->{is_nullable} ) {
            $clustered_key = $this_key->{name};
         }
         PTDEBUG && $clustered_key && _d('This key is the clustered key');
      }
   }

   return $keys, $clustered_key;
}

sub get_fks {
   my ( $self, $ddl, $opts ) = @_;
   my $q   = $self->{Quoter};
   my $fks = {};

   foreach my $fk (
      $ddl =~ m/CONSTRAINT .* FOREIGN KEY .* REFERENCES [^\)]*\)/mg )
   {
      my ( $name ) = $fk =~ m/CONSTRAINT `(.*?)`/;
      my ( $cols ) = $fk =~ m/FOREIGN KEY \(([^\)]+)\)/;
      my ( $parent, $parent_cols ) = $fk =~ m/REFERENCES (\S+) \(([^\)]+)\)/;

      my ($db, $tbl) = $q->split_unquote($parent, $opts->{database});
      my %parent_tbl = (tbl => $tbl);
      $parent_tbl{db} = $db if $db;

      if ( $parent !~ m/\./ && $opts->{database} ) {
         $parent = $q->quote($opts->{database}) . ".$parent";
      }

      $fks->{$name} = {
         name           => $name,
         colnames       => $cols,
         cols           => [ map { s/[ `]+//g; $_; } split(',', $cols) ],
         parent_tbl     => \%parent_tbl,
         parent_tblname => $parent,
         parent_cols    => [ map { s/[ `]+//g; $_; } split(',', $parent_cols) ],
         parent_colnames=> $parent_cols,
         ddl            => $fk,
      };
   }

   return $fks;
}

sub remove_auto_increment {
   my ( $self, $ddl ) = @_;
   $ddl =~ s/(^\).*?) AUTO_INCREMENT=\d+\b/$1/m;
   return $ddl;
}

sub get_table_status {
   my ( $self, $dbh, $db, $like ) = @_;
   my $q = $self->{Quoter};
   my $sql = "SHOW TABLE STATUS FROM " . $q->quote($db);
   my @params;
   if ( $like ) {
      $sql .= ' LIKE ?';
      push @params, $like;
   }
   PTDEBUG && _d($sql, @params);
   my $sth = $dbh->prepare($sql);
   eval { $sth->execute(@params); };
   if ($EVAL_ERROR) {
      PTDEBUG && _d($EVAL_ERROR);
      return;
   }
   my @tables = @{$sth->fetchall_arrayref({})};
   @tables = map {
      my %tbl; # Make a copy with lowercased keys
      @tbl{ map { lc $_ } keys %$_ } = values %$_;
      $tbl{engine} ||= $tbl{type} || $tbl{comment};
      delete $tbl{type};
      \%tbl;
   } @tables;
   return @tables;
}

my $ansi_quote_re = qr/" [^"]* (?: "" [^"]* )* (?<=.) "/ismx;
sub ansi_to_legacy {
   my ($self, $ddl) = @_;
   $ddl =~ s/($ansi_quote_re)/ansi_quote_replace($1)/ge;
   return $ddl;
}

sub ansi_quote_replace {
   my ($val) = @_;
   $val =~ s/^"|"$//g;
   $val =~ s/`/``/g;
   $val =~ s/""/"/g;
   return "`$val`";
}

sub _d {
   my ($package, undef, $line) = caller 0;
   @_ = map { (my $temp = $_) =~ s/\n/\n# /g; $temp; }
        map { defined $_ ? $_ : 'undef' }
        @_;
   print STDERR "# $package:$line $PID ", join(' ', @_), "\n";
}

1;
}
# ###########################################################################
# End TableParser package
# ###########################################################################

# ###########################################################################
# Retry package
# This package is a copy without comments from the original.  The original
# with comments and its test file can be found in the Bazaar repository at,
#   lib/Retry.pm
#   t/lib/Retry.t
# See https://launchpad.net/percona-toolkit for more information.
# ###########################################################################
{
package Retry;

use strict;
use warnings FATAL => 'all';
use English qw(-no_match_vars);
use constant PTDEBUG => $ENV{PTDEBUG} || 0;

sub new {
   my ( $class, %args ) = @_;
   my $self = {
      %args,
   };
   return bless $self, $class;
}

sub retry {
   my ( $self, %args ) = @_;
   my @required_args = qw(try fail final_fail);
   foreach my $arg ( @required_args ) {
      die "I need a $arg argument" unless $args{$arg};
   };
   my ($try, $fail, $final_fail) = @args{@required_args};
   my $wait  = $args{wait}  || sub { sleep 1; };
   my $tries = $args{tries} || 3;

   my $last_error;
   my $tryno = 0;
   TRY:
   while ( ++$tryno <= $tries ) {
      PTDEBUG && _d("Try", $tryno, "of", $tries);
      my $result;
      eval {
         $result = $try->(tryno=>$tryno);
      };
      if ( $EVAL_ERROR ) {
         PTDEBUG && _d("Try code failed:", $EVAL_ERROR);
         $last_error = $EVAL_ERROR;

         if ( $tryno < $tries ) {   # more retries
            my $retry = $fail->(tryno=>$tryno, error=>$last_error);
            last TRY unless $retry;
            PTDEBUG && _d("Calling wait code");
            $wait->(tryno=>$tryno);
         }
      }
      else {
         PTDEBUG && _d("Try code succeeded");
         return $result;
      }
   }

   PTDEBUG && _d('Try code did not succeed');
   return $final_fail->(error=>$last_error);
}

sub _d {
   my ($package, undef, $line) = caller 0;
   @_ = map { (my $temp = $_) =~ s/\n/\n# /g; $temp; }
        map { defined $_ ? $_ : 'undef' }
        @_;
   print STDERR "# $package:$line $PID ", join(' ', @_), "\n";
}

1;
}
# ###########################################################################
# End Retry package
# ###########################################################################

# ###########################################################################
# Transformers package
# This package is a copy without comments from the original.  The original
# with comments and its test file can be found in the Bazaar repository at,
#   lib/Transformers.pm
#   t/lib/Transformers.t
# See https://launchpad.net/percona-toolkit for more information.
# ###########################################################################
{
package Transformers;

use strict;
use warnings FATAL => 'all';
use English qw(-no_match_vars);
use constant PTDEBUG => $ENV{PTDEBUG} || 0;

use Time::Local qw(timegm timelocal);
use Digest::MD5 qw(md5_hex);
use B qw();

require Exporter;
our @ISA         = qw(Exporter);
our %EXPORT_TAGS = ();
our @EXPORT      = ();
our @EXPORT_OK   = qw(
   micro_t
   percentage_of
   secs_to_time
   time_to_secs
   shorten
   ts
   parse_timestamp
   unix_timestamp
   any_unix_timestamp
   make_checksum
   crc32
   encode_json
);

our $mysql_ts  = qr/(\d\d)(\d\d)(\d\d) +(\d+):(\d+):(\d+)(\.\d+)?/;
our $proper_ts = qr/(\d\d\d\d)-(\d\d)-(\d\d)[T ](\d\d):(\d\d):(\d\d)(\.\d+)?/;
our $n_ts      = qr/(\d{1,5})([shmd]?)/; # Limit \d{1,5} because \d{6} looks

sub micro_t {
   my ( $t, %args ) = @_;
   my $p_ms = defined $args{p_ms} ? $args{p_ms} : 0;  # precision for ms vals
   my $p_s  = defined $args{p_s}  ? $args{p_s}  : 0;  # precision for s vals
   my $f;

   $t = 0 if $t < 0;

   $t = sprintf('%.17f', $t) if $t =~ /e/;

   $t =~ s/\.(\d{1,6})\d*/\.$1/;

   if ($t > 0 && $t <= 0.000999) {
      $f = ($t * 1000000) . 'us';
   }
   elsif ($t >= 0.001000 && $t <= 0.999999) {
      $f = sprintf("%.${p_ms}f", $t * 1000);
      $f = ($f * 1) . 'ms'; # * 1 to remove insignificant zeros
   }
   elsif ($t >= 1) {
      $f = sprintf("%.${p_s}f", $t);
      $f = ($f * 1) . 's'; # * 1 to remove insignificant zeros
   }
   else {
      $f = 0;  # $t should = 0 at this point
   }

   return $f;
}

sub percentage_of {
   my ( $is, $of, %args ) = @_;
   my $p   = $args{p} || 0; # float precision
   my $fmt = $p ? "%.${p}f" : "%d";
   return sprintf $fmt, ($is * 100) / ($of ||= 1);
}

sub secs_to_time {
   my ( $secs, $fmt ) = @_;
   $secs ||= 0;
   return '00:00' unless $secs;

   $fmt ||= $secs >= 86_400 ? 'd'
          : $secs >= 3_600  ? 'h'
          :                   'm';

   return
      $fmt eq 'd' ? sprintf(
         "%d+%02d:%02d:%02d",
         int($secs / 86_400),
         int(($secs % 86_400) / 3_600),
         int(($secs % 3_600) / 60),
         $secs % 60)
      : $fmt eq 'h' ? sprintf(
         "%02d:%02d:%02d",
         int(($secs % 86_400) / 3_600),
         int(($secs % 3_600) / 60),
         $secs % 60)
      : sprintf(
         "%02d:%02d",
         int(($secs % 3_600) / 60),
         $secs % 60);
}

sub time_to_secs {
   my ( $val, $default_suffix ) = @_;
   die "I need a val argument" unless defined $val;
   my $t = 0;
   my ( $prefix, $num, $suffix ) = $val =~ m/([+-]?)(\d+)([a-z])?$/;
   $suffix = $suffix || $default_suffix || 's';
   if ( $suffix =~ m/[smhd]/ ) {
      $t = $suffix eq 's' ? $num * 1        # Seconds
         : $suffix eq 'm' ? $num * 60       # Minutes
         : $suffix eq 'h' ? $num * 3600     # Hours
         :                  $num * 86400;   # Days

      $t *= -1 if $prefix && $prefix eq '-';
   }
   else {
      die "Invalid suffix for $val: $suffix";
   }
   return $t;
}

sub shorten {
   my ( $num, %args ) = @_;
   my $p = defined $args{p} ? $args{p} : 2;     # float precision
   my $d = defined $args{d} ? $args{d} : 1_024; # divisor
   my $n = 0;
   my @units = ('', qw(k M G T P E Z Y));
   while ( $num >= $d && $n < @units - 1 ) {
      $num /= $d;
      ++$n;
   }
   return sprintf(
      $num =~ m/\./ || $n
         ? "%.${p}f%s"
         : '%d',
      $num, $units[$n]);
}

sub ts {
   my ( $time, $gmt ) = @_;
   my ( $sec, $min, $hour, $mday, $mon, $year )
      = $gmt ? gmtime($time) : localtime($time);
   $mon  += 1;
   $year += 1900;
   my $val = sprintf("%d-%02d-%02dT%02d:%02d:%02d",
      $year, $mon, $mday, $hour, $min, $sec);
   if ( my ($us) = $time =~ m/(\.\d+)$/ ) {
      $us = sprintf("%.6f", $us);
      $us =~ s/^0\././;
      $val .= $us;
   }
   return $val;
}

sub parse_timestamp {
   my ( $val ) = @_;
   if ( my($y, $m, $d, $h, $i, $s, $f)
         = $val =~ m/^$mysql_ts$/ )
   {
      return sprintf "%d-%02d-%02d %02d:%02d:"
                     . (defined $f ? '%09.6f' : '%02d'),
                     $y + 2000, $m, $d, $h, $i, (defined $f ? $s + $f : $s);
   }
   return $val;
}

sub unix_timestamp {
   my ( $val, $gmt ) = @_;
   if ( my($y, $m, $d, $h, $i, $s, $us) = $val =~ m/^$proper_ts$/ ) {
      $val = $gmt
         ? timegm($s, $i, $h, $d, $m - 1, $y)
         : timelocal($s, $i, $h, $d, $m - 1, $y);
      if ( defined $us ) {
         $us = sprintf('%.6f', $us);
         $us =~ s/^0\././;
         $val .= $us;
      }
   }
   return $val;
}

sub any_unix_timestamp {
   my ( $val, $callback ) = @_;

   if ( my ($n, $suffix) = $val =~ m/^$n_ts$/ ) {
      $n = $suffix eq 's' ? $n            # Seconds
         : $suffix eq 'm' ? $n * 60       # Minutes
         : $suffix eq 'h' ? $n * 3600     # Hours
         : $suffix eq 'd' ? $n * 86400    # Days
         :                  $n;           # default: Seconds
      PTDEBUG && _d('ts is now - N[shmd]:', $n);
      return time - $n;
   }
   elsif ( $val =~ m/^\d{9,}/ ) {
      PTDEBUG && _d('ts is already a unix timestamp');
      return $val;
   }
   elsif ( my ($ymd, $hms) = $val =~ m/^(\d{6})(?:\s+(\d+:\d+:\d+))?/ ) {
      PTDEBUG && _d('ts is MySQL slow log timestamp');
      $val .= ' 00:00:00' unless $hms;
      return unix_timestamp(parse_timestamp($val));
   }
   elsif ( ($ymd, $hms) = $val =~ m/^(\d{4}-\d\d-\d\d)(?:[T ](\d+:\d+:\d+))?/) {
      PTDEBUG && _d('ts is properly formatted timestamp');
      $val .= ' 00:00:00' unless $hms;
      return unix_timestamp($val);
   }
   else {
      PTDEBUG && _d('ts is MySQL expression');
      return $callback->($val) if $callback && ref $callback eq 'CODE';
   }

   PTDEBUG && _d('Unknown ts type:', $val);
   return;
}

sub make_checksum {
   my ( $val ) = @_;
   my $checksum = uc substr(md5_hex($val), -16);
   PTDEBUG && _d($checksum, 'checksum for', $val);
   return $checksum;
}

sub crc32 {
   my ( $string ) = @_;
   return unless $string;
   my $poly = 0xEDB88320;
   my $crc  = 0xFFFFFFFF;
   foreach my $char ( split(//, $string) ) {
      my $comp = ($crc ^ ord($char)) & 0xFF;
      for ( 1 .. 8 ) {
         $comp = $comp & 1 ? $poly ^ ($comp >> 1) : $comp >> 1;
      }
      $crc = (($crc >> 8) & 0x00FFFFFF) ^ $comp;
   }
   return $crc ^ 0xFFFFFFFF;
}

my $got_json = eval { require JSON };
sub encode_json {
   return JSON::encode_json(@_) if $got_json;
   my ( $data ) = @_;
   return (object_to_json($data) || '');
}


sub object_to_json {
   my ($obj) = @_;
   my $type  = ref($obj);

   if($type eq 'HASH'){
      return hash_to_json($obj);
   }
   elsif($type eq 'ARRAY'){
      return array_to_json($obj);
   }
   else {
      return value_to_json($obj);
   }
}

sub hash_to_json {
   my ($obj) = @_;
   my @res;
   for my $k ( sort { $a cmp $b } keys %$obj ) {
      push @res, string_to_json( $k )
         .  ":"
         . ( object_to_json( $obj->{$k} ) || value_to_json( $obj->{$k} ) );
   }
   return '{' . ( @res ? join( ",", @res ) : '' )  . '}';
}

sub array_to_json {
   my ($obj) = @_;
   my @res;

   for my $v (@$obj) {
      push @res, object_to_json($v) || value_to_json($v);
   }

   return '[' . ( @res ? join( ",", @res ) : '' ) . ']';
}

sub value_to_json {
   my ($value) = @_;

   return 'null' if(!defined $value);

   my $b_obj = B::svref_2object(\$value);  # for round trip problem
   my $flags = $b_obj->FLAGS;
   return $value # as is 
      if $flags & ( B::SVp_IOK | B::SVp_NOK ) and !( $flags & B::SVp_POK ); # SvTYPE is IV or NV?

   my $type = ref($value);

   if( !$type ) {
      return string_to_json($value);
   }
   else {
      return 'null';
   }

}

my %esc = (
   "\n" => '\n',
   "\r" => '\r',
   "\t" => '\t',
   "\f" => '\f',
   "\b" => '\b',
   "\"" => '\"',
   "\\" => '\\\\',
   "\'" => '\\\'',
);

sub string_to_json {
   my ($arg) = @_;

   $arg =~ s/([\x22\x5c\n\r\t\f\b])/$esc{$1}/g;
   $arg =~ s/\//\\\//g;
   $arg =~ s/([\x00-\x08\x0b\x0e-\x1f])/'\\u00' . unpack('H2', $1)/eg;

   utf8::upgrade($arg);
   utf8::encode($arg);

   return '"' . $arg . '"';
}

sub _d {
   my ($package, undef, $line) = caller 0;
   @_ = map { (my $temp = $_) =~ s/\n/\n# /g; $temp; }
        map { defined $_ ? $_ : 'undef' }
        @_;
   print STDERR "# $package:$line $PID ", join(' ', @_), "\n";
}

1;
}
# ###########################################################################
# End Transformers package
# ###########################################################################

# ###########################################################################
# VersionCheck package
# This package is a copy without comments from the original.  The original
# with comments and its test file can be found in the Bazaar repository at,
#   lib/VersionCheck.pm
#   t/lib/VersionCheck.t
# See https://launchpad.net/percona-toolkit for more information.
# ###########################################################################
{
package VersionCheck;

use strict;
use warnings FATAL => 'all';
use English qw(-no_match_vars);

use constant PTDEBUG => $ENV{PTDEBUG} || 0;

use File::Basename ();
use Data::Dumper ();

sub Dumper {
   local $Data::Dumper::Indent    = 1;
   local $Data::Dumper::Sortkeys  = 1;
   local $Data::Dumper::Quotekeys = 0;

   Data::Dumper::Dumper(@_);
}

sub new {
   my ($class, %args) = @_;
   my $self = {
      valid_types => qr/
         ^(?:
             os_version
            |perl_version
            |perl_module_version
            |mysql_variable
            |bin_version
         )$/x,
   };
   return bless $self, $class;
}

sub parse_server_response {
   my ($self, %args) = @_;
   my @required_args = qw(response);
   foreach my $arg ( @required_args ) {
      die "I need a $arg arugment" unless $args{$arg};
   }
   my ($response) = @args{@required_args};

   my %items = map {
      my ($item, $type, $vars) = split(";", $_);
      if ( !defined $args{split_vars} || $args{split_vars} ) {
         $vars = [ split(",", ($vars || '')) ];
      }
      $item => {
         item => $item,
         type => $type,
         vars => $vars,
      };
   } split("\n", $response);

   PTDEBUG && _d('Items:', Dumper(\%items));

   return \%items;
}

sub get_versions {
   my ($self, %args) = @_;
   my @required_args = qw(items);
   foreach my $arg ( @required_args ) {
      die "I need a $arg arugment" unless $args{$arg};
   }
   my ($items) = @args{@required_args};

   my %versions;
   foreach my $item ( values %$items ) {
      next unless $self->valid_item($item);

      eval {
         my $func    = 'get_' . $item->{type};
         my $version = $self->$func(
            item      => $item,
            instances => $args{instances},
         );
         if ( $version ) {
            chomp $version unless ref($version);
            $versions{$item->{item}} = $version;
         }
      };
      if ( $EVAL_ERROR ) {
         PTDEBUG && _d('Error getting version for', Dumper($item), $EVAL_ERROR);
      }
   }

   return \%versions;
}

sub valid_item {
   my ($self, $item) = @_;
   return unless $item;

   if ( ($item->{type} || '') !~ m/$self->{valid_types}/ ) {
      PTDEBUG && _d('Invalid type:', $item->{type});
      return;
   }

   return 1;
}

sub get_os_version {
   my ($self) = @_;

   if ( $OSNAME eq 'MSWin32' ) {
      require Win32;
      return Win32::GetOSDisplayName();
   }

  chomp(my $platform = `uname -s`);
  PTDEBUG && _d('platform:', $platform);
  return $OSNAME unless $platform;

   chomp(my $lsb_release
            = `which lsb_release 2>/dev/null | awk '{print \$1}'` || '');
   PTDEBUG && _d('lsb_release:', $lsb_release);

   my $release = "";

   if ( $platform eq 'Linux' ) {
      if ( -f "/etc/fedora-release" ) {
         $release = `cat /etc/fedora-release`;
      }
      elsif ( -f "/etc/redhat-release" ) {
         $release = `cat /etc/redhat-release`;
      }
      elsif ( -f "/etc/system-release" ) {
         $release = `cat /etc/system-release`;
      }
      elsif ( $lsb_release ) {
         $release = `$lsb_release -ds`;
      }
      elsif ( -f "/etc/lsb-release" ) {
         $release = `grep DISTRIB_DESCRIPTION /etc/lsb-release`;
         $release =~ s/^\w+="([^"]+)".+/$1/;
      }
      elsif ( -f "/etc/debian_version" ) {
         chomp(my $rel = `cat /etc/debian_version`);
         $release = "Debian $rel";
         if ( -f "/etc/apt/sources.list" ) {
             chomp(my $code_name = `awk '/^deb/ {print \$3}' /etc/apt/sources.list | awk -F/ '{print \$1}'| awk 'BEGIN {FS="|"} {print \$1}' | sort | uniq -c | sort -rn | head -n1 | awk '{print \$2}'`);
             $release .= " ($code_name)" if $code_name;
         }
      }
      elsif ( -f "/etc/os-release" ) { # openSUSE
         chomp($release = `grep PRETTY_NAME /etc/os-release`);
         $release =~ s/^PRETTY_NAME="(.+)"$/$1/;
      }
      elsif ( `ls /etc/*release 2>/dev/null` ) {
         if ( `grep DISTRIB_DESCRIPTION /etc/*release 2>/dev/null` ) {
            $release = `grep DISTRIB_DESCRIPTION /etc/*release | head -n1`;
         }
         else {
            $release = `cat /etc/*release | head -n1`;
         }
      }
   }
   elsif ( $platform =~ m/(?:BSD|^Darwin)$/ ) {
      my $rel = `uname -r`;
      $release = "$platform $rel";
   }
   elsif ( $platform eq "SunOS" ) {
      my $rel = `head -n1 /etc/release` || `uname -r`;
      $release = "$platform $rel";
   }

   if ( !$release ) {
      PTDEBUG && _d('Failed to get the release, using platform');
      $release = $platform;
   }
   chomp($release);

   $release =~ s/^"|"$//g;

   PTDEBUG && _d('OS version =', $release);
   return $release;
}

sub get_perl_version {
   my ($self, %args) = @_;
   my $item = $args{item};
   return unless $item;

   my $version = sprintf '%vd', $PERL_VERSION;
   PTDEBUG && _d('Perl version', $version);
   return $version;
}

sub get_perl_module_version {
   my ($self, %args) = @_;
   my $item = $args{item};
   return unless $item;
   
   my $var          = $item->{item} . '::VERSION';
   my $version      = _get_scalar($var);
   PTDEBUG && _d('Perl version for', $var, '=', "$version");

   return $version ? "$version" : $version;
}

sub _get_scalar {
   no strict;
   return ${*{shift()}};
}

sub get_mysql_variable {
   my $self = shift;
   return $self->_get_from_mysql(
      show => 'VARIABLES',
      @_,
   );
}

sub _get_from_mysql {
   my ($self, %args) = @_;
   my $show      = $args{show};
   my $item      = $args{item};
   my $instances = $args{instances};
   return unless $show && $item;

   if ( !$instances || !@$instances ) {
      if ( $ENV{PTVCDEBUG} || PTDEBUG ) {
         _d('Cannot check', $item, 'because there are no MySQL instances');
      }
      return;
   }

   my @versions;
   my %version_for;
   foreach my $instance ( @$instances ) {
      my $dbh = $instance->{dbh};
      local $dbh->{FetchHashKeyName} = 'NAME_lc';
      my $sql = qq/SHOW $show/;
      PTDEBUG && _d($sql);
      my $rows = $dbh->selectall_hashref($sql, 'variable_name');

      my @versions;
      foreach my $var ( @{$item->{vars}} ) {
         $var = lc($var);
         my $version = $rows->{$var}->{value};
         PTDEBUG && _d('MySQL version for', $item->{item}, '=', $version,
            'on', $instance->{name});
         push @versions, $version;
      }

      $version_for{ $instance->{id} } = join(' ', @versions);
   }

   return \%version_for;
}

sub get_bin_version {
   my ($self, %args) = @_;
   my $item = $args{item};
   my $cmd  = $item->{item};
   return unless $cmd;

   my $sanitized_command = File::Basename::basename($cmd);
   PTDEBUG && _d('cmd:', $cmd, 'sanitized:', $sanitized_command);
   return if $sanitized_command !~ /\A[a-zA-Z0-9_-]+\z/;

   my $output = `$sanitized_command --version 2>&1`;
   PTDEBUG && _d('output:', $output);

   my ($version) = $output =~ /v?([0-9]+\.[0-9]+(?:\.[\w-]+)?)/;

   PTDEBUG && _d('Version for', $sanitized_command, '=', $version);
   return $version;
}

sub _d {
   my ($package, undef, $line) = caller 0;
   @_ = map { (my $temp = $_) =~ s/\n/\n# /g; $temp; }
        map { defined $_ ? $_ : 'undef' }
        @_;
   print STDERR "# $package:$line $PID ", join(' ', @_), "\n";
}

1;
}
# ###########################################################################
# End VersionCheck package
# ###########################################################################

# ###########################################################################
# HTTPMicro package
# This package is a copy without comments from the original.  The original
# with comments and its test file can be found in the Bazaar repository at,
#   lib/HTTPMicro.pm
#   t/lib/HTTPMicro.t
# See https://launchpad.net/percona-toolkit for more information.
# ###########################################################################
{

package HTTPMicro;
BEGIN {
  $HTTPMicro::VERSION = '0.001';
}
use strict;
use warnings;

use Carp ();


my @attributes;
BEGIN {
    @attributes = qw(agent timeout);
    no strict 'refs';
    for my $accessor ( @attributes ) {
        *{$accessor} = sub {
            @_ > 1 ? $_[0]->{$accessor} = $_[1] : $_[0]->{$accessor};
        };
    }
}

sub new {
    my($class, %args) = @_;
    (my $agent = $class) =~ s{::}{-}g;
    my $self = {
        agent        => $agent . "/" . ($class->VERSION || 0),
        timeout      => 60,
    };
    for my $key ( @attributes ) {
        $self->{$key} = $args{$key} if exists $args{$key}
    }
    return bless $self, $class;
}

my %DefaultPort = (
    http => 80,
    https => 443,
);

sub request {
    my ($self, $method, $url, $args) = @_;
    @_ == 3 || (@_ == 4 && ref $args eq 'HASH')
      or Carp::croak(q/Usage: $http->request(METHOD, URL, [HASHREF])/);
    $args ||= {}; # we keep some state in this during _request

    my $response;
    for ( 0 .. 1 ) {
        $response = eval { $self->_request($method, $url, $args) };
        last unless $@ && $method eq 'GET'
            && $@ =~ m{^(?:Socket closed|Unexpected end)};
    }

    if (my $e = "$@") {
        $response = {
            success => q{},
            status  => 599,
            reason  => 'Internal Exception',
            content => $e,
            headers => {
                'content-type'   => 'text/plain',
                'content-length' => length $e,
            }
        };
    }
    return $response;
}

sub _request {
    my ($self, $method, $url, $args) = @_;

    my ($scheme, $host, $port, $path_query) = $self->_split_url($url);

    my $request = {
        method    => $method,
        scheme    => $scheme,
        host_port => ($port == $DefaultPort{$scheme} ? $host : "$host:$port"),
        uri       => $path_query,
        headers   => {},
    };

    my $handle  = HTTPMicro::Handle->new(timeout => $self->{timeout});

    $handle->connect($scheme, $host, $port);

    $self->_prepare_headers_and_cb($request, $args);
    $handle->write_request_header(@{$request}{qw/method uri headers/});
    $handle->write_content_body($request) if $request->{content};

    my $response;
    do { $response = $handle->read_response_header }
        until (substr($response->{status},0,1) ne '1');

    if (!($method eq 'HEAD' || $response->{status} =~ /^[23]04/)) {
        $response->{content} = '';
        $handle->read_content_body(sub { $_[1]->{content} .= $_[0] }, $response);
    }

    $handle->close;
    $response->{success} = substr($response->{status},0,1) eq '2';
    return $response;
}

sub _prepare_headers_and_cb {
    my ($self, $request, $args) = @_;

    for ($args->{headers}) {
        next unless defined;
        while (my ($k, $v) = each %$_) {
            $request->{headers}{lc $k} = $v;
        }
    }
    $request->{headers}{'host'}         = $request->{host_port};
    $request->{headers}{'connection'}   = "close";
    $request->{headers}{'user-agent'} ||= $self->{agent};

    if (defined $args->{content}) {
        $request->{headers}{'content-type'} ||= "application/octet-stream";
        utf8::downgrade($args->{content}, 1)
            or Carp::croak(q/Wide character in request message body/);
        $request->{headers}{'content-length'} = length $args->{content};
        $request->{content} = $args->{content};
    }
    return;
}

sub _split_url {
    my $url = pop;

    my ($scheme, $authority, $path_query) = $url =~ m<\A([^:/?#]+)://([^/?#]*)([^#]*)>
      or Carp::croak(qq/Cannot parse URL: '$url'/);

    $scheme     = lc $scheme;
    $path_query = "/$path_query" unless $path_query =~ m<\A/>;

    my $host = (length($authority)) ? lc $authority : 'localhost';
       $host =~ s/\A[^@]*@//;   # userinfo
    my $port = do {
       $host =~ s/:([0-9]*)\z// && length $1
         ? $1
         : $DefaultPort{$scheme}
    };

    return ($scheme, $host, $port, $path_query);
}

package
    HTTPMicro::Handle; # hide from PAUSE/indexers
use strict;
use warnings;

use Carp       qw[croak];
use Errno      qw[EINTR EPIPE];
use IO::Socket qw[SOCK_STREAM];

sub BUFSIZE () { 32768 }

my $Printable = sub {
    local $_ = shift;
    s/\r/\\r/g;
    s/\n/\\n/g;
    s/\t/\\t/g;
    s/([^\x20-\x7E])/sprintf('\\x%.2X', ord($1))/ge;
    $_;
};

sub new {
    my ($class, %args) = @_;
    return bless {
        rbuf             => '',
        timeout          => 60,
        max_line_size    => 16384,
        %args
    }, $class;
}

my $ssl_verify_args = {
    check_cn => "when_only",
    wildcards_in_alt => "anywhere",
    wildcards_in_cn => "anywhere"
};

sub connect {
    @_ == 4 || croak(q/Usage: $handle->connect(scheme, host, port)/);
    my ($self, $scheme, $host, $port) = @_;

    if ( $scheme eq 'https' ) {
        eval "require IO::Socket::SSL"
            unless exists $INC{'IO/Socket/SSL.pm'};
        croak(qq/IO::Socket::SSL must be installed for https support\n/)
            unless $INC{'IO/Socket/SSL.pm'};
    }
    elsif ( $scheme ne 'http' ) {
      croak(qq/Unsupported URL scheme '$scheme'\n/);
    }

    $self->{fh} = 'IO::Socket::INET'->new(
        PeerHost  => $host,
        PeerPort  => $port,
        Proto     => 'tcp',
        Type      => SOCK_STREAM,
        Timeout   => $self->{timeout}
    ) or croak(qq/Could not connect to '$host:$port': $@/);

    binmode($self->{fh})
      or croak(qq/Could not binmode() socket: '$!'/);

    if ( $scheme eq 'https') {
        IO::Socket::SSL->start_SSL($self->{fh});
        ref($self->{fh}) eq 'IO::Socket::SSL'
            or die(qq/SSL connection failed for $host\n/);
        if ( $self->{fh}->can("verify_hostname") ) {
            $self->{fh}->verify_hostname( $host, $ssl_verify_args );
        }
        else {
         my $fh = $self->{fh};
         _verify_hostname_of_cert($host, _peer_certificate($fh), $ssl_verify_args)
               or die(qq/SSL certificate not valid for $host\n/);
         }
    }
      
    $self->{host} = $host;
    $self->{port} = $port;

    return $self;
}

sub close {
    @_ == 1 || croak(q/Usage: $handle->close()/);
    my ($self) = @_;
    CORE::close($self->{fh})
      or croak(qq/Could not close socket: '$!'/);
}

sub write {
    @_ == 2 || croak(q/Usage: $handle->write(buf)/);
    my ($self, $buf) = @_;

    my $len = length $buf;
    my $off = 0;

    local $SIG{PIPE} = 'IGNORE';

    while () {
        $self->can_write
          or croak(q/Timed out while waiting for socket to become ready for writing/);
        my $r = syswrite($self->{fh}, $buf, $len, $off);
        if (defined $r) {
            $len -= $r;
            $off += $r;
            last unless $len > 0;
        }
        elsif ($! == EPIPE) {
            croak(qq/Socket closed by remote server: $!/);
        }
        elsif ($! != EINTR) {
            croak(qq/Could not write to socket: '$!'/);
        }
    }
    return $off;
}

sub read {
    @_ == 2 || @_ == 3 || croak(q/Usage: $handle->read(len)/);
    my ($self, $len) = @_;

    my $buf  = '';
    my $got = length $self->{rbuf};

    if ($got) {
        my $take = ($got < $len) ? $got : $len;
        $buf  = substr($self->{rbuf}, 0, $take, '');
        $len -= $take;
    }

    while ($len > 0) {
        $self->can_read
          or croak(q/Timed out while waiting for socket to become ready for reading/);
        my $r = sysread($self->{fh}, $buf, $len, length $buf);
        if (defined $r) {
            last unless $r;
            $len -= $r;
        }
        elsif ($! != EINTR) {
            croak(qq/Could not read from socket: '$!'/);
        }
    }
    if ($len) {
        croak(q/Unexpected end of stream/);
    }
    return $buf;
}

sub readline {
    @_ == 1 || croak(q/Usage: $handle->readline()/);
    my ($self) = @_;

    while () {
        if ($self->{rbuf} =~ s/\A ([^\x0D\x0A]* \x0D?\x0A)//x) {
            return $1;
        }
        $self->can_read
          or croak(q/Timed out while waiting for socket to become ready for reading/);
        my $r = sysread($self->{fh}, $self->{rbuf}, BUFSIZE, length $self->{rbuf});
        if (defined $r) {
            last unless $r;
        }
        elsif ($! != EINTR) {
            croak(qq/Could not read from socket: '$!'/);
        }
    }
    croak(q/Unexpected end of stream while looking for line/);
}

sub read_header_lines {
    @_ == 1 || @_ == 2 || croak(q/Usage: $handle->read_header_lines([headers])/);
    my ($self, $headers) = @_;
    $headers ||= {};
    my $lines   = 0;
    my $val;

    while () {
         my $line = $self->readline;

         if ($line =~ /\A ([^\x00-\x1F\x7F:]+) : [\x09\x20]* ([^\x0D\x0A]*)/x) {
             my ($field_name) = lc $1;
             $val = \($headers->{$field_name} = $2);
         }
         elsif ($line =~ /\A [\x09\x20]+ ([^\x0D\x0A]*)/x) {
             $val
               or croak(q/Unexpected header continuation line/);
             next unless length $1;
             $$val .= ' ' if length $$val;
             $$val .= $1;
         }
         elsif ($line =~ /\A \x0D?\x0A \z/x) {
            last;
         }
         else {
            croak(q/Malformed header line: / . $Printable->($line));
         }
    }
    return $headers;
}

sub write_header_lines {
    (@_ == 2 && ref $_[1] eq 'HASH') || croak(q/Usage: $handle->write_header_lines(headers)/);
    my($self, $headers) = @_;

    my $buf = '';
    while (my ($k, $v) = each %$headers) {
        my $field_name = lc $k;
         $field_name =~ /\A [\x21\x23-\x27\x2A\x2B\x2D\x2E\x30-\x39\x41-\x5A\x5E-\x7A\x7C\x7E]+ \z/x
            or croak(q/Invalid HTTP header field name: / . $Printable->($field_name));
         $field_name =~ s/\b(\w)/\u$1/g;
         $buf .= "$field_name: $v\x0D\x0A";
    }
    $buf .= "\x0D\x0A";
    return $self->write($buf);
}

sub read_content_body {
    @_ == 3 || @_ == 4 || croak(q/Usage: $handle->read_content_body(callback, response, [read_length])/);
    my ($self, $cb, $response, $len) = @_;
    $len ||= $response->{headers}{'content-length'};

    croak("No content-length in the returned response, and this "
        . "UA doesn't implement chunking") unless defined $len;

    while ($len > 0) {
        my $read = ($len > BUFSIZE) ? BUFSIZE : $len;
        $cb->($self->read($read), $response);
        $len -= $read;
    }

    return;
}

sub write_content_body {
    @_ == 2 || croak(q/Usage: $handle->write_content_body(request)/);
    my ($self, $request) = @_;
    my ($len, $content_length) = (0, $request->{headers}{'content-length'});

    $len += $self->write($request->{content});

    $len == $content_length
      or croak(qq/Content-Length missmatch (got: $len expected: $content_length)/);

    return $len;
}

sub read_response_header {
    @_ == 1 || croak(q/Usage: $handle->read_response_header()/);
    my ($self) = @_;

    my $line = $self->readline;

    $line =~ /\A (HTTP\/(0*\d+\.0*\d+)) [\x09\x20]+ ([0-9]{3}) [\x09\x20]+ ([^\x0D\x0A]*) \x0D?\x0A/x
      or croak(q/Malformed Status-Line: / . $Printable->($line));

    my ($protocol, $version, $status, $reason) = ($1, $2, $3, $4);

    return {
        status   => $status,
        reason   => $reason,
        headers  => $self->read_header_lines,
        protocol => $protocol,
    };
}

sub write_request_header {
    @_ == 4 || croak(q/Usage: $handle->write_request_header(method, request_uri, headers)/);
    my ($self, $method, $request_uri, $headers) = @_;

    return $self->write("$method $request_uri HTTP/1.1\x0D\x0A")
         + $self->write_header_lines($headers);
}

sub _do_timeout {
    my ($self, $type, $timeout) = @_;
    $timeout = $self->{timeout}
        unless defined $timeout && $timeout >= 0;

    my $fd = fileno $self->{fh};
    defined $fd && $fd >= 0
      or croak(q/select(2): 'Bad file descriptor'/);

    my $initial = time;
    my $pending = $timeout;
    my $nfound;

    vec(my $fdset = '', $fd, 1) = 1;

    while () {
        $nfound = ($type eq 'read')
            ? select($fdset, undef, undef, $pending)
            : select(undef, $fdset, undef, $pending) ;
        if ($nfound == -1) {
            $! == EINTR
              or croak(qq/select(2): '$!'/);
            redo if !$timeout || ($pending = $timeout - (time - $initial)) > 0;
            $nfound = 0;
        }
        last;
    }
    $! = 0;
    return $nfound;
}

sub can_read {
    @_ == 1 || @_ == 2 || croak(q/Usage: $handle->can_read([timeout])/);
    my $self = shift;
    return $self->_do_timeout('read', @_)
}

sub can_write {
    @_ == 1 || @_ == 2 || croak(q/Usage: $handle->can_write([timeout])/);
    my $self = shift;
    return $self->_do_timeout('write', @_)
}

my $prog = <<'EOP';
BEGIN {
   if ( defined &IO::Socket::SSL::CAN_IPV6 ) {
      *CAN_IPV6 = \*IO::Socket::SSL::CAN_IPV6;
   }
   else {
      constant->import( CAN_IPV6 => '' );
   }
   my %const = (
      NID_CommonName => 13,
      GEN_DNS => 2,
      GEN_IPADD => 7,
   );
   while ( my ($name,$value) = each %const ) {
      no strict 'refs';
      *{$name} = UNIVERSAL::can( 'Net::SSLeay', $name ) || sub { $value };
   }
}
{
   my %dispatcher = (
      issuer =>  sub { Net::SSLeay::X509_NAME_oneline( Net::SSLeay::X509_get_issuer_name( shift )) },
      subject => sub { Net::SSLeay::X509_NAME_oneline( Net::SSLeay::X509_get_subject_name( shift )) },
   );
   if ( $Net::SSLeay::VERSION >= 1.30 ) {
      $dispatcher{commonName} = sub {
         my $cn = Net::SSLeay::X509_NAME_get_text_by_NID(
            Net::SSLeay::X509_get_subject_name( shift ), NID_CommonName);
         $cn =~s{\0$}{}; # work around Bug in Net::SSLeay <1.33
         $cn;
      }
   } else {
      $dispatcher{commonName} = sub {
         croak "you need at least Net::SSLeay version 1.30 for getting commonName"
      }
   }

   if ( $Net::SSLeay::VERSION >= 1.33 ) {
      $dispatcher{subjectAltNames} = sub { Net::SSLeay::X509_get_subjectAltNames( shift ) };
   } else {
      $dispatcher{subjectAltNames} = sub {
         return;
      };
   }

   $dispatcher{authority} = $dispatcher{issuer};
   $dispatcher{owner}     = $dispatcher{subject};
   $dispatcher{cn}        = $dispatcher{commonName};

   sub _peer_certificate {
      my ($self, $field) = @_;
      my $ssl = $self->_get_ssl_object or return;

      my $cert = ${*$self}{_SSL_certificate}
         ||= Net::SSLeay::get_peer_certificate($ssl)
         or return $self->error("Could not retrieve peer certificate");

      if ($field) {
         my $sub = $dispatcher{$field} or croak
            "invalid argument for peer_certificate, valid are: ".join( " ",keys %dispatcher ).
            "\nMaybe you need to upgrade your Net::SSLeay";
         return $sub->($cert);
      } else {
         return $cert
      }
   }


   my %scheme = (
      ldap => {
         wildcards_in_cn    => 0,
         wildcards_in_alt => 'leftmost',
         check_cn         => 'always',
      },
      http => {
         wildcards_in_cn    => 'anywhere',
         wildcards_in_alt => 'anywhere',
         check_cn         => 'when_only',
      },
      smtp => {
         wildcards_in_cn    => 0,
         wildcards_in_alt => 0,
         check_cn         => 'always'
      },
      none => {}, # do not check
   );

   $scheme{www}  = $scheme{http}; # alias
   $scheme{xmpp} = $scheme{http}; # rfc 3920
   $scheme{pop3} = $scheme{ldap}; # rfc 2595
   $scheme{imap} = $scheme{ldap}; # rfc 2595
   $scheme{acap} = $scheme{ldap}; # rfc 2595
   $scheme{nntp} = $scheme{ldap}; # rfc 4642
   $scheme{ftp}  = $scheme{http}; # rfc 4217


   sub _verify_hostname_of_cert {
      my $identity = shift;
      my $cert = shift;
      my $scheme = shift || 'none';
      if ( ! ref($scheme) ) {
         $scheme = $scheme{$scheme} or croak "scheme $scheme not defined";
      }

      return 1 if ! %$scheme; # 'none'

      my $commonName = $dispatcher{cn}->($cert);
      my @altNames   = $dispatcher{subjectAltNames}->($cert);

      if ( my $sub = $scheme->{callback} ) {
         return $sub->($identity,$commonName,@altNames);
      }


      my $ipn;
      if ( CAN_IPV6 and $identity =~m{:} ) {
         $ipn = IO::Socket::SSL::inet_pton(IO::Socket::SSL::AF_INET6,$identity)
            or croak "'$identity' is not IPv6, but neither IPv4 nor hostname";
      } elsif ( $identity =~m{^\d+\.\d+\.\d+\.\d+$} ) {
         $ipn = IO::Socket::SSL::inet_aton( $identity ) or croak "'$identity' is not IPv4, but neither IPv6 nor hostname";
      } else {
         if ( $identity =~m{[^a-zA-Z0-9_.\-]} ) {
            $identity =~m{\0} and croak("name '$identity' has \\0 byte");
            $identity = IO::Socket::SSL::idn_to_ascii($identity) or
               croak "Warning: Given name '$identity' could not be converted to IDNA!";
         }
      }

      my $check_name = sub {
         my ($name,$identity,$wtyp) = @_;
         $wtyp ||= '';
         my $pattern;
         if ( $wtyp eq 'anywhere' and $name =~m{^([a-zA-Z0-9_\-]*)\*(.+)} ) {
            $pattern = qr{^\Q$1\E[a-zA-Z0-9_\-]*\Q$2\E$}i;
         } elsif ( $wtyp eq 'leftmost' and $name =~m{^\*(\..+)$} ) {
            $pattern = qr{^[a-zA-Z0-9_\-]*\Q$1\E$}i;
         } else {
            $pattern = qr{^\Q$name\E$}i;
         }
         return $identity =~ $pattern;
      };

      my $alt_dnsNames = 0;
      while (@altNames) {
         my ($type, $name) = splice (@altNames, 0, 2);
         if ( $ipn and $type == GEN_IPADD ) {
            return 1 if $ipn eq $name;

         } elsif ( ! $ipn and $type == GEN_DNS ) {
            $name =~s/\s+$//; $name =~s/^\s+//;
            $alt_dnsNames++;
            $check_name->($name,$identity,$scheme->{wildcards_in_alt})
               and return 1;
         }
      }

      if ( ! $ipn and (
         $scheme->{check_cn} eq 'always' or
         $scheme->{check_cn} eq 'when_only' and !$alt_dnsNames)) {
         $check_name->($commonName,$identity,$scheme->{wildcards_in_cn})
            and return 1;
      }

      return 0; # no match
   }
}
EOP

eval { require IO::Socket::SSL };
if ( $INC{"IO/Socket/SSL.pm"} ) {
   eval $prog;
   die $@ if $@;
}

1;
}
# ###########################################################################
# End HTTPMicro package
# ###########################################################################

# ###########################################################################
# Pingback package
# This package is a copy without comments from the original.  The original
# with comments and its test file can be found in the Bazaar repository at,
#   lib/Pingback.pm
#   t/lib/Pingback.t
# See https://launchpad.net/percona-toolkit for more information.
# ###########################################################################
{
package Pingback;

use strict;
use warnings FATAL => 'all';
use English qw(-no_match_vars);

use constant PTDEBUG => $ENV{PTDEBUG} || 0;

use Data::Dumper   qw();
use Digest::MD5    qw(md5_hex);
use Sys::Hostname  qw(hostname);
use Fcntl          qw(:DEFAULT);
use File::Basename qw();
use File::Spec;

my $dir              = File::Spec->tmpdir();
my $check_time_file  = File::Spec->catfile($dir,'percona-toolkit-version-check');
my $check_time_limit = 60 * 60 * 24;  # one day

sub Dumper {
   local $Data::Dumper::Indent    = 1;
   local $Data::Dumper::Sortkeys  = 1;
   local $Data::Dumper::Quotekeys = 0;

   Data::Dumper::Dumper(@_);
}

local $EVAL_ERROR;
eval {
   require Percona::Toolkit;
   require HTTPMicro;
   require VersionCheck;
};

sub version_check {
   my %args      = @_;
   my @instances = $args{instances} ? @{ $args{instances} } : ();

   if (exists $ENV{PERCONA_VERSION_CHECK} && !$ENV{PERCONA_VERSION_CHECK}) {
      warn '--version-check is disabled by the PERCONA_VERSION_CHECK ',
                   "environment variable.\n\n";
      return;
   }

   $args{protocol} ||= 'https';
   my @protocols = $args{protocol} eq 'auto'
                 ? qw(https http)
                 : $args{protocol};
   
   my $instances_to_check = [];
   my $time               = int(time());
   eval {
      foreach my $instance ( @instances ) {
         my ($name, $id) = _generate_identifier($instance);
         $instance->{name} = $name;
         $instance->{id}   = $id;
      }

      my $time_to_check;
      ($time_to_check, $instances_to_check)
         = time_to_check($check_time_file, \@instances, $time);
      if ( !$time_to_check ) {
         warn 'It is not time to --version-check again; ',
                      "only 1 check per day.\n\n";
         return;
      }

      my $advice;
      my $e;
      for my $protocol ( @protocols ) {
         $advice = eval { pingback(
            url       => $ENV{PERCONA_VERSION_CHECK_URL} || "$protocol://v.percona.com",
            instances => $instances_to_check,
            protocol  => $protocol,
         ) };
         last if !$advice && !$EVAL_ERROR;
         $e ||= $EVAL_ERROR;
      }
      if ( $advice ) {
         print "# Percona suggests these upgrades:\n";
         print join("\n", map { "#   * $_" } @$advice), "\n\n";
      }
      else {
         die $e if $e;
         print "# No suggestions at this time.\n\n";
         ($ENV{PTVCDEBUG} || PTDEBUG )
            && _d('--version-check worked, but there were no suggestions');
      }
   };
   if ( $EVAL_ERROR ) {
      warn "Error doing --version-check: $EVAL_ERROR";
   }
   else {
      update_checks_file($check_time_file, $instances_to_check, $time);
   }
   
   return;
}

sub pingback {
   my (%args) = @_;
   my @required_args = qw(url);
   foreach my $arg ( @required_args ) {
      die "I need a $arg arugment" unless $args{$arg};
   }
   my ($url) = @args{@required_args};

   my ($instances, $ua, $vc) = @args{qw(instances ua VersionCheck)};

   $ua ||= HTTPMicro->new( timeout => 5 );
   $vc ||= VersionCheck->new();

   my $response = $ua->request('GET', $url);
   ($ENV{PTVCDEBUG} || PTDEBUG) && _d('Server response:', Dumper($response));
   die "No response from GET $url"
      if !$response;
   die("GET on $url returned HTTP status $response->{status}; expected 200\n",
       ($response->{content} || '')) if $response->{status} != 200;
   die("GET on $url did not return any programs to check")
      if !$response->{content};

   my $items = $vc->parse_server_response(
      response => $response->{content}
   );
   die "Failed to parse server requested programs: $response->{content}"
      if !scalar keys %$items;
      
   my $versions = $vc->get_versions(
      items     => $items,
      instances => $instances,
   );
   die "Failed to get any program versions; should have at least gotten Perl"
      if !scalar keys %$versions;

   my $client_content = encode_client_response(
      items      => $items,
      versions   => $versions,
      general_id => md5_hex( hostname() ),
   );

   my $client_response = {
      headers => { "X-Percona-Toolkit-Tool" => File::Basename::basename($0) },
      content => $client_content,
   };
   if ( $ENV{PTVCDEBUG} || PTDEBUG ) {
      _d('Client response:', Dumper($client_response));
   }

   $response = $ua->request('POST', $url, $client_response);
   PTDEBUG && _d('Server suggestions:', Dumper($response));
   die "No response from POST $url $client_response"
      if !$response;
   die "POST $url returned HTTP status $response->{status}; expected 200"
      if $response->{status} != 200;

   return unless $response->{content};

   $items = $vc->parse_server_response(
      response   => $response->{content},
      split_vars => 0,
   );
   die "Failed to parse server suggestions: $response->{content}"
      if !scalar keys %$items;
   my @suggestions = map { $_->{vars} }
                     sort { $a->{item} cmp $b->{item} }
                     values %$items;

   return \@suggestions;
}

sub time_to_check {
   my ($file, $instances, $time) = @_;
   die "I need a file argument" unless $file;
   $time ||= int(time());  # current time

   if ( @$instances ) {
      my $instances_to_check = instances_to_check($file, $instances, $time);
      return scalar @$instances_to_check, $instances_to_check;
   }

   return 1 if !-f $file;
   
   my $mtime  = (stat $file)[9];
   if ( !defined $mtime ) {
      PTDEBUG && _d('Error getting modified time of', $file);
      return 1;
   }
   PTDEBUG && _d('time=', $time, 'mtime=', $mtime);
   if ( ($time - $mtime) > $check_time_limit ) {
      return 1;
   }

   return 0;
}

sub instances_to_check {
   my ($file, $instances, $time, %args) = @_;

   my $file_contents = '';
   if (open my $fh, '<', $file) {
      chomp($file_contents = do { local $/ = undef; <$fh> });
      close $fh;
   }
   my %cached_instances = $file_contents =~ /^([^,]+),(.+)$/mg;

   my @instances_to_check;
   foreach my $instance ( @$instances ) {
      my $mtime = $cached_instances{ $instance->{id} };
      if ( !$mtime || (($time - $mtime) > $check_time_limit) ) {
         if ( $ENV{PTVCDEBUG} || PTDEBUG ) {
            _d('Time to check MySQL instance', $instance->{name});
         }
         push @instances_to_check, $instance;
         $cached_instances{ $instance->{id} } = $time;
      }
   }

   if ( $args{update_file} ) {
      open my $fh, '>', $file or die "Cannot open $file for writing: $OS_ERROR";
      while ( my ($id, $time) = each %cached_instances ) {
         print { $fh } "$id,$time\n";
      }
      close $fh or die "Cannot close $file: $OS_ERROR";
   }

   return \@instances_to_check;
}

sub update_checks_file {
   my ($file, $instances, $time) = @_;

   if ( !-f $file ) {
      if ( $ENV{PTVCDEBUG} || PTDEBUG ) {
         _d('Creating time limit file', $file);
      }
      _touch($file);
   }

   if ( $instances && @$instances ) {
      instances_to_check($file, $instances, $time, update_file => 1);
      return;
   }

   my $mtime  = (stat $file)[9];
   if ( !defined $mtime ) {
      _touch($file);
      return;
   }
   PTDEBUG && _d('time=', $time, 'mtime=', $mtime);
   if ( ($time - $mtime) > $check_time_limit ) {
      _touch($file);
      return;
   }

   return;
}

sub _touch {
   my ($file) = @_;
   sysopen my $fh, $file, O_WRONLY|O_CREAT
      or die "Cannot create $file : $!";
   close $fh or die "Cannot close $file : $!";
   utime(undef, undef, $file);
}

sub _generate_identifier {
   my $instance = shift;
   my $dbh      = $instance->{dbh};
   my $dsn      = $instance->{dsn};

   my $sql = q{SELECT CONCAT(@@hostname, @@port)};
   PTDEBUG && _d($sql);
   my ($name) = eval { $dbh->selectrow_array($sql) };
   if ( $EVAL_ERROR ) {
      PTDEBUG && _d($EVAL_ERROR);
      $sql = q{SELECT @@hostname};
      PTDEBUG && _d($sql);
      ($name) = eval { $dbh->selectrow_array($sql) };
      if ( $EVAL_ERROR ) {
         PTDEBUG && _d($EVAL_ERROR);
         $name = ($dsn->{h} || 'localhost') . ($dsn->{P} || 3306);
      }
      else {
         $sql = q{SHOW VARIABLES LIKE 'port'};
         PTDEBUG && _d($sql);
         my (undef, $port) = eval { $dbh->selectrow_array($sql) };
         PTDEBUG && _d('port:', $port);
         $name .= $port || '';
      }
   }
   my $id = md5_hex($name);

   if ( $ENV{PTVCDEBUG} || PTDEBUG ) {
      _d('MySQL instance', $name, 'is', $id);
   }

   return $name, $id;
}

sub encode_client_response {
   my (%args) = @_;
   my @required_args = qw(items versions general_id);
   foreach my $arg ( @required_args ) {
      die "I need a $arg arugment" unless $args{$arg};
   }
   my ($items, $versions, $general_id) = @args{@required_args};

   my @lines;
   foreach my $item ( sort keys %$items ) {
      next unless exists $versions->{$item};
      if ( ref($versions->{$item}) eq 'HASH' ) {
         my $mysql_versions = $versions->{$item};
         for my $id ( sort keys %$mysql_versions ) {
            push @lines, join(';', $id, $item, $mysql_versions->{$id});
         }
      }
      else {
         push @lines, join(';', $general_id, $item, $versions->{$item});
      }
   }

   my $client_response = join("\n", @lines) . "\n";
   return $client_response;
}

sub validate_options {
   my ($o) = @_;

   return if !$o->got('version-check');

   my $value  = $o->get('version-check');
   my @values = split /, /,
                $o->read_para_after(__FILE__, qr/MAGIC_version_check/);
   chomp(@values);
                
   return if grep { $value eq $_ } @values;
   $o->save_error("--version-check invalid value $value.  Accepted values are "
                . join(", ", @values[0..$#values-1]) . " and $values[-1]" );
}

sub _d {
   my ($package, undef, $line) = caller 0;
   @_ = map { (my $temp = $_) =~ s/\n/\n# /g; $temp; }
        map { defined $_ ? $_ : 'undef' }
        @_;
   print STDERR "# $package:$line $PID ", join(' ', @_), "\n";
}

1;
}
# ###########################################################################
# End Pingback package
# ###########################################################################

# ###########################################################################
# This is a combination of modules and programs in one -- a runnable module.
# http://www.perl.com/pub/a/2006/07/13/lightning-articles.html?page=last
# Or, look it up in the Camel book on pages 642 and 643 in the 3rd edition.
#
# Check at the end of this package for the call to main() which actually runs
# the program.
# ###########################################################################
package pt_heartbeat;

use strict;
use warnings FATAL => 'all';
use English qw(-no_match_vars);
use List::Util qw(min max sum);
use Time::HiRes qw(gettimeofday time sleep usleep);
use IO::File;

use Percona::Toolkit;
use constant PTDEBUG => $ENV{PTDEBUG} || 0;

Transformers->import(qw(ts unix_timestamp));

my @dbhs;  # Holds slave DBHs if --recurse
my @sths;  # Holds [$host, $sth] if --recurse

sub main {
   local @ARGV = @_;  # set global ARGV for this package

   # Reset all global vars between test runs else weird things happen.
   @dbhs = ();
   @sths = ();  

   # ########################################################################
   # Get configuration information.
   # ########################################################################
   my $o = new OptionParser();
   $o->get_specs();
   $o->get_opts();

   my $dp = $o->DSNParser;
   $dp->prop('dbidriver', $o->get('dbi-driver'));
   $dp->prop('set-vars', $o->get('set-vars'));

   if ( !$o->get('help') ) {
      my @frames = $o->get('frames') =~ m/(\d+[smhd])/g;
      if ( @frames ) {
         my @times;
         foreach my $frame ( @frames ) {
            my ($num, $suf) = $frame =~ m/(\d+)([smhd])$/;
            if ( !$num ) {
               $o->save_error("Invalid --frames argument");
            }
            else {
               push @times, 
                    $suf eq 's' ? $num            # Seconds
                  : $suf eq 'm' ? $num * 60       # Minutes
                  : $suf eq 'h' ? $num * 3600     # Hours
                  :               $num * 86400;   # Days
            }
         }
         $o->set('frames', \@times);
      }
      else {
         $o->save_error("Invalid --frames argument");
      }

      if ( $o->get('create-table')
           && !($o->get('database') && $o->get('table'))) {
         $o->save_error('--create-table requires both --database and --table');
      }

      if ( $o->get('interval') < 0.01 ) {
         $o->save_error("--interval must be >= 0.01");
      }

      if ( !$o->get('stop') && !$o->get('database') ) {
         $o->save_error('--database must be specified');
      }
   }

   eval {
      MasterSlave::check_recursion_method($o->get('recursion-method'));
   };
   if ( $EVAL_ERROR ) {
      $o->save_error("Invalid --recursion-method: $EVAL_ERROR")
   }

   Pingback::validate_options($o);
   
   $o->usage_or_errors();

   # ########################################################################
   # Make common modules and var for frequently used options.
   # ########################################################################
   my $q  = new Quoter();
   my $tp = new TableParser(Quoter => $q);

   my $interval = $o->get('interval');
   my $skew     = $o->get('update') ? 0 : $o->get('skew');
   my $sentinel = $o->get('sentinel');
   my $frames   = $o->get('frames');
   my $db       = $o->get('database');
   my $tbl      = $o->get('table');

   # ########################################################################
   # Create --sentinel file if --stop was given, and possibly exit.
   # ########################################################################
   if ( $o->get('stop') ) {
      PTDEBUG && _d('Creating sentinel file', $sentinel);
      my $file = IO::File->new($sentinel, ">>")
         or die "Cannot open $sentinel: $OS_ERROR\n";
      print $file "Remove this file to permit pt-heartbeat to run\n"
         or die "Cannot write to $sentinel: $OS_ERROR\n";
      close $file
         or die "Cannot close $sentinel: $OS_ERROR\n";
      print STDOUT "Successfully created file $sentinel\n";
      # Exit only if no other action (update, monitor, check) is given.
      if ( !$o->get('update') && !$o->get('check') && !$o->get('monitor') ) {
         PTDEBUG && _d("Nothing more to do, quitting");
         return 0;
      }
      else {
         # Wait for all other running instances to quit, assuming they have the
         # same --interval as this invocation.  Then remove the file and
         # continue.
         PTDEBUG && _d("Waiting for other instances to quit");
         sleep $interval ;
         PTDEBUG && _d("Unlinking", $sentinel);
         unlink $sentinel
            or die "Cannot unlink $sentinel: $OS_ERROR";
      }
   }

   # ########################################################################
   # Connect to MySQL.
   # ########################################################################
   if ( $o->get('ask-pass') ) {
      $o->set('password', OptionParser::prompt_noecho("Enter password: "));
   }
   my $dsn_defaults = $dp->parse_options($o);
   my $dsn          = @ARGV ? $dp->parse(shift @ARGV, $dsn_defaults)
                    :         $dsn_defaults;
   my $dbh          = $dp->get_dbh($dp->get_cxn_params($dsn), {AutoCommit=>1});

   $dbh->{InactiveDestroy}  = 1; # Don't disconnect on fork
   $dbh->{FetchHashKeyName} = 'NAME_lc';
   $dbh->do("USE `$db`");

   # ########################################################################
   # Create the heartbeat table if --create-table was given.
   # ########################################################################
   my $db_tbl    = $q->quote($db, $tbl);
   my $server_id = $dbh->selectrow_array('SELECT @@server_id');
   if ( $o->get('create-table') ) {
      my $sql = $o->read_para_after(__FILE__, qr/MAGIC_create_heartbeat/);
      $sql =~ s/heartbeat/IF NOT EXISTS $db_tbl/;
      PTDEBUG && _d($sql);
      $dbh->do($sql);

      $sql = ($o->get('replace') ? "REPLACE" : "INSERT")
           . qq/ INTO $db_tbl (ts, server_id) VALUES (UTC_TIMESTAMP(), $server_id)/;
      PTDEBUG && _d($sql);
      # This may fail if the table already existed and already had this row.
      # We eval to ignore this possibility.
      # NOTE: This can break replication though!  See:
      # https://bugs.launchpad.net/percona-toolkit/+bug/1004567
      # So --replace should be used in most cases.
      eval { $dbh->do($sql); };
   }

   # ########################################################################
   # Get and check heartbeat table structure.
   # ########################################################################
   my $tbl_def    = $dbh->selectrow_arrayref("SHOW CREATE TABLE $db_tbl");
   my $tbl_struct = $tp->parse($tbl_def->[1]);

   die "Heartbeat table $db_tbl does not have a ts column"
      unless $tbl_struct->{is_col}->{ts};

   my $hires_ts = $tbl_struct->{type_for}->{ts} =~ m/char/i ? 1 : 0;
   PTDEBUG && _d("Hi-res ts:", ($hires_ts ? 'yes' : 'no'));

   my $id = $tbl_struct->{is_col}->{id};  # legacy table struct
   die "Heartbeat table $db_tbl does not have a server_id or id column"
      unless $tbl_struct->{is_col}->{server_id} || $id;

   # If there's an id column, then we're running in legacy mode.  If there's
   # a server_id column, then we're running in the new mode which supports
   # multiple --update instances.
   if ( $tbl_struct->{is_col}->{id} && $tbl_struct->{is_col}->{server_id} ) {
      die "Heartbeat table $db_tbl cannot have both an id column and "
         . "a server_id column";
   }

   # pk_col and pk_val are used to identify the heartbeat row to update or
   # or monitor.
   my ($pk_col, $pk_val);
   if ( $id ) {
      # Legacy mode: update heartbeat row WHERE id=1 and monitor heartbeat
      # row WHERE id=1.
      $pk_col = 'id';
      $pk_val = '1';
   }
   elsif ( $tbl_struct->{is_col}->{server_id} ) {
      # Multi-update mode: update heartbeat row WHERE server_id=@@server_id
      # and monitor heartbeat row WHERE server_id=master_server_id.
      if ( $o->get('update') ) {
         $pk_col = 'server_id';
         $pk_val = $server_id;
      }
      else {  # monitor or check
         my $master_server_id = $o->get('master-server-id');
         if ( !$master_server_id ) {
            eval {
               my $ms = new MasterSlave(
                  OptionParser => $o,
                  DSNParser    => $dp,
                  Quoter       => $q,
               );
               my $master_dsn = $ms->get_master_dsn($dbh, $dsn, $dp)
                  or die "This server is not a slave";
               my $master_dbh = $dp->get_dbh($dp->get_cxn_params($master_dsn),
                  { AutoCommit => 1 });
               ($master_server_id)
                  = $master_dbh->selectrow_array('SELECT @@server_id');
               $master_dbh->disconnect;
            };
            if ( $EVAL_ERROR ) {
               PTDEBUG && _d("Error determining master id:", $EVAL_ERROR);
            }
         }
         if ( !$master_server_id ) {
            die "The --master-server-id option must be specified because "
               . "the heartbeat table $db_tbl uses the server_id column "
               . "for --update or --check but the server's master could "
               . "not be automatically determined.\n"
               . "Please read the DESCRIPTION section of the pt-heartbeat POD.\n";
         }
         $pk_col = 'server_id';
         $pk_val = $master_server_id;
      }
   }
   else {
      die "Heartbeat table $db_tbl does not have a server_id or id column";
   }
   PTDEBUG && _d('Heartbeat row primary key:', $pk_col, '=', $pk_val);

   # Check that heartbeat table has at least 1 row unless --replace because
   # --replace will create the row if it doesn't exist.
   if ( !$o->get('replace') ) {
      my $sql = "SELECT 1 FROM $db_tbl WHERE $pk_col='$pk_val' LIMIT 1";
      PTDEBUG && _d($sql);
      my $row = $dbh->selectall_arrayref($sql);
      if ( scalar @$row == 0 ) {
         PTDEBUG && _d('No heartbeat row in table');
         if ( $o->get('insert-heartbeat-row') ) {
            my $sql = "INSERT INTO $db_tbl ($pk_col, ts) "
                    . "VALUES ('$pk_val', UTC_TIMESTAMP())";
            PTDEBUG && _d($sql);
            $dbh->do($sql);
         }
         else {
            if ( $id ) {
               die "The heartbeat table is empty.\n"
                  . "At least one row must be inserted into the heartbeat "
                  . "table.\nPlease read the DESCRIPTION section of the "
                  . "pt-heartbeat POD.\n";
           }
           else {
               die "No row found in heartbeat table for server_id $pk_val.\n"
                  . "At least one row must be inserted into the heartbeat "
                  . "table for server_id $pk_val.\nPlease read the "
                  . "DESCRIPTION section of the pt-heartbeat POD.\n";
           }
         }
      }
   }

   # ########################################################################
   # Make sth for updating or checking the heartbeat table.
   # ########################################################################
   my ($heartbeat_sql, $heartbeat_sth);
   my ($get_delay, $update_heartbeat);

   if ( $o->get('update') ) {
      my @master_status_cols = grep { $tbl_struct->{is_col}->{$_} }
         qw(file position);
      PTDEBUG && _d("Master status columns:", join(', ', @master_status_cols));

      my @slave_status_cols  = grep { $tbl_struct->{is_col}->{$_} }
         qw(relay_master_log_file exec_master_log_pos);
      PTDEBUG && _d("Slave status columns:", join(', ', @slave_status_cols));

      # Just a shortcut so I don't have to check both arrays when creating
      # SQL statement below.
      my @extra_cols = (@master_status_cols, @slave_status_cols);

      if ( $o->get('replace') ) {
         $heartbeat_sql
            = "REPLACE INTO $db_tbl (ts, $pk_col"
            . (@extra_cols ? ", " . join(', ', @extra_cols) : '')
            . ") VALUES (?, '$pk_val'"
            . (@extra_cols ? ", " . join(', ', map { '?' } @extra_cols) : '')
            . ")";
      }
      else {
         $heartbeat_sql
            = "UPDATE $db_tbl SET ts=?"
            . (@extra_cols ? ", " . join(', ', map { "$_=?" } @extra_cols) : "")
            . " WHERE $pk_col='$pk_val'";
      }
      PTDEBUG && _d("UPDATE SQL:", $heartbeat_sql);

      $heartbeat_sth = $dbh->prepare($heartbeat_sql);

      $update_heartbeat = sub {
         my ($sth) = @_;
         my @vals;
        
         my $sql; 
         if ( @master_status_cols ) {
            $sql = "SHOW MASTER STATUS";
            PTDEBUG && _d($dbh, $sql);
            my $row = $dbh->selectrow_hashref($sql);
            if ( !$row ) {
               PTDEBUG && _d("No row from", $sql);
               push @vals, map { undef } @master_status_cols;
            }
            else {
               push @vals, map { $row->{$_} } @master_status_cols;
            }
         }
         
         if ( @slave_status_cols ) {
            $sql = "SHOW SLAVE STATUS";
            PTDEBUG && _d($dbh, $sql);
            my $row = $dbh->selectrow_hashref($sql);
            if ( !$row ) {
               PTDEBUG && _d("No row from", $sql);
               push @vals, map { undef } @slave_status_cols;
            }
            else {
               push @vals, map { $row->{$_} } @slave_status_cols;
            }
         }

<<<<<<< HEAD
         my $retry = Retry->new();
         $retry->retry(
            tries => 3,
            wait  => sub { sleep 0.25; return; },
            try   => sub {
               $sth->execute(ts(time), @vals);
               PTDEBUG && _d($sth->{Statement});
               $sth->finish();
            },
            fail => sub {
               my (%args) = @_;
               my $error = $args{error};
               if ( $error =~ m/Deadlock found/ ) {
                  return 1;  # try again
               }
               else {
                  return 0;
               }
            },
            final_fail => sub {
               my (%args) = @_;
               die $args{error};
            }
         );
         
=======
         my ($now) = $dbh->selectrow_array(q{SELECT UTC_TIMESTAMP()});
         $sth->execute($now, @vals);
         PTDEBUG && _d($sth->{Statement});
         $sth->finish();

>>>>>>> c3433e76
         return;
      };
   }
   else { # --monitor or --check
      my $dbi_driver = lc $o->get('dbi-driver');

      # UNIX_TIMESTAMP(UTC_TIMESTAMP()) instead of UNIX_TIMESTAMP() alone,
      # so we make sure that we aren't being fooled by a timezone.
      # UNIX_TIMESTAMP(ts) replaces unix_timestamp($ts) -- MySQL is the
      # authority here, so let it calculate everything.
      $heartbeat_sql
         = "SELECT UNIX_TIMESTAMP(UTC_TIMESTAMP()), UNIX_TIMESTAMP(ts)"
         . ($dbi_driver eq 'mysql' ? '/*!50038, @@hostname AS host*/' : '')
         . ($id ? "" : ", server_id")
         . " FROM $db_tbl "
         . "WHERE $pk_col='$pk_val' "
         . "LIMIT 1";
      PTDEBUG && _d("SELECT SQL:", $heartbeat_sql);

      $heartbeat_sth = $dbh->prepare($heartbeat_sql);

      $get_delay = sub {
         my ($sth) = @_;
         $sth->execute();
         PTDEBUG && _d($sth->{Statement});
         my ($now, $ts, $hostname, $server_id) = $sth->fetchrow_array();
         PTDEBUG && _d("Heartbeat from server", $server_id, "\n",
            " now:", $now, "\n",
            "  ts:", $ts, "\n",
            "skew:", $skew);
         my $delay = $now - $ts - $skew;
         PTDEBUG && _d('Delay', sprintf('%.6f', $delay), 'on', $hostname);

         # Because we adjust for skew, if the ts are less than skew seconds
         # apart (i.e. replication is very fast) then delay will be negative. 
         # So it's effectively 0 seconds of lag.
         $delay = 0.00 if $delay < 0;

         $sth->finish();
         return ($delay, $hostname, $pk_val);
      };
   }

   # Do a little check just to make sure the table is there, so there's one last
   # chance to catch errors before daemonizing.
   if ( $o->get('update') ) {
      $update_heartbeat->($heartbeat_sth);
   }
   else {
      $get_delay->($heartbeat_sth);
   }
   $heartbeat_sth->finish();

   # ########################################################################
   # Daemonize only after (potentially) asking for passwords for --ask-pass.
   # ########################################################################
   my $daemon;
   if ( $o->get('daemonize') ) {
      $daemon = new Daemon(o=>$o);
      $daemon->daemonize();
      PTDEBUG && _d('I am a daemon now');
   }
   elsif ( $o->get('pid') ) {
      # We're not daemoninzing, it just handles PID stuff.
      $daemon = new Daemon(o=>$o);
      $daemon->make_PID_file();
   }

   # ########################################################################
   # --check and exit if --check was given.
   # ########################################################################
   if ( $o->get('check') ) { 
      PTDEBUG && _d('--check and exit');
      check_delay(
         dsn          => $dsn,
         dbh          => $dbh,
         sth          => $heartbeat_sth,
         sql          => $heartbeat_sql,
         get_delay    => $get_delay,
         interval     => $interval,
         skew         => $skew,
         hires_ts     => $hires_ts,
         OptionParser => $o,
         DSNParser    => $dp,
      );
      disconnect($dbh, $heartbeat_sth);
      return 0;
   }

   # ########################################################################
   # Do the version-check
   # ########################################################################
   if ( $o->get('version-check') ne 'off' && (!$o->has('quiet') || !$o->get('quiet')) ) {
      Pingback::version_check(
         instances => [ {dbh => $dbh, dsn => $dsn} ],
         protocol  => $o->get('version-check'),
      );
   }

   # ########################################################################
   # Setup moving averages for --frames.
   # ########################################################################
   my @samples;
   my $limit  = max(@$frames);

   # 2.00s [  0.05s,  0.01s,  0.00s ]
   my $format = ($hires_ts ? '%.2f' : '%4d') . "s "
              . "[ " . join(", ", map { "%5.2fs" } @$frames) . " ]"
              . ($o->get('print-master-server-id') ? " %d" : '')
              . "\n";

   # ########################################################################
   # Monitor or update the heartbeat table.
   # ########################################################################
   my $end = $o->get('run-time') ? int(time + $o->get('run-time')) : 0;
   PTDEBUG && _d($end ? ('Will exit at', ts($end)) : 'Running forever');

   my $get_next_interval = make_interval_iter($interval, $skew);

   while (                         # Stop if...
      (!$end || int(time) < $end)  # runtime exceeded, or
      && !-f $sentinel             # sentinel file created
   ) {
      eval {
         my $next_interval = $get_next_interval->();
         if ( time >= $next_interval ) {
            do { $next_interval = $get_next_interval->() }
               until $next_interval > time;
            PTDEBUG && _d("Missed last interval; next interval:",
               ts($next_interval));
         }
         sleep $next_interval - time;
         PTDEBUG && _d('Woke up at', ts(time));

         # Connect or reconnect if necessary.
         if ( !$dbh->ping() ) {
            $dbh = $dp->get_dbh($dp->get_cxn_params($dsn), { AutoCommit => 1 });
            $dbh->{InactiveDestroy}  = 1; # Don't disconnect on fork
            $dbh->{FetchHashKeyName} = 'NAME_lc';
            $dbh->do("USE `$db`");

            $heartbeat_sth = undef;
         }

         if ( $o->get('monitor') ) {
            $heartbeat_sth ||= $dbh->prepare($heartbeat_sql);
            my ($delay) = $get_delay->($heartbeat_sth);

            unshift @samples, $delay;
            pop @samples if @samples > $limit;

            # Calculate and print results
            my @vals = map {
               my $bound = min($_, scalar(@samples));
               sum(@samples[0 .. $bound-1]) / $_;
            } @$frames;

            my $output = sprintf $format, $delay, @vals, $pk_val;
            if ( my $file = $o->get('file') ) { 
               open my $file, '>', $file
                  or die "Can't open $file: $OS_ERROR";
               print $file $output
                  or die "Can't print to $file: $OS_ERROR";
               close $file
                  or die "Can't close $file: $OS_ERROR";
            }
            else {
               print $output;
            }
         }
         else { # --update mode
            $heartbeat_sth ||= $dbh->prepare($heartbeat_sql);
            $update_heartbeat->($heartbeat_sth);
         }
      };
      if ( $EVAL_ERROR ) {
         my ( $err ) = $EVAL_ERROR =~ m/^(?:DBI|DBD).*failed: (.*?)\s*at \S+ line .*/;
         if ( $err ) {
            warn "$err\n";
         }
         else {
            die $EVAL_ERROR;
         }
      }
   }

   disconnect($dbh, $heartbeat_sth);
   return 0;
}

# ############################################################################
# Subroutines.
# ############################################################################

# Check the delay on a single server.  Optionally recurse to all its slaves.
sub check_delay {
   my ( %args ) = @_;
   my @required_args = qw(dsn dbh sth sql get_delay interval skew OptionParser DSNParser);
   foreach my $arg ( @required_args ) {
      die "I need a $arg argument" unless $args{$arg};
   }
   my ($dsn, $dbh, $sth, $sql, $get_delay, $interval, $skew, $o, $dp)
      = @args{@required_args};
   PTDEBUG && _d('Checking slave delay');

   # Collect a list of connections to the slaves.
   if ( $o->get('recurse') ) {
      PTDEBUG && _d('Recursing to slaves');
      my $ms = new MasterSlave(
         OptionParser => $o,
         DSNParser    => $dp,
         Quoter       => "Quoter",
      );
      $ms->recurse_to_slaves(
         {  dbh        => $dbh,
            dsn        => $dsn,
            callback   => sub {
               my ( $dsn, $dbh, $level ) = @_;
               push @dbhs, $dbh;
               PTDEBUG && _d("Found slave", $dp->as_string($dsn));
               push @sths, [ $dsn, $dbh->prepare($sql) ];
            },
         },
      );
   }
   else {
      push @sths, [ $dsn, $sth ];
   }

   my $format_delay = ($args{hires_ts} ? '%.2f' : '%d')
                    . ($o->get('print-master-server-id') ? " %d" : "")
                    . "\n";
   my $format_host  = "%-20s $format_delay";

   # Before hi-res ts, we could check all slaves at one interval, assuming
   # the checks were fast, i.e. able to be done within one interval.  But
   # now we have intervals up to 0.01 fast and that's too short to check all
   # slaves.  So for each slave we sleep until the next interval.
   my $get_next_interval = make_interval_iter($interval, $skew);

   SLAVE:
   foreach my $thing ( @sths ) {
      my ( $dsn, $sth ) = @$thing;
      PTDEBUG && _d('Checking slave', $dp->as_string($dsn));

      my $next_interval = $get_next_interval->();
      if ( time >= $next_interval ) {
         do { $next_interval = $get_next_interval->() }
            until $next_interval > time;
         PTDEBUG && _d("Missed last interval; next interval:",
            ts($next_interval));
      }
      sleep $next_interval - time;
      PTDEBUG && _d('Woke up at', ts(time));
      my ($delay, $hostname, $master_server_id) = $get_delay->($sth);

      if ( $o->get('recurse') ) {
         # Must print not only the delay, but the server's hostname if
         # available.  Prefer the hostname from the DSN, then the hostname
         # from @@hostname, then fall back to Socket or default File.
         my $host = $dsn->{h} || $hostname || $dsn->{S} || $dsn->{F} || '';
         if ( $dsn->{P} && $dsn->{P} ne '3306' ) {
            $host .= ":$dsn->{P}";
         }
         printf($format_host, $host, $delay, $master_server_id);
      }
      else {
         # Just print the delay.
         printf($format_delay, $delay, $master_server_id);
      }
   }

   return;
}

# The interval iterator works by first returning the next whole second.
# So if the current time (since epoch) is 5.123, then the next whole second
# is 6.0, plus an optional skew. The next interval is 6.0 * the interval.
# If the interval is 0.5s, then the next interval is 6.5, plus an optional
# skew.  Therefore, we always start on a whole second and return when the
# next interval is or should be.  The caller can then sleep(time-next_interval)
# to wake up at that interval.  If the caller misses the next interval,
# they just call the iterator until the next interval is later then the
# current time. 
sub make_interval_iter {
   my ( $interval, $skew ) = @_;
   die "I need an interval argument" unless defined $interval;
   my ($s)     = gettimeofday();
   my $start_s = $s + 1;
   my $i       = 0;
   my $get_next_interval = sub {
      return $start_s + ($interval * $i++) + $skew;
   };
   return $get_next_interval;
}

sub disconnect {
   my ( $dbh, $sth ) = @_;
   PTDEBUG && _d('Disconnecting');
   $sth->finish() if $sth;
   foreach my $handle ( @sths ) {
      my $sth = $handle->[1];
      $sth->finish() if $sth;
   }
   foreach my $handle ( $dbh, @dbhs ) {
      $handle->disconnect() if $handle;
   }
   return;
}

sub _d {
   my ($package, undef, $line) = caller 0;
   @_ = map { (my $temp = $_) =~ s/\n/\n# /g; $temp; }
        map { defined $_ ? $_ : 'undef' }
        @_;
   print STDERR "# $package:$line $PID ", join(' ', @_), "\n";
}

# ############################################################################
# Run the program.
# ############################################################################
if ( !caller ) { exit main(@ARGV); }

1; # Because this is a module as well as a script.

# ############################################################################
# Documentation.
# ############################################################################

=pod

=head1 NAME

pt-heartbeat - Monitor MySQL replication delay.

=head1 SYNOPSIS

Usage: pt-heartbeat [OPTION...] [DSN] --update|--monitor|--check|--stop

pt-heartbeat measures replication lag on a MySQL or PostgreSQL server.  You can
use it to update a master or monitor a replica.  If possible, MySQL connection
options are read from your .my.cnf file.

Start daemonized process to update test.heartbeat table on master:

  pt-heartbeat -D test --update -h master-server --daemonize

Monitor replication lag on slave:

  pt-heartbeat -D test --monitor -h slave-server

  pt-heartbeat -D test --monitor -h slave-server --dbi-driver Pg

Check slave lag once and exit (using optional DSN to specify slave host):

  pt-heartbeat -D test --check h=slave-server

=head1 RISKS

The following section is included to inform users about the potential risks,
whether known or unknown, of using this tool.  The two main categories of risks
are those created by the nature of the tool (e.g. read-only tools vs. read-write
tools) and those created by bugs.

pt-heartbeat merely reads and writes a single record in a table.  It should be
very low-risk.

At the time of this release, we know of no bugs that could cause serious harm to
users.

The authoritative source for updated information is always the online issue
tracking system.  Issues that affect this tool will be marked as such.  You can
see a list of such issues at the following URL:
L<http://www.percona.com/bugs/pt-heartbeat>.

See also L<"BUGS"> for more information on filing bugs and getting help.

=head1 DESCRIPTION

pt-heartbeat is a two-part MySQL and PostgreSQL replication delay monitoring
system that measures delay by looking at actual replicated data.  This
avoids reliance on the replication mechanism itself, which is unreliable.  (For
example, C<SHOW SLAVE STATUS> on MySQL).

The first part is an L<"--update"> instance of pt-heartbeat that connects to
a master and updates a timestamp ("heartbeat record") every L<"--interval">
seconds.  Since the heartbeat table may contain records from multiple
masters (see L<"MULTI-SLAVE HIERARCHY">), the server's ID (@@server_id) is
used to identify records.

The second part is a L<"--monitor"> or L<"--check"> instance of pt-heartbeat
that connects to a slave, examines the replicated heartbeat record from its
immediate master or the specified L<"--master-server-id">, and computes the
difference from the current system time.  If replication between the slave and
the master is delayed or broken, the computed difference will be greater than
zero and potentially increase if L<"--monitor"> is specified.

You must either manually create the heartbeat table on the master or use
L<"--create-table">.  See L<"--create-table"> for the proper heartbeat
table structure.  The C<MEMORY> storage engine is suggested, but not
required of course, for MySQL.

The heartbeat table must contain a heartbeat row.  By default, a heartbeat
row is inserted if it doesn't exist.  This feature can be disabled with the
L<"--[no]insert-heartbeat-row"> option in case the database user does not
have INSERT privileges.

pt-heartbeat depends only on the heartbeat record being replicated to the slave,
so it works regardless of the replication mechanism (built-in replication, a
system such as Continuent Tungsten, etc).  It works at any depth in the
replication hierarchy; for example, it will reliably report how far a slave lags
its master's master's master.  And if replication is stopped, it will continue
to work and report (accurately!) that the slave is falling further and further
behind the master.

pt-heartbeat has a maximum resolution of 0.01 second.  The clocks on the
master and slave servers must be closely synchronized via NTP.  By default,
L<"--update"> checks happen on the edge of the second (e.g. 00:01) and
L<"--monitor"> checks happen halfway between seconds (e.g. 00:01.5).
As long as the servers' clocks are closely synchronized and replication
events are propagating in less than half a second, pt-heartbeat will report
zero seconds of delay.

pt-heartbeat will try to reconnect if the connection has an error, but will
not retry if it can't get a connection when it first starts.

The L<"--dbi-driver"> option lets you use pt-heartbeat to monitor PostgreSQL
as well.  It is reported to work well with Slony-1 replication.

=head1 MULTI-SLAVE HIERARCHY

If the replication hierarchy has multiple slaves which are masters of
other slaves, like "master -> slave1 -> slave2", L<"--update"> instances
can be ran on the slaves as well as the master.  The default heartbeat
table (see L<"--create-table">) is keyed on the C<server_id> column, so
each server will update the row where C<server_id=@@server_id>.

For L<"--monitor"> and L<"--check">, if L<"--master-server-id"> is not
specified, the tool tries to discover and use the slave's immediate master.
If this fails, or if you want monitor lag from another master, then you can
specify the L<"--master-server-id"> to use.

For example, if the replication hierarchy is "master -> slave1 -> slave2"
with corresponding server IDs 1, 2 and 3, you can:

  pt-heartbeat --daemonize -D test --update -h master 
  pt-heartbeat --daemonize -D test --update -h slave1

Then check (or monitor) the replication delay from master to slave2:

  pt-heartbeat -D test --master-server-id 1 --check slave2

Or check the replication delay from slave1 to slave2:

  pt-heartbeat -D test --master-server-id 2 --check slave2

Stopping the L<"--update"> instance one slave1 will not affect the instance
on master.

=head1 MASTER AND SLAVE STATUS

The default heartbeat table (see L<"--create-table">) has columns for saving
information from C<SHOW MASTER STATUS> and C<SHOW SLAVE STATUS>.  These
columns are optional.  If any are present, their corresponding information
will be saved.

=head1 Percona XtraDB Cluster

Although pt-heartbeat should work with all supported versions of Percona XtraDB
Cluster (PXC), we recommend using 5.5.28-23.7 and newer.

If you are setting up heartbeat instances between cluster nodes, keep in mind
that, since the speed of the cluster is determined by its slowest node,
pt-heartbeat will not report how fast the cluster itself is, but only how
fast events are replicating from one node to another.  

You must specify L<"--master-server-id"> for L<"--monitor"> and L<"--check">
instances.

=head1 OPTIONS

Specify at least one of L<"--stop">, L<"--update">, L<"--monitor">, or L<"--check">.

L<"--update">, L<"--monitor">, and L<"--check"> are mutually exclusive.

L<"--daemonize"> and L<"--check"> are mutually exclusive.

This tool accepts additional command-line arguments.  Refer to the
L<"SYNOPSIS"> and usage information for details.

=over

=item --ask-pass

Prompt for a password when connecting to MySQL.

=item --charset

short form: -A; type: string

Default character set.  If the value is utf8, sets Perl's binmode on STDOUT to
utf8, passes the mysql_enable_utf8 option to DBD::mysql, and runs SET NAMES UTF8
after connecting to MySQL.  Any other value sets binmode on STDOUT without the
utf8 layer, and runs SET NAMES after connecting to MySQL.

=item --check

Check slave delay once and exit.  If you also specify L<"--recurse">, the
tool will try to discover slave's of the given slave and check and print
their lag, too.  The hostname or IP and port for each slave is printed
before its delay.  L<"--recurse"> only works with MySQL.

=item --config

type: Array

Read this comma-separated list of config files; if specified, this must be the
first option on the command line.

=item --create-table

Create the heartbeat L<"--table"> if it does not exist.

This option causes the table specified by L<"--database"> and L<"--table"> to
be created with the following MAGIC_create_heartbeat table definition:

  CREATE TABLE heartbeat (
    ts                    varchar(26) NOT NULL,
    server_id             int unsigned NOT NULL PRIMARY KEY,
    file                  varchar(255) DEFAULT NULL,    -- SHOW MASTER STATUS
    position              bigint unsigned DEFAULT NULL, -- SHOW MASTER STATUS
    relay_master_log_file varchar(255) DEFAULT NULL,    -- SHOW SLAVE STATUS 
    exec_master_log_pos   bigint unsigned DEFAULT NULL  -- SHOW SLAVE STATUS
  );

The heartbeat table requires at least one row.  If you manually create the
heartbeat table, then you must insert a row by doing:

  INSERT INTO heartbeat (ts, server_id) VALUES (UTC_TIMESTAMP(), N);

where C<N> is the server's ID; do not use @@server_id because it will replicate
and slaves will insert their own server ID instead of the master's server ID.

This is done automatically by L<"--create-table">.

A legacy version of the heartbeat table is still supported:

  CREATE TABLE heartbeat (
    id int NOT NULL PRIMARY KEY,
    ts datetime NOT NULL
  );

Legacy tables do not support L<"--update"> instances on each slave
of a multi-slave hierarchy like "master -> slave1 -> slave2".
To manually insert the one required row into a legacy table:

  INSERT INTO heartbeat (id, ts) VALUES (1, UTC_TIMESTAMP());

The tool automatically detects if the heartbeat table is legacy.

See also L<"MULTI-SLAVE HIERARCHY">.

=item --daemonize

Fork to the background and detach from the shell.  POSIX operating systems only.

=item --database

short form: -D; type: string

The database to use for the connection.

=item --dbi-driver

default: mysql; type: string

Specify a driver for the connection; C<mysql> and C<Pg> are supported.

=item --defaults-file

short form: -F; type: string

Only read mysql options from the given file.  You must give an absolute
pathname.

=item --file

type: string

Print latest L<"--monitor"> output to this file.

When L<"--monitor"> is given, prints output to the specified file instead of to
STDOUT.  The file is opened, truncated, and closed every interval, so it will
only contain the most recent statistics.  Useful when L<"--daemonize"> is given.

=item --frames

type: string; default: 1m,5m,15m

Timeframes for averages.

Specifies the timeframes over which to calculate moving averages when
L<"--monitor"> is given.  Specify as a comma-separated list of numbers with
suffixes.  The suffix can be s for seconds, m for minutes, h for hours, or d for
days.  The size of the largest frame determines the maximum memory usage, as up
to the specified number of per-second samples are kept in memory to calculate
the averages.  You can specify as many timeframes as you like.

=item --help

Show help and exit.

=item --host

short form: -h; type: string

Connect to host.

=item --[no]insert-heartbeat-row

default: yes

Insert a heartbeat row in the L<"--table"> if one doesn't exist.

The heartbeat L<"--table"> requires a heartbeat row, else there's nothing
to L<"--update">, L<"--monitor">, or L<"--check">!  By default, the tool will
insert a heartbeat row if one is not already present.  You can disable this
feature by specifying C<--no-insert-heartbeat-row> in case the database user
does not have INSERT privileges.

=item --interval

type: float; default: 1.0

How often to update or check the heartbeat L<"--table">.  Updates and checks
begin on the first whole second then repeat every L<"--interval"> seconds
for L<"--update"> and every L<"--interval"> plus L<"--skew"> seconds for
L<"--monitor">.

For example, if at 00:00.4 an L<"--update"> instance is started at 0.5 second
intervals, the first update happens at 00:01.0, the next at 00:01.5, etc.
If at 00:10.7 a L<"--monitor"> instance is started at 0.05 second intervals
with the default 0.5 second L<"--skew">, then the first check happens at
00:11.5 (00:11.0 + 0.5) which will be L<"--skew"> seconds after the last update
which, because the instances are checking at synchronized intervals, happened
at 00:11.0.

The tool waits for and begins on the first whole second just to make the
interval calculations simpler.  Therefore, the tool could wait up to 1 second
before updating or checking.

The minimum (fastest) interval is 0.01, and the maximum precision is two
decimal places, so 0.015 will be rounded to 0.02.

If a legacy heartbeat table (see L<"--create-table">) is used, then the
maximum precision is 1s because the C<ts> column is type C<datetime>.

=item --log

type: string

Print all output to this file when daemonized.

=item --master-server-id

type: string

Calculate delay from this master server ID for L<"--monitor"> or L<"--check">.
If not given, pt-heartbeat attempts to connect to the server's master and
determine its server id.

=item --monitor

Monitor slave delay continuously.

Specifies that pt-heartbeat should check the slave's delay every second and
report to STDOUT (or if L<"--file"> is given, to the file instead).  The output
is the current delay followed by moving averages over the timeframe given in
L<"--frames">.  For example,

 5s [  0.25s,  0.05s,  0.02s ]

=item --password

short form: -p; type: string

Password to use when connecting.

=item --pid

type: string

Create the given PID file when daemonized.  The file contains the process ID of
the daemonized instance.  The PID file is removed when the daemonized instance
exits.  The program checks for the existence of the PID file when starting; if
it exists and the process with the matching PID exists, the program exits.

=item --port

short form: -P; type: int

Port number to use for connection.

=item --print-master-server-id

Print the auto-detected or given L<"--master-server-id">.  If L<"--check">
or L<"--monitor"> is specified, specifying this option will print the
auto-detected or given L<"--master-server-id"> at the end of each line.

=item --recurse

type: int

Check slaves recursively to this depth in L<"--check"> mode.

Try to discover slave servers recursively, to the specified depth.  After
discovering servers, run the check on each one of them and print the hostname
(if possible), followed by the slave delay.

This currently works only with MySQL.  See L<"--recursion-method">.

=item --recursion-method

type: array; default: processlist,hosts

Preferred recursion method used to find slaves.

Possible methods are:

  METHOD       USES
  ===========  ==================
  processlist  SHOW PROCESSLIST
  hosts        SHOW SLAVE HOSTS
  none         Do not find slaves

The processlist method is preferred because SHOW SLAVE HOSTS is not reliable.
However, the hosts method is required if the server uses a non-standard
port (not 3306).  Usually pt-heartbeat does the right thing and finds
the slaves, but you may give a preferred method and it will be used first.
If it doesn't find any slaves, the other methods will be tried.

=item --replace

Use C<REPLACE> instead of C<UPDATE> for --update.

When running in L<"--update"> mode, use C<REPLACE> instead of C<UPDATE> to set
the heartbeat table's timestamp.  The C<REPLACE> statement is a MySQL extension
to SQL.  This option is useful when you don't know whether the table contains
any rows or not.  It must be used in conjunction with --update.

=item --run-time

type: time

Time to run before exiting.

=item --sentinel

type: string; default: /tmp/pt-heartbeat-sentinel

Exit if this file exists.

=item --set-vars

type: string; default: wait_timeout=10000

Set these MySQL variables.  Immediately after connecting to MySQL, this string
will be appended to SET and executed.

=item --skew

type: float; default: 0.5

How long to delay checks.

The default is to delay checks one half second.  Since the update happens as
soon as possible after the beginning of the second on the master, this allows
one half second of replication delay before reporting that the slave lags the
master by one second.  If your clocks are not completely accurate or there is
some other reason you'd like to delay the slave more or less, you can tweak this
value.  Try setting the C<PTDEBUG> environment variable to see the effect this
has.

=item --socket

short form: -S; type: string

Socket file to use for connection.

=item --stop

Stop running instances by creating the sentinel file.

This should have the effect of stopping all running
instances which are watching the same sentinel file.  If none of
L<"--update">, L<"--monitor"> or L<"--check"> is specified, C<pt-heartbeat>
will exit after creating the file.  If one of these is specified,
C<pt-heartbeat> will wait the interval given by L<"--interval">, then remove
the file and continue working.

You might find this handy to stop cron jobs gracefully if necessary, or to
replace one running instance with another.  For example, if you want to stop
and restart C<pt-heartbeat> every hour (just to make sure that it is restarted
every hour, in case of a server crash or some other problem), you could use a
C<crontab> line like this:

 0 * * * * pt-heartbeat --update -D test --stop \
   --sentinel /tmp/pt-heartbeat-hourly

The non-default L<"--sentinel"> will make sure the hourly C<cron> job stops
only instances previously started with the same options (that is, from the
same C<cron> job).

See also L<"--sentinel">.

=item --table

type: string; default: heartbeat

The table to use for the heartbeat.

Don't specify database.table; use L<"--database"> to specify the database.

See L<"--create-table">.

=item --update

Update a master's heartbeat.

=item --user

short form: -u; type: string

User for login if not current user.

=item --version

Show version and exit.

=item --version-check

type: string; default: off

Send program versions to Percona and print suggested upgrades and problems.
Possible values for --version-check:

=for comment ignore-pt-internal-value
MAGIC_version_check

https, http, auto, off

C<auto> first tries using C<https>, and resorts to C<http> if that fails.
Keep in mind that C<https> might not be available if
C<IO::Socket::SSL> is not installed on your system, although
C<--version-check http> should work everywhere.

The version check feature causes the tool to send and receive data from
Percona over the web.  The data contains program versions from the local
machine.  Percona uses the data to focus development on the most widely
used versions of programs, and to suggest to customers possible upgrades
and known bad versions of programs.

For more information, visit L<http://www.percona.com/version-check>.

=back

=head1 DSN OPTIONS

These DSN options are used to create a DSN.  Each option is given like
C<option=value>.  The options are case-sensitive, so P and p are not the
same option.  There cannot be whitespace before or after the C<=> and
if the value contains whitespace it must be quoted.  DSN options are
comma-separated.  See the L<percona-toolkit> manpage for full details.

=over

=item * A

dsn: charset; copy: yes

Default character set.

=item * D

dsn: database; copy: yes

Default database.

=item * F

dsn: mysql_read_default_file; copy: yes

Only read default options from the given file

=item * h

dsn: host; copy: yes

Connect to host.

=item * p

dsn: password; copy: yes

Password to use when connecting.

=item * P

dsn: port; copy: yes

Port number to use for connection.

=item * S

dsn: mysql_socket; copy: yes

Socket file to use for connection.

=item * u

dsn: user; copy: yes

User for login if not current user.

=back

=head1 ENVIRONMENT

The environment variable C<PTDEBUG> enables verbose debugging output to STDERR.
To enable debugging and capture all output to a file, run the tool like:

   PTDEBUG=1 pt-heartbeat ... > FILE 2>&1

Be careful: debugging output is voluminous and can generate several megabytes
of output.

=head1 SYSTEM REQUIREMENTS

You need Perl, DBI, DBD::mysql, and some core packages that ought to be
installed in any reasonably new version of Perl.

=head1 BUGS

For a list of known bugs, see L<http://www.percona.com/bugs/pt-heartbeat>.

Please report bugs at L<https://bugs.launchpad.net/percona-toolkit>.
Include the following information in your bug report:

=over

=item * Complete command-line used to run the tool

=item * Tool L<"--version">

=item * MySQL version of all servers involved

=item * Output from the tool including STDERR

=item * Input files (log/dump/config files, etc.)

=back

If possible, include debugging output by running the tool with C<PTDEBUG>;
see L<"ENVIRONMENT">.

=head1 DOWNLOADING

Visit L<http://www.percona.com/software/percona-toolkit/> to download the
latest release of Percona Toolkit.  Or, get the latest release from the
command line:

   wget percona.com/get/percona-toolkit.tar.gz

   wget percona.com/get/percona-toolkit.rpm

   wget percona.com/get/percona-toolkit.deb

You can also get individual tools from the latest release:

   wget percona.com/get/TOOL

Replace C<TOOL> with the name of any tool.

=head1 AUTHORS

Proven Scaling LLC, SixApart Ltd, Baron Schwartz, and Daniel Nichter

=head1 ABOUT PERCONA TOOLKIT

This tool is part of Percona Toolkit, a collection of advanced command-line
tools developed by Percona for MySQL support and consulting.  Percona Toolkit
was forked from two projects in June, 2011: Maatkit and Aspersa.  Those
projects were created by Baron Schwartz and developed primarily by him and
Daniel Nichter, both of whom are employed by Percona.  Visit
L<http://www.percona.com/software/> for more software developed by Percona.

=head1 COPYRIGHT, LICENSE, AND WARRANTY

This program is copyright 2006 Proven Scaling LLC and Six Apart Ltd,
2007-2012 Percona Inc.
Feedback and improvements are welcome.

Feedback and improvements are welcome.

THIS PROGRAM IS PROVIDED "AS IS" AND WITHOUT ANY EXPRESS OR IMPLIED
WARRANTIES, INCLUDING, WITHOUT LIMITATION, THE IMPLIED WARRANTIES OF
MERCHANTABILITY AND FITNESS FOR A PARTICULAR PURPOSE.

This program is free software; you can redistribute it and/or modify it under
the terms of the GNU General Public License as published by the Free Software
Foundation, version 2; OR the Perl Artistic License.  On UNIX and similar
systems, you can issue `man perlgpl' or `man perlartistic' to read these
licenses.

You should have received a copy of the GNU General Public License along with
this program; if not, write to the Free Software Foundation, Inc., 59 Temple
Place, Suite 330, Boston, MA  02111-1307  USA.

=head1 VERSION

pt-heartbeat 2.1.7

=cut<|MERGE_RESOLUTION|>--- conflicted
+++ resolved
@@ -4999,13 +4999,13 @@
             }
          }
 
-<<<<<<< HEAD
          my $retry = Retry->new();
          $retry->retry(
             tries => 3,
             wait  => sub { sleep 0.25; return; },
             try   => sub {
-               $sth->execute(ts(time), @vals);
+               my ($now) = $dbh->selectrow_array(q{SELECT UTC_TIMESTAMP()});
+               $sth->execute($now, @vals);
                PTDEBUG && _d($sth->{Statement});
                $sth->finish();
             },
@@ -5025,13 +5025,6 @@
             }
          );
          
-=======
-         my ($now) = $dbh->selectrow_array(q{SELECT UTC_TIMESTAMP()});
-         $sth->execute($now, @vals);
-         PTDEBUG && _d($sth->{Statement});
-         $sth->finish();
-
->>>>>>> c3433e76
          return;
       };
    }
