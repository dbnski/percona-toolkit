#!/usr/bin/env perl

# This program is part of Percona Toolkit: http://www.percona.com/software/
# See "COPYRIGHT, LICENSE, AND WARRANTY" at the end of this file for legal
# notices and disclaimers.

use strict;
use warnings FATAL => 'all';

# This tool is "fat-packed": most of its dependent modules are embedded
# in this file.  Setting %INC to this file for each module makes Perl aware
# of this so it will not try to load the module from @INC.  See the tool's
# documentation for a full list of dependencies.
BEGIN {
   $INC{$_} = __FILE__ for map { (my $pkg = "$_.pm") =~ s!::!/!g; $pkg } (qw(
      Percona::Toolkit
      VersionCheck
      HTTPMicro
      Pingback
      DSNParser
      OptionParser
      Mo
      Cxn
      Percona::XtraDB::Cluster
      Quoter
      VersionParser
      TableParser
      TableNibbler
      MasterSlave
      RowChecksum
      NibbleIterator
      OobNibbleIterator
      Daemon
      SchemaIterator
      Retry
      Transformers
      Progress
      ReplicaLagWaiter
      MySQLStatusWaiter
      WeightedAvgRate
      IndexLength
      Runtime
   ));
}

# ###########################################################################
# Percona::Toolkit package
# This package is a copy without comments from the original.  The original
# with comments and its test file can be found in the Bazaar repository at,
#   lib/Percona/Toolkit.pm
#   t/lib/Percona/Toolkit.t
# See https://launchpad.net/percona-toolkit for more information.
# ###########################################################################
{
package Percona::Toolkit;
our $VERSION = '2.1.5';

1;
}
# ###########################################################################
# End Percona::Toolkit package
# ###########################################################################

# ###########################################################################
# VersionCheck package
# This package is a copy without comments from the original.  The original
# with comments and its test file can be found in the Bazaar repository at,
#   lib/VersionCheck.pm
#   t/lib/VersionCheck.t
# See https://launchpad.net/percona-toolkit for more information.
# ###########################################################################
{
package VersionCheck;

use strict;
use warnings FATAL => 'all';
use English qw(-no_match_vars);

use constant PTDEBUG => $ENV{PTDEBUG} || 0;

use File::Basename ();
use Data::Dumper ();

sub Dumper {
   local $Data::Dumper::Indent    = 1;
   local $Data::Dumper::Sortkeys  = 1;
   local $Data::Dumper::Quotekeys = 0;

   Data::Dumper::Dumper(@_);
}

sub new {
   my ($class, %args) = @_;
   my $self = {
      valid_types => qr/
         ^(?:
             os_version
            |perl_version
            |perl_module_version
            |mysql_variable
            |bin_version
         )$/x,
   };
   return bless $self, $class;
}

sub parse_server_response {
   my ($self, %args) = @_;
   my @required_args = qw(response);
   foreach my $arg ( @required_args ) {
      die "I need a $arg arugment" unless $args{$arg};
   }
   my ($response) = @args{@required_args};

   my %items = map {
      my ($item, $type, $vars) = split(";", $_);
      if ( !defined $args{split_vars} || $args{split_vars} ) {
         $vars = [ split(",", ($vars || '')) ];
      }
      $item => {
         item => $item,
         type => $type,
         vars => $vars,
      };
   } split("\n", $response);

   PTDEBUG && _d('Items:', Dumper(\%items));

   return \%items;
}

sub get_versions {
   my ($self, %args) = @_;
   my @required_args = qw(items);
   foreach my $arg ( @required_args ) {
      die "I need a $arg arugment" unless $args{$arg};
   }
   my ($items) = @args{@required_args};

   my %versions;
   foreach my $item ( values %$items ) {
      next unless $self->valid_item($item);

      eval {
         my $func    = 'get_' . $item->{type};
         my $version = $self->$func(
            item      => $item,
            instances => $args{instances},
         );
         if ( $version ) {
            chomp $version unless ref($version);
            $versions{$item->{item}} = $version;
         }
      };
      if ( $EVAL_ERROR ) {
         PTDEBUG && _d('Error getting version for', Dumper($item), $EVAL_ERROR);
      }
   }

   return \%versions;
}

sub valid_item {
   my ($self, $item) = @_;
   return unless $item;

   if ( ($item->{type} || '') !~ m/$self->{valid_types}/ ) {
      PTDEBUG && _d('Invalid type:', $item->{type});
      return;
   }

   return 1;
}

sub get_os_version {
   my ($self) = @_;

   if ( $OSNAME eq 'MSWin32' ) {
      require Win32;
      return Win32::GetOSDisplayName();
   }

  chomp(my $platform = `uname -s`);
  PTDEBUG && _d('platform:', $platform);
  return $OSNAME unless $platform;

   chomp(my $lsb_release
            = `which lsb_release 2>/dev/null | awk '{print \$1}'` || '');
   PTDEBUG && _d('lsb_release:', $lsb_release);

   my $release = "";

   if ( $platform eq 'Linux' ) {
      if ( -f "/etc/fedora-release" ) {
         $release = `cat /etc/fedora-release`;
      }
      elsif ( -f "/etc/redhat-release" ) {
         $release = `cat /etc/redhat-release`;
      }
      elsif ( -f "/etc/system-release" ) {
         $release = `cat /etc/system-release`;
      }
      elsif ( $lsb_release ) {
         $release = `$lsb_release -ds`;
      }
      elsif ( -f "/etc/lsb-release" ) {
         $release = `grep DISTRIB_DESCRIPTION /etc/lsb-release`;
         $release =~ s/^\w+="([^"]+)".+/$1/;
      }
      elsif ( -f "/etc/debian_version" ) {
         chomp(my $rel = `cat /etc/debian_version`);
         $release = "Debian $rel";
         if ( -f "/etc/apt/sources.list" ) {
             chomp(my $code_name = `awk '/^deb/ {print \$3}' /etc/apt/sources.list | awk -F/ '{print \$1}'| awk 'BEGIN {FS="|"} {print \$1}' | sort | uniq -c | sort -rn | head -n1 | awk '{print \$2}'`);
             $release .= " ($code_name)" if $code_name;
         }
      }
      elsif ( -f "/etc/os-release" ) { # openSUSE
         chomp($release = `grep PRETTY_NAME /etc/os-release`);
         $release =~ s/^PRETTY_NAME="(.+)"$/$1/;
      }
      elsif ( `ls /etc/*release 2>/dev/null` ) {
         if ( `grep DISTRIB_DESCRIPTION /etc/*release 2>/dev/null` ) {
            $release = `grep DISTRIB_DESCRIPTION /etc/*release | head -n1`;
         }
         else {
            $release = `cat /etc/*release | head -n1`;
         }
      }
   }
   elsif ( $platform =~ m/(?:BSD|^Darwin)$/ ) {
      my $rel = `uname -r`;
      $release = "$platform $rel";
   }
   elsif ( $platform eq "SunOS" ) {
      my $rel = `head -n1 /etc/release` || `uname -r`;
      $release = "$platform $rel";
   }

   if ( !$release ) {
      PTDEBUG && _d('Failed to get the release, using platform');
      $release = $platform;
   }
   chomp($release);

   $release =~ s/^"|"$//g;

   PTDEBUG && _d('OS version =', $release);
   return $release;
}

sub get_perl_version {
   my ($self, %args) = @_;
   my $item = $args{item};
   return unless $item;

   my $version = sprintf '%vd', $PERL_VERSION;
   PTDEBUG && _d('Perl version', $version);
   return $version;
}

sub get_perl_module_version {
   my ($self, %args) = @_;
   my $item = $args{item};
   return unless $item;
   
   my $var          = $item->{item} . '::VERSION';
   my $version      = _get_scalar($var);
   PTDEBUG && _d('Perl version for', $var, '=', "$version");

   return $version ? "$version" : $version;
}

sub _get_scalar {
   no strict;
   return ${*{shift()}};
}

sub get_mysql_variable {
   my $self = shift;
   return $self->_get_from_mysql(
      show => 'VARIABLES',
      @_,
   );
}

sub _get_from_mysql {
   my ($self, %args) = @_;
   my $show      = $args{show};
   my $item      = $args{item};
   my $instances = $args{instances};
   return unless $show && $item;

   if ( !$instances || !@$instances ) {
      if ( $ENV{PTVCDEBUG} || PTDEBUG ) {
         _d('Cannot check', $item, 'because there are no MySQL instances');
      }
      return;
   }

   my @versions;
   my %version_for;
   foreach my $instance ( @$instances ) {
      my $dbh = $instance->{dbh};
      local $dbh->{FetchHashKeyName} = 'NAME_lc';
      my $sql = qq/SHOW $show/;
      PTDEBUG && _d($sql);
      my $rows = $dbh->selectall_hashref($sql, 'variable_name');

      my @versions;
      foreach my $var ( @{$item->{vars}} ) {
         $var = lc($var);
         my $version = $rows->{$var}->{value};
         PTDEBUG && _d('MySQL version for', $item->{item}, '=', $version,
            'on', $instance->{name});
         push @versions, $version;
      }

      $version_for{ $instance->{id} } = join(' ', @versions);
   }

   return \%version_for;
}

sub get_bin_version {
   my ($self, %args) = @_;
   my $item = $args{item};
   my $cmd  = $item->{item};
   return unless $cmd;

   my $sanitized_command = File::Basename::basename($cmd);
   PTDEBUG && _d('cmd:', $cmd, 'sanitized:', $sanitized_command);
   return if $sanitized_command !~ /\A[a-zA-Z0-9_-]+\z/;

   my $output = `$sanitized_command --version 2>&1`;
   PTDEBUG && _d('output:', $output);

   my ($version) = $output =~ /v?([0-9]+\.[0-9]+(?:\.[\w-]+)?)/;

   PTDEBUG && _d('Version for', $sanitized_command, '=', $version);
   return $version;
}

sub _d {
   my ($package, undef, $line) = caller 0;
   @_ = map { (my $temp = $_) =~ s/\n/\n# /g; $temp; }
        map { defined $_ ? $_ : 'undef' }
        @_;
   print STDERR "# $package:$line $PID ", join(' ', @_), "\n";
}

1;
}
# ###########################################################################
# End VersionCheck package
# ###########################################################################

# ###########################################################################
# HTTPMicro package
# This package is a copy without comments from the original.  The original
# with comments and its test file can be found in the Bazaar repository at,
#   lib/HTTPMicro.pm
#   t/lib/HTTPMicro.t
# See https://launchpad.net/percona-toolkit for more information.
# ###########################################################################
{

package HTTPMicro;
BEGIN {
  $HTTPMicro::VERSION = '0.001';
}
use strict;
use warnings;

use Carp ();


my @attributes;
BEGIN {
    @attributes = qw(agent timeout);
    no strict 'refs';
    for my $accessor ( @attributes ) {
        *{$accessor} = sub {
            @_ > 1 ? $_[0]->{$accessor} = $_[1] : $_[0]->{$accessor};
        };
    }
}

sub new {
    my($class, %args) = @_;
    (my $agent = $class) =~ s{::}{-}g;
    my $self = {
        agent        => $agent . "/" . ($class->VERSION || 0),
        timeout      => 60,
    };
    for my $key ( @attributes ) {
        $self->{$key} = $args{$key} if exists $args{$key}
    }
    return bless $self, $class;
}

my %DefaultPort = (
    http => 80,
    https => 443,
);

sub request {
    my ($self, $method, $url, $args) = @_;
    @_ == 3 || (@_ == 4 && ref $args eq 'HASH')
      or Carp::croak(q/Usage: $http->request(METHOD, URL, [HASHREF])/);
    $args ||= {}; # we keep some state in this during _request

    my $response;
    for ( 0 .. 1 ) {
        $response = eval { $self->_request($method, $url, $args) };
        last unless $@ && $method eq 'GET'
            && $@ =~ m{^(?:Socket closed|Unexpected end)};
    }

    if (my $e = "$@") {
        $response = {
            success => q{},
            status  => 599,
            reason  => 'Internal Exception',
            content => $e,
            headers => {
                'content-type'   => 'text/plain',
                'content-length' => length $e,
            }
        };
    }
    return $response;
}

sub _request {
    my ($self, $method, $url, $args) = @_;

    my ($scheme, $host, $port, $path_query) = $self->_split_url($url);

    my $request = {
        method    => $method,
        scheme    => $scheme,
        host_port => ($port == $DefaultPort{$scheme} ? $host : "$host:$port"),
        uri       => $path_query,
        headers   => {},
    };

    my $handle  = HTTPMicro::Handle->new(timeout => $self->{timeout});

    $handle->connect($scheme, $host, $port);

    $self->_prepare_headers_and_cb($request, $args);
    $handle->write_request_header(@{$request}{qw/method uri headers/});
    $handle->write_content_body($request) if $request->{content};

    my $response;
    do { $response = $handle->read_response_header }
        until (substr($response->{status},0,1) ne '1');

    if (!($method eq 'HEAD' || $response->{status} =~ /^[23]04/)) {
        $response->{content} = '';
        $handle->read_content_body(sub { $_[1]->{content} .= $_[0] }, $response);
    }

    $handle->close;
    $response->{success} = substr($response->{status},0,1) eq '2';
    return $response;
}

sub _prepare_headers_and_cb {
    my ($self, $request, $args) = @_;

    for ($args->{headers}) {
        next unless defined;
        while (my ($k, $v) = each %$_) {
            $request->{headers}{lc $k} = $v;
        }
    }
    $request->{headers}{'host'}         = $request->{host_port};
    $request->{headers}{'connection'}   = "close";
    $request->{headers}{'user-agent'} ||= $self->{agent};

    if (defined $args->{content}) {
        $request->{headers}{'content-type'} ||= "application/octet-stream";
        utf8::downgrade($args->{content}, 1)
            or Carp::croak(q/Wide character in request message body/);
        $request->{headers}{'content-length'} = length $args->{content};
        $request->{content} = $args->{content};
    }
    return;
}

sub _split_url {
    my $url = pop;

    my ($scheme, $authority, $path_query) = $url =~ m<\A([^:/?#]+)://([^/?#]*)([^#]*)>
      or Carp::croak(qq/Cannot parse URL: '$url'/);

    $scheme     = lc $scheme;
    $path_query = "/$path_query" unless $path_query =~ m<\A/>;

    my $host = (length($authority)) ? lc $authority : 'localhost';
       $host =~ s/\A[^@]*@//;   # userinfo
    my $port = do {
       $host =~ s/:([0-9]*)\z// && length $1
         ? $1
         : $DefaultPort{$scheme}
    };

    return ($scheme, $host, $port, $path_query);
}

package
    HTTPMicro::Handle; # hide from PAUSE/indexers
use strict;
use warnings;

use Carp       qw[croak];
use Errno      qw[EINTR EPIPE];
use IO::Socket qw[SOCK_STREAM];

sub BUFSIZE () { 32768 }

my $Printable = sub {
    local $_ = shift;
    s/\r/\\r/g;
    s/\n/\\n/g;
    s/\t/\\t/g;
    s/([^\x20-\x7E])/sprintf('\\x%.2X', ord($1))/ge;
    $_;
};

sub new {
    my ($class, %args) = @_;
    return bless {
        rbuf             => '',
        timeout          => 60,
        max_line_size    => 16384,
        %args
    }, $class;
}

my $ssl_verify_args = {
    check_cn => "when_only",
    wildcards_in_alt => "anywhere",
    wildcards_in_cn => "anywhere"
};

sub connect {
    @_ == 4 || croak(q/Usage: $handle->connect(scheme, host, port)/);
    my ($self, $scheme, $host, $port) = @_;

    if ( $scheme eq 'https' ) {
        eval "require IO::Socket::SSL"
            unless exists $INC{'IO/Socket/SSL.pm'};
        croak(qq/IO::Socket::SSL must be installed for https support\n/)
            unless $INC{'IO/Socket/SSL.pm'};
    }
    elsif ( $scheme ne 'http' ) {
      croak(qq/Unsupported URL scheme '$scheme'\n/);
    }

    $self->{fh} = 'IO::Socket::INET'->new(
        PeerHost  => $host,
        PeerPort  => $port,
        Proto     => 'tcp',
        Type      => SOCK_STREAM,
        Timeout   => $self->{timeout}
    ) or croak(qq/Could not connect to '$host:$port': $@/);

    binmode($self->{fh})
      or croak(qq/Could not binmode() socket: '$!'/);

    if ( $scheme eq 'https') {
        IO::Socket::SSL->start_SSL($self->{fh});
        ref($self->{fh}) eq 'IO::Socket::SSL'
            or die(qq/SSL connection failed for $host\n/);
        if ( $self->{fh}->can("verify_hostname") ) {
            $self->{fh}->verify_hostname( $host, $ssl_verify_args );
        }
        else {
         my $fh = $self->{fh};
         _verify_hostname_of_cert($host, _peer_certificate($fh), $ssl_verify_args)
               or die(qq/SSL certificate not valid for $host\n/);
         }
    }
      
    $self->{host} = $host;
    $self->{port} = $port;

    return $self;
}

sub close {
    @_ == 1 || croak(q/Usage: $handle->close()/);
    my ($self) = @_;
    CORE::close($self->{fh})
      or croak(qq/Could not close socket: '$!'/);
}

sub write {
    @_ == 2 || croak(q/Usage: $handle->write(buf)/);
    my ($self, $buf) = @_;

    my $len = length $buf;
    my $off = 0;

    local $SIG{PIPE} = 'IGNORE';

    while () {
        $self->can_write
          or croak(q/Timed out while waiting for socket to become ready for writing/);
        my $r = syswrite($self->{fh}, $buf, $len, $off);
        if (defined $r) {
            $len -= $r;
            $off += $r;
            last unless $len > 0;
        }
        elsif ($! == EPIPE) {
            croak(qq/Socket closed by remote server: $!/);
        }
        elsif ($! != EINTR) {
            croak(qq/Could not write to socket: '$!'/);
        }
    }
    return $off;
}

sub read {
    @_ == 2 || @_ == 3 || croak(q/Usage: $handle->read(len)/);
    my ($self, $len) = @_;

    my $buf  = '';
    my $got = length $self->{rbuf};

    if ($got) {
        my $take = ($got < $len) ? $got : $len;
        $buf  = substr($self->{rbuf}, 0, $take, '');
        $len -= $take;
    }

    while ($len > 0) {
        $self->can_read
          or croak(q/Timed out while waiting for socket to become ready for reading/);
        my $r = sysread($self->{fh}, $buf, $len, length $buf);
        if (defined $r) {
            last unless $r;
            $len -= $r;
        }
        elsif ($! != EINTR) {
            croak(qq/Could not read from socket: '$!'/);
        }
    }
    if ($len) {
        croak(q/Unexpected end of stream/);
    }
    return $buf;
}

sub readline {
    @_ == 1 || croak(q/Usage: $handle->readline()/);
    my ($self) = @_;

    while () {
        if ($self->{rbuf} =~ s/\A ([^\x0D\x0A]* \x0D?\x0A)//x) {
            return $1;
        }
        $self->can_read
          or croak(q/Timed out while waiting for socket to become ready for reading/);
        my $r = sysread($self->{fh}, $self->{rbuf}, BUFSIZE, length $self->{rbuf});
        if (defined $r) {
            last unless $r;
        }
        elsif ($! != EINTR) {
            croak(qq/Could not read from socket: '$!'/);
        }
    }
    croak(q/Unexpected end of stream while looking for line/);
}

sub read_header_lines {
    @_ == 1 || @_ == 2 || croak(q/Usage: $handle->read_header_lines([headers])/);
    my ($self, $headers) = @_;
    $headers ||= {};
    my $lines   = 0;
    my $val;

    while () {
         my $line = $self->readline;

         if ($line =~ /\A ([^\x00-\x1F\x7F:]+) : [\x09\x20]* ([^\x0D\x0A]*)/x) {
             my ($field_name) = lc $1;
             $val = \($headers->{$field_name} = $2);
         }
         elsif ($line =~ /\A [\x09\x20]+ ([^\x0D\x0A]*)/x) {
             $val
               or croak(q/Unexpected header continuation line/);
             next unless length $1;
             $$val .= ' ' if length $$val;
             $$val .= $1;
         }
         elsif ($line =~ /\A \x0D?\x0A \z/x) {
            last;
         }
         else {
            croak(q/Malformed header line: / . $Printable->($line));
         }
    }
    return $headers;
}

sub write_header_lines {
    (@_ == 2 && ref $_[1] eq 'HASH') || croak(q/Usage: $handle->write_header_lines(headers)/);
    my($self, $headers) = @_;

    my $buf = '';
    while (my ($k, $v) = each %$headers) {
        my $field_name = lc $k;
         $field_name =~ /\A [\x21\x23-\x27\x2A\x2B\x2D\x2E\x30-\x39\x41-\x5A\x5E-\x7A\x7C\x7E]+ \z/x
            or croak(q/Invalid HTTP header field name: / . $Printable->($field_name));
         $field_name =~ s/\b(\w)/\u$1/g;
         $buf .= "$field_name: $v\x0D\x0A";
    }
    $buf .= "\x0D\x0A";
    return $self->write($buf);
}

sub read_content_body {
    @_ == 3 || @_ == 4 || croak(q/Usage: $handle->read_content_body(callback, response, [read_length])/);
    my ($self, $cb, $response, $len) = @_;
    $len ||= $response->{headers}{'content-length'};

    croak("No content-length in the returned response, and this "
        . "UA doesn't implement chunking") unless defined $len;

    while ($len > 0) {
        my $read = ($len > BUFSIZE) ? BUFSIZE : $len;
        $cb->($self->read($read), $response);
        $len -= $read;
    }

    return;
}

sub write_content_body {
    @_ == 2 || croak(q/Usage: $handle->write_content_body(request)/);
    my ($self, $request) = @_;
    my ($len, $content_length) = (0, $request->{headers}{'content-length'});

    $len += $self->write($request->{content});

    $len == $content_length
      or croak(qq/Content-Length missmatch (got: $len expected: $content_length)/);

    return $len;
}

sub read_response_header {
    @_ == 1 || croak(q/Usage: $handle->read_response_header()/);
    my ($self) = @_;

    my $line = $self->readline;

    $line =~ /\A (HTTP\/(0*\d+\.0*\d+)) [\x09\x20]+ ([0-9]{3}) [\x09\x20]+ ([^\x0D\x0A]*) \x0D?\x0A/x
      or croak(q/Malformed Status-Line: / . $Printable->($line));

    my ($protocol, $version, $status, $reason) = ($1, $2, $3, $4);

    return {
        status   => $status,
        reason   => $reason,
        headers  => $self->read_header_lines,
        protocol => $protocol,
    };
}

sub write_request_header {
    @_ == 4 || croak(q/Usage: $handle->write_request_header(method, request_uri, headers)/);
    my ($self, $method, $request_uri, $headers) = @_;

    return $self->write("$method $request_uri HTTP/1.1\x0D\x0A")
         + $self->write_header_lines($headers);
}

sub _do_timeout {
    my ($self, $type, $timeout) = @_;
    $timeout = $self->{timeout}
        unless defined $timeout && $timeout >= 0;

    my $fd = fileno $self->{fh};
    defined $fd && $fd >= 0
      or croak(q/select(2): 'Bad file descriptor'/);

    my $initial = time;
    my $pending = $timeout;
    my $nfound;

    vec(my $fdset = '', $fd, 1) = 1;

    while () {
        $nfound = ($type eq 'read')
            ? select($fdset, undef, undef, $pending)
            : select(undef, $fdset, undef, $pending) ;
        if ($nfound == -1) {
            $! == EINTR
              or croak(qq/select(2): '$!'/);
            redo if !$timeout || ($pending = $timeout - (time - $initial)) > 0;
            $nfound = 0;
        }
        last;
    }
    $! = 0;
    return $nfound;
}

sub can_read {
    @_ == 1 || @_ == 2 || croak(q/Usage: $handle->can_read([timeout])/);
    my $self = shift;
    return $self->_do_timeout('read', @_)
}

sub can_write {
    @_ == 1 || @_ == 2 || croak(q/Usage: $handle->can_write([timeout])/);
    my $self = shift;
    return $self->_do_timeout('write', @_)
}

my $prog = <<'EOP';
BEGIN {
   if ( defined &IO::Socket::SSL::CAN_IPV6 ) {
      *CAN_IPV6 = \*IO::Socket::SSL::CAN_IPV6;
   }
   else {
      constant->import( CAN_IPV6 => '' );
   }
   my %const = (
      NID_CommonName => 13,
      GEN_DNS => 2,
      GEN_IPADD => 7,
   );
   while ( my ($name,$value) = each %const ) {
      no strict 'refs';
      *{$name} = UNIVERSAL::can( 'Net::SSLeay', $name ) || sub { $value };
   }
}
{
   my %dispatcher = (
      issuer =>  sub { Net::SSLeay::X509_NAME_oneline( Net::SSLeay::X509_get_issuer_name( shift )) },
      subject => sub { Net::SSLeay::X509_NAME_oneline( Net::SSLeay::X509_get_subject_name( shift )) },
   );
   if ( $Net::SSLeay::VERSION >= 1.30 ) {
      $dispatcher{commonName} = sub {
         my $cn = Net::SSLeay::X509_NAME_get_text_by_NID(
            Net::SSLeay::X509_get_subject_name( shift ), NID_CommonName);
         $cn =~s{\0$}{}; # work around Bug in Net::SSLeay <1.33
         $cn;
      }
   } else {
      $dispatcher{commonName} = sub {
         croak "you need at least Net::SSLeay version 1.30 for getting commonName"
      }
   }

   if ( $Net::SSLeay::VERSION >= 1.33 ) {
      $dispatcher{subjectAltNames} = sub { Net::SSLeay::X509_get_subjectAltNames( shift ) };
   } else {
      $dispatcher{subjectAltNames} = sub {
         return;
      };
   }

   $dispatcher{authority} = $dispatcher{issuer};
   $dispatcher{owner}     = $dispatcher{subject};
   $dispatcher{cn}        = $dispatcher{commonName};

   sub _peer_certificate {
      my ($self, $field) = @_;
      my $ssl = $self->_get_ssl_object or return;

      my $cert = ${*$self}{_SSL_certificate}
         ||= Net::SSLeay::get_peer_certificate($ssl)
         or return $self->error("Could not retrieve peer certificate");

      if ($field) {
         my $sub = $dispatcher{$field} or croak
            "invalid argument for peer_certificate, valid are: ".join( " ",keys %dispatcher ).
            "\nMaybe you need to upgrade your Net::SSLeay";
         return $sub->($cert);
      } else {
         return $cert
      }
   }


   my %scheme = (
      ldap => {
         wildcards_in_cn    => 0,
         wildcards_in_alt => 'leftmost',
         check_cn         => 'always',
      },
      http => {
         wildcards_in_cn    => 'anywhere',
         wildcards_in_alt => 'anywhere',
         check_cn         => 'when_only',
      },
      smtp => {
         wildcards_in_cn    => 0,
         wildcards_in_alt => 0,
         check_cn         => 'always'
      },
      none => {}, # do not check
   );

   $scheme{www}  = $scheme{http}; # alias
   $scheme{xmpp} = $scheme{http}; # rfc 3920
   $scheme{pop3} = $scheme{ldap}; # rfc 2595
   $scheme{imap} = $scheme{ldap}; # rfc 2595
   $scheme{acap} = $scheme{ldap}; # rfc 2595
   $scheme{nntp} = $scheme{ldap}; # rfc 4642
   $scheme{ftp}  = $scheme{http}; # rfc 4217


   sub _verify_hostname_of_cert {
      my $identity = shift;
      my $cert = shift;
      my $scheme = shift || 'none';
      if ( ! ref($scheme) ) {
         $scheme = $scheme{$scheme} or croak "scheme $scheme not defined";
      }

      return 1 if ! %$scheme; # 'none'

      my $commonName = $dispatcher{cn}->($cert);
      my @altNames   = $dispatcher{subjectAltNames}->($cert);

      if ( my $sub = $scheme->{callback} ) {
         return $sub->($identity,$commonName,@altNames);
      }


      my $ipn;
      if ( CAN_IPV6 and $identity =~m{:} ) {
         $ipn = IO::Socket::SSL::inet_pton(IO::Socket::SSL::AF_INET6,$identity)
            or croak "'$identity' is not IPv6, but neither IPv4 nor hostname";
      } elsif ( $identity =~m{^\d+\.\d+\.\d+\.\d+$} ) {
         $ipn = IO::Socket::SSL::inet_aton( $identity ) or croak "'$identity' is not IPv4, but neither IPv6 nor hostname";
      } else {
         if ( $identity =~m{[^a-zA-Z0-9_.\-]} ) {
            $identity =~m{\0} and croak("name '$identity' has \\0 byte");
            $identity = IO::Socket::SSL::idn_to_ascii($identity) or
               croak "Warning: Given name '$identity' could not be converted to IDNA!";
         }
      }

      my $check_name = sub {
         my ($name,$identity,$wtyp) = @_;
         $wtyp ||= '';
         my $pattern;
         if ( $wtyp eq 'anywhere' and $name =~m{^([a-zA-Z0-9_\-]*)\*(.+)} ) {
            $pattern = qr{^\Q$1\E[a-zA-Z0-9_\-]*\Q$2\E$}i;
         } elsif ( $wtyp eq 'leftmost' and $name =~m{^\*(\..+)$} ) {
            $pattern = qr{^[a-zA-Z0-9_\-]*\Q$1\E$}i;
         } else {
            $pattern = qr{^\Q$name\E$}i;
         }
         return $identity =~ $pattern;
      };

      my $alt_dnsNames = 0;
      while (@altNames) {
         my ($type, $name) = splice (@altNames, 0, 2);
         if ( $ipn and $type == GEN_IPADD ) {
            return 1 if $ipn eq $name;

         } elsif ( ! $ipn and $type == GEN_DNS ) {
            $name =~s/\s+$//; $name =~s/^\s+//;
            $alt_dnsNames++;
            $check_name->($name,$identity,$scheme->{wildcards_in_alt})
               and return 1;
         }
      }

      if ( ! $ipn and (
         $scheme->{check_cn} eq 'always' or
         $scheme->{check_cn} eq 'when_only' and !$alt_dnsNames)) {
         $check_name->($commonName,$identity,$scheme->{wildcards_in_cn})
            and return 1;
      }

      return 0; # no match
   }
}
EOP

eval { require IO::Socket::SSL };
if ( $INC{"IO/Socket/SSL.pm"} ) {
   eval $prog;
   die $@ if $@;
}

1;
}
# ###########################################################################
# End HTTPMicro package
# ###########################################################################

# ###########################################################################
# Pingback package
# This package is a copy without comments from the original.  The original
# with comments and its test file can be found in the Bazaar repository at,
#   lib/Pingback.pm
#   t/lib/Pingback.t
# See https://launchpad.net/percona-toolkit for more information.
# ###########################################################################
{
package Pingback;

use strict;
use warnings FATAL => 'all';
use English qw(-no_match_vars);

use constant PTDEBUG => $ENV{PTDEBUG} || 0;

use Data::Dumper   qw();
use Digest::MD5    qw(md5_hex);
use Sys::Hostname  qw(hostname);
use Fcntl          qw(:DEFAULT);
use File::Basename qw();
use File::Spec;

my $dir              = File::Spec->tmpdir();
my $check_time_file  = File::Spec->catfile($dir,'percona-toolkit-version-check');
my $check_time_limit = 60 * 60 * 24;  # one day

sub Dumper {
   local $Data::Dumper::Indent    = 1;
   local $Data::Dumper::Sortkeys  = 1;
   local $Data::Dumper::Quotekeys = 0;

   Data::Dumper::Dumper(@_);
}

local $EVAL_ERROR;
eval {
   require Percona::Toolkit;
   require HTTPMicro;
   require VersionCheck;
};

sub version_check {
   my $args        = pop @_;
   my (@instances) = @_;

   if (exists $ENV{PERCONA_VERSION_CHECK} && !$ENV{PERCONA_VERSION_CHECK}) {
      print STDERR '--version-check is disabled by the PERCONA_VERSION_CHECK ',
                   "environment variable.\n\n";
      return;
   }
   
   my $instances_to_check = [];
   my $time               = int(time());
   eval {
      foreach my $instance ( @instances ) {
         my ($name, $id) = _generate_identifier($instance);
         $instance->{name} = $name;
         $instance->{id}   = $id;
      }

      my $time_to_check;
      ($time_to_check, $instances_to_check)
         = time_to_check($check_time_file, \@instances, $time);
      if ( !$time_to_check ) {
         print STDERR 'It is not time to --version-check again; ',
                      "only 1 check per day.\n\n";
         return;
      }

      my $protocol = $args->{protocol} || 'https';
      my $advice = pingback(
         url       => $ENV{PERCONA_VERSION_CHECK_URL} || "$protocol://v.percona.com",
         instances => $instances_to_check,
         protocol  => $args->{protocol},
      );
      if ( $advice ) {
         print "# Percona suggests these upgrades:\n";
         print join("\n", map { "#   * $_" } @$advice), "\n\n";
      }
      else {
         print "# No suggestions at this time.\n\n";
         ($ENV{PTVCDEBUG} || PTDEBUG )
            && _d('--version-check worked, but there were no suggestions');
      }
   };
   if ( $EVAL_ERROR ) {
      warn "Error doing --version-check: $EVAL_ERROR";
   }
   else {
      update_checks_file($check_time_file, $instances_to_check, $time);
   }
   
   return;
}

sub pingback {
   my (%args) = @_;
   my @required_args = qw(url);
   foreach my $arg ( @required_args ) {
      die "I need a $arg arugment" unless $args{$arg};
   }
   my ($url) = @args{@required_args};

   my ($instances, $ua, $vc) = @args{qw(instances ua VersionCheck)};

   $ua ||= HTTPMicro->new( timeout => 2 );
   $vc ||= VersionCheck->new();

   my $response = $ua->request('GET', $url);
   ($ENV{PTVCDEBUG} || PTDEBUG) && _d('Server response:', Dumper($response));
   die "No response from GET $url"
      if !$response;
   die("GET on $url returned HTTP status $response->{status}; expected 200\n",
       ($response->{content} || '')) if $response->{status} != 200;
   die("GET on $url did not return any programs to check")
      if !$response->{content};

   my $items = $vc->parse_server_response(
      response => $response->{content}
   );
   die "Failed to parse server requested programs: $response->{content}"
      if !scalar keys %$items;
      
   my $versions = $vc->get_versions(
      items     => $items,
      instances => $instances,
   );
   die "Failed to get any program versions; should have at least gotten Perl"
      if !scalar keys %$versions;

   my $client_content = encode_client_response(
      items      => $items,
      versions   => $versions,
      general_id => md5_hex( hostname() ),
   );

   my $client_response = {
      headers => { "X-Percona-Toolkit-Tool" => File::Basename::basename($0) },
      content => $client_content,
   };
   if ( $ENV{PTVCDEBUG} || PTDEBUG ) {
      _d('Client response:', Dumper($client_response));
   }

   $response = $ua->request('POST', $url, $client_response);
   PTDEBUG && _d('Server suggestions:', Dumper($response));
   die "No response from POST $url $client_response"
      if !$response;
   die "POST $url returned HTTP status $response->{status}; expected 200"
      if $response->{status} != 200;

   return unless $response->{content};

   $items = $vc->parse_server_response(
      response   => $response->{content},
      split_vars => 0,
   );
   die "Failed to parse server suggestions: $response->{content}"
      if !scalar keys %$items;
   my @suggestions = map { $_->{vars} }
                     sort { $a->{item} cmp $b->{item} }
                     values %$items;

   return \@suggestions;
}

sub time_to_check {
   my ($file, $instances, $time) = @_;
   die "I need a file argument" unless $file;
   $time ||= int(time());  # current time

   if ( @$instances ) {
      my $instances_to_check = instances_to_check($file, $instances, $time);
      return scalar @$instances_to_check, $instances_to_check;
   }

   return 1 if !-f $file;
   
   my $mtime  = (stat $file)[9];
   if ( !defined $mtime ) {
      PTDEBUG && _d('Error getting modified time of', $file);
      return 1;
   }
   PTDEBUG && _d('time=', $time, 'mtime=', $mtime);
   if ( ($time - $mtime) > $check_time_limit ) {
      return 1;
   }

   return 0;
}

sub instances_to_check {
   my ($file, $instances, $time, %args) = @_;

   my $file_contents = '';
   if (open my $fh, '<', $file) {
      chomp($file_contents = do { local $/ = undef; <$fh> });
      close $fh;
   }
   my %cached_instances = $file_contents =~ /^([^,]+),(.+)$/mg;

   my @instances_to_check;
   foreach my $instance ( @$instances ) {
      my $mtime = $cached_instances{ $instance->{id} };
      if ( !$mtime || (($time - $mtime) > $check_time_limit) ) {
         if ( $ENV{PTVCDEBUG} || PTDEBUG ) {
            _d('Time to check MySQL instance', $instance->{name});
         }
         push @instances_to_check, $instance;
         $cached_instances{ $instance->{id} } = $time;
      }
   }

   if ( $args{update_file} ) {
      open my $fh, '>', $file or die "Cannot open $file for writing: $OS_ERROR";
      while ( my ($id, $time) = each %cached_instances ) {
         print { $fh } "$id,$time\n";
      }
      close $fh or die "Cannot close $file: $OS_ERROR";
   }

   return \@instances_to_check;
}

sub update_checks_file {
   my ($file, $instances, $time) = @_;

   if ( !-f $file ) {
      if ( $ENV{PTVCDEBUG} || PTDEBUG ) {
         _d('Creating time limit file', $file);
      }
      _touch($file);
   }

   if ( $instances && @$instances ) {
      instances_to_check($file, $instances, $time, update_file => 1);
      return;
   }

   my $mtime  = (stat $file)[9];
   if ( !defined $mtime ) {
      _touch($file);
      return;
   }
   PTDEBUG && _d('time=', $time, 'mtime=', $mtime);
   if ( ($time - $mtime) > $check_time_limit ) {
      _touch($file);
      return;
   }

   return;
}

sub _touch {
   my ($file) = @_;
   sysopen my $fh, $file, O_WRONLY|O_CREAT
      or die "Cannot create $file : $!";
   close $fh or die "Cannot close $file : $!";
   utime(undef, undef, $file);
}

sub _generate_identifier {
   my $instance = shift;
   my $dbh      = $instance->{dbh};
   my $dsn      = $instance->{dsn};

   my $sql = q{SELECT CONCAT(@@hostname, @@port)};
   PTDEBUG && _d($sql);
   my ($name) = eval { $dbh->selectrow_array($sql) };
   if ( $EVAL_ERROR ) {
      PTDEBUG && _d($EVAL_ERROR);
      $sql = q{SELECT @@hostname};
      PTDEBUG && _d($sql);
      ($name) = eval { $dbh->selectrow_array($sql) };
      if ( $EVAL_ERROR ) {
         PTDEBUG && _d($EVAL_ERROR);
         $name = ($dsn->{h} || 'localhost') . ($dsn->{P} || 3306);
      }
      else {
         $sql = q{SHOW VARIABLES LIKE 'port'};
         PTDEBUG && _d($sql);
         my (undef, $port) = eval { $dbh->selectrow_array($sql) };
         PTDEBUG && _d('port:', $port);
         $name .= $port || '';
      }
   }
   my $id = md5_hex($name);

   if ( $ENV{PTVCDEBUG} || PTDEBUG ) {
      _d('MySQL instance', $name, 'is', $id);
   }

   return $name, $id;
}

sub encode_client_response {
   my (%args) = @_;
   my @required_args = qw(items versions general_id);
   foreach my $arg ( @required_args ) {
      die "I need a $arg arugment" unless $args{$arg};
   }
   my ($items, $versions, $general_id) = @args{@required_args};

   my @lines;
   foreach my $item ( sort keys %$items ) {
      next unless exists $versions->{$item};
      if ( ref($versions->{$item}) eq 'HASH' ) {
         my $mysql_versions = $versions->{$item};
         for my $id ( sort keys %$mysql_versions ) {
            push @lines, join(';', $id, $item, $mysql_versions->{$id});
         }
      }
      else {
         push @lines, join(';', $general_id, $item, $versions->{$item});
      }
   }

   my $client_response = join("\n", @lines) . "\n";
   return $client_response;
}

sub _d {
   my ($package, undef, $line) = caller 0;
   @_ = map { (my $temp = $_) =~ s/\n/\n# /g; $temp; }
        map { defined $_ ? $_ : 'undef' }
        @_;
   print STDERR "# $package:$line $PID ", join(' ', @_), "\n";
}

1;
}
# ###########################################################################
# End Pingback package
# ###########################################################################

# ###########################################################################
# DSNParser package
# This package is a copy without comments from the original.  The original
# with comments and its test file can be found in the Bazaar repository at,
#   lib/DSNParser.pm
#   t/lib/DSNParser.t
# See https://launchpad.net/percona-toolkit for more information.
# ###########################################################################
{
package DSNParser;

use strict;
use warnings FATAL => 'all';
use English qw(-no_match_vars);
use constant PTDEBUG => $ENV{PTDEBUG} || 0;

use Data::Dumper;
$Data::Dumper::Indent    = 0;
$Data::Dumper::Quotekeys = 0;

my $dsn_sep = qr/(?<!\\),/;

eval {
   require DBI;
};
my $have_dbi = $EVAL_ERROR ? 0 : 1;

sub new {
   my ( $class, %args ) = @_;
   foreach my $arg ( qw(opts) ) {
      die "I need a $arg argument" unless $args{$arg};
   }
   my $self = {
      opts => {}  # h, P, u, etc.  Should come from DSN OPTIONS section in POD.
   };
   foreach my $opt ( @{$args{opts}} ) {
      if ( !$opt->{key} || !$opt->{desc} ) {
         die "Invalid DSN option: ", Dumper($opt);
      }
      PTDEBUG && _d('DSN option:',
         join(', ',
            map { "$_=" . (defined $opt->{$_} ? ($opt->{$_} || '') : 'undef') }
               keys %$opt
         )
      );
      $self->{opts}->{$opt->{key}} = {
         dsn  => $opt->{dsn},
         desc => $opt->{desc},
         copy => $opt->{copy} || 0,
      };
   }
   return bless $self, $class;
}

sub prop {
   my ( $self, $prop, $value ) = @_;
   if ( @_ > 2 ) {
      PTDEBUG && _d('Setting', $prop, 'property');
      $self->{$prop} = $value;
   }
   return $self->{$prop};
}

sub parse {
   my ( $self, $dsn, $prev, $defaults ) = @_;
   if ( !$dsn ) {
      PTDEBUG && _d('No DSN to parse');
      return;
   }
   PTDEBUG && _d('Parsing', $dsn);
   $prev     ||= {};
   $defaults ||= {};
   my %given_props;
   my %final_props;
   my $opts = $self->{opts};

   foreach my $dsn_part ( split($dsn_sep, $dsn) ) {
      $dsn_part =~ s/\\,/,/g;
      if ( my ($prop_key, $prop_val) = $dsn_part =~  m/^(.)=(.*)$/ ) {
         $given_props{$prop_key} = $prop_val;
      }
      else {
         PTDEBUG && _d('Interpreting', $dsn_part, 'as h=', $dsn_part);
         $given_props{h} = $dsn_part;
      }
   }

   foreach my $key ( keys %$opts ) {
      PTDEBUG && _d('Finding value for', $key);
      $final_props{$key} = $given_props{$key};
      if (   !defined $final_props{$key}
           && defined $prev->{$key} && $opts->{$key}->{copy} )
      {
         $final_props{$key} = $prev->{$key};
         PTDEBUG && _d('Copying value for', $key, 'from previous DSN');
      }
      if ( !defined $final_props{$key} ) {
         $final_props{$key} = $defaults->{$key};
         PTDEBUG && _d('Copying value for', $key, 'from defaults');
      }
   }

   foreach my $key ( keys %given_props ) {
      die "Unknown DSN option '$key' in '$dsn'.  For more details, "
            . "please use the --help option, or try 'perldoc $PROGRAM_NAME' "
            . "for complete documentation."
         unless exists $opts->{$key};
   }
   if ( (my $required = $self->prop('required')) ) {
      foreach my $key ( keys %$required ) {
         die "Missing required DSN option '$key' in '$dsn'.  For more details, "
               . "please use the --help option, or try 'perldoc $PROGRAM_NAME' "
               . "for complete documentation."
            unless $final_props{$key};
      }
   }

   return \%final_props;
}

sub parse_options {
   my ( $self, $o ) = @_;
   die 'I need an OptionParser object' unless ref $o eq 'OptionParser';
   my $dsn_string
      = join(',',
          map  { "$_=".$o->get($_); }
          grep { $o->has($_) && $o->get($_) }
          keys %{$self->{opts}}
        );
   PTDEBUG && _d('DSN string made from options:', $dsn_string);
   return $self->parse($dsn_string);
}

sub as_string {
   my ( $self, $dsn, $props ) = @_;
   return $dsn unless ref $dsn;
   my @keys = $props ? @$props : sort keys %$dsn;
   return join(',',
      map  { "$_=" . ($_ eq 'p' ? '...' : $dsn->{$_}) }
      grep {
         exists $self->{opts}->{$_}
         && exists $dsn->{$_}
         && defined $dsn->{$_}
      } @keys);
}

sub usage {
   my ( $self ) = @_;
   my $usage
      = "DSN syntax is key=value[,key=value...]  Allowable DSN keys:\n\n"
      . "  KEY  COPY  MEANING\n"
      . "  ===  ====  =============================================\n";
   my %opts = %{$self->{opts}};
   foreach my $key ( sort keys %opts ) {
      $usage .= "  $key    "
             .  ($opts{$key}->{copy} ? 'yes   ' : 'no    ')
             .  ($opts{$key}->{desc} || '[No description]')
             . "\n";
   }
   $usage .= "\n  If the DSN is a bareword, the word is treated as the 'h' key.\n";
   return $usage;
}

sub get_cxn_params {
   my ( $self, $info ) = @_;
   my $dsn;
   my %opts = %{$self->{opts}};
   my $driver = $self->prop('dbidriver') || '';
   if ( $driver eq 'Pg' ) {
      $dsn = 'DBI:Pg:dbname=' . ( $info->{D} || '' ) . ';'
         . join(';', map  { "$opts{$_}->{dsn}=$info->{$_}" }
                     grep { defined $info->{$_} }
                     qw(h P));
   }
   else {
      $dsn = 'DBI:mysql:' . ( $info->{D} || '' ) . ';'
         . join(';', map  { "$opts{$_}->{dsn}=$info->{$_}" }
                     grep { defined $info->{$_} }
                     qw(F h P S A))
         . ';mysql_read_default_group=client'
         . ($info->{L} ? ';mysql_local_infile=1' : '');
   }
   PTDEBUG && _d($dsn);
   return ($dsn, $info->{u}, $info->{p});
}

sub fill_in_dsn {
   my ( $self, $dbh, $dsn ) = @_;
   my $vars = $dbh->selectall_hashref('SHOW VARIABLES', 'Variable_name');
   my ($user, $db) = $dbh->selectrow_array('SELECT USER(), DATABASE()');
   $user =~ s/@.*//;
   $dsn->{h} ||= $vars->{hostname}->{Value};
   $dsn->{S} ||= $vars->{'socket'}->{Value};
   $dsn->{P} ||= $vars->{port}->{Value};
   $dsn->{u} ||= $user;
   $dsn->{D} ||= $db;
}

sub get_dbh {
   my ( $self, $cxn_string, $user, $pass, $opts ) = @_;
   $opts ||= {};
   my $defaults = {
      AutoCommit         => 0,
      RaiseError         => 1,
      PrintError         => 0,
      ShowErrorStatement => 1,
      mysql_enable_utf8 => ($cxn_string =~ m/charset=utf8/i ? 1 : 0),
   };
   @{$defaults}{ keys %$opts } = values %$opts;
   if (delete $defaults->{L}) { # L for LOAD DATA LOCAL INFILE, our own extension
      $defaults->{mysql_local_infile} = 1;
   }

   if ( $opts->{mysql_use_result} ) {
      $defaults->{mysql_use_result} = 1;
   }

   if ( !$have_dbi ) {
      die "Cannot connect to MySQL because the Perl DBI module is not "
         . "installed or not found.  Run 'perl -MDBI' to see the directories "
         . "that Perl searches for DBI.  If DBI is not installed, try:\n"
         . "  Debian/Ubuntu  apt-get install libdbi-perl\n"
         . "  RHEL/CentOS    yum install perl-DBI\n"
         . "  OpenSolaris    pkg install pkg:/SUNWpmdbi\n";

   }

   my $dbh;
   my $tries = 2;
   while ( !$dbh && $tries-- ) {
      PTDEBUG && _d($cxn_string, ' ', $user, ' ', $pass, 
         join(', ', map { "$_=>$defaults->{$_}" } keys %$defaults ));

      $dbh = eval { DBI->connect($cxn_string, $user, $pass, $defaults) };

      if ( !$dbh && $EVAL_ERROR ) {
         if ( $EVAL_ERROR =~ m/locate DBD\/mysql/i ) {
            die "Cannot connect to MySQL because the Perl DBD::mysql module is "
               . "not installed or not found.  Run 'perl -MDBD::mysql' to see "
               . "the directories that Perl searches for DBD::mysql.  If "
               . "DBD::mysql is not installed, try:\n"
               . "  Debian/Ubuntu  apt-get install libdbd-mysql-perl\n"
               . "  RHEL/CentOS    yum install perl-DBD-MySQL\n"
               . "  OpenSolaris    pgk install pkg:/SUNWapu13dbd-mysql\n";
         }
         elsif ( $EVAL_ERROR =~ m/not a compiled character set|character set utf8/ ) {
            PTDEBUG && _d('Going to try again without utf8 support');
            delete $defaults->{mysql_enable_utf8};
         }
         if ( !$tries ) {
            die $EVAL_ERROR;
         }
      }
   }

   if ( $cxn_string =~ m/mysql/i ) {
      my $sql;

      $sql = 'SELECT @@SQL_MODE';
      PTDEBUG && _d($dbh, $sql);
      my ($sql_mode) = eval { $dbh->selectrow_array($sql) };
      if ( $EVAL_ERROR ) {
         die "Error getting the current SQL_MODE: $EVAL_ERROR";
      }

      $sql = 'SET @@SQL_QUOTE_SHOW_CREATE = 1'
            . '/*!40101, @@SQL_MODE=\'NO_AUTO_VALUE_ON_ZERO'
            . ($sql_mode ? ",$sql_mode" : '')
            . '\'*/';
      PTDEBUG && _d($dbh, $sql);
      eval { $dbh->do($sql) };
      if ( $EVAL_ERROR ) {
         die "Error setting SQL_QUOTE_SHOW_CREATE, SQL_MODE"
           . ($sql_mode ? " and $sql_mode" : '')
           . ": $EVAL_ERROR";
      }

      if ( my ($charset) = $cxn_string =~ m/charset=([\w]+)/ ) {
         $sql = qq{/*!40101 SET NAMES "$charset"*/};
         PTDEBUG && _d($dbh, ':', $sql);
         eval { $dbh->do($sql) };
         if ( $EVAL_ERROR ) {
            die "Error setting NAMES to $charset: $EVAL_ERROR";
         }
         PTDEBUG && _d('Enabling charset for STDOUT');
         if ( $charset eq 'utf8' ) {
            binmode(STDOUT, ':utf8')
               or die "Can't binmode(STDOUT, ':utf8'): $OS_ERROR";
         }
         else {
            binmode(STDOUT) or die "Can't binmode(STDOUT): $OS_ERROR";
         }
      }

      if ( my $var = $self->prop('set-vars') ) {
         $sql = "SET $var";
         PTDEBUG && _d($dbh, ':', $sql);
         eval { $dbh->do($sql) };
         if ( $EVAL_ERROR ) {
            die "Error setting $var: $EVAL_ERROR";
         }
      }
   }

   PTDEBUG && _d('DBH info: ',
      $dbh,
      Dumper($dbh->selectrow_hashref(
         'SELECT DATABASE(), CONNECTION_ID(), VERSION()/*!50038 , @@hostname*/')),
      'Connection info:',      $dbh->{mysql_hostinfo},
      'Character set info:',   Dumper($dbh->selectall_arrayref(
                     "SHOW VARIABLES LIKE 'character_set%'", { Slice => {}})),
      '$DBD::mysql::VERSION:', $DBD::mysql::VERSION,
      '$DBI::VERSION:',        $DBI::VERSION,
   );

   return $dbh;
}

sub get_hostname {
   my ( $self, $dbh ) = @_;
   if ( my ($host) = ($dbh->{mysql_hostinfo} || '') =~ m/^(\w+) via/ ) {
      return $host;
   }
   my ( $hostname, $one ) = $dbh->selectrow_array(
      'SELECT /*!50038 @@hostname, */ 1');
   return $hostname;
}

sub disconnect {
   my ( $self, $dbh ) = @_;
   PTDEBUG && $self->print_active_handles($dbh);
   $dbh->disconnect;
}

sub print_active_handles {
   my ( $self, $thing, $level ) = @_;
   $level ||= 0;
   printf("# Active %sh: %s %s %s\n", ($thing->{Type} || 'undef'), "\t" x $level,
      $thing, (($thing->{Type} || '') eq 'st' ? $thing->{Statement} || '' : ''))
      or die "Cannot print: $OS_ERROR";
   foreach my $handle ( grep {defined} @{ $thing->{ChildHandles} } ) {
      $self->print_active_handles( $handle, $level + 1 );
   }
}

sub copy {
   my ( $self, $dsn_1, $dsn_2, %args ) = @_;
   die 'I need a dsn_1 argument' unless $dsn_1;
   die 'I need a dsn_2 argument' unless $dsn_2;
   my %new_dsn = map {
      my $key = $_;
      my $val;
      if ( $args{overwrite} ) {
         $val = defined $dsn_1->{$key} ? $dsn_1->{$key} : $dsn_2->{$key};
      }
      else {
         $val = defined $dsn_2->{$key} ? $dsn_2->{$key} : $dsn_1->{$key};
      }
      $key => $val;
   } keys %{$self->{opts}};
   return \%new_dsn;
}

sub _d {
   my ($package, undef, $line) = caller 0;
   @_ = map { (my $temp = $_) =~ s/\n/\n# /g; $temp; }
        map { defined $_ ? $_ : 'undef' }
        @_;
   print STDERR "# $package:$line $PID ", join(' ', @_), "\n";
}

1;
}
# ###########################################################################
# End DSNParser package
# ###########################################################################

# ###########################################################################
# OptionParser package
# This package is a copy without comments from the original.  The original
# with comments and its test file can be found in the Bazaar repository at,
#   lib/OptionParser.pm
#   t/lib/OptionParser.t
# See https://launchpad.net/percona-toolkit for more information.
# ###########################################################################
{
package OptionParser;

use strict;
use warnings FATAL => 'all';
use English qw(-no_match_vars);
use constant PTDEBUG => $ENV{PTDEBUG} || 0;

use List::Util qw(max);
use Getopt::Long;

my $POD_link_re = '[LC]<"?([^">]+)"?>';

sub new {
   my ( $class, %args ) = @_;
   my @required_args = qw();
   foreach my $arg ( @required_args ) {
      die "I need a $arg argument" unless $args{$arg};
   }

   my ($program_name) = $PROGRAM_NAME =~ m/([.A-Za-z-]+)$/;
   $program_name ||= $PROGRAM_NAME;
   my $home = $ENV{HOME} || $ENV{HOMEPATH} || $ENV{USERPROFILE} || '.';

   my %attributes = (
      'type'       => 1,
      'short form' => 1,
      'group'      => 1,
      'default'    => 1,
      'cumulative' => 1,
      'negatable'  => 1,
      'value_is_optional' => 1,
   );

   my $self = {
      head1             => 'OPTIONS',        # These args are used internally
      skip_rules        => 0,                # to instantiate another Option-
      item              => '--(.*)',         # Parser obj that parses the
      attributes        => \%attributes,     # DSN OPTIONS section.  Tools
      parse_attributes  => \&_parse_attribs, # don't tinker with these args.

      %args,

      strict            => 1,  # disabled by a special rule
      program_name      => $program_name,
      opts              => {},
      got_opts          => 0,
      short_opts        => {},
      defaults          => {},
      groups            => {},
      allowed_groups    => {},
      errors            => [],
      rules             => [],  # desc of rules for --help
      mutex             => [],  # rule: opts are mutually exclusive
      atleast1          => [],  # rule: at least one opt is required
      disables          => {},  # rule: opt disables other opts 
      defaults_to       => {},  # rule: opt defaults to value of other opt
      DSNParser         => undef,
      default_files     => [
         "/etc/percona-toolkit/percona-toolkit.conf",
         "/etc/percona-toolkit/$program_name.conf",
         "$home/.percona-toolkit.conf",
         "$home/.$program_name.conf",
      ],
      types             => {
         string => 's', # standard Getopt type
         int    => 'i', # standard Getopt type
         float  => 'f', # standard Getopt type
         Hash   => 'H', # hash, formed from a comma-separated list
         hash   => 'h', # hash as above, but only if a value is given
         Array  => 'A', # array, similar to Hash
         array  => 'a', # array, similar to hash
         DSN    => 'd', # DSN
         size   => 'z', # size with kMG suffix (powers of 2^10)
         time   => 'm', # time, with an optional suffix of s/h/m/d
      },
   };

   return bless $self, $class;
}

sub get_specs {
   my ( $self, $file ) = @_;
   $file ||= $self->{file} || __FILE__;
   my @specs = $self->_pod_to_specs($file);
   $self->_parse_specs(@specs);

   open my $fh, "<", $file or die "Cannot open $file: $OS_ERROR";
   my $contents = do { local $/ = undef; <$fh> };
   close $fh;
   if ( $contents =~ m/^=head1 DSN OPTIONS/m ) {
      PTDEBUG && _d('Parsing DSN OPTIONS');
      my $dsn_attribs = {
         dsn  => 1,
         copy => 1,
      };
      my $parse_dsn_attribs = sub {
         my ( $self, $option, $attribs ) = @_;
         map {
            my $val = $attribs->{$_};
            if ( $val ) {
               $val    = $val eq 'yes' ? 1
                       : $val eq 'no'  ? 0
                       :                 $val;
               $attribs->{$_} = $val;
            }
         } keys %$attribs;
         return {
            key => $option,
            %$attribs,
         };
      };
      my $dsn_o = new OptionParser(
         description       => 'DSN OPTIONS',
         head1             => 'DSN OPTIONS',
         dsn               => 0,         # XXX don't infinitely recurse!
         item              => '\* (.)',  # key opts are a single character
         skip_rules        => 1,         # no rules before opts
         attributes        => $dsn_attribs,
         parse_attributes  => $parse_dsn_attribs,
      );
      my @dsn_opts = map {
         my $opts = {
            key  => $_->{spec}->{key},
            dsn  => $_->{spec}->{dsn},
            copy => $_->{spec}->{copy},
            desc => $_->{desc},
         };
         $opts;
      } $dsn_o->_pod_to_specs($file);
      $self->{DSNParser} = DSNParser->new(opts => \@dsn_opts);
   }

   if ( $contents =~ m/^=head1 VERSION\n\n^(.+)$/m ) {
      $self->{version} = $1;
      PTDEBUG && _d($self->{version});
   }

   return;
}

sub DSNParser {
   my ( $self ) = @_;
   return $self->{DSNParser};
};

sub get_defaults_files {
   my ( $self ) = @_;
   return @{$self->{default_files}};
}

sub _pod_to_specs {
   my ( $self, $file ) = @_;
   $file ||= $self->{file} || __FILE__;
   open my $fh, '<', $file or die "Cannot open $file: $OS_ERROR";

   my @specs = ();
   my @rules = ();
   my $para;

   local $INPUT_RECORD_SEPARATOR = '';
   while ( $para = <$fh> ) {
      next unless $para =~ m/^=head1 $self->{head1}/;
      last;
   }

   while ( $para = <$fh> ) {
      last if $para =~ m/^=over/;
      next if $self->{skip_rules};
      chomp $para;
      $para =~ s/\s+/ /g;
      $para =~ s/$POD_link_re/$1/go;
      PTDEBUG && _d('Option rule:', $para);
      push @rules, $para;
   }

   die "POD has no $self->{head1} section" unless $para;

   do {
      if ( my ($option) = $para =~ m/^=item $self->{item}/ ) {
         chomp $para;
         PTDEBUG && _d($para);
         my %attribs;

         $para = <$fh>; # read next paragraph, possibly attributes

         if ( $para =~ m/: / ) { # attributes
            $para =~ s/\s+\Z//g;
            %attribs = map {
                  my ( $attrib, $val) = split(/: /, $_);
                  die "Unrecognized attribute for --$option: $attrib"
                     unless $self->{attributes}->{$attrib};
                  ($attrib, $val);
               } split(/; /, $para);
            if ( $attribs{'short form'} ) {
               $attribs{'short form'} =~ s/-//;
            }
            $para = <$fh>; # read next paragraph, probably short help desc
         }
         else {
            PTDEBUG && _d('Option has no attributes');
         }

         $para =~ s/\s+\Z//g;
         $para =~ s/\s+/ /g;
         $para =~ s/$POD_link_re/$1/go;

         $para =~ s/\.(?:\n.*| [A-Z].*|\Z)//s;
         PTDEBUG && _d('Short help:', $para);

         die "No description after option spec $option" if $para =~ m/^=item/;

         if ( my ($base_option) =  $option =~ m/^\[no\](.*)/ ) {
            $option = $base_option;
            $attribs{'negatable'} = 1;
         }

         push @specs, {
            spec  => $self->{parse_attributes}->($self, $option, \%attribs), 
            desc  => $para
               . (defined $attribs{default} ? " (default $attribs{default})" : ''),
            group => ($attribs{'group'} ? $attribs{'group'} : 'default'),
         };
      }
      while ( $para = <$fh> ) {
         last unless $para;
         if ( $para =~ m/^=head1/ ) {
            $para = undef; # Can't 'last' out of a do {} block.
            last;
         }
         last if $para =~ m/^=item /;
      }
   } while ( $para );

   die "No valid specs in $self->{head1}" unless @specs;

   close $fh;
   return @specs, @rules;
}

sub _parse_specs {
   my ( $self, @specs ) = @_;
   my %disables; # special rule that requires deferred checking

   foreach my $opt ( @specs ) {
      if ( ref $opt ) { # It's an option spec, not a rule.
         PTDEBUG && _d('Parsing opt spec:',
            map { ($_, '=>', $opt->{$_}) } keys %$opt);

         my ( $long, $short ) = $opt->{spec} =~ m/^([\w-]+)(?:\|([^!+=]*))?/;
         if ( !$long ) {
            die "Cannot parse long option from spec $opt->{spec}";
         }
         $opt->{long} = $long;

         die "Duplicate long option --$long" if exists $self->{opts}->{$long};
         $self->{opts}->{$long} = $opt;

         if ( length $long == 1 ) {
            PTDEBUG && _d('Long opt', $long, 'looks like short opt');
            $self->{short_opts}->{$long} = $long;
         }

         if ( $short ) {
            die "Duplicate short option -$short"
               if exists $self->{short_opts}->{$short};
            $self->{short_opts}->{$short} = $long;
            $opt->{short} = $short;
         }
         else {
            $opt->{short} = undef;
         }

         $opt->{is_negatable}   = $opt->{spec} =~ m/!/        ? 1 : 0;
         $opt->{is_cumulative}  = $opt->{spec} =~ m/\+/       ? 1 : 0;
         $opt->{optional_value} = $opt->{spec} =~ m/:/        ? 1 : 0;
         $opt->{is_required}    = $opt->{desc} =~ m/required/ ? 1 : 0;

         $opt->{group} ||= 'default';
         $self->{groups}->{ $opt->{group} }->{$long} = 1;

         $opt->{value} = undef;
         $opt->{got}   = 0;

         my ( $type ) = $opt->{spec} =~ m/=(.)/;
         $opt->{type} = $type;
         PTDEBUG && _d($long, 'type:', $type);


         $opt->{spec} =~ s/=./=s/ if ( $type && $type =~ m/[HhAadzm]/ );

         if ( (my ($def) = $opt->{desc} =~ m/default\b(?: ([^)]+))?/) ) {
            $self->{defaults}->{$long} = defined $def ? $def : 1;
            PTDEBUG && _d($long, 'default:', $def);
         }

         if ( $long eq 'config' ) {
            $self->{defaults}->{$long} = join(',', $self->get_defaults_files());
         }

         if ( (my ($dis) = $opt->{desc} =~ m/(disables .*)/) ) {
            $disables{$long} = $dis;
            PTDEBUG && _d('Deferring check of disables rule for', $opt, $dis);
         }

         $self->{opts}->{$long} = $opt;
      }
      else { # It's an option rule, not a spec.
         PTDEBUG && _d('Parsing rule:', $opt); 
         push @{$self->{rules}}, $opt;
         my @participants = $self->_get_participants($opt);
         my $rule_ok = 0;

         if ( $opt =~ m/mutually exclusive|one and only one/ ) {
            $rule_ok = 1;
            push @{$self->{mutex}}, \@participants;
            PTDEBUG && _d(@participants, 'are mutually exclusive');
         }
         if ( $opt =~ m/at least one|one and only one/ ) {
            $rule_ok = 1;
            push @{$self->{atleast1}}, \@participants;
            PTDEBUG && _d(@participants, 'require at least one');
         }
         if ( $opt =~ m/default to/ ) {
            $rule_ok = 1;
            $self->{defaults_to}->{$participants[0]} = $participants[1];
            PTDEBUG && _d($participants[0], 'defaults to', $participants[1]);
         }
         if ( $opt =~ m/restricted to option groups/ ) {
            $rule_ok = 1;
            my ($groups) = $opt =~ m/groups ([\w\s\,]+)/;
            my @groups = split(',', $groups);
            %{$self->{allowed_groups}->{$participants[0]}} = map {
               s/\s+//;
               $_ => 1;
            } @groups;
         }
         if( $opt =~ m/accepts additional command-line arguments/ ) {
            $rule_ok = 1;
            $self->{strict} = 0;
            PTDEBUG && _d("Strict mode disabled by rule");
         }

         die "Unrecognized option rule: $opt" unless $rule_ok;
      }
   }

   foreach my $long ( keys %disables ) {
      my @participants = $self->_get_participants($disables{$long});
      $self->{disables}->{$long} = \@participants;
      PTDEBUG && _d('Option', $long, 'disables', @participants);
   }

   return; 
}

sub _get_participants {
   my ( $self, $str ) = @_;
   my @participants;
   foreach my $long ( $str =~ m/--(?:\[no\])?([\w-]+)/g ) {
      die "Option --$long does not exist while processing rule $str"
         unless exists $self->{opts}->{$long};
      push @participants, $long;
   }
   PTDEBUG && _d('Participants for', $str, ':', @participants);
   return @participants;
}

sub opts {
   my ( $self ) = @_;
   my %opts = %{$self->{opts}};
   return %opts;
}

sub short_opts {
   my ( $self ) = @_;
   my %short_opts = %{$self->{short_opts}};
   return %short_opts;
}

sub set_defaults {
   my ( $self, %defaults ) = @_;
   $self->{defaults} = {};
   foreach my $long ( keys %defaults ) {
      die "Cannot set default for nonexistent option $long"
         unless exists $self->{opts}->{$long};
      $self->{defaults}->{$long} = $defaults{$long};
      PTDEBUG && _d('Default val for', $long, ':', $defaults{$long});
   }
   return;
}

sub get_defaults {
   my ( $self ) = @_;
   return $self->{defaults};
}

sub get_groups {
   my ( $self ) = @_;
   return $self->{groups};
}

sub _set_option {
   my ( $self, $opt, $val ) = @_;
   my $long = exists $self->{opts}->{$opt}       ? $opt
            : exists $self->{short_opts}->{$opt} ? $self->{short_opts}->{$opt}
            : die "Getopt::Long gave a nonexistent option: $opt";

   $opt = $self->{opts}->{$long};
   if ( $opt->{is_cumulative} ) {
      $opt->{value}++;
   }
   elsif ( !($opt->{optional_value} && !$val) ) {
      $opt->{value} = $val;
   }
   $opt->{got} = 1;
   PTDEBUG && _d('Got option', $long, '=', $val);
}

sub get_opts {
   my ( $self ) = @_; 

   foreach my $long ( keys %{$self->{opts}} ) {
      $self->{opts}->{$long}->{got} = 0;
      $self->{opts}->{$long}->{value}
         = exists $self->{defaults}->{$long}       ? $self->{defaults}->{$long}
         : $self->{opts}->{$long}->{is_cumulative} ? 0
         : undef;
   }
   $self->{got_opts} = 0;

   $self->{errors} = [];

   if ( @ARGV && $ARGV[0] eq "--config" ) {
      shift @ARGV;
      $self->_set_option('config', shift @ARGV);
   }
   if ( $self->has('config') ) {
      my @extra_args;
      foreach my $filename ( split(',', $self->get('config')) ) {
         eval {
            push @extra_args, $self->_read_config_file($filename);
         };
         if ( $EVAL_ERROR ) {
            if ( $self->got('config') ) {
               die $EVAL_ERROR;
            }
            elsif ( PTDEBUG ) {
               _d($EVAL_ERROR);
            }
         }
      }
      unshift @ARGV, @extra_args;
   }

   Getopt::Long::Configure('no_ignore_case', 'bundling');
   GetOptions(
      map    { $_->{spec} => sub { $self->_set_option(@_); } }
      grep   { $_->{long} ne 'config' } # --config is handled specially above.
      values %{$self->{opts}}
   ) or $self->save_error('Error parsing options');

   if ( exists $self->{opts}->{version} && $self->{opts}->{version}->{got} ) {
      if ( $self->{version} ) {
         print $self->{version}, "\n";
      }
      else {
         print "Error parsing version.  See the VERSION section of the tool's documentation.\n";
      }
      exit 1;
   }

   if ( @ARGV && $self->{strict} ) {
      $self->save_error("Unrecognized command-line options @ARGV");
   }

   foreach my $mutex ( @{$self->{mutex}} ) {
      my @set = grep { $self->{opts}->{$_}->{got} } @$mutex;
      if ( @set > 1 ) {
         my $err = join(', ', map { "--$self->{opts}->{$_}->{long}" }
                      @{$mutex}[ 0 .. scalar(@$mutex) - 2] )
                 . ' and --'.$self->{opts}->{$mutex->[-1]}->{long}
                 . ' are mutually exclusive.';
         $self->save_error($err);
      }
   }

   foreach my $required ( @{$self->{atleast1}} ) {
      my @set = grep { $self->{opts}->{$_}->{got} } @$required;
      if ( @set == 0 ) {
         my $err = join(', ', map { "--$self->{opts}->{$_}->{long}" }
                      @{$required}[ 0 .. scalar(@$required) - 2] )
                 .' or --'.$self->{opts}->{$required->[-1]}->{long};
         $self->save_error("Specify at least one of $err");
      }
   }

   $self->_check_opts( keys %{$self->{opts}} );
   $self->{got_opts} = 1;
   return;
}

sub _check_opts {
   my ( $self, @long ) = @_;
   my $long_last = scalar @long;
   while ( @long ) {
      foreach my $i ( 0..$#long ) {
         my $long = $long[$i];
         next unless $long;
         my $opt  = $self->{opts}->{$long};
         if ( $opt->{got} ) {
            if ( exists $self->{disables}->{$long} ) {
               my @disable_opts = @{$self->{disables}->{$long}};
               map { $self->{opts}->{$_}->{value} = undef; } @disable_opts;
               PTDEBUG && _d('Unset options', @disable_opts,
                  'because', $long,'disables them');
            }

            if ( exists $self->{allowed_groups}->{$long} ) {

               my @restricted_groups = grep {
                  !exists $self->{allowed_groups}->{$long}->{$_}
               } keys %{$self->{groups}};

               my @restricted_opts;
               foreach my $restricted_group ( @restricted_groups ) {
                  RESTRICTED_OPT:
                  foreach my $restricted_opt (
                     keys %{$self->{groups}->{$restricted_group}} )
                  {
                     next RESTRICTED_OPT if $restricted_opt eq $long;
                     push @restricted_opts, $restricted_opt
                        if $self->{opts}->{$restricted_opt}->{got};
                  }
               }

               if ( @restricted_opts ) {
                  my $err;
                  if ( @restricted_opts == 1 ) {
                     $err = "--$restricted_opts[0]";
                  }
                  else {
                     $err = join(', ',
                               map { "--$self->{opts}->{$_}->{long}" }
                               grep { $_ } 
                               @restricted_opts[0..scalar(@restricted_opts) - 2]
                            )
                          . ' or --'.$self->{opts}->{$restricted_opts[-1]}->{long};
                  }
                  $self->save_error("--$long is not allowed with $err");
               }
            }

         }
         elsif ( $opt->{is_required} ) { 
            $self->save_error("Required option --$long must be specified");
         }

         $self->_validate_type($opt);
         if ( $opt->{parsed} ) {
            delete $long[$i];
         }
         else {
            PTDEBUG && _d('Temporarily failed to parse', $long);
         }
      }

      die "Failed to parse options, possibly due to circular dependencies"
         if @long == $long_last;
      $long_last = @long;
   }

   return;
}

sub _validate_type {
   my ( $self, $opt ) = @_;
   return unless $opt;

   if ( !$opt->{type} ) {
      $opt->{parsed} = 1;
      return;
   }

   my $val = $opt->{value};

   if ( $val && $opt->{type} eq 'm' ) {  # type time
      PTDEBUG && _d('Parsing option', $opt->{long}, 'as a time value');
      my ( $prefix, $num, $suffix ) = $val =~ m/([+-]?)(\d+)([a-z])?$/;
      if ( !$suffix ) {
         my ( $s ) = $opt->{desc} =~ m/\(suffix (.)\)/;
         $suffix = $s || 's';
         PTDEBUG && _d('No suffix given; using', $suffix, 'for',
            $opt->{long}, '(value:', $val, ')');
      }
      if ( $suffix =~ m/[smhd]/ ) {
         $val = $suffix eq 's' ? $num            # Seconds
              : $suffix eq 'm' ? $num * 60       # Minutes
              : $suffix eq 'h' ? $num * 3600     # Hours
              :                  $num * 86400;   # Days
         $opt->{value} = ($prefix || '') . $val;
         PTDEBUG && _d('Setting option', $opt->{long}, 'to', $val);
      }
      else {
         $self->save_error("Invalid time suffix for --$opt->{long}");
      }
   }
   elsif ( $val && $opt->{type} eq 'd' ) {  # type DSN
      PTDEBUG && _d('Parsing option', $opt->{long}, 'as a DSN');
      my $prev = {};
      my $from_key = $self->{defaults_to}->{ $opt->{long} };
      if ( $from_key ) {
         PTDEBUG && _d($opt->{long}, 'DSN copies from', $from_key, 'DSN');
         if ( $self->{opts}->{$from_key}->{parsed} ) {
            $prev = $self->{opts}->{$from_key}->{value};
         }
         else {
            PTDEBUG && _d('Cannot parse', $opt->{long}, 'until',
               $from_key, 'parsed');
            return;
         }
      }
      my $defaults = $self->{DSNParser}->parse_options($self);
      $opt->{value} = $self->{DSNParser}->parse($val, $prev, $defaults);
   }
   elsif ( $val && $opt->{type} eq 'z' ) {  # type size
      PTDEBUG && _d('Parsing option', $opt->{long}, 'as a size value');
      $self->_parse_size($opt, $val);
   }
   elsif ( $opt->{type} eq 'H' || (defined $val && $opt->{type} eq 'h') ) {
      $opt->{value} = { map { $_ => 1 } split(/(?<!\\),\s*/, ($val || '')) };
   }
   elsif ( $opt->{type} eq 'A' || (defined $val && $opt->{type} eq 'a') ) {
      $opt->{value} = [ split(/(?<!\\),\s*/, ($val || '')) ];
   }
   else {
      PTDEBUG && _d('Nothing to validate for option',
         $opt->{long}, 'type', $opt->{type}, 'value', $val);
   }

   $opt->{parsed} = 1;
   return;
}

sub get {
   my ( $self, $opt ) = @_;
   my $long = (length $opt == 1 ? $self->{short_opts}->{$opt} : $opt);
   die "Option $opt does not exist"
      unless $long && exists $self->{opts}->{$long};
   return $self->{opts}->{$long}->{value};
}

sub got {
   my ( $self, $opt ) = @_;
   my $long = (length $opt == 1 ? $self->{short_opts}->{$opt} : $opt);
   die "Option $opt does not exist"
      unless $long && exists $self->{opts}->{$long};
   return $self->{opts}->{$long}->{got};
}

sub has {
   my ( $self, $opt ) = @_;
   my $long = (length $opt == 1 ? $self->{short_opts}->{$opt} : $opt);
   return defined $long ? exists $self->{opts}->{$long} : 0;
}

sub set {
   my ( $self, $opt, $val ) = @_;
   my $long = (length $opt == 1 ? $self->{short_opts}->{$opt} : $opt);
   die "Option $opt does not exist"
      unless $long && exists $self->{opts}->{$long};
   $self->{opts}->{$long}->{value} = $val;
   return;
}

sub save_error {
   my ( $self, $error ) = @_;
   push @{$self->{errors}}, $error;
   return;
}

sub errors {
   my ( $self ) = @_;
   return $self->{errors};
}

sub usage {
   my ( $self ) = @_;
   warn "No usage string is set" unless $self->{usage}; # XXX
   return "Usage: " . ($self->{usage} || '') . "\n";
}

sub descr {
   my ( $self ) = @_;
   warn "No description string is set" unless $self->{description}; # XXX
   my $descr  = ($self->{description} || $self->{program_name} || '')
              . "  For more details, please use the --help option, "
              . "or try 'perldoc $PROGRAM_NAME' "
              . "for complete documentation.";
   $descr = join("\n", $descr =~ m/(.{0,80})(?:\s+|$)/g)
      unless $ENV{DONT_BREAK_LINES};
   $descr =~ s/ +$//mg;
   return $descr;
}

sub usage_or_errors {
   my ( $self, $file, $return ) = @_;
   $file ||= $self->{file} || __FILE__;

   if ( !$self->{description} || !$self->{usage} ) {
      PTDEBUG && _d("Getting description and usage from SYNOPSIS in", $file);
      my %synop = $self->_parse_synopsis($file);
      $self->{description} ||= $synop{description};
      $self->{usage}       ||= $synop{usage};
      PTDEBUG && _d("Description:", $self->{description},
         "\nUsage:", $self->{usage});
   }

   if ( $self->{opts}->{help}->{got} ) {
      print $self->print_usage() or die "Cannot print usage: $OS_ERROR";
      exit 0 unless $return;
   }
   elsif ( scalar @{$self->{errors}} ) {
      print $self->print_errors() or die "Cannot print errors: $OS_ERROR";
      exit 1 unless $return;
   }

   return;
}

sub print_errors {
   my ( $self ) = @_;
   my $usage = $self->usage() . "\n";
   if ( (my @errors = @{$self->{errors}}) ) {
      $usage .= join("\n  * ", 'Errors in command-line arguments:', @errors)
              . "\n";
   }
   return $usage . "\n" . $self->descr();
}

sub print_usage {
   my ( $self ) = @_;
   die "Run get_opts() before print_usage()" unless $self->{got_opts};
   my @opts = values %{$self->{opts}};

   my $maxl = max(
      map {
         length($_->{long})               # option long name
         + ($_->{is_negatable} ? 4 : 0)   # "[no]" if opt is negatable
         + ($_->{type} ? 2 : 0)           # "=x" where x is the opt type
      }
      @opts);

   my $maxs = max(0,
      map {
         length($_)
         + ($self->{opts}->{$_}->{is_negatable} ? 4 : 0)
         + ($self->{opts}->{$_}->{type} ? 2 : 0)
      }
      values %{$self->{short_opts}});

   my $lcol = max($maxl, ($maxs + 3));
   my $rcol = 80 - $lcol - 6;
   my $rpad = ' ' x ( 80 - $rcol );

   $maxs = max($lcol - 3, $maxs);

   my $usage = $self->descr() . "\n" . $self->usage();

   my @groups = reverse sort grep { $_ ne 'default'; } keys %{$self->{groups}};
   push @groups, 'default';

   foreach my $group ( reverse @groups ) {
      $usage .= "\n".($group eq 'default' ? 'Options' : $group).":\n\n";
      foreach my $opt (
         sort { $a->{long} cmp $b->{long} }
         grep { $_->{group} eq $group }
         @opts )
      {
         my $long  = $opt->{is_negatable} ? "[no]$opt->{long}" : $opt->{long};
         my $short = $opt->{short};
         my $desc  = $opt->{desc};

         $long .= $opt->{type} ? "=$opt->{type}" : "";

         if ( $opt->{type} && $opt->{type} eq 'm' ) {
            my ($s) = $desc =~ m/\(suffix (.)\)/;
            $s    ||= 's';
            $desc =~ s/\s+\(suffix .\)//;
            $desc .= ".  Optional suffix s=seconds, m=minutes, h=hours, "
                   . "d=days; if no suffix, $s is used.";
         }
         $desc = join("\n$rpad", grep { $_ } $desc =~ m/(.{0,$rcol})(?:\s+|$)/g);
         $desc =~ s/ +$//mg;
         if ( $short ) {
            $usage .= sprintf("  --%-${maxs}s -%s  %s\n", $long, $short, $desc);
         }
         else {
            $usage .= sprintf("  --%-${lcol}s  %s\n", $long, $desc);
         }
      }
   }

   $usage .= "\nOption types: s=string, i=integer, f=float, h/H/a/A=comma-separated list, d=DSN, z=size, m=time\n";

   if ( (my @rules = @{$self->{rules}}) ) {
      $usage .= "\nRules:\n\n";
      $usage .= join("\n", map { "  $_" } @rules) . "\n";
   }
   if ( $self->{DSNParser} ) {
      $usage .= "\n" . $self->{DSNParser}->usage();
   }
   $usage .= "\nOptions and values after processing arguments:\n\n";
   foreach my $opt ( sort { $a->{long} cmp $b->{long} } @opts ) {
      my $val   = $opt->{value};
      my $type  = $opt->{type} || '';
      my $bool  = $opt->{spec} =~ m/^[\w-]+(?:\|[\w-])?!?$/;
      $val      = $bool              ? ( $val ? 'TRUE' : 'FALSE' )
                : !defined $val      ? '(No value)'
                : $type eq 'd'       ? $self->{DSNParser}->as_string($val)
                : $type =~ m/H|h/    ? join(',', sort keys %$val)
                : $type =~ m/A|a/    ? join(',', @$val)
                :                    $val;
      $usage .= sprintf("  --%-${lcol}s  %s\n", $opt->{long}, $val);
   }
   return $usage;
}

sub prompt_noecho {
   shift @_ if ref $_[0] eq __PACKAGE__;
   my ( $prompt ) = @_;
   local $OUTPUT_AUTOFLUSH = 1;
   print $prompt
      or die "Cannot print: $OS_ERROR";
   my $response;
   eval {
      require Term::ReadKey;
      Term::ReadKey::ReadMode('noecho');
      chomp($response = <STDIN>);
      Term::ReadKey::ReadMode('normal');
      print "\n"
         or die "Cannot print: $OS_ERROR";
   };
   if ( $EVAL_ERROR ) {
      die "Cannot read response; is Term::ReadKey installed? $EVAL_ERROR";
   }
   return $response;
}

sub _read_config_file {
   my ( $self, $filename ) = @_;
   open my $fh, "<", $filename or die "Cannot open $filename: $OS_ERROR\n";
   my @args;
   my $prefix = '--';
   my $parse  = 1;

   LINE:
   while ( my $line = <$fh> ) {
      chomp $line;
      next LINE if $line =~ m/^\s*(?:\#|\;|$)/;
      $line =~ s/\s+#.*$//g;
      $line =~ s/^\s+|\s+$//g;
      if ( $line eq '--' ) {
         $prefix = '';
         $parse  = 0;
         next LINE;
      }
      if ( $parse
         && (my($opt, $arg) = $line =~ m/^\s*([^=\s]+?)(?:\s*=\s*(.*?)\s*)?$/)
      ) {
         push @args, grep { defined $_ } ("$prefix$opt", $arg);
      }
      elsif ( $line =~ m/./ ) {
         push @args, $line;
      }
      else {
         die "Syntax error in file $filename at line $INPUT_LINE_NUMBER";
      }
   }
   close $fh;
   return @args;
}

sub read_para_after {
   my ( $self, $file, $regex ) = @_;
   open my $fh, "<", $file or die "Can't open $file: $OS_ERROR";
   local $INPUT_RECORD_SEPARATOR = '';
   my $para;
   while ( $para = <$fh> ) {
      next unless $para =~ m/^=pod$/m;
      last;
   }
   while ( $para = <$fh> ) {
      next unless $para =~ m/$regex/;
      last;
   }
   $para = <$fh>;
   chomp($para);
   close $fh or die "Can't close $file: $OS_ERROR";
   return $para;
}

sub clone {
   my ( $self ) = @_;

   my %clone = map {
      my $hashref  = $self->{$_};
      my $val_copy = {};
      foreach my $key ( keys %$hashref ) {
         my $ref = ref $hashref->{$key};
         $val_copy->{$key} = !$ref           ? $hashref->{$key}
                           : $ref eq 'HASH'  ? { %{$hashref->{$key}} }
                           : $ref eq 'ARRAY' ? [ @{$hashref->{$key}} ]
                           : $hashref->{$key};
      }
      $_ => $val_copy;
   } qw(opts short_opts defaults);

   foreach my $scalar ( qw(got_opts) ) {
      $clone{$scalar} = $self->{$scalar};
   }

   return bless \%clone;     
}

sub _parse_size {
   my ( $self, $opt, $val ) = @_;

   if ( lc($val || '') eq 'null' ) {
      PTDEBUG && _d('NULL size for', $opt->{long});
      $opt->{value} = 'null';
      return;
   }

   my %factor_for = (k => 1_024, M => 1_048_576, G => 1_073_741_824);
   my ($pre, $num, $factor) = $val =~ m/^([+-])?(\d+)([kMG])?$/;
   if ( defined $num ) {
      if ( $factor ) {
         $num *= $factor_for{$factor};
         PTDEBUG && _d('Setting option', $opt->{y},
            'to num', $num, '* factor', $factor);
      }
      $opt->{value} = ($pre || '') . $num;
   }
   else {
      $self->save_error("Invalid size for --$opt->{long}: $val");
   }
   return;
}

sub _parse_attribs {
   my ( $self, $option, $attribs ) = @_;
   my $types = $self->{types};
   my $eq    = $attribs->{'value_is_optional'} ? ':' : '=';
   return $option
      . ($attribs->{'short form'} ? '|' . $attribs->{'short form'}   : '' )
      . ($attribs->{'negatable'}  ? '!'                              : '' )
      . ($attribs->{'cumulative'} ? '+'                              : '' )
      . ($attribs->{'type'}       ? $eq . $types->{$attribs->{type}} : '' );
}

sub _parse_synopsis {
   my ( $self, $file ) = @_;
   $file ||= $self->{file} || __FILE__;
   PTDEBUG && _d("Parsing SYNOPSIS in", $file);

   local $INPUT_RECORD_SEPARATOR = '';  # read paragraphs
   open my $fh, "<", $file or die "Cannot open $file: $OS_ERROR";
   my $para;
   1 while defined($para = <$fh>) && $para !~ m/^=head1 SYNOPSIS/;
   die "$file does not contain a SYNOPSIS section" unless $para;
   my @synop;
   for ( 1..2 ) {  # 1 for the usage, 2 for the description
      my $para = <$fh>;
      push @synop, $para;
   }
   close $fh;
   PTDEBUG && _d("Raw SYNOPSIS text:", @synop);
   my ($usage, $desc) = @synop;
   die "The SYNOPSIS section in $file is not formatted properly"
      unless $usage && $desc;

   $usage =~ s/^\s*Usage:\s+(.+)/$1/;
   chomp $usage;

   $desc =~ s/\n/ /g;
   $desc =~ s/\s{2,}/ /g;
   $desc =~ s/\. ([A-Z][a-z])/.  $1/g;
   $desc =~ s/\s+$//;

   return (
      description => $desc,
      usage       => $usage,
   );
};

sub _d {
   my ($package, undef, $line) = caller 0;
   @_ = map { (my $temp = $_) =~ s/\n/\n# /g; $temp; }
        map { defined $_ ? $_ : 'undef' }
        @_;
   print STDERR "# $package:$line $PID ", join(' ', @_), "\n";
}

if ( PTDEBUG ) {
   print '# ', $^X, ' ', $], "\n";
   if ( my $uname = `uname -a` ) {
      $uname =~ s/\s+/ /g;
      print "# $uname\n";
   }
   print '# Arguments: ',
      join(' ', map { my $a = "_[$_]_"; $a =~ s/\n/\n# /g; $a; } @ARGV), "\n";
}

1;
}
# ###########################################################################
# End OptionParser package
# ###########################################################################

# ###########################################################################
# Mo package
# This package is a copy without comments from the original.  The original
# with comments and its test file can be found in the Bazaar repository at,
#   lib/Mo.pm
#   t/lib/Mo.t
# See https://launchpad.net/percona-toolkit for more information.
# ###########################################################################
{
BEGIN {
$INC{"Mo.pm"} = __FILE__;
package Mo;
our $VERSION = '0.30_Percona'; # Forked from 0.30 of Mo.

{
   no strict 'refs';
   sub _glob_for {
      return \*{shift()}
   }

   sub _stash_for {
      return \%{ shift() . "::" };
   }
}

use strict;
use warnings qw( FATAL all );

use Carp ();
use Scalar::Util qw(looks_like_number blessed);


our %TYPES = (
   Bool   => sub { !$_[0] || (defined $_[0] && looks_like_number($_[0]) && $_[0] == 1) },
   Num    => sub { defined $_[0] && looks_like_number($_[0]) },
   Int    => sub { defined $_[0] && looks_like_number($_[0]) && $_[0] == int($_[0]) },
   Str    => sub { defined $_[0] },
   Object => sub { defined $_[0] && blessed($_[0]) },
   FileHandle => sub { local $@; require IO::Handle; fileno($_[0]) && $_[0]->opened },

   map {
      my $type = /R/ ? $_ : uc $_;
      $_ . "Ref" => sub { ref $_[0] eq $type }
   } qw(Array Code Hash Regexp Glob Scalar)
);

our %metadata_for;
{
   package Mo::Object;

   sub new {
      my $class = shift;
      my $args  = $class->BUILDARGS(@_);

      my @args_to_delete;
      while ( my ($attr, $meta) = each %{$metadata_for{$class}} ) {
         next unless exists $meta->{init_arg};
         my $init_arg = $meta->{init_arg};

         if ( defined $init_arg ) {
            $args->{$attr} = delete $args->{$init_arg};
         }
         else {
            push @args_to_delete, $attr;
         }
      }

      delete $args->{$_} for @args_to_delete;

      for my $attribute ( keys %$args ) {
         if ( my $coerce = $metadata_for{$class}{$attribute}{coerce} ) {
            $args->{$attribute} = $coerce->($args->{$attribute});
         }
         if ( my $I = $metadata_for{$class}{$attribute}{isa} ) {
            ( (my $I_name), $I ) = @{$I};
            Mo::_check_type_constaints($attribute, $I, $I_name, $args->{$attribute});
         }
      }

      while ( my ($attribute, $meta) = each %{$metadata_for{$class}} ) {
         next unless $meta->{required};
         Carp::confess("Attribute ($attribute) is required for $class")
            if ! exists $args->{$attribute}
      }

      @_ = %$args;
      my $self = bless $args, $class;

      my @build_subs;
      my $linearized_isa = mro::get_linear_isa($class);

      for my $isa_class ( @$linearized_isa ) {
         unshift @build_subs, *{ Mo::_glob_for "${isa_class}::BUILD" }{CODE};
      }
      exists &$_ && $_->( $self, @_ ) for grep { defined } @build_subs;
      return $self;
   }

   sub BUILDARGS {
      shift;
      my $ref;
      if ( @_ == 1 && ref($_[0]) ) {
         Carp::confess("Single parameters to new() must be a HASH ref")
            unless ref($_[0]) eq ref({});
         $ref = {%{$_[0]}} # We want a new reference, always
      }
      else {
         $ref = { @_ };
      }
      return $ref;
   }
}

my %export_for;
sub Mo::import {
    warnings->import(qw(FATAL all));
    strict->import();
    
    my $caller     = scalar caller(); # Caller's package
    my $caller_pkg = $caller . "::"; # Caller's package with :: at the end
    my (%exports, %options);

    my (undef, @features) = @_;
    my %ignore = ( map { $_ => 1 } qw( is isa init_arg builder buildargs clearer predicate build handles default required ) );
    for my $feature (grep { !$ignore{$_} } @features) {
      { local $@; require "Mo/$feature.pm"; }
      {
         no strict 'refs';
         &{"Mo::${feature}::e"}(
                  $caller_pkg,
                  \%exports,
                  \%options,
                  \@_
            );
      }
    }

    return if $exports{M}; 

    %exports = (
        extends => sub {
            for my $class ( map { "$_" } @_ ) {
               $class =~ s{::|'}{/}g;
               { local $@; eval { require "$class.pm" } } # or warn $@;
            }
            _set_package_isa($caller, @_);
            _set_inherited_metadata($caller);
        },
        has => sub {
            my $names = shift;
            for my $attribute ( ref $names ? @$names : $names ) {
               my %args   = @_;
               my $method = ($args{is} || '') eq 'ro'
                  ? sub {
                     Carp::confess("Cannot assign a value to a read-only accessor at reader ${caller_pkg}${attribute}")
                        if $#_;
                     return $_[0]{$attribute};
                  }
                  : sub {
                     return $#_
                           ? $_[0]{$attribute} = $_[1]
                           : $_[0]{$attribute};
                  };

               $metadata_for{$caller}{$attribute} = ();

               if ( my $I = $args{isa} ) {
                  my $orig_I = $I;
                  my $type;
                  if ( $I =~ /\A(ArrayRef|Maybe)\[(.*)\]\z/ ) {
                     $I = _nested_constraints($attribute, $1, $2);
                  }
                  $metadata_for{$caller}{$attribute}{isa} = [$orig_I, $I];
                  my $orig_method = $method;
                  $method = sub {
                     if ( $#_ ) {
                        Mo::_check_type_constaints($attribute, $I, $orig_I, $_[1]);
                     }
                     goto &$orig_method;
                  };
               }

               if ( my $builder = $args{builder} ) {
                  my $original_method = $method;
                  $method = sub {
                        $#_
                           ? goto &$original_method
                           : ! exists $_[0]{$attribute}
                              ? $_[0]{$attribute} = $_[0]->$builder
                              : goto &$original_method
                  };
               }

               if ( my $code = $args{default} ) {
                  Carp::confess("${caller}::${attribute}'s default is $code, but should be a coderef")
                        unless ref($code) eq 'CODE';
                  my $original_method = $method;
                  $method = sub {
                        $#_
                           ? goto &$original_method
                           : ! exists $_[0]{$attribute}
                              ? $_[0]{$attribute} = $_[0]->$code
                              : goto &$original_method
                  };
               }

               if ( my $role = $args{does} ) {
                  my $original_method = $method;
                  $method = sub {
                     if ( $#_ ) {
                        Carp::confess(qq<Attribute ($attribute) doesn't consume a '$role' role">)
                           unless Scalar::Util::blessed($_[1]) && eval { $_[1]->does($role) }
                     }
                     goto &$original_method
                  };
               }

               if ( my $coercion = $args{coerce} ) {
                  $metadata_for{$caller}{$attribute}{coerce} = $coercion;
                  my $original_method = $method;
                  $method = sub {
                     if ( $#_ ) {
                        return $original_method->($_[0], $coercion->($_[1]))
                     }
                     goto &$original_method;
                  }
               }

               $method = $options{$_}->($method, $attribute, @_)
                  for sort keys %options;

               *{ _glob_for "${caller}::$attribute" } = $method;

               if ( $args{required} ) {
                  $metadata_for{$caller}{$attribute}{required} = 1;
               }

               if ($args{clearer}) {
                  *{ _glob_for "${caller}::$args{clearer}" }
                     = sub { delete shift->{$attribute} }
               }

               if ($args{predicate}) {
                  *{ _glob_for "${caller}::$args{predicate}" }
                     = sub { exists shift->{$attribute} }
               }

               if ($args{handles}) {
                  _has_handles($caller, $attribute, \%args);
               }

               if (exists $args{init_arg}) {
                  $metadata_for{$caller}{$attribute}{init_arg} = $args{init_arg};
               }
            }
        },
        %exports,
    );

    $export_for{$caller} = [ keys %exports ];

    for my $keyword ( keys %exports ) {
      *{ _glob_for "${caller}::$keyword" } = $exports{$keyword}
    }
    *{ _glob_for "${caller}::extends" }{CODE}->( "Mo::Object" )
      unless @{ *{ _glob_for "${caller}::ISA" }{ARRAY} || [] };
};

sub _check_type_constaints {
   my ($attribute, $I, $I_name, $val) = @_;
   ( ref($I) eq 'CODE'
      ? $I->($val)
      : (ref $val eq $I
         || ($val && $val eq $I)
         || (exists $TYPES{$I} && $TYPES{$I}->($val)))
   )
   || Carp::confess(
         qq<Attribute ($attribute) does not pass the type constraint because: >
      . qq<Validation failed for '$I_name' with value >
      . (defined $val ? Mo::Dumper($val) : 'undef') )
}

sub _has_handles {
   my ($caller, $attribute, $args) = @_;
   my $handles = $args->{handles};

   my $ref = ref $handles;
   my $kv;
   if ( $ref eq ref [] ) {
         $kv = { map { $_,$_ } @{$handles} };
   }
   elsif ( $ref eq ref {} ) {
         $kv = $handles;
   }
   elsif ( $ref eq ref qr// ) {
         Carp::confess("Cannot delegate methods based on a Regexp without a type constraint (isa)")
            unless $args->{isa};
         my $target_class = $args->{isa};
         $kv = {
            map   { $_, $_     }
            grep  { $_ =~ $handles }
            grep  { !exists $Mo::Object::{$_} && $target_class->can($_) }
            grep  { $_ ne 'has' && $_ ne 'extends' }
            keys %{ _stash_for $target_class }
         };
   }
   else {
         Carp::confess("handles for $ref not yet implemented");
   }

   while ( my ($method, $target) = each %{$kv} ) {
         my $name = _glob_for "${caller}::$method";
         Carp::confess("You cannot overwrite a locally defined method ($method) with a delegation")
            if defined &$name;

         my ($target, @curried_args) = ref($target) ? @$target : $target;
         *$name = sub {
            my $self        = shift;
            my $delegate_to = $self->$attribute();
            my $error = "Cannot delegate $method to $target because the value of $attribute";
            Carp::confess("$error is not defined") unless $delegate_to;
            Carp::confess("$error is not an object (got '$delegate_to')")
               unless Scalar::Util::blessed($delegate_to) || (!ref($delegate_to) && $delegate_to->can($target));
            return $delegate_to->$target(@curried_args, @_);
         }
   }
}

sub _nested_constraints {
   my ($attribute, $aggregate_type, $type) = @_;

   my $inner_types;
   if ( $type =~ /\A(ArrayRef|Maybe)\[(.*)\]\z/ ) {
      $inner_types = _nested_constraints($1, $2);
   }
   else {
      $inner_types = $TYPES{$type};
   }

   if ( $aggregate_type eq 'ArrayRef' ) {
      return sub {
         my ($val) = @_;
         return unless ref($val) eq ref([]);

         if ($inner_types) {
            for my $value ( @{$val} ) {
               return unless $inner_types->($value) 
            }
         }
         else {
            for my $value ( @{$val} ) {
               return unless $value && ($value eq $type
                        || (Scalar::Util::blessed($value) && $value->isa($type)));
            }
         }
         return 1;
      };
   }
   elsif ( $aggregate_type eq 'Maybe' ) {
      return sub {
         my ($value) = @_;
         return 1 if ! defined($value);
         if ($inner_types) {
            return unless $inner_types->($value) 
         }
         else {
            return unless $value eq $type
                        || (Scalar::Util::blessed($value) && $value->isa($type));
         }
         return 1;
      }
   }
   else {
      Carp::confess("Nested aggregate types are only implemented for ArrayRefs and Maybe");
   }
}

sub _set_package_isa {
   my ($package, @new_isa) = @_;

   *{ _glob_for "${package}::ISA" } = [@new_isa];
}

sub _set_inherited_metadata {
   my $class = shift;
   my $linearized_isa = mro::get_linear_isa($class);
   my %new_metadata;

   for my $isa_class (reverse @$linearized_isa) {
      %new_metadata = (
         %new_metadata,
         %{ $metadata_for{$isa_class} || {} },
      );
   }
   $metadata_for{$class} = \%new_metadata;
}

sub unimport {
   my $caller = scalar caller();
   my $stash  = _stash_for( $caller );

   delete $stash->{$_} for @{$export_for{$caller}};
}

sub Dumper {
   require Data::Dumper;
   local $Data::Dumper::Indent    = 0;
   local $Data::Dumper::Sortkeys  = 0;
   local $Data::Dumper::Quotekeys = 0;
   local $Data::Dumper::Terse     = 1;

   Data::Dumper::Dumper(@_)
}

BEGIN {
   if ($] >= 5.010) {
      { local $@; require mro; }
   }
   else {
      local $@;
      eval {
         require MRO::Compat;
      } or do {
         *mro::get_linear_isa = *mro::get_linear_isa_dfs = sub {
            no strict 'refs';

            my $classname = shift;

            my @lin = ($classname);
            my %stored;
            foreach my $parent (@{"$classname\::ISA"}) {
               my $plin = mro::get_linear_isa_dfs($parent);
               foreach (@$plin) {
                     next if exists $stored{$_};
                     push(@lin, $_);
                     $stored{$_} = 1;
               }
            }
            return \@lin;
         };
      }
   }
}

}
1;
}
# ###########################################################################
# End Mo package
# ###########################################################################

# ###########################################################################
# Cxn package
# This package is a copy without comments from the original.  The original
# with comments and its test file can be found in the Bazaar repository at,
#   lib/Cxn.pm
#   t/lib/Cxn.t
# See https://launchpad.net/percona-toolkit for more information.
# ###########################################################################
{
package Cxn;

use strict;
use warnings FATAL => 'all';
use English qw(-no_match_vars);
use Scalar::Util qw(blessed);

use constant {
   PTDEBUG => $ENV{PTDEBUG} || 0,
   PERCONA_TOOLKIT_TEST_USE_DSN_NAMES => $ENV{PERCONA_TOOLKIT_TEST_USE_DSN_NAMES} || 0,
};

use Data::Dumper ();
sub Dumper {
   local $Data::Dumper::Indent    = 1;
   local $Data::Dumper::Sortkeys  = 1;
   local $Data::Dumper::Quotekeys = 0;

   Data::Dumper::Dumper(@_);
}

sub new {
   my ( $class, %args ) = @_;
   my @required_args = qw(DSNParser OptionParser);
   foreach my $arg ( @required_args ) {
      die "I need a $arg argument" unless $args{$arg};
   };
   my ($dp, $o) = @args{@required_args};

   my $dsn_defaults = $dp->parse_options($o);
   my $prev_dsn     = $args{prev_dsn};
   my $dsn          = $args{dsn};
   if ( !$dsn ) {
      $args{dsn_string} ||= 'h=' . ($dsn_defaults->{h} || 'localhost');

      $dsn = $dp->parse(
         $args{dsn_string}, $prev_dsn, $dsn_defaults);
   }
   elsif ( $prev_dsn ) {
      $dsn = $dp->copy($prev_dsn, $dsn);
   }

   my $self = {
      dsn          => $dsn,
      dbh          => $args{dbh},
      dsn_name     => $dp->as_string($dsn, [qw(h P S)]),
      hostname     => '',
      set          => $args{set},
      NAME_lc      => defined($args{NAME_lc}) ? $args{NAME_lc} : 1,
      dbh_set      => 0,
      OptionParser => $o,
      DSNParser    => $dp,
      is_cluster_node => undef,
   };

   return bless $self, $class;
}

sub connect {
   my ( $self ) = @_;
   my $dsn = $self->{dsn};
   my $dp  = $self->{DSNParser};
   my $o   = $self->{OptionParser};

   my $dbh = $self->{dbh};
   if ( !$dbh || !$dbh->ping() ) {
      if ( $o->get('ask-pass') && !$self->{asked_for_pass} ) {
         $dsn->{p} = OptionParser::prompt_noecho("Enter MySQL password: ");
         $self->{asked_for_pass} = 1;
      }
      $dbh = $dp->get_dbh($dp->get_cxn_params($dsn),  { AutoCommit => 1 });
   }
   PTDEBUG && _d($dbh, 'Connected dbh to', $self->{name});

   return $self->set_dbh($dbh);
}

sub set_dbh {
   my ($self, $dbh) = @_;

   if ( $self->{dbh} && $self->{dbh} == $dbh && $self->{dbh_set} ) {
      PTDEBUG && _d($dbh, 'Already set dbh');
      return $dbh;
   }

   PTDEBUG && _d($dbh, 'Setting dbh');

   $dbh->{FetchHashKeyName} = 'NAME_lc' if $self->{NAME_lc};

   my $sql = 'SELECT @@hostname, @@server_id';
   PTDEBUG && _d($dbh, $sql);
   my ($hostname, $server_id) = $dbh->selectrow_array($sql);
   PTDEBUG && _d($dbh, 'hostname:', $hostname, $server_id);
   if ( $hostname ) {
      $self->{hostname} = $hostname;
   }

   if ( my $set = $self->{set}) {
      $set->($dbh);
   }

   $self->{dbh}     = $dbh;
   $self->{dbh_set} = 1;
   return $dbh;
}

sub dbh {
   my ($self) = @_;
   return $self->{dbh};
}

sub dsn {
   my ($self) = @_;
   return $self->{dsn};
}

sub name {
   my ($self) = @_;
   return $self->{dsn_name} if PERCONA_TOOLKIT_TEST_USE_DSN_NAMES;
   return $self->{hostname} || $self->{dsn_name} || 'unknown host';
}

sub DESTROY {
   my ($self) = @_;
   if ( $self->{dbh}
         && blessed($self->{dbh})
         && $self->{dbh}->can("disconnect") ) {
      PTDEBUG && _d('Disconnecting dbh', $self->{dbh}, $self->{name});
      $self->{dbh}->disconnect();
   }
   return;
}

sub _d {
   my ($package, undef, $line) = caller 0;
   @_ = map { (my $temp = $_) =~ s/\n/\n# /g; $temp; }
        map { defined $_ ? $_ : 'undef' }
        @_;
   print STDERR "# $package:$line $PID ", join(' ', @_), "\n";
}

1;
}
# ###########################################################################
# End Cxn package
# ###########################################################################

# ###########################################################################
# Percona::XtraDB::Cluster package
# This package is a copy without comments from the original.  The original
# with comments and its test file can be found in the Bazaar repository at,
#   lib/Percona/XtraDB/Cluster.pm
#   t/lib/Percona/XtraDB/Cluster.t
# See https://launchpad.net/percona-toolkit for more information.
# ###########################################################################
{

package Percona::XtraDB::Cluster;
use Mo;
use constant PTDEBUG => $ENV{PTDEBUG} || 0;

sub is_cluster_node {
   my ($self, $cxn) = @_;
   return $self->{is_cluster_node}->{$cxn} if defined $self->{is_cluster_node}->{$cxn};

   my $sql = "SHOW VARIABLES LIKE 'wsrep_on'";
   PTDEBUG && _d($sql);
   my $row = $cxn->dbh->selectrow_arrayref($sql);
   PTDEBUG && _d(defined $row ? @$row : 'undef');
   $self->{is_cluster_node}->{$cxn} = $row && $row->[1]
                            ? ($row->[1] eq 'ON' || $row->[1] eq '1')
                            : 0;

   return $self->{is_cluster_node}->{$cxn};
}

sub same_cluster {
   my ($self, $cxn1, $cxn2) = @_;
   return unless $self->is_cluster_node($cxn1) && $self->is_cluster_node($cxn2);
   return if $self->is_master_of($cxn1, $cxn2) || $self->is_master_of($cxn2, $cxn1);

   my $sql = q{SHOW VARIABLES LIKE 'wsrep_cluster_name'};
   PTDEBUG && _d($sql);
   my (undef, $row)      = $cxn1->dbh->selectrow_array($sql);
   my (undef, $cxn2_row) = $cxn2->dbh->selectrow_array($sql);

   return unless $row eq $cxn2_row;

   $sql = q{SHOW VARIABLES LIKE 'wsrep_cluster_address'};
   PTDEBUG && _d($sql);
   my (undef, $addr)      = $cxn1->dbh->selectrow_array($sql);
   my (undef, $cxn2_addr) = $cxn2->dbh->selectrow_array($sql);

   return if $addr eq 'gcomm://' && $cxn2_addr eq 'gcomm://';

   if ( $addr eq 'gcomm://' ) {
      $addr      = $self->_find_full_gcomm_addr($cxn1->dbh);
   }
   elsif ( $cxn2_addr eq 'gcomm://' ) {
      $cxn2_addr  = $self->_find_full_gcomm_addr($cxn2->dbh);
   }

   return 1 if lc($addr) eq lc($cxn2_addr);

   return 1;
}

sub is_master_of {
   my ($self, $cxn1, $cxn2) = @_;

   my $cxn2_dbh = $cxn2->dbh;
   my $sql      = q{SHOW SLAVE STATUS};
   PTDEBUG && _d($sql);
   local $cxn2_dbh->{FetchHashKeyName} = 'NAME_lc';
   my $slave_status = $cxn2_dbh->selectrow_hashref($sql);
   return unless ref($slave_status) eq 'HASH';

   my $port = $cxn1->dsn->{P};
   return unless $slave_status->{master_port} eq $port;
   return 1 if $cxn1->dsn->{h} eq $slave_status->{master_host};

   my $host        = scalar gethostbyname($cxn1->dsn->{h});
   my $master_host = scalar gethostbyname($slave_status->{master_host});
   return 1 if $master_host eq $host;
   return;
}

sub _find_full_gcomm_addr {
   my ($self, $dbh) = @_;

   my $sql = q{SHOW VARIABLES LIKE 'wsrep_provider_options'};
   PTDEBUG && _d($sql);
   my (undef, $provider_opts) = $dbh->selectrow_array($sql);
   my ($prov_addr)  = $provider_opts =~ m{\Qgmcast.listen_addr\E\s*=\s*tcp://([^:]+:[0-9]+)\s*;}i;
   my $full_gcomm = "gcomm://$prov_addr";
   PTDEBUG && _d("gcomm address: ", $full_gcomm);
   return $full_gcomm;
}

1;
}
# ###########################################################################
# End Percona::XtraDB::Cluster package
# ###########################################################################

# ###########################################################################
# Quoter package
# This package is a copy without comments from the original.  The original
# with comments and its test file can be found in the Bazaar repository at,
#   lib/Quoter.pm
#   t/lib/Quoter.t
# See https://launchpad.net/percona-toolkit for more information.
# ###########################################################################
{
package Quoter;

use strict;
use warnings FATAL => 'all';
use English qw(-no_match_vars);
use constant PTDEBUG => $ENV{PTDEBUG} || 0;

sub new {
   my ( $class, %args ) = @_;
   return bless {}, $class;
}

sub quote {
   my ( $self, @vals ) = @_;
   foreach my $val ( @vals ) {
      $val =~ s/`/``/g;
   }
   return join('.', map { '`' . $_ . '`' } @vals);
}

sub quote_val {
   my ( $self, $val, %args ) = @_;

   return 'NULL' unless defined $val;          # undef = NULL
   return "''" if $val eq '';                  # blank string = ''
   return $val if $val =~ m/^0x[0-9a-fA-F]+$/  # quote hex data
                  && !$args{is_char};          # unless is_char is true

   $val =~ s/(['\\])/\\$1/g;
   return "'$val'";
}

sub split_unquote {
   my ( $self, $db_tbl, $default_db ) = @_;
   $db_tbl =~ s/`//g;
   my ( $db, $tbl ) = split(/[.]/, $db_tbl);
   if ( !$tbl ) {
      $tbl = $db;
      $db  = $default_db;
   }
   return ($db, $tbl);
}

sub literal_like {
   my ( $self, $like ) = @_;
   return unless $like;
   $like =~ s/([%_])/\\$1/g;
   return "'$like'";
}

sub join_quote {
   my ( $self, $default_db, $db_tbl ) = @_;
   return unless $db_tbl;
   my ($db, $tbl) = split(/[.]/, $db_tbl);
   if ( !$tbl ) {
      $tbl = $db;
      $db  = $default_db;
   }
   $db  = "`$db`"  if $db  && $db  !~ m/^`/;
   $tbl = "`$tbl`" if $tbl && $tbl !~ m/^`/;
   return $db ? "$db.$tbl" : $tbl;
}

sub serialize_list {
   my ( $self, @args ) = @_;
   return unless @args;

   return $args[0] if @args == 1 && !defined $args[0];

   die "Cannot serialize multiple values with undef/NULL"
      if grep { !defined $_ } @args;

   return join ',', map { quotemeta } @args;
}

sub deserialize_list {
   my ( $self, $string ) = @_;
   return $string unless defined $string;
   my @escaped_parts = $string =~ /
         \G             # Start of string, or end of previous match.
         (              # Each of these is an element in the original list.
            [^\\,]*     # Anything not a backslash or a comma
            (?:         # When we get here, we found one of the above.
               \\.      # A backslash followed by something so we can continue
               [^\\,]*  # Same as above.
            )*          # Repeat zero of more times.
         )
         ,              # Comma dividing elements
      /sxgc;

   push @escaped_parts, pos($string) ? substr( $string, pos($string) ) : $string;

   my @unescaped_parts = map {
      my $part = $_;

      my $char_class = utf8::is_utf8($part)  # If it's a UTF-8 string,
                     ? qr/(?=\p{ASCII})\W/   # We only care about non-word
                     : qr/(?=\p{ASCII})\W|[\x{80}-\x{FF}]/; # Otherwise,
      $part =~ s/\\($char_class)/$1/g;
      $part;
   } @escaped_parts;

   return @unescaped_parts;
}

1;
}
# ###########################################################################
# End Quoter package
# ###########################################################################

# ###########################################################################
# VersionParser package
# This package is a copy without comments from the original.  The original
# with comments and its test file can be found in the Bazaar repository at,
#   lib/VersionParser.pm
#   t/lib/VersionParser.t
# See https://launchpad.net/percona-toolkit for more information.
# ###########################################################################
{
package VersionParser;

use Mo;
use Scalar::Util qw(blessed);
use English qw(-no_match_vars);
use constant PTDEBUG => $ENV{PTDEBUG} || 0;

use overload (
   '""'     => "version",
   '<=>'    => "cmp",
   'cmp'    => "cmp",
   fallback => 1,
);

use Carp ();

our $VERSION = 0.01;

has major => (
    is       => 'ro',
    isa      => 'Int',
    required => 1,
);

has [qw( minor revision )] => (
    is  => 'ro',
    isa => 'Num',
);

has flavor => (
    is      => 'ro',
    isa     => 'Str',
    default => sub { 'Unknown' },
);

has innodb_version => (
    is      => 'ro',
    isa     => 'Str',
    default => sub { 'NO' },
);

sub series {
   my $self = shift;
   return $self->_join_version($self->major, $self->minor);
}

sub version {
   my $self = shift;
   return $self->_join_version($self->major, $self->minor, $self->revision);
}

sub is_in {
   my ($self, $target) = @_;

   return $self eq $target;
}

sub _join_version {
    my ($self, @parts) = @_;

    return join ".", map { my $c = $_; $c =~ s/^0\./0/; $c } grep defined, @parts;
}
sub _split_version {
   my ($self, $str) = @_;
   my @version_parts = map { s/^0(?=\d)/0./; $_ } $str =~ m/(\d+)/g;
   return @version_parts[0..2];
}

sub normalized_version {
   my ( $self ) = @_;
   my $result = sprintf('%d%02d%02d', map { $_ || 0 } $self->major,
                                                      $self->minor,
                                                      $self->revision);
   PTDEBUG && _d($self->version, 'normalizes to', $result);
   return $result;
}

sub comment {
   my ( $self, $cmd ) = @_;
   my $v = $self->normalized_version();

   return "/*!$v $cmd */"
}

my @methods = qw(major minor revision);
sub cmp {
   my ($left, $right) = @_;
   my $right_obj = (blessed($right) && $right->isa(ref($left)))
                   ? $right
                   : ref($left)->new($right);

   my $retval = 0;
   for my $m ( @methods ) {
      last unless defined($left->$m) && defined($right_obj->$m);
      $retval = $left->$m <=> $right_obj->$m;
      last if $retval;
   }
   return $retval;
}

sub BUILDARGS {
   my $self = shift;

   if ( @_ == 1 ) {
      my %args;
      if ( blessed($_[0]) && $_[0]->can("selectrow_hashref") ) {
         PTDEBUG && _d("VersionParser got a dbh, trying to get the version");
         my $dbh = $_[0];
         local $dbh->{FetchHashKeyName} = 'NAME_lc';
         my $query = eval {
            $dbh->selectall_arrayref(q/SHOW VARIABLES LIKE 'version%'/, { Slice => {} })
         };
         if ( $query ) {
            $query = { map { $_->{variable_name} => $_->{value} } @$query };
            @args{@methods} = $self->_split_version($query->{version});
            $args{flavor} = delete $query->{version_comment}
                  if $query->{version_comment};
         }
         elsif ( eval { ($query) = $dbh->selectrow_array(q/SELECT VERSION()/) } ) {
            @args{@methods} = $self->_split_version($query);
         }
         else {
            Carp::confess("Couldn't get the version from the dbh while "
                        . "creating a VersionParser object: $@");
         }
         $args{innodb_version} = eval { $self->_innodb_version($dbh) };
      }
      elsif ( !ref($_[0]) ) {
         @args{@methods} = $self->_split_version($_[0]);
      }

      for my $method (@methods) {
         delete $args{$method} unless defined $args{$method};
      }
      @_ = %args if %args;
   }

   return $self->SUPER::BUILDARGS(@_);
}

sub _innodb_version {
   my ( $self, $dbh ) = @_;
   return unless $dbh;
   my $innodb_version = "NO";

   my ($innodb) =
      grep { $_->{engine} =~ m/InnoDB/i }
      map  {
         my %hash;
         @hash{ map { lc $_ } keys %$_ } = values %$_;
         \%hash;
      }
      @{ $dbh->selectall_arrayref("SHOW ENGINES", {Slice=>{}}) };
   if ( $innodb ) {
      PTDEBUG && _d("InnoDB support:", $innodb->{support});
      if ( $innodb->{support} =~ m/YES|DEFAULT/i ) {
         my $vars = $dbh->selectrow_hashref(
            "SHOW VARIABLES LIKE 'innodb_version'");
         $innodb_version = !$vars ? "BUILTIN"
                         :          ($vars->{Value} || $vars->{value});
      }
      else {
         $innodb_version = $innodb->{support};  # probably DISABLED or NO
      }
   }

   PTDEBUG && _d("InnoDB version:", $innodb_version);
   return $innodb_version;
}

sub _d {
   my ($package, undef, $line) = caller 0;
   @_ = map { (my $temp = $_) =~ s/\n/\n# /g; $temp; }
        map { defined $_ ? $_ : 'undef' }
        @_;
   print STDERR "# $package:$line $PID ", join(' ', @_), "\n";
}

no Mo;
1;
}
# ###########################################################################
# End VersionParser package
# ###########################################################################

# ###########################################################################
# TableParser package
# This package is a copy without comments from the original.  The original
# with comments and its test file can be found in the Bazaar repository at,
#   lib/TableParser.pm
#   t/lib/TableParser.t
# See https://launchpad.net/percona-toolkit for more information.
# ###########################################################################
{
package TableParser;

use strict;
use warnings FATAL => 'all';
use English qw(-no_match_vars);
use constant PTDEBUG => $ENV{PTDEBUG} || 0;

use Data::Dumper;
$Data::Dumper::Indent    = 1;
$Data::Dumper::Sortkeys  = 1;
$Data::Dumper::Quotekeys = 0;

local $EVAL_ERROR;
eval {
   require Quoter;
};

sub new {
   my ( $class, %args ) = @_;
   my $self = { %args };
   $self->{Quoter} ||= Quoter->new();
   return bless $self, $class;
}

sub Quoter { shift->{Quoter} }

sub get_create_table {
   my ( $self, $dbh, $db, $tbl ) = @_;
   die "I need a dbh parameter" unless $dbh;
   die "I need a db parameter"  unless $db;
   die "I need a tbl parameter" unless $tbl;
   my $q = $self->{Quoter};

   my $new_sql_mode
      = q{/*!40101 SET @OLD_SQL_MODE := @@SQL_MODE, }
      . q{@@SQL_MODE := '', }
      . q{@OLD_QUOTE := @@SQL_QUOTE_SHOW_CREATE, }
      . q{@@SQL_QUOTE_SHOW_CREATE := 1 */};

   my $old_sql_mode
      = q{/*!40101 SET @@SQL_MODE := @OLD_SQL_MODE, }
      . q{@@SQL_QUOTE_SHOW_CREATE := @OLD_QUOTE */};

   PTDEBUG && _d($new_sql_mode);
   eval { $dbh->do($new_sql_mode); };
   PTDEBUG && $EVAL_ERROR && _d($EVAL_ERROR);

   my $use_sql = 'USE ' . $q->quote($db);
   PTDEBUG && _d($dbh, $use_sql);
   $dbh->do($use_sql);

   my $show_sql = "SHOW CREATE TABLE " . $q->quote($db, $tbl);
   PTDEBUG && _d($show_sql);
   my $href;
   eval { $href = $dbh->selectrow_hashref($show_sql); };
   if ( $EVAL_ERROR ) {
      PTDEBUG && _d($EVAL_ERROR);

      PTDEBUG && _d($old_sql_mode);
      $dbh->do($old_sql_mode);

      return;
   }

   PTDEBUG && _d($old_sql_mode);
   $dbh->do($old_sql_mode);

   my ($key) = grep { m/create (?:table|view)/i } keys %$href;
   if ( !$key ) {
      die "Error: no 'Create Table' or 'Create View' in result set from "
         . "$show_sql: " . Dumper($href);
   }

   return $href->{$key};
}

sub parse {
   my ( $self, $ddl, $opts ) = @_;
   return unless $ddl;

   if ( $ddl =~ m/CREATE (?:TEMPORARY )?TABLE "/ ) {
      $ddl = $self->ansi_to_legacy($ddl);
   }
   elsif ( $ddl !~ m/CREATE (?:TEMPORARY )?TABLE `/ ) {
      die "TableParser doesn't handle CREATE TABLE without quoting.";
   }

   my ($name)     = $ddl =~ m/CREATE (?:TEMPORARY )?TABLE\s+(`.+?`)/;
   (undef, $name) = $self->{Quoter}->split_unquote($name) if $name;

   $ddl =~ s/(`[^`]+`)/\L$1/g;

   my $engine = $self->get_engine($ddl);

   my @defs   = $ddl =~ m/^(\s+`.*?),?$/gm;
   my @cols   = map { $_ =~ m/`([^`]+)`/ } @defs;
   PTDEBUG && _d('Table cols:', join(', ', map { "`$_`" } @cols));

   my %def_for;
   @def_for{@cols} = @defs;

   my (@nums, @null);
   my (%type_for, %is_nullable, %is_numeric, %is_autoinc);
   foreach my $col ( @cols ) {
      my $def = $def_for{$col};
      my ( $type ) = $def =~ m/`[^`]+`\s([a-z]+)/;
      die "Can't determine column type for $def" unless $type;
      $type_for{$col} = $type;
      if ( $type =~ m/(?:(?:tiny|big|medium|small)?int|float|double|decimal|year)/ ) {
         push @nums, $col;
         $is_numeric{$col} = 1;
      }
      if ( $def !~ m/NOT NULL/ ) {
         push @null, $col;
         $is_nullable{$col} = 1;
      }
      $is_autoinc{$col} = $def =~ m/AUTO_INCREMENT/i ? 1 : 0;
   }

   my ($keys, $clustered_key) = $self->get_keys($ddl, $opts, \%is_nullable);

   my ($charset) = $ddl =~ m/DEFAULT CHARSET=(\w+)/;

   return {
      name           => $name,
      cols           => \@cols,
      col_posn       => { map { $cols[$_] => $_ } 0..$#cols },
      is_col         => { map { $_ => 1 } @cols },
      null_cols      => \@null,
      is_nullable    => \%is_nullable,
      is_autoinc     => \%is_autoinc,
      clustered_key  => $clustered_key,
      keys           => $keys,
      defs           => \%def_for,
      numeric_cols   => \@nums,
      is_numeric     => \%is_numeric,
      engine         => $engine,
      type_for       => \%type_for,
      charset        => $charset,
   };
}

sub sort_indexes {
   my ( $self, $tbl ) = @_;

   my @indexes
      = sort {
         (($a ne 'PRIMARY') <=> ($b ne 'PRIMARY'))
         || ( !$tbl->{keys}->{$a}->{is_unique} <=> !$tbl->{keys}->{$b}->{is_unique} )
         || ( $tbl->{keys}->{$a}->{is_nullable} <=> $tbl->{keys}->{$b}->{is_nullable} )
         || ( scalar(@{$tbl->{keys}->{$a}->{cols}}) <=> scalar(@{$tbl->{keys}->{$b}->{cols}}) )
      }
      grep {
         $tbl->{keys}->{$_}->{type} eq 'BTREE'
      }
      sort keys %{$tbl->{keys}};

   PTDEBUG && _d('Indexes sorted best-first:', join(', ', @indexes));
   return @indexes;
}

sub find_best_index {
   my ( $self, $tbl, $index ) = @_;
   my $best;
   if ( $index ) {
      ($best) = grep { uc $_ eq uc $index } keys %{$tbl->{keys}};
   }
   if ( !$best ) {
      if ( $index ) {
         die "Index '$index' does not exist in table";
      }
      else {
         ($best) = $self->sort_indexes($tbl);
      }
   }
   PTDEBUG && _d('Best index found is', $best);
   return $best;
}

sub find_possible_keys {
   my ( $self, $dbh, $database, $table, $quoter, $where ) = @_;
   return () unless $where;
   my $sql = 'EXPLAIN SELECT * FROM ' . $quoter->quote($database, $table)
      . ' WHERE ' . $where;
   PTDEBUG && _d($sql);
   my $expl = $dbh->selectrow_hashref($sql);
   $expl = { map { lc($_) => $expl->{$_} } keys %$expl };
   if ( $expl->{possible_keys} ) {
      PTDEBUG && _d('possible_keys =', $expl->{possible_keys});
      my @candidates = split(',', $expl->{possible_keys});
      my %possible   = map { $_ => 1 } @candidates;
      if ( $expl->{key} ) {
         PTDEBUG && _d('MySQL chose', $expl->{key});
         unshift @candidates, grep { $possible{$_} } split(',', $expl->{key});
         PTDEBUG && _d('Before deduping:', join(', ', @candidates));
         my %seen;
         @candidates = grep { !$seen{$_}++ } @candidates;
      }
      PTDEBUG && _d('Final list:', join(', ', @candidates));
      return @candidates;
   }
   else {
      PTDEBUG && _d('No keys in possible_keys');
      return ();
   }
}

sub check_table {
   my ( $self, %args ) = @_;
   my @required_args = qw(dbh db tbl);
   foreach my $arg ( @required_args ) {
      die "I need a $arg argument" unless $args{$arg};
   }
   my ($dbh, $db, $tbl) = @args{@required_args};
   my $q      = $self->{Quoter};
   my $db_tbl = $q->quote($db, $tbl);
   PTDEBUG && _d('Checking', $db_tbl);

   my $sql = "SHOW TABLES FROM " . $q->quote($db)
           . ' LIKE ' . $q->literal_like($tbl);
   PTDEBUG && _d($sql);
   my $row;
   eval {
      $row = $dbh->selectrow_arrayref($sql);
   };
   if ( $EVAL_ERROR ) {
      PTDEBUG && _d($EVAL_ERROR);
      return 0;
   }
   if ( !$row->[0] || $row->[0] ne $tbl ) {
      PTDEBUG && _d('Table does not exist');
      return 0;
   }

   PTDEBUG && _d('Table', $db, $tbl, 'exists');
   return 1;

}

sub get_engine {
   my ( $self, $ddl, $opts ) = @_;
   my ( $engine ) = $ddl =~ m/\).*?(?:ENGINE|TYPE)=(\w+)/;
   PTDEBUG && _d('Storage engine:', $engine);
   return $engine || undef;
}

sub get_keys {
   my ( $self, $ddl, $opts, $is_nullable ) = @_;
   my $engine        = $self->get_engine($ddl);
   my $keys          = {};
   my $clustered_key = undef;

   KEY:
   foreach my $key ( $ddl =~ m/^  ((?:[A-Z]+ )?KEY .*)$/gm ) {

      next KEY if $key =~ m/FOREIGN/;

      my $key_ddl = $key;
      PTDEBUG && _d('Parsed key:', $key_ddl);

      if ( !$engine || $engine !~ m/MEMORY|HEAP/ ) {
         $key =~ s/USING HASH/USING BTREE/;
      }

      my ( $type, $cols ) = $key =~ m/(?:USING (\w+))? \((.+)\)/;
      my ( $special ) = $key =~ m/(FULLTEXT|SPATIAL)/;
      $type = $type || $special || 'BTREE';
      my ($name) = $key =~ m/(PRIMARY|`[^`]*`)/;
      my $unique = $key =~ m/PRIMARY|UNIQUE/ ? 1 : 0;
      my @cols;
      my @col_prefixes;
      foreach my $col_def ( $cols =~ m/`[^`]+`(?:\(\d+\))?/g ) {
         my ($name, $prefix) = $col_def =~ m/`([^`]+)`(?:\((\d+)\))?/;
         push @cols, $name;
         push @col_prefixes, $prefix;
      }
      $name =~ s/`//g;

      PTDEBUG && _d( $name, 'key cols:', join(', ', map { "`$_`" } @cols));

      $keys->{$name} = {
         name         => $name,
         type         => $type,
         colnames     => $cols,
         cols         => \@cols,
         col_prefixes => \@col_prefixes,
         is_unique    => $unique,
         is_nullable  => scalar(grep { $is_nullable->{$_} } @cols),
         is_col       => { map { $_ => 1 } @cols },
         ddl          => $key_ddl,
      };

      if ( ($engine || '') =~ m/InnoDB/i && !$clustered_key ) {
         my $this_key = $keys->{$name};
         if ( $this_key->{name} eq 'PRIMARY' ) {
            $clustered_key = 'PRIMARY';
         }
         elsif ( $this_key->{is_unique} && !$this_key->{is_nullable} ) {
            $clustered_key = $this_key->{name};
         }
         PTDEBUG && $clustered_key && _d('This key is the clustered key');
      }
   }

   return $keys, $clustered_key;
}

sub get_fks {
   my ( $self, $ddl, $opts ) = @_;
   my $q   = $self->{Quoter};
   my $fks = {};

   foreach my $fk (
      $ddl =~ m/CONSTRAINT .* FOREIGN KEY .* REFERENCES [^\)]*\)/mg )
   {
      my ( $name ) = $fk =~ m/CONSTRAINT `(.*?)`/;
      my ( $cols ) = $fk =~ m/FOREIGN KEY \(([^\)]+)\)/;
      my ( $parent, $parent_cols ) = $fk =~ m/REFERENCES (\S+) \(([^\)]+)\)/;

      my ($db, $tbl) = $q->split_unquote($parent, $opts->{database});
      my %parent_tbl = (tbl => $tbl);
      $parent_tbl{db} = $db if $db;

      if ( $parent !~ m/\./ && $opts->{database} ) {
         $parent = $q->quote($opts->{database}) . ".$parent";
      }

      $fks->{$name} = {
         name           => $name,
         colnames       => $cols,
         cols           => [ map { s/[ `]+//g; $_; } split(',', $cols) ],
         parent_tbl     => \%parent_tbl,
         parent_tblname => $parent,
         parent_cols    => [ map { s/[ `]+//g; $_; } split(',', $parent_cols) ],
         parent_colnames=> $parent_cols,
         ddl            => $fk,
      };
   }

   return $fks;
}

sub remove_auto_increment {
   my ( $self, $ddl ) = @_;
   $ddl =~ s/(^\).*?) AUTO_INCREMENT=\d+\b/$1/m;
   return $ddl;
}

sub get_table_status {
   my ( $self, $dbh, $db, $like ) = @_;
   my $q = $self->{Quoter};
   my $sql = "SHOW TABLE STATUS FROM " . $q->quote($db);
   my @params;
   if ( $like ) {
      $sql .= ' LIKE ?';
      push @params, $like;
   }
   PTDEBUG && _d($sql, @params);
   my $sth = $dbh->prepare($sql);
   eval { $sth->execute(@params); };
   if ($EVAL_ERROR) {
      PTDEBUG && _d($EVAL_ERROR);
      return;
   }
   my @tables = @{$sth->fetchall_arrayref({})};
   @tables = map {
      my %tbl; # Make a copy with lowercased keys
      @tbl{ map { lc $_ } keys %$_ } = values %$_;
      $tbl{engine} ||= $tbl{type} || $tbl{comment};
      delete $tbl{type};
      \%tbl;
   } @tables;
   return @tables;
}

my $ansi_quote_re = qr/" [^"]* (?: "" [^"]* )* (?<=.) "/ismx;
sub ansi_to_legacy {
   my ($self, $ddl) = @_;
   $ddl =~ s/($ansi_quote_re)/ansi_quote_replace($1)/ge;
   return $ddl;
}

sub ansi_quote_replace {
   my ($val) = @_;
   $val =~ s/^"|"$//g;
   $val =~ s/`/``/g;
   $val =~ s/""/"/g;
   return "`$val`";
}

sub _d {
   my ($package, undef, $line) = caller 0;
   @_ = map { (my $temp = $_) =~ s/\n/\n# /g; $temp; }
        map { defined $_ ? $_ : 'undef' }
        @_;
   print STDERR "# $package:$line $PID ", join(' ', @_), "\n";
}

1;
}
# ###########################################################################
# End TableParser package
# ###########################################################################

# ###########################################################################
# TableNibbler package
# This package is a copy without comments from the original.  The original
# with comments and its test file can be found in the Bazaar repository at,
#   lib/TableNibbler.pm
#   t/lib/TableNibbler.t
# See https://launchpad.net/percona-toolkit for more information.
# ###########################################################################
{
package TableNibbler;

use strict;
use warnings FATAL => 'all';
use English qw(-no_match_vars);
use constant PTDEBUG => $ENV{PTDEBUG} || 0;

sub new {
   my ( $class, %args ) = @_;
   my @required_args = qw(TableParser Quoter);
   foreach my $arg ( @required_args ) {
      die "I need a $arg argument" unless $args{$arg};
   }
   my $self = { %args };
   return bless $self, $class;
}

sub generate_asc_stmt {
   my ( $self, %args ) = @_;
   my @required_args = qw(tbl_struct index);
   foreach my $arg ( @required_args ) {
      die "I need a $arg argument" unless defined $args{$arg};
   }
   my ($tbl_struct, $index) = @args{@required_args};
   my @cols = $args{cols} ? @{$args{cols}} : @{$tbl_struct->{cols}};
   my $q    = $self->{Quoter};

   die "Index '$index' does not exist in table"
      unless exists $tbl_struct->{keys}->{$index};
   PTDEBUG && _d('Will ascend index', $index);  

   my @asc_cols = @{$tbl_struct->{keys}->{$index}->{cols}};
   if ( $args{asc_first} ) {
      PTDEBUG && _d('Ascending only first column');
      @asc_cols = $asc_cols[0];
   }
   elsif ( my $n = $args{n_index_cols} ) {
      $n = scalar @asc_cols if $n > @asc_cols;
      PTDEBUG && _d('Ascending only first', $n, 'columns');
      @asc_cols = @asc_cols[0..($n-1)];
   }
   PTDEBUG && _d('Will ascend columns', join(', ', @asc_cols));

   my @asc_slice;
   my %col_posn = do { my $i = 0; map { $_ => $i++ } @cols };
   foreach my $col ( @asc_cols ) {
      if ( !exists $col_posn{$col} ) {
         push @cols, $col;
         $col_posn{$col} = $#cols;
      }
      push @asc_slice, $col_posn{$col};
   }
   PTDEBUG && _d('Will ascend, in ordinal position:', join(', ', @asc_slice));

   my $asc_stmt = {
      cols  => \@cols,
      index => $index,
      where => '',
      slice => [],
      scols => [],
   };

   if ( @asc_slice ) {
      my $cmp_where;
      foreach my $cmp ( qw(< <= >= >) ) {
         $cmp_where = $self->generate_cmp_where(
            type        => $cmp,
            slice       => \@asc_slice,
            cols        => \@cols,
            quoter      => $q,
            is_nullable => $tbl_struct->{is_nullable},
         );
         $asc_stmt->{boundaries}->{$cmp} = $cmp_where->{where};
      }
      my $cmp = $args{asc_only} ? '>' : '>=';
      $asc_stmt->{where} = $asc_stmt->{boundaries}->{$cmp};
      $asc_stmt->{slice} = $cmp_where->{slice};
      $asc_stmt->{scols} = $cmp_where->{scols};
   }

   return $asc_stmt;
}

sub generate_cmp_where {
   my ( $self, %args ) = @_;
   foreach my $arg ( qw(type slice cols is_nullable) ) {
      die "I need a $arg arg" unless defined $args{$arg};
   }
   my @slice       = @{$args{slice}};
   my @cols        = @{$args{cols}};
   my $is_nullable = $args{is_nullable};
   my $type        = $args{type};
   my $q           = $self->{Quoter};

   (my $cmp = $type) =~ s/=//;

   my @r_slice;    # Resulting slice columns, by ordinal
   my @r_scols;    # Ditto, by name

   my @clauses;
   foreach my $i ( 0 .. $#slice ) {
      my @clause;

      foreach my $j ( 0 .. $i - 1 ) {
         my $ord = $slice[$j];
         my $col = $cols[$ord];
         my $quo = $q->quote($col);
         if ( $is_nullable->{$col} ) {
            push @clause, "((? IS NULL AND $quo IS NULL) OR ($quo = ?))";
            push @r_slice, $ord, $ord;
            push @r_scols, $col, $col;
         }
         else {
            push @clause, "$quo = ?";
            push @r_slice, $ord;
            push @r_scols, $col;
         }
      }

      my $ord = $slice[$i];
      my $col = $cols[$ord];
      my $quo = $q->quote($col);
      my $end = $i == $#slice; # Last clause of the whole group.
      if ( $is_nullable->{$col} ) {
         if ( $type =~ m/=/ && $end ) {
            push @clause, "(? IS NULL OR $quo $type ?)";
         }
         elsif ( $type =~ m/>/ ) {
            push @clause, "((? IS NULL AND $quo IS NOT NULL) OR ($quo $cmp ?))";
         }
         else { # If $type =~ m/</ ) {
            push @clause, "((? IS NOT NULL AND $quo IS NULL) OR ($quo $cmp ?))";
         }
         push @r_slice, $ord, $ord;
         push @r_scols, $col, $col;
      }
      else {
         push @r_slice, $ord;
         push @r_scols, $col;
         push @clause, ($type =~ m/=/ && $end ? "$quo $type ?" : "$quo $cmp ?");
      }

      push @clauses, '(' . join(' AND ', @clause) . ')';
   }
   my $result = '(' . join(' OR ', @clauses) . ')';
   my $where = {
      slice => \@r_slice,
      scols => \@r_scols,
      where => $result,
   };
   return $where;
}

sub generate_del_stmt {
   my ( $self, %args ) = @_;

   my $tbl  = $args{tbl_struct};
   my @cols = $args{cols} ? @{$args{cols}} : ();
   my $tp   = $self->{TableParser};
   my $q    = $self->{Quoter};

   my @del_cols;
   my @del_slice;

   my $index = $tp->find_best_index($tbl, $args{index});
   die "Cannot find an ascendable index in table" unless $index;

   if ( $index ) {
      @del_cols = @{$tbl->{keys}->{$index}->{cols}};
   }
   else {
      @del_cols = @{$tbl->{cols}};
   }
   PTDEBUG && _d('Columns needed for DELETE:', join(', ', @del_cols));

   my %col_posn = do { my $i = 0; map { $_ => $i++ } @cols };
   foreach my $col ( @del_cols ) {
      if ( !exists $col_posn{$col} ) {
         push @cols, $col;
         $col_posn{$col} = $#cols;
      }
      push @del_slice, $col_posn{$col};
   }
   PTDEBUG && _d('Ordinals needed for DELETE:', join(', ', @del_slice));

   my $del_stmt = {
      cols  => \@cols,
      index => $index,
      where => '',
      slice => [],
      scols => [],
   };

   my @clauses;
   foreach my $i ( 0 .. $#del_slice ) {
      my $ord = $del_slice[$i];
      my $col = $cols[$ord];
      my $quo = $q->quote($col);
      if ( $tbl->{is_nullable}->{$col} ) {
         push @clauses, "((? IS NULL AND $quo IS NULL) OR ($quo = ?))";
         push @{$del_stmt->{slice}}, $ord, $ord;
         push @{$del_stmt->{scols}}, $col, $col;
      }
      else {
         push @clauses, "$quo = ?";
         push @{$del_stmt->{slice}}, $ord;
         push @{$del_stmt->{scols}}, $col;
      }
   }

   $del_stmt->{where} = '(' . join(' AND ', @clauses) . ')';

   return $del_stmt;
}

sub generate_ins_stmt {
   my ( $self, %args ) = @_;
   foreach my $arg ( qw(ins_tbl sel_cols) ) {
      die "I need a $arg argument" unless $args{$arg};
   }
   my $ins_tbl  = $args{ins_tbl};
   my @sel_cols = @{$args{sel_cols}};

   die "You didn't specify any SELECT columns" unless @sel_cols;

   my @ins_cols;
   my @ins_slice;
   for my $i ( 0..$#sel_cols ) {
      next unless $ins_tbl->{is_col}->{$sel_cols[$i]};
      push @ins_cols, $sel_cols[$i];
      push @ins_slice, $i;
   }

   return {
      cols  => \@ins_cols,
      slice => \@ins_slice,
   };
}

sub _d {
   my ($package, undef, $line) = caller 0;
   @_ = map { (my $temp = $_) =~ s/\n/\n# /g; $temp; }
        map { defined $_ ? $_ : 'undef' }
        @_;
   print STDERR "# $package:$line $PID ", join(' ', @_), "\n";
}

1;
}
# ###########################################################################
# End TableNibbler package
# ###########################################################################

# ###########################################################################
# MasterSlave package
# This package is a copy without comments from the original.  The original
# with comments and its test file can be found in the Bazaar repository at,
#   lib/MasterSlave.pm
#   t/lib/MasterSlave.t
# See https://launchpad.net/percona-toolkit for more information.
# ###########################################################################
{
package MasterSlave;

use strict;
use warnings FATAL => 'all';
use English qw(-no_match_vars);
use constant PTDEBUG => $ENV{PTDEBUG} || 0;

sub check_recursion_method {
   my ($methods) = @_;

   if ( @$methods != 1 ) {
      if ( grep({ !m/processlist|hosts/i } @$methods)
            && $methods->[0] !~ /^dsn=/i )
      {
         die  "Invalid combination of recursion methods: "
            . join(", ", map { defined($_) ? $_ : 'undef' } @$methods) . ". "
            . "Only hosts and processlist may be combined.\n"
      }
   }
   else {
      my ($method) = @$methods;
      die "Invalid recursion method: " . ( $method || 'undef' )
         unless $method && $method =~ m/^(?:processlist$|hosts$|none$|dsn=)/i;
   }
}

sub new {
   my ( $class, %args ) = @_;
   my @required_args = qw(OptionParser DSNParser Quoter);
   foreach my $arg ( @required_args ) {
      die "I need a $arg argument" unless $args{$arg};
   }
   my $self = {
      %args,
      replication_thread => {},
   };
   return bless $self, $class;
}

sub get_slaves {
   my ($self, %args) = @_;
   my @required_args = qw(make_cxn);
   foreach my $arg ( @required_args ) {
      die "I need a $arg argument" unless $args{$arg};
   }
   my ($make_cxn) = @args{@required_args};

   my $slaves  = [];
   my $dp      = $self->{DSNParser};
   my $methods = $self->_resolve_recursion_methods($args{dsn});

   if ( grep { m/processlist|hosts/i } @$methods ) {
      my @required_args = qw(dbh dsn);
      foreach my $arg ( @required_args ) {
         die "I need a $arg argument" unless $args{$arg};
      }
      my ($dbh, $dsn) = @args{@required_args};
      
      $self->recurse_to_slaves(
         {  dbh       => $dbh,
            dsn       => $dsn,
            callback  => sub {
               my ( $dsn, $dbh, $level, $parent ) = @_;
               return unless $level;
               PTDEBUG && _d('Found slave:', $dp->as_string($dsn));
               push @$slaves, $make_cxn->(dsn => $dsn, dbh => $dbh);
               return;
            },
         }
      );
   }
   elsif ( $methods->[0] =~ m/^dsn=/i ) {
      (my $dsn_table_dsn = join ",", @$methods) =~ s/^dsn=//i;
      $slaves = $self->get_cxn_from_dsn_table(
         %args,
         dsn_table_dsn => $dsn_table_dsn,
      );
   }
   elsif ( $methods->[0] =~ m/none/i ) {
      PTDEBUG && _d('Not getting to slaves');
   }
   else {
      die "Unexpected recursion methods: @$methods";
   }
   
   return $slaves;
}

sub _resolve_recursion_methods {
   my ($self, $dsn) = @_;
   my $o = $self->{OptionParser};
   if ( $o->got('recursion-method') ) {
      return $o->get('recursion-method');
   }
   elsif ( $dsn && ($dsn->{P} || 3306) != 3306 ) {
      PTDEBUG && _d('Port number is non-standard; using only hosts method');
      return [qw(hosts)];
   }
   else {
      return $o->get('recursion-method');
   }
}

sub recurse_to_slaves {
   my ( $self, $args, $level ) = @_;
   $level ||= 0;
   my $dp      = $self->{DSNParser};
   my $recurse = $args->{recurse} || $self->{OptionParser}->get('recurse');
   my $dsn     = $args->{dsn};

   my $methods = $self->_resolve_recursion_methods($dsn);
   PTDEBUG && _d('Recursion methods:', @$methods);
   if ( lc($methods->[0]) eq 'none' ) {
      PTDEBUG && _d('Not recursing to slaves');
      return;
   }

   my $dbh;
   eval {
      $dbh = $args->{dbh} || $dp->get_dbh(
         $dp->get_cxn_params($dsn), { AutoCommit => 1 });
      PTDEBUG && _d('Connected to', $dp->as_string($dsn));
   };
   if ( $EVAL_ERROR ) {
      print STDERR "Cannot connect to ", $dp->as_string($dsn), "\n"
         or die "Cannot print: $OS_ERROR";
      return;
   }

   my $sql  = 'SELECT @@SERVER_ID';
   PTDEBUG && _d($sql);
   my ($id) = $dbh->selectrow_array($sql);
   PTDEBUG && _d('Working on server ID', $id);
   my $master_thinks_i_am = $dsn->{server_id};
   if ( !defined $id
       || ( defined $master_thinks_i_am && $master_thinks_i_am != $id )
       || $args->{server_ids_seen}->{$id}++
   ) {
      PTDEBUG && _d('Server ID seen, or not what master said');
      if ( $args->{skip_callback} ) {
         $args->{skip_callback}->($dsn, $dbh, $level, $args->{parent});
      }
      return;
   }

   $args->{callback}->($dsn, $dbh, $level, $args->{parent});

   if ( !defined $recurse || $level < $recurse ) {

      my @slaves =
         grep { !$_->{master_id} || $_->{master_id} == $id } # Only my slaves.
         $self->find_slave_hosts($dp, $dbh, $dsn, $methods);

      foreach my $slave ( @slaves ) {
         PTDEBUG && _d('Recursing from',
            $dp->as_string($dsn), 'to', $dp->as_string($slave));
         $self->recurse_to_slaves(
            { %$args, dsn => $slave, dbh => undef, parent => $dsn }, $level + 1 );
      }
   }
}

sub find_slave_hosts {
   my ( $self, $dsn_parser, $dbh, $dsn, $methods ) = @_;

   PTDEBUG && _d('Looking for slaves on', $dsn_parser->as_string($dsn),
      'using methods', @$methods);

   my @slaves;
   METHOD:
   foreach my $method ( @$methods ) {
      my $find_slaves = "_find_slaves_by_$method";
      PTDEBUG && _d('Finding slaves with', $find_slaves);
      @slaves = $self->$find_slaves($dsn_parser, $dbh, $dsn);
      last METHOD if @slaves;
   }

   PTDEBUG && _d('Found', scalar(@slaves), 'slaves');
   return @slaves;
}

sub _find_slaves_by_processlist {
   my ( $self, $dsn_parser, $dbh, $dsn ) = @_;

   my @slaves = map  {
      my $slave        = $dsn_parser->parse("h=$_", $dsn);
      $slave->{source} = 'processlist';
      $slave;
   }
   grep { $_ }
   map  {
      my ( $host ) = $_->{host} =~ m/^([^:]+):/;
      if ( $host eq 'localhost' ) {
         $host = '127.0.0.1'; # Replication never uses sockets.
      }
      $host;
   } $self->get_connected_slaves($dbh);

   return @slaves;
}

sub _find_slaves_by_hosts {
   my ( $self, $dsn_parser, $dbh, $dsn ) = @_;

   my @slaves;
   my $sql = 'SHOW SLAVE HOSTS';
   PTDEBUG && _d($dbh, $sql);
   @slaves = @{$dbh->selectall_arrayref($sql, { Slice => {} })};

   if ( @slaves ) {
      PTDEBUG && _d('Found some SHOW SLAVE HOSTS info');
      @slaves = map {
         my %hash;
         @hash{ map { lc $_ } keys %$_ } = values %$_;
         my $spec = "h=$hash{host},P=$hash{port}"
            . ( $hash{user} ? ",u=$hash{user}" : '')
            . ( $hash{password} ? ",p=$hash{password}" : '');
         my $dsn           = $dsn_parser->parse($spec, $dsn);
         $dsn->{server_id} = $hash{server_id};
         $dsn->{master_id} = $hash{master_id};
         $dsn->{source}    = 'hosts';
         $dsn;
      } @slaves;
   }

   return @slaves;
}

sub get_connected_slaves {
   my ( $self, $dbh ) = @_;

   my $show = "SHOW GRANTS FOR ";
   my $user = 'CURRENT_USER()';
   my $sql = $show . $user;
   PTDEBUG && _d($dbh, $sql);

   my $proc;
   eval {
      $proc = grep {
         m/ALL PRIVILEGES.*?\*\.\*|PROCESS/
      } @{$dbh->selectcol_arrayref($sql)};
   };
   if ( $EVAL_ERROR ) {

      if ( $EVAL_ERROR =~ m/no such grant defined for user/ ) {
         PTDEBUG && _d('Retrying SHOW GRANTS without host; error:',
            $EVAL_ERROR);
         ($user) = split('@', $user);
         $sql    = $show . $user;
         PTDEBUG && _d($sql);
         eval {
            $proc = grep {
               m/ALL PRIVILEGES.*?\*\.\*|PROCESS/
            } @{$dbh->selectcol_arrayref($sql)};
         };
      }

      die "Failed to $sql: $EVAL_ERROR" if $EVAL_ERROR;
   }
   if ( !$proc ) {
      die "You do not have the PROCESS privilege";
   }

   $sql = 'SHOW PROCESSLIST';
   PTDEBUG && _d($dbh, $sql);
   grep { $_->{command} =~ m/Binlog Dump/i }
   map  { # Lowercase the column names
      my %hash;
      @hash{ map { lc $_ } keys %$_ } = values %$_;
      \%hash;
   }
   @{$dbh->selectall_arrayref($sql, { Slice => {} })};
}

sub is_master_of {
   my ( $self, $master, $slave ) = @_;
   my $master_status = $self->get_master_status($master)
      or die "The server specified as a master is not a master";
   my $slave_status  = $self->get_slave_status($slave)
      or die "The server specified as a slave is not a slave";
   my @connected     = $self->get_connected_slaves($master)
      or die "The server specified as a master has no connected slaves";
   my (undef, $port) = $master->selectrow_array("SHOW VARIABLES LIKE 'port'");

   if ( $port != $slave_status->{master_port} ) {
      die "The slave is connected to $slave_status->{master_port} "
         . "but the master's port is $port";
   }

   if ( !grep { $slave_status->{master_user} eq $_->{user} } @connected ) {
      die "I don't see any slave I/O thread connected with user "
         . $slave_status->{master_user};
   }

   if ( ($slave_status->{slave_io_state} || '')
      eq 'Waiting for master to send event' )
   {
      my ( $master_log_name, $master_log_num )
         = $master_status->{file} =~ m/^(.*?)\.0*([1-9][0-9]*)$/;
      my ( $slave_log_name, $slave_log_num )
         = $slave_status->{master_log_file} =~ m/^(.*?)\.0*([1-9][0-9]*)$/;
      if ( $master_log_name ne $slave_log_name
         || abs($master_log_num - $slave_log_num) > 1 )
      {
         die "The slave thinks it is reading from "
            . "$slave_status->{master_log_file},  but the "
            . "master is writing to $master_status->{file}";
      }
   }
   return 1;
}

sub get_master_dsn {
   my ( $self, $dbh, $dsn, $dsn_parser ) = @_;
   my $master = $self->get_slave_status($dbh) or return undef;
   my $spec   = "h=$master->{master_host},P=$master->{master_port}";
   return       $dsn_parser->parse($spec, $dsn);
}

sub get_slave_status {
   my ( $self, $dbh ) = @_;
   if ( !$self->{not_a_slave}->{$dbh} ) {
      my $sth = $self->{sths}->{$dbh}->{SLAVE_STATUS}
            ||= $dbh->prepare('SHOW SLAVE STATUS');
      PTDEBUG && _d($dbh, 'SHOW SLAVE STATUS');
      $sth->execute();
      my ($ss) = @{$sth->fetchall_arrayref({})};

      if ( $ss && %$ss ) {
         $ss = { map { lc($_) => $ss->{$_} } keys %$ss }; # lowercase the keys
         return $ss;
      }

      PTDEBUG && _d('This server returns nothing for SHOW SLAVE STATUS');
      $self->{not_a_slave}->{$dbh}++;
   }
}

sub get_master_status {
   my ( $self, $dbh ) = @_;

   if ( $self->{not_a_master}->{$dbh} ) {
      PTDEBUG && _d('Server on dbh', $dbh, 'is not a master');
      return;
   }

   my $sth = $self->{sths}->{$dbh}->{MASTER_STATUS}
         ||= $dbh->prepare('SHOW MASTER STATUS');
   PTDEBUG && _d($dbh, 'SHOW MASTER STATUS');
   $sth->execute();
   my ($ms) = @{$sth->fetchall_arrayref({})};
   PTDEBUG && _d(
      $ms ? map { "$_=" . (defined $ms->{$_} ? $ms->{$_} : '') } keys %$ms
          : '');

   if ( !$ms || scalar keys %$ms < 2 ) {
      PTDEBUG && _d('Server on dbh', $dbh, 'does not seem to be a master');
      $self->{not_a_master}->{$dbh}++;
   }

  return { map { lc($_) => $ms->{$_} } keys %$ms }; # lowercase the keys
}

sub wait_for_master {
   my ( $self, %args ) = @_;
   my @required_args = qw(master_status slave_dbh);
   foreach my $arg ( @required_args ) {
      die "I need a $arg argument" unless $args{$arg};
   }
   my ($master_status, $slave_dbh) = @args{@required_args};
   my $timeout       = $args{timeout} || 60;

   my $result;
   my $waited;
   if ( $master_status ) {
      my $sql = "SELECT MASTER_POS_WAIT('$master_status->{file}', "
              . "$master_status->{position}, $timeout)";
      PTDEBUG && _d($slave_dbh, $sql);
      my $start = time;
      ($result) = $slave_dbh->selectrow_array($sql);

      $waited = time - $start;

      PTDEBUG && _d('Result of waiting:', $result);
      PTDEBUG && _d("Waited", $waited, "seconds");
   }
   else {
      PTDEBUG && _d('Not waiting: this server is not a master');
   }

   return {
      result => $result,
      waited => $waited,
   };
}

sub stop_slave {
   my ( $self, $dbh ) = @_;
   my $sth = $self->{sths}->{$dbh}->{STOP_SLAVE}
         ||= $dbh->prepare('STOP SLAVE');
   PTDEBUG && _d($dbh, $sth->{Statement});
   $sth->execute();
}

sub start_slave {
   my ( $self, $dbh, $pos ) = @_;
   if ( $pos ) {
      my $sql = "START SLAVE UNTIL MASTER_LOG_FILE='$pos->{file}', "
              . "MASTER_LOG_POS=$pos->{position}";
      PTDEBUG && _d($dbh, $sql);
      $dbh->do($sql);
   }
   else {
      my $sth = $self->{sths}->{$dbh}->{START_SLAVE}
            ||= $dbh->prepare('START SLAVE');
      PTDEBUG && _d($dbh, $sth->{Statement});
      $sth->execute();
   }
}

sub catchup_to_master {
   my ( $self, $slave, $master, $timeout ) = @_;
   $self->stop_slave($master);
   $self->stop_slave($slave);
   my $slave_status  = $self->get_slave_status($slave);
   my $slave_pos     = $self->repl_posn($slave_status);
   my $master_status = $self->get_master_status($master);
   my $master_pos    = $self->repl_posn($master_status);
   PTDEBUG && _d('Master position:', $self->pos_to_string($master_pos),
      'Slave position:', $self->pos_to_string($slave_pos));

   my $result;
   if ( $self->pos_cmp($slave_pos, $master_pos) < 0 ) {
      PTDEBUG && _d('Waiting for slave to catch up to master');
      $self->start_slave($slave, $master_pos);

      $result = $self->wait_for_master(
            master_status => $master_status,
            slave_dbh     => $slave,
            timeout       => $timeout,
            master_status => $master_status
      );
      if ( !defined $result->{result} ) {
         $slave_status = $self->get_slave_status($slave);
         if ( !$self->slave_is_running($slave_status) ) {
            PTDEBUG && _d('Master position:',
               $self->pos_to_string($master_pos),
               'Slave position:', $self->pos_to_string($slave_pos));
            $slave_pos = $self->repl_posn($slave_status);
            if ( $self->pos_cmp($slave_pos, $master_pos) != 0 ) {
               die "MASTER_POS_WAIT() returned NULL but slave has not "
                  . "caught up to master";
            }
            PTDEBUG && _d('Slave is caught up to master and stopped');
         }
         else {
            die "Slave has not caught up to master and it is still running";
         }
      }
   }
   else {
      PTDEBUG && _d("Slave is already caught up to master");
   }

   return $result;
}

sub catchup_to_same_pos {
   my ( $self, $s1_dbh, $s2_dbh ) = @_;
   $self->stop_slave($s1_dbh);
   $self->stop_slave($s2_dbh);
   my $s1_status = $self->get_slave_status($s1_dbh);
   my $s2_status = $self->get_slave_status($s2_dbh);
   my $s1_pos    = $self->repl_posn($s1_status);
   my $s2_pos    = $self->repl_posn($s2_status);
   if ( $self->pos_cmp($s1_pos, $s2_pos) < 0 ) {
      $self->start_slave($s1_dbh, $s2_pos);
   }
   elsif ( $self->pos_cmp($s2_pos, $s1_pos) < 0 ) {
      $self->start_slave($s2_dbh, $s1_pos);
   }

   $s1_status = $self->get_slave_status($s1_dbh);
   $s2_status = $self->get_slave_status($s2_dbh);
   $s1_pos    = $self->repl_posn($s1_status);
   $s2_pos    = $self->repl_posn($s2_status);

   if ( $self->slave_is_running($s1_status)
     || $self->slave_is_running($s2_status)
     || $self->pos_cmp($s1_pos, $s2_pos) != 0)
   {
      die "The servers aren't both stopped at the same position";
   }

}

sub slave_is_running {
   my ( $self, $slave_status ) = @_;
   return ($slave_status->{slave_sql_running} || 'No') eq 'Yes';
}

sub has_slave_updates {
   my ( $self, $dbh ) = @_;
   my $sql = q{SHOW VARIABLES LIKE 'log_slave_updates'};
   PTDEBUG && _d($dbh, $sql);
   my ($name, $value) = $dbh->selectrow_array($sql);
   return $value && $value =~ m/^(1|ON)$/;
}

sub repl_posn {
   my ( $self, $status ) = @_;
   if ( exists $status->{file} && exists $status->{position} ) {
      return {
         file     => $status->{file},
         position => $status->{position},
      };
   }
   else {
      return {
         file     => $status->{relay_master_log_file},
         position => $status->{exec_master_log_pos},
      };
   }
}

sub get_slave_lag {
   my ( $self, $dbh ) = @_;
   my $stat = $self->get_slave_status($dbh);
   return unless $stat;  # server is not a slave
   return $stat->{seconds_behind_master};
}

sub pos_cmp {
   my ( $self, $a, $b ) = @_;
   return $self->pos_to_string($a) cmp $self->pos_to_string($b);
}

sub short_host {
   my ( $self, $dsn ) = @_;
   my ($host, $port);
   if ( $dsn->{master_host} ) {
      $host = $dsn->{master_host};
      $port = $dsn->{master_port};
   }
   else {
      $host = $dsn->{h};
      $port = $dsn->{P};
   }
   return ($host || '[default]') . ( ($port || 3306) == 3306 ? '' : ":$port" );
}

sub is_replication_thread {
   my ( $self, $query, %args ) = @_; 
   return unless $query;

   my $type = lc($args{type} || 'all');
   die "Invalid type: $type"
      unless $type =~ m/^binlog_dump|slave_io|slave_sql|all$/i;

   my $match = 0;
   if ( $type =~ m/binlog_dump|all/i ) {
      $match = 1
         if ($query->{Command} || $query->{command} || '') eq "Binlog Dump";
   }
   if ( !$match ) {
      if ( ($query->{User} || $query->{user} || '') eq "system user" ) {
         PTDEBUG && _d("Slave replication thread");
         if ( $type ne 'all' ) { 
            my $state = $query->{State} || $query->{state} || '';

            if ( $state =~ m/^init|end$/ ) {
               PTDEBUG && _d("Special state:", $state);
               $match = 1;
            }
            else {
               my ($slave_sql) = $state =~ m/
                  ^(Waiting\sfor\sthe\snext\sevent
                   |Reading\sevent\sfrom\sthe\srelay\slog
                   |Has\sread\sall\srelay\slog;\swaiting
                   |Making\stemp\sfile
                   |Waiting\sfor\sslave\smutex\son\sexit)/xi; 

               $match = $type eq 'slave_sql' &&  $slave_sql ? 1
                      : $type eq 'slave_io'  && !$slave_sql ? 1
                      :                                       0;
            }
         }
         else {
            $match = 1;
         }
      }
      else {
         PTDEBUG && _d('Not system user');
      }

      if ( !defined $args{check_known_ids} || $args{check_known_ids} ) {
         my $id = $query->{Id} || $query->{id};
         if ( $match ) {
            $self->{replication_thread}->{$id} = 1;
         }
         else {
            if ( $self->{replication_thread}->{$id} ) {
               PTDEBUG && _d("Thread ID is a known replication thread ID");
               $match = 1;
            }
         }
      }
   }

   PTDEBUG && _d('Matches', $type, 'replication thread:',
      ($match ? 'yes' : 'no'), '; match:', $match);

   return $match;
}


sub get_replication_filters {
   my ( $self, %args ) = @_;
   my @required_args = qw(dbh);
   foreach my $arg ( @required_args ) {
      die "I need a $arg argument" unless $args{$arg};
   }
   my ($dbh) = @args{@required_args};

   my %filters = ();

   my $status = $self->get_master_status($dbh);
   if ( $status ) {
      map { $filters{$_} = $status->{$_} }
      grep { defined $status->{$_} && $status->{$_} ne '' }
      qw(
         binlog_do_db
         binlog_ignore_db
      );
   }

   $status = $self->get_slave_status($dbh);
   if ( $status ) {
      map { $filters{$_} = $status->{$_} }
      grep { defined $status->{$_} && $status->{$_} ne '' }
      qw(
         replicate_do_db
         replicate_ignore_db
         replicate_do_table
         replicate_ignore_table 
         replicate_wild_do_table
         replicate_wild_ignore_table
      );

      my $sql = "SHOW VARIABLES LIKE 'slave_skip_errors'";
      PTDEBUG && _d($dbh, $sql);
      my $row = $dbh->selectrow_arrayref($sql);
      $filters{slave_skip_errors} = $row->[1] if $row->[1] && $row->[1] ne 'OFF';
   }

   return \%filters; 
}


sub pos_to_string {
   my ( $self, $pos ) = @_;
   my $fmt  = '%s/%020d';
   return sprintf($fmt, @{$pos}{qw(file position)});
}

sub reset_known_replication_threads {
   my ( $self ) = @_;
   $self->{replication_thread} = {};
   return;
}

sub get_cxn_from_dsn_table {
   my ($self, %args) = @_;
   my @required_args = qw(dsn_table_dsn make_cxn);
   foreach my $arg ( @required_args ) {
      die "I need a $arg argument" unless $args{$arg};
   }
   my ($dsn_table_dsn, $make_cxn) = @args{@required_args};
   PTDEBUG && _d('DSN table DSN:', $dsn_table_dsn);

   my $dp = $self->{DSNParser};
   my $q  = $self->{Quoter};

   my $dsn = $dp->parse($dsn_table_dsn);
   my $dsn_table;
   if ( $dsn->{D} && $dsn->{t} ) {
      $dsn_table = $q->quote($dsn->{D}, $dsn->{t});
   }
   elsif ( $dsn->{t} && $dsn->{t} =~ m/\./ ) {
      $dsn_table = $q->quote($q->split_unquote($dsn->{t}));
   }
   else {
      die "DSN table DSN does not specify a database (D) "
        . "or a database-qualified table (t)";
   }

   my $dsn_tbl_cxn = $make_cxn->(dsn => $dsn);
   my $dbh         = $dsn_tbl_cxn->connect();
   my $sql         = "SELECT dsn FROM $dsn_table ORDER BY id";
   PTDEBUG && _d($sql);
   my $dsn_strings = $dbh->selectcol_arrayref($sql);
   my @cxn;
   if ( $dsn_strings ) {
      foreach my $dsn_string ( @$dsn_strings ) {
         PTDEBUG && _d('DSN from DSN table:', $dsn_string);
         push @cxn, $make_cxn->(dsn_string => $dsn_string);
      }
   }
   return \@cxn;
}

sub _d {
   my ($package, undef, $line) = caller 0;
   @_ = map { (my $temp = $_) =~ s/\n/\n# /g; $temp; }
        map { defined $_ ? $_ : 'undef' }
        @_;
   print STDERR "# $package:$line $PID ", join(' ', @_), "\n";
}

1;
}
# ###########################################################################
# End MasterSlave package
# ###########################################################################

# ###########################################################################
# RowChecksum package
# This package is a copy without comments from the original.  The original
# with comments and its test file can be found in the Bazaar repository at,
#   lib/RowChecksum.pm
#   t/lib/RowChecksum.t
# See https://launchpad.net/percona-toolkit for more information.
# ###########################################################################
{
package RowChecksum;

use strict;
use warnings FATAL => 'all';
use English qw(-no_match_vars);
use constant PTDEBUG => $ENV{PTDEBUG} || 0;

use List::Util qw(max);
use Data::Dumper;
$Data::Dumper::Indent    = 1;
$Data::Dumper::Sortkeys  = 1;
$Data::Dumper::Quotekeys = 0;

sub new {
   my ( $class, %args ) = @_;
   foreach my $arg ( qw(OptionParser Quoter) ) {
      die "I need a $arg argument" unless defined $args{$arg};
   }
   my $self = { %args };
   return bless $self, $class;
}

sub make_row_checksum {
   my ( $self, %args ) = @_;
   my @required_args = qw(tbl);
   foreach my $arg( @required_args ) {
      die "I need a $arg argument" unless $args{$arg};
   }
   my ($tbl) = @args{@required_args};

   my $o          = $self->{OptionParser};
   my $q          = $self->{Quoter};
   my $tbl_struct = $tbl->{tbl_struct};
   my $func       = $args{func} || uc($o->get('function'));
   my $cols       = $self->get_checksum_columns(%args);

   die "all columns are excluded by --columns or --ignore-columns"
      unless @{$cols->{select}};
      
   my $query;
   if ( !$args{no_cols} ) {
      $query = join(', ',
                  map { 
                     my $col = $_;
                     if ( $col =~ m/\+ 0/ ) {
                        my ($real_col) = /^(\S+)/;
                        $col .= " AS $real_col";
                     }
                     elsif ( $col =~ m/TRIM/ ) {
                        my ($real_col) = m/TRIM\(([^\)]+)\)/;
                        $col .= " AS $real_col";
                     }
                     $col;
                  } @{$cols->{select}})
             . ', ';
   }

   if ( uc $func ne 'FNV_64' && uc $func ne 'FNV1A_64' ) {
      my $sep = $o->get('separator') || '#';
      $sep    =~ s/'//g;
      $sep  ||= '#';

      my @nulls = grep { $cols->{allowed}->{$_} } @{$tbl_struct->{null_cols}};
      if ( @nulls ) {
         my $bitmap = "CONCAT("
            . join(', ', map { 'ISNULL(' . $q->quote($_) . ')' } @nulls)
            . ")";
         push @{$cols->{select}}, $bitmap;
      }

      $query .= @{$cols->{select}} > 1
              ? "$func(CONCAT_WS('$sep', " . join(', ', @{$cols->{select}}) . '))'
              : "$func($cols->{select}->[0])";
   }
   else {
      my $fnv_func = uc $func;
      $query .= "$fnv_func(" . join(', ', @{$cols->{select}}) . ')';
   }

   PTDEBUG && _d('Row checksum:', $query);
   return $query;
}

sub make_chunk_checksum {
   my ( $self, %args ) = @_;
   my @required_args = qw(tbl);
   foreach my $arg( @required_args ) {
      die "I need a $arg argument" unless $args{$arg};
   }
   if ( !$args{dbh} && !($args{func} && $args{crc_width} && $args{crc_type}) ) {
      die "I need a dbh argument"
   }
   my ($tbl) = @args{@required_args};
   my $o     = $self->{OptionParser};
   my $q     = $self->{Quoter};

   my %crc_args = $self->get_crc_args(%args);
   PTDEBUG && _d("Checksum strat:", Dumper(\%crc_args));

   my $row_checksum = $self->make_row_checksum(
      %args,
      %crc_args,
      no_cols => 1
   );
   my $crc;
   if ( $crc_args{crc_type} =~ m/int$/ ) {
      $crc = "COALESCE(LOWER(CONV(BIT_XOR(CAST($row_checksum AS UNSIGNED)), "
           . "10, 16)), 0)";
   }
   else {
      my $slices = $self->_make_xor_slices(
         row_checksum => $row_checksum,
         %crc_args,
      );
      $crc = "COALESCE(LOWER(CONCAT($slices)), 0)";
   }

   my $select = "COUNT(*) AS cnt, $crc AS crc";
   PTDEBUG && _d('Chunk checksum:', $select);
   return $select;
}

sub get_checksum_columns {
   my ($self, %args) = @_;
   my @required_args = qw(tbl);
   foreach my $arg( @required_args ) {
      die "I need a $arg argument" unless $args{$arg};
   }
   my ($tbl) = @args{@required_args};
   my $o     = $self->{OptionParser};
   my $q     = $self->{Quoter};

   my $trim            = $o->get('trim');
   my $float_precision = $o->get('float-precision');

   my $tbl_struct = $tbl->{tbl_struct};
   my $ignore_col = $o->get('ignore-columns') || {};
   my $all_cols   = $o->get('columns') || $tbl_struct->{cols};
   my %cols       = map { lc($_) => 1 } grep { !$ignore_col->{$_} } @$all_cols;
   my %seen;
   my @cols =
      map {
         my $type   = $tbl_struct->{type_for}->{$_};
         my $result = $q->quote($_);
         if ( $type eq 'timestamp' ) {
            $result .= ' + 0';
         }
         elsif ( $float_precision && $type =~ m/float|double/ ) {
            $result = "ROUND($result, $float_precision)";
         }
         elsif ( $trim && $type =~ m/varchar/ ) {
            $result = "TRIM($result)";
         }
         $result;
      }
      grep {
         $cols{$_} && !$seen{$_}++
      }
      @{$tbl_struct->{cols}};

   return {
      select  => \@cols,
      allowed => \%cols,
   };
}

sub get_crc_args {
   my ($self, %args) = @_;
   my $func      = $args{func}     || $self->_get_hash_func(%args);
   my $crc_width = $args{crc_width}|| $self->_get_crc_width(%args, func=>$func);
   my $crc_type  = $args{crc_type} || $self->_get_crc_type(%args, func=>$func);
   my $opt_slice; 
   if ( $args{dbh} && $crc_type !~ m/int$/ ) {
      $opt_slice = $self->_optimize_xor(%args, func=>$func);
   }

   return (
      func      => $func,
      crc_width => $crc_width,
      crc_type  => $crc_type,
      opt_slice => $opt_slice,
   );
}

sub _get_hash_func {
   my ( $self, %args ) = @_;
   my @required_args = qw(dbh);
   foreach my $arg( @required_args ) {
      die "I need a $arg argument" unless $args{$arg};
   }
   my ($dbh) = @args{@required_args};
   my $o     = $self->{OptionParser};
   my @funcs = qw(CRC32 FNV1A_64 FNV_64 MD5 SHA1);

   if ( my $func = $o->get('function') ) {
      unshift @funcs, $func;
   }

   my ($result, $error);
   foreach my $func ( @funcs ) {
      eval {
         my $sql = "SELECT $func('test-string')";
         PTDEBUG && _d($sql);
         $args{dbh}->do($sql);
      };
      if ( $EVAL_ERROR && $EVAL_ERROR =~ m/failed: (.*?) at \S+ line/ ) {
         $error .= qq{$func cannot be used because "$1"\n};
         PTDEBUG && _d($func, 'cannot be used because', $1);
         next;
      }
      PTDEBUG && _d('Chosen hash func:', $result);
      return $func;
   }
   die $error || 'No hash functions (CRC32, MD5, etc.) are available';
}

sub _get_crc_width {
   my ( $self, %args ) = @_;
   my @required_args = qw(dbh func);
   foreach my $arg( @required_args ) {
      die "I need a $arg argument" unless $args{$arg};
   }
   my ($dbh, $func) = @args{@required_args};

   my $crc_width = 16;
   if ( uc $func ne 'FNV_64' && uc $func ne 'FNV1A_64' ) {
      eval {
         my ($val) = $dbh->selectrow_array("SELECT $func('a')");
         $crc_width = max(16, length($val));
      };
   }
   return $crc_width;
}

sub _get_crc_type {
   my ( $self, %args ) = @_;
   my @required_args = qw(dbh func);
   foreach my $arg( @required_args ) {
      die "I need a $arg argument" unless $args{$arg};
   }
   my ($dbh, $func) = @args{@required_args};

   my $type   = '';
   my $length = 0;
   my $sql    = "SELECT $func('a')";
   my $sth    = $dbh->prepare($sql);
   eval {
      $sth->execute();
      $type   = $sth->{mysql_type_name}->[0];
      $length = $sth->{mysql_length}->[0];
      PTDEBUG && _d($sql, $type, $length);
      if ( $type eq 'bigint' && $length < 20 ) {
         $type = 'int';
      }
   };
   $sth->finish;
   PTDEBUG && _d('crc_type:', $type, 'length:', $length);
   return $type;
}

sub _optimize_xor {
   my ( $self, %args ) = @_;
   my @required_args = qw(dbh func);
   foreach my $arg( @required_args ) {
      die "I need a $arg argument" unless $args{$arg};
   }
   my ($dbh, $func) = @args{@required_args};

   die "$func never needs BIT_XOR optimization"
      if $func =~ m/^(?:FNV1A_64|FNV_64|CRC32)$/i;

   my $opt_slice = 0;
   my $unsliced  = uc $dbh->selectall_arrayref("SELECT $func('a')")->[0]->[0];
   my $sliced    = '';
   my $start     = 1;
   my $crc_width = length($unsliced) < 16 ? 16 : length($unsliced);

   do { # Try different positions till sliced result equals non-sliced.
      PTDEBUG && _d('Trying slice', $opt_slice);
      $dbh->do(q{SET @crc := '', @cnt := 0});
      my $slices = $self->_make_xor_slices(
         row_checksum => "\@crc := $func('a')",
         crc_width    => $crc_width,
         opt_slice    => $opt_slice,
      );

      my $sql = "SELECT CONCAT($slices) AS TEST FROM (SELECT NULL) AS x";
      $sliced = ($dbh->selectrow_array($sql))[0];
      if ( $sliced ne $unsliced ) {
         PTDEBUG && _d('Slice', $opt_slice, 'does not work');
         $start += 16;
         ++$opt_slice;
      }
   } while ( $start < $crc_width && $sliced ne $unsliced );

   if ( $sliced eq $unsliced ) {
      PTDEBUG && _d('Slice', $opt_slice, 'works');
      return $opt_slice;
   }
   else {
      PTDEBUG && _d('No slice works');
      return undef;
   }
}

sub _make_xor_slices {
   my ( $self, %args ) = @_;
   my @required_args = qw(row_checksum crc_width);
   foreach my $arg( @required_args ) {
      die "I need a $arg argument" unless $args{$arg};
   }
   my ($row_checksum, $crc_width) = @args{@required_args};
   my ($opt_slice) = $args{opt_slice};

   my @slices;
   for ( my $start = 1; $start <= $crc_width; $start += 16 ) {
      my $len = $crc_width - $start + 1;
      if ( $len > 16 ) {
         $len = 16;
      }
      push @slices,
         "LPAD(CONV(BIT_XOR("
         . "CAST(CONV(SUBSTRING(\@crc, $start, $len), 16, 10) AS UNSIGNED))"
         . ", 10, 16), $len, '0')";
   }

   if ( defined $opt_slice && $opt_slice < @slices ) {
      $slices[$opt_slice] =~ s/\@crc/\@crc := $row_checksum/;
   }
   else {
      map { s/\@crc/$row_checksum/ } @slices;
   }

   return join(', ', @slices);
}

sub find_replication_differences {
   my ($self, %args) = @_;
   my @required_args = qw(dbh repl_table);
   foreach my $arg( @required_args ) {
      die "I need a $arg argument" unless $args{$arg};
   }
   my ($dbh, $repl_table) = @args{@required_args};

   my $sql
      = "SELECT CONCAT(db, '.', tbl) AS `table`, "
      . "chunk, chunk_index, lower_boundary, upper_boundary, "
      . "COALESCE(this_cnt-master_cnt, 0) AS cnt_diff, "
      . "COALESCE("
      .   "this_crc <> master_crc OR ISNULL(master_crc) <> ISNULL(this_crc), 0"
      . ") AS crc_diff, this_cnt, master_cnt, this_crc, master_crc "
      . "FROM $repl_table "
      . "WHERE (master_cnt <> this_cnt OR master_crc <> this_crc "
      .        "OR ISNULL(master_crc) <> ISNULL(this_crc))"
      . ($args{where} ? " AND ($args{where})" : "");
   PTDEBUG && _d($sql);
   my $diffs = $dbh->selectall_arrayref($sql, { Slice => {} });
   return $diffs;
}

sub _d {
   my ($package, undef, $line) = caller 0;
   @_ = map { (my $temp = $_) =~ s/\n/\n# /g; $temp; }
        map { defined $_ ? $_ : 'undef' }
        @_;
   print STDERR "# $package:$line $PID ", join(' ', @_), "\n";
}

1;
}
# ###########################################################################
# End RowChecksum package
# ###########################################################################

# ###########################################################################
# NibbleIterator package
# This package is a copy without comments from the original.  The original
# with comments and its test file can be found in the Bazaar repository at,
#   lib/NibbleIterator.pm
#   t/lib/NibbleIterator.t
# See https://launchpad.net/percona-toolkit for more information.
# ###########################################################################
{
package NibbleIterator;

use strict;
use warnings FATAL => 'all';
use English qw(-no_match_vars);
use constant PTDEBUG => $ENV{PTDEBUG} || 0;

use Data::Dumper;
$Data::Dumper::Indent    = 1;
$Data::Dumper::Sortkeys  = 1;
$Data::Dumper::Quotekeys = 0;

sub new {
   my ( $class, %args ) = @_;
   my @required_args = qw(Cxn tbl chunk_size OptionParser Quoter TableNibbler TableParser);
   foreach my $arg ( @required_args ) {
      die "I need a $arg argument" unless $args{$arg};
   }
   my ($cxn, $tbl, $chunk_size, $o, $q) = @args{@required_args};

   my $nibble_params = can_nibble(%args);

   my %comments = (
      bite   => "bite table",
      nibble => "nibble table",
   );
   if ( $args{comments} ) {
      map  { $comments{$_} = $args{comments}->{$_} }
      grep { defined $args{comments}->{$_}         }
      keys %{$args{comments}};
   }

   my $where      = $o->has('where') ? $o->get('where') : '';
   my $tbl_struct = $tbl->{tbl_struct};
   my $ignore_col = $o->has('ignore-columns')
                  ? ($o->get('ignore-columns') || {})
                  : {};
   my $all_cols   = $o->has('columns')
                  ? ($o->get('columns') || $tbl_struct->{cols})
                  : $tbl_struct->{cols};
   my @cols       = grep { !$ignore_col->{$_} } @$all_cols;
   my $self;
   if ( $nibble_params->{one_nibble} ) {
      my $nibble_sql
         = ($args{dml} ? "$args{dml} " : "SELECT ")
         . ($args{select} ? $args{select}
                          : join(', ', map { $q->quote($_) } @cols))
         . " FROM $tbl->{name}"
         . ($where ? " WHERE $where" : '')
         . " /*$comments{bite}*/";
      PTDEBUG && _d('One nibble statement:', $nibble_sql);

      my $explain_nibble_sql
         = "EXPLAIN SELECT "
         . ($args{select} ? $args{select}
                          : join(', ', map { $q->quote($_) } @cols))
         . " FROM $tbl->{name}"
         . ($where ? " WHERE $where" : '')
         . " /*explain $comments{bite}*/";
      PTDEBUG && _d('Explain one nibble statement:', $explain_nibble_sql);

      $self = {
         %args,
         one_nibble         => 1,
         limit              => 0,
         nibble_sql         => $nibble_sql,
         explain_nibble_sql => $explain_nibble_sql,
      };
   }
   else {
      my $index      = $nibble_params->{index}; # brevity
      my $index_cols = $tbl->{tbl_struct}->{keys}->{$index}->{cols};

      my $asc = $args{TableNibbler}->generate_asc_stmt(
         %args,
         tbl_struct   => $tbl->{tbl_struct},
         index        => $index,
         n_index_cols => $args{n_chunk_index_cols},
         cols         => \@cols,
         asc_only     => 1,
      );
      PTDEBUG && _d('Ascend params:', Dumper($asc));

      my $from     = "$tbl->{name} FORCE INDEX(`$index`)";
      my $order_by = join(', ', map {$q->quote($_)} @{$index_cols});

      my $first_lb_sql
         = "SELECT /*!40001 SQL_NO_CACHE */ "
         . join(', ', map { $q->quote($_) } @{$asc->{scols}})
         . " FROM $from"
         . ($where ? " WHERE $where" : '')
         . " ORDER BY $order_by"
         . " LIMIT 1"
         . " /*first lower boundary*/";
      PTDEBUG && _d('First lower boundary statement:', $first_lb_sql);

      my $resume_lb_sql;
      if ( $args{resume} ) {
         $resume_lb_sql
            = "SELECT /*!40001 SQL_NO_CACHE */ "
            . join(', ', map { $q->quote($_) } @{$asc->{scols}})
            . " FROM $from"
            . " WHERE " . $asc->{boundaries}->{'>'}
            . ($where ? " AND ($where)" : '')
            . " ORDER BY $order_by"
            . " LIMIT 1"
            . " /*resume lower boundary*/";
         PTDEBUG && _d('Resume lower boundary statement:', $resume_lb_sql);
      }

      my $last_ub_sql
         = "SELECT /*!40001 SQL_NO_CACHE */ "
         . join(', ', map { $q->quote($_) } @{$asc->{scols}})
         . " FROM $from"
         . ($where ? " WHERE $where" : '')
         . " ORDER BY "
         . join(' DESC, ', map {$q->quote($_)} @{$index_cols}) . ' DESC'
         . " LIMIT 1"
         . " /*last upper boundary*/";
      PTDEBUG && _d('Last upper boundary statement:', $last_ub_sql);

      my $ub_sql
         = "SELECT /*!40001 SQL_NO_CACHE */ "
         . join(', ', map { $q->quote($_) } @{$asc->{scols}})
         . " FROM $from"
         . " WHERE " . $asc->{boundaries}->{'>='}
                     . ($where ? " AND ($where)" : '')
         . " ORDER BY $order_by"
         . " LIMIT ?, 2"
         . " /*next chunk boundary*/";
      PTDEBUG && _d('Upper boundary statement:', $ub_sql);

      my $nibble_sql
         = ($args{dml} ? "$args{dml} " : "SELECT ")
         . ($args{select} ? $args{select}
                          : join(', ', map { $q->quote($_) } @{$asc->{cols}}))
         . " FROM $from"
         . " WHERE " . $asc->{boundaries}->{'>='}  # lower boundary
         . " AND "   . $asc->{boundaries}->{'<='}  # upper boundary
         . ($where ? " AND ($where)" : '')
         . ($args{order_by} ? " ORDER BY $order_by" : "")
         . " /*$comments{nibble}*/";
      PTDEBUG && _d('Nibble statement:', $nibble_sql);

      my $explain_nibble_sql 
         = "EXPLAIN SELECT "
         . ($args{select} ? $args{select}
                          : join(', ', map { $q->quote($_) } @{$asc->{cols}}))
         . " FROM $from"
         . " WHERE " . $asc->{boundaries}->{'>='}  # lower boundary
         . " AND "   . $asc->{boundaries}->{'<='}  # upper boundary
         . ($where ? " AND ($where)" : '')
         . ($args{order_by} ? " ORDER BY $order_by" : "")
         . " /*explain $comments{nibble}*/";
      PTDEBUG && _d('Explain nibble statement:', $explain_nibble_sql);

      my $limit = $chunk_size - 1;
      PTDEBUG && _d('Initial chunk size (LIMIT):', $limit);

      $self = {
         %args,
         index                => $index,
         limit                => $limit,
         first_lb_sql         => $first_lb_sql,
         last_ub_sql          => $last_ub_sql,
         ub_sql               => $ub_sql,
         nibble_sql           => $nibble_sql,
         explain_first_lb_sql => "EXPLAIN $first_lb_sql",
         explain_ub_sql       => "EXPLAIN $ub_sql",
         explain_nibble_sql   => $explain_nibble_sql,
         resume_lb_sql        => $resume_lb_sql,
         sql                  => {
            columns    => $asc->{scols},
            from       => $from,
            where      => $where,
            boundaries => $asc->{boundaries},
            order_by   => $order_by,
         },
      };
   }

   $self->{row_est}    = $nibble_params->{row_est},
   $self->{nibbleno}   = 0;
   $self->{have_rows}  = 0;
   $self->{rowno}      = 0;
   $self->{oktonibble} = 1;

   return bless $self, $class;
}

sub next {
   my ($self) = @_;

   if ( !$self->{oktonibble} ) {
      PTDEBUG && _d('Not ok to nibble');
      return;
   }

   my %callback_args = (
      Cxn            => $self->{Cxn},
      tbl            => $self->{tbl},
      NibbleIterator => $self,
   );

   if ($self->{nibbleno} == 0) {
      $self->_prepare_sths();
      $self->_get_bounds();
      if ( my $callback = $self->{callbacks}->{init} ) {
         $self->{oktonibble} = $callback->(%callback_args);
         PTDEBUG && _d('init callback returned', $self->{oktonibble});
         if ( !$self->{oktonibble} ) {
            $self->{no_more_boundaries} = 1;
            return;
         }
      }
      if ( !$self->{one_nibble} && !$self->{first_lower} ) {
         PTDEBUG && _d('No first lower boundary, table must be empty');
         $self->{no_more_boundaries} = 1;
         return;
      }
   }

   NIBBLE:
   while ( $self->{have_rows} || $self->_next_boundaries() ) {
      if ( !$self->{have_rows} ) {
         $self->{nibbleno}++;
         PTDEBUG && _d('Nibble:', $self->{nibble_sth}->{Statement}, 'params:',
            join(', ', (@{$self->{lower} || []}, @{$self->{upper} || []})));
         if ( my $callback = $self->{callbacks}->{exec_nibble} ) {
            $self->{have_rows} = $callback->(%callback_args);
         }
         else {
            $self->{nibble_sth}->execute(@{$self->{lower}}, @{$self->{upper}});
            $self->{have_rows} = $self->{nibble_sth}->rows();
         }
         PTDEBUG && _d($self->{have_rows}, 'rows in nibble', $self->{nibbleno});
      }

      if ( $self->{have_rows} ) {
         my $row = $self->{nibble_sth}->fetchrow_arrayref();
         if ( $row ) {
            $self->{rowno}++;
            PTDEBUG && _d('Row', $self->{rowno}, 'in nibble',$self->{nibbleno});
            return [ @$row ];
         }
      }

      PTDEBUG && _d('No rows in nibble or nibble skipped');
      if ( my $callback = $self->{callbacks}->{after_nibble} ) {
         $callback->(%callback_args);
      }
      $self->{rowno}     = 0;
      $self->{have_rows} = 0;
   }

   PTDEBUG && _d('Done nibbling');
   if ( my $callback = $self->{callbacks}->{done} ) {
      $callback->(%callback_args);
   }

   return;
}

sub nibble_number {
   my ($self) = @_;
   return $self->{nibbleno};
}

sub set_nibble_number {
   my ($self, $n) = @_;
   die "I need a number" unless $n;
   $self->{nibbleno} = $n;
   PTDEBUG && _d('Set new nibble number:', $n);
   return;
}

sub nibble_index {
   my ($self) = @_;
   return $self->{index};
}

sub statements {
   my ($self) = @_;
   return {
      explain_first_lower_boundary => $self->{explain_first_lb_sth},
      nibble                       => $self->{nibble_sth},
      explain_nibble               => $self->{explain_nibble_sth},
      upper_boundary               => $self->{ub_sth},
      explain_upper_boundary       => $self->{explain_ub_sth},
   }
}

sub boundaries {
   my ($self) = @_;
   return {
      first_lower => $self->{first_lower},
      lower       => $self->{lower},
      upper       => $self->{upper},
      next_lower  => $self->{next_lower},
      last_upper  => $self->{last_upper},
   };
}

sub set_boundary {
   my ($self, $boundary, $values) = @_;
   die "I need a boundary parameter"
      unless $boundary;
   die "Invalid boundary: $boundary"
      unless $boundary =~ m/^(?:lower|upper|next_lower|last_upper)$/;
   die "I need a values arrayref parameter"
      unless $values && ref $values eq 'ARRAY';
   $self->{$boundary} = $values;
   PTDEBUG && _d('Set new', $boundary, 'boundary:', Dumper($values));
   return;
}

sub one_nibble {
   my ($self) = @_;
   return $self->{one_nibble};
}

sub chunk_size {
   my ($self) = @_;
   return $self->{limit} + 1;
}

sub set_chunk_size {
   my ($self, $limit) = @_;
   return if $self->{one_nibble};
   die "Chunk size must be > 0" unless $limit;
   $self->{limit} = $limit - 1;
   PTDEBUG && _d('Set new chunk size (LIMIT):', $limit);
   return;
}

sub sql {
   my ($self) = @_;
   return $self->{sql};
}

sub more_boundaries {
   my ($self) = @_;
   return !$self->{no_more_boundaries};
}

sub row_estimate {
   my ($self) = @_;
   return $self->{row_est};
}

sub can_nibble {
   my (%args) = @_;
   my @required_args = qw(Cxn tbl chunk_size OptionParser TableParser);
   foreach my $arg ( @required_args ) {
      die "I need a $arg argument" unless $args{$arg};
   }
   my ($cxn, $tbl, $chunk_size, $o) = @args{@required_args};

   my $where = $o->has('where') ? $o->get('where') : '';

   my ($row_est, $mysql_index) = get_row_estimate(
      Cxn   => $cxn,
      tbl   => $tbl,
      where => $where,
   );

   if ( !$where ) {
      $mysql_index = undef;
   }

   my $chunk_size_limit = $o->get('chunk-size-limit') || 1;
   my $one_nibble = !defined $args{one_nibble} || $args{one_nibble}
                  ? $row_est <= $chunk_size * $chunk_size_limit
                  : 0;
   PTDEBUG && _d('One nibble:', $one_nibble ? 'yes' : 'no');

   if ( $args{resume}
        && !defined $args{resume}->{lower_boundary}
        && !defined $args{resume}->{upper_boundary} ) {
      PTDEBUG && _d('Resuming from one nibble table');
      $one_nibble = 1;
   }

   my $index = _find_best_index(%args, mysql_index => $mysql_index);
   if ( !$index && !$one_nibble ) {
      die "There is no good index and the table is oversized.";
   }

   return {
      row_est     => $row_est,      # nibble about this many rows
      index       => $index,        # using this index
      one_nibble  => $one_nibble,   # if the table fits in one nibble/chunk
   };
}

sub _find_best_index {
   my (%args) = @_;
   my @required_args = qw(Cxn tbl TableParser);
   my ($cxn, $tbl, $tp) = @args{@required_args};
   my $tbl_struct = $tbl->{tbl_struct};
   my $indexes    = $tbl_struct->{keys};

   my $want_index = $args{chunk_index};
   if ( $want_index ) {
      PTDEBUG && _d('User wants to use index', $want_index);
      if ( !exists $indexes->{$want_index} ) {
         PTDEBUG && _d('Cannot use user index because it does not exist');
         $want_index = undef;
      }
   }

   if ( !$want_index && $args{mysql_index} ) {
      PTDEBUG && _d('MySQL wants to use index', $args{mysql_index});
      $want_index = $args{mysql_index};
   }

   my $best_index;
   my @possible_indexes;
   if ( $want_index ) {
      if ( $indexes->{$want_index}->{is_unique} ) {
         PTDEBUG && _d('Will use wanted index');
         $best_index = $want_index;
      }
      else {
         PTDEBUG && _d('Wanted index is a possible index');
         push @possible_indexes, $want_index;
      }
   }
   else {
      PTDEBUG && _d('Auto-selecting best index');
      foreach my $index ( $tp->sort_indexes($tbl_struct) ) {
         if ( $index eq 'PRIMARY' || $indexes->{$index}->{is_unique} ) {
            $best_index = $index;
            last;
         }
         else {
            push @possible_indexes, $index;
         }
      }
   }

   if ( !$best_index && @possible_indexes ) {
      PTDEBUG && _d('No PRIMARY or unique indexes;',
         'will use index with highest cardinality');
      foreach my $index ( @possible_indexes ) {
         $indexes->{$index}->{cardinality} = _get_index_cardinality(
            %args,
            index => $index,
         );
      }
      @possible_indexes = sort {
         my $cmp
            = $indexes->{$b}->{cardinality} <=> $indexes->{$b}->{cardinality};
         if ( $cmp == 0 ) {
            $cmp = scalar @{$indexes->{$b}->{cols}}
               <=> scalar @{$indexes->{$a}->{cols}};
         }
         $cmp;
      } @possible_indexes;
      $best_index = $possible_indexes[0];
   }

   PTDEBUG && _d('Best index:', $best_index);
   return $best_index;
}

sub _get_index_cardinality {
   my (%args) = @_;
   my @required_args = qw(Cxn tbl index);
   my ($cxn, $tbl, $index) = @args{@required_args};

   my $sql = "SHOW INDEXES FROM $tbl->{name} "
           . "WHERE Key_name = '$index'";
   PTDEBUG && _d($sql);
   my $cardinality = 1;
   my $dbh         = $cxn->dbh();
   my $key_name    = $dbh && ($dbh->{FetchHashKeyName} || '') eq 'NAME_lc'
                   ? 'key_name'
                   : 'Key_name';
   my $rows = $dbh->selectall_hashref($sql, $key_name);
   foreach my $row ( values %$rows ) {
      $cardinality *= $row->{cardinality} if $row->{cardinality};
   }
   PTDEBUG && _d('Index', $index, 'cardinality:', $cardinality);
   return $cardinality;
}

sub get_row_estimate {
   my (%args) = @_;
   my @required_args = qw(Cxn tbl);
   foreach my $arg ( @required_args ) {
      die "I need a $arg argument" unless $args{$arg};
   }
   my ($cxn, $tbl) = @args{@required_args};

   my $sql = "EXPLAIN SELECT * FROM $tbl->{name} "
           . "WHERE " . ($args{where} || '1=1');
   PTDEBUG && _d($sql);
   my $expl = $cxn->dbh()->selectrow_hashref($sql);
   PTDEBUG && _d(Dumper($expl));
   my $mysql_index = $expl->{key} || '';
   if ( $mysql_index ne 'PRIMARY' ) {
      $mysql_index = lc($mysql_index);
   }
   return ($expl->{rows} || 0), $mysql_index;
}

sub _prepare_sths {
   my ($self) = @_;
   PTDEBUG && _d('Preparing statement handles');

   my $dbh = $self->{Cxn}->dbh();

   $self->{nibble_sth}         = $dbh->prepare($self->{nibble_sql});
   $self->{explain_nibble_sth} = $dbh->prepare($self->{explain_nibble_sql});

   if ( !$self->{one_nibble} ) {
      $self->{explain_first_lb_sth} = $dbh->prepare($self->{explain_first_lb_sql});
      $self->{ub_sth}               = $dbh->prepare($self->{ub_sql});
      $self->{explain_ub_sth}       = $dbh->prepare($self->{explain_ub_sql});
   }

   return;
}

sub _get_bounds { 
   my ($self) = @_;

   if ( $self->{one_nibble} ) {
      if ( $self->{resume} ) {
         $self->{no_more_boundaries} = 1;
      }
      return;
   }

   my $dbh = $self->{Cxn}->dbh();

   $self->{first_lower} = $dbh->selectrow_arrayref($self->{first_lb_sql});
   PTDEBUG && _d('First lower boundary:', Dumper($self->{first_lower}));  

   if ( my $nibble = $self->{resume} ) {
      if (    defined $nibble->{lower_boundary}
           && defined $nibble->{upper_boundary} ) {
         my $sth = $dbh->prepare($self->{resume_lb_sql});
         my @ub  = split ',', $nibble->{upper_boundary};
         PTDEBUG && _d($sth->{Statement}, 'params:', @ub);
         $sth->execute(@ub);
         $self->{next_lower} = $sth->fetchrow_arrayref();
         $sth->finish();
      }
   }
   else {
      $self->{next_lower}  = $self->{first_lower};   
   }
   PTDEBUG && _d('Next lower boundary:', Dumper($self->{next_lower}));  

   if ( !$self->{next_lower} ) {
      PTDEBUG && _d('At end of table, or no more boundaries to resume');
      $self->{no_more_boundaries} = 1;

      $self->{last_upper} = $dbh->selectrow_arrayref($self->{last_ub_sql});
      PTDEBUG && _d('Last upper boundary:', Dumper($self->{last_upper}));
   }

   return;
}

sub _next_boundaries {
   my ($self) = @_;

   if ( $self->{no_more_boundaries} ) {
      PTDEBUG && _d('No more boundaries');
      return; # stop nibbling
   }

   if ( $self->{one_nibble} ) {
      $self->{lower} = $self->{upper} = [];
      $self->{no_more_boundaries} = 1;  # for next call
      return 1; # continue nibbling
   }



   if ( $self->identical_boundaries($self->{lower}, $self->{next_lower}) ) {
      PTDEBUG && _d('Infinite loop detected');
      my $tbl     = $self->{tbl};
      my $index   = $tbl->{tbl_struct}->{keys}->{$self->{index}};
      my $n_cols  = scalar @{$index->{cols}};
      my $chunkno = $self->{nibbleno};

      die "Possible infinite loop detected!  "
         . "The lower boundary for chunk $chunkno is "
         . "<" . join(', ', @{$self->{lower}}) . "> and the lower "
         . "boundary for chunk " . ($chunkno + 1) . " is also "
         . "<" . join(', ', @{$self->{next_lower}}) . ">.  "
         . "This usually happens when using a non-unique single "
         . "column index.  The current chunk index for table "
         . "$tbl->{db}.$tbl->{tbl} is $self->{index} which is"
         . ($index->{is_unique} ? '' : ' not') . " unique and covers "
         . ($n_cols > 1 ? "$n_cols columns" : "1 column") . ".\n";
   }
   $self->{lower} = $self->{next_lower};

   if ( my $callback = $self->{callbacks}->{next_boundaries} ) {
      my $oktonibble = $callback->(
         Cxn            => $self->{Cxn},
         tbl            => $self->{tbl},
         NibbleIterator => $self,
      );
      PTDEBUG && _d('next_boundaries callback returned', $oktonibble);
      if ( !$oktonibble ) {
         $self->{no_more_boundaries} = 1;
         return; # stop nibbling
      }
   }


   PTDEBUG && _d($self->{ub_sth}->{Statement}, 'params:',
      join(', ', @{$self->{lower}}), $self->{limit});
   $self->{ub_sth}->execute(@{$self->{lower}}, $self->{limit});
   my $boundary = $self->{ub_sth}->fetchall_arrayref();
   PTDEBUG && _d('Next boundary:', Dumper($boundary));
   if ( $boundary && @$boundary ) {
      $self->{upper} = $boundary->[0];

      if ( $boundary->[1] ) {
         $self->{next_lower} = $boundary->[1];
      }
      else {
         PTDEBUG && _d('End of table boundary:', Dumper($boundary->[0]));
         $self->{no_more_boundaries} = 1;  # for next call

         $self->{last_upper} = $boundary->[0];
      }
   }
   else {
      my $dbh = $self->{Cxn}->dbh();
      $self->{upper} = $dbh->selectrow_arrayref($self->{last_ub_sql});
      PTDEBUG && _d('Last upper boundary:', Dumper($self->{upper}));
      $self->{no_more_boundaries} = 1;  # for next call
      
      $self->{last_upper} = $self->{upper};
   }
   $self->{ub_sth}->finish();

   return 1; # continue nibbling
}

sub identical_boundaries {
   my ($self, $b1, $b2) = @_;

   return 0 if ($b1 && !$b2) || (!$b1 && $b2);

   return 1 if !$b1 && !$b2;

   die "Boundaries have different numbers of values"
      if scalar @$b1 != scalar @$b2;  # shouldn't happen
   my $n_vals = scalar @$b1;
   for my $i ( 0..($n_vals-1) ) {
      return 0 if $b1->[$i] ne $b2->[$i]; # diff
   }
   return 1;
}

sub DESTROY {
   my ( $self ) = @_;
   foreach my $key ( keys %$self ) {
      if ( $key =~ m/_sth$/ ) {
         PTDEBUG && _d('Finish', $key);
         $self->{$key}->finish();
      }
   }
   return;
}

sub _d {
   my ($package, undef, $line) = caller 0;
   @_ = map { (my $temp = $_) =~ s/\n/\n# /g; $temp; }
        map { defined $_ ? $_ : 'undef' }
        @_;
   print STDERR "# $package:$line $PID ", join(' ', @_), "\n";
}

1;
}
# ###########################################################################
# End NibbleIterator package
# ###########################################################################

# ###########################################################################
# OobNibbleIterator package
# This package is a copy without comments from the original.  The original
# with comments and its test file can be found in the Bazaar repository at,
#   lib/OobNibbleIterator.pm
#   t/lib/OobNibbleIterator.t
# See https://launchpad.net/percona-toolkit for more information.
# ###########################################################################
{
package OobNibbleIterator;
use base 'NibbleIterator';

use strict;
use warnings FATAL => 'all';
use English qw(-no_match_vars);
use constant PTDEBUG => $ENV{PTDEBUG} || 0;

use Data::Dumper;
$Data::Dumper::Indent    = 1;
$Data::Dumper::Sortkeys  = 1;
$Data::Dumper::Quotekeys = 0;

sub new {
   my ( $class, %args ) = @_;
   my @required_args = qw();
   foreach my $arg ( @required_args ) {
      die "I need a $arg argument" unless $args{$arg};
   }

   my $self = $class->SUPER::new(%args);

   my $q     = $self->{Quoter};
   my $o     = $self->{OptionParser};
   my $where = $o->has('where') ? $o->get('where') : undef;

   if ( !$self->one_nibble() ) {
      my $head_sql
         = ($args{past_dml} || "SELECT ")
         . ($args{past_select}
            || join(', ', map { $q->quote($_) } @{$self->{sql}->{columns}}))
         . " FROM "  . $self->{sql}->{from};

      my $tail_sql
         = ($where ? " AND ($where)" : '')
         . " ORDER BY " . $self->{sql}->{order_by};

      my $past_lower_sql
         = $head_sql
         . " WHERE " . $self->{sql}->{boundaries}->{'<'}
         . $tail_sql
         . " /*past lower chunk*/";
      PTDEBUG && _d('Past lower statement:', $past_lower_sql);

      my $explain_past_lower_sql
         = "EXPLAIN SELECT "
         . ($args{past_select}
            || join(', ', map { $q->quote($_) } @{$self->{sql}->{columns}}))
         . " FROM "  . $self->{sql}->{from}
         . " WHERE " . $self->{sql}->{boundaries}->{'<'}
         . $tail_sql
         . " /*explain past lower chunk*/";
      PTDEBUG && _d('Past lower statement:', $explain_past_lower_sql);

      my $past_upper_sql
         = $head_sql
         . " WHERE " . $self->{sql}->{boundaries}->{'>'}
         . $tail_sql
         . " /*past upper chunk*/";
      PTDEBUG && _d('Past upper statement:', $past_upper_sql);
      
      my $explain_past_upper_sql
         = "EXPLAIN SELECT "
         . ($args{past_select}
            || join(', ', map { $q->quote($_) } @{$self->{sql}->{columns}}))
         . " FROM "  . $self->{sql}->{from}
         . " WHERE " . $self->{sql}->{boundaries}->{'>'}
         . $tail_sql
         . " /*explain past upper chunk*/";
      PTDEBUG && _d('Past upper statement:', $explain_past_upper_sql);

      $self->{past_lower_sql}         = $past_lower_sql;
      $self->{past_upper_sql}         = $past_upper_sql;
      $self->{explain_past_lower_sql} = $explain_past_lower_sql;
      $self->{explain_past_upper_sql} = $explain_past_upper_sql;

      $self->{past_nibbles} = [qw(lower upper)];
      if ( my $nibble = $args{resume} ) {
         if (    !defined $nibble->{lower_boundary}
              || !defined $nibble->{upper_boundary} ) {
            $self->{past_nibbles} = !defined $nibble->{lower_boundary}
                                  ? ['upper']
                                  : [];
         }
      }
      PTDEBUG && _d('Nibble past', @{$self->{past_nibbles}});

   } # not one nibble

   return bless $self, $class;
}

sub more_boundaries {
   my ($self) = @_;
   return $self->SUPER::more_boundaries() if $self->{one_nibble};
   return scalar @{$self->{past_nibbles}} ? 1 : 0;
}

sub statements {
   my ($self) = @_;

   my $sths = $self->SUPER::statements();

   $sths->{past_lower_boundary} = $self->{past_lower_sth};
   $sths->{past_upper_boundary} = $self->{past_upper_sth};

   return $sths;
}

sub _prepare_sths {
   my ($self) = @_;
   PTDEBUG && _d('Preparing out-of-bound statement handles');

   if ( !$self->{one_nibble} ) {
      my $dbh = $self->{Cxn}->dbh();
      $self->{past_lower_sth}         = $dbh->prepare($self->{past_lower_sql});
      $self->{past_upper_sth}         = $dbh->prepare($self->{past_upper_sql});
      $self->{explain_past_lower_sth} = $dbh->prepare($self->{explain_past_lower_sql});
      $self->{explain_past_upper_sth} = $dbh->prepare($self->{explain_past_upper_sql});
   }

   return $self->SUPER::_prepare_sths();
}

sub _next_boundaries {
   my ($self) = @_;

   return $self->SUPER::_next_boundaries() unless $self->{no_more_boundaries};

   if ( my $past = shift @{$self->{past_nibbles}} ) {
      if ( $past eq 'lower' ) {
         PTDEBUG && _d('Nibbling values below lower boundary');
         $self->{nibble_sth}         = $self->{past_lower_sth};
         $self->{explain_nibble_sth} = $self->{explain_past_lower_sth};
         $self->{lower}              = [];
         $self->{upper}              = $self->boundaries()->{first_lower};
         $self->{next_lower}         = undef;
      }
      elsif ( $past eq 'upper' ) {
         PTDEBUG && _d('Nibbling values above upper boundary');
         $self->{nibble_sth}         = $self->{past_upper_sth};
         $self->{explain_nibble_sth} = $self->{explain_past_upper_sth};
         $self->{lower}              = $self->boundaries()->{last_upper};
         $self->{upper}              = [];
         $self->{next_lower}         = undef;
      }
      else {
         die "Invalid past nibble: $past";
      }
      return 1; # continue nibbling
   }

   PTDEBUG && _d('Done nibbling past boundaries');
   return; # stop nibbling
}

sub DESTROY {
   my ( $self ) = @_;
   foreach my $key ( keys %$self ) {
      if ( $key =~ m/_sth$/ ) {
         PTDEBUG && _d('Finish', $key);
         $self->{$key}->finish();
      }
   }
   return;
}

sub _d {
   my ($package, undef, $line) = caller 0;
   @_ = map { (my $temp = $_) =~ s/\n/\n# /g; $temp; }
        map { defined $_ ? $_ : 'undef' }
        @_;
   print STDERR "# $package:$line $PID ", join(' ', @_), "\n";
}

1;
}
# ###########################################################################
# End OobNibbleIterator package
# ###########################################################################

# ###########################################################################
# Daemon package
# This package is a copy without comments from the original.  The original
# with comments and its test file can be found in the Bazaar repository at,
#   lib/Daemon.pm
#   t/lib/Daemon.t
# See https://launchpad.net/percona-toolkit for more information.
# ###########################################################################
{
package Daemon;

use strict;
use warnings FATAL => 'all';
use English qw(-no_match_vars);
use constant PTDEBUG => $ENV{PTDEBUG} || 0;

use POSIX qw(setsid);

sub new {
   my ( $class, %args ) = @_;
   foreach my $arg ( qw(o) ) {
      die "I need a $arg argument" unless $args{$arg};
   }
   my $o = $args{o};
   my $self = {
      o        => $o,
      log_file => $o->has('log') ? $o->get('log') : undef,
      PID_file => $o->has('pid') ? $o->get('pid') : undef,
   };

   check_PID_file(undef, $self->{PID_file});

   PTDEBUG && _d('Daemonized child will log to', $self->{log_file});
   return bless $self, $class;
}

sub daemonize {
   my ( $self ) = @_;

   PTDEBUG && _d('About to fork and daemonize');
   defined (my $pid = fork()) or die "Cannot fork: $OS_ERROR";
   if ( $pid ) {
      PTDEBUG && _d('Parent PID', $PID, 'exiting after forking child PID',$pid);
      exit;
   }

   PTDEBUG && _d('Daemonizing child PID', $PID);
   $self->{PID_owner} = $PID;
   $self->{child}     = 1;

   POSIX::setsid() or die "Cannot start a new session: $OS_ERROR";
   chdir '/'       or die "Cannot chdir to /: $OS_ERROR";

   $self->_make_PID_file();

   $OUTPUT_AUTOFLUSH = 1;

   PTDEBUG && _d('Redirecting STDIN to /dev/null');
   close STDIN;
   open  STDIN, '/dev/null'
      or die "Cannot reopen STDIN to /dev/null: $OS_ERROR";

   if ( $self->{log_file} ) {
      PTDEBUG && _d('Redirecting STDOUT and STDERR to', $self->{log_file});
      close STDOUT;
      open  STDOUT, '>>', $self->{log_file}
         or die "Cannot open log file $self->{log_file}: $OS_ERROR";

      close STDERR;
      open  STDERR, ">&STDOUT"
         or die "Cannot dupe STDERR to STDOUT: $OS_ERROR"; 
   }
   else {
      if ( -t STDOUT ) {
         PTDEBUG && _d('No log file and STDOUT is a terminal;',
            'redirecting to /dev/null');
         close STDOUT;
         open  STDOUT, '>', '/dev/null'
            or die "Cannot reopen STDOUT to /dev/null: $OS_ERROR";
      }
      if ( -t STDERR ) {
         PTDEBUG && _d('No log file and STDERR is a terminal;',
            'redirecting to /dev/null');
         close STDERR;
         open  STDERR, '>', '/dev/null'
            or die "Cannot reopen STDERR to /dev/null: $OS_ERROR";
      }
   }

   return;
}

sub check_PID_file {
   my ( $self, $file ) = @_;
   my $PID_file = $self ? $self->{PID_file} : $file;
   PTDEBUG && _d('Checking PID file', $PID_file);
   if ( $PID_file && -f $PID_file ) {
      my $pid;
      eval {
         chomp($pid = (slurp_file($PID_file) || ''));
      };
      if ( $EVAL_ERROR ) {
         die "The PID file $PID_file already exists but it cannot be read: "
            . $EVAL_ERROR;
      }
      PTDEBUG && _d('PID file exists; it contains PID', $pid);
      if ( $pid ) {
         my $pid_is_alive = kill 0, $pid;
         if ( $pid_is_alive ) {
            die "The PID file $PID_file already exists "
               . " and the PID that it contains, $pid, is running";
         }
         else {
            warn "Overwriting PID file $PID_file because the PID that it "
               . "contains, $pid, is not running";
         }
      }
      else {
         die "The PID file $PID_file already exists but it does not "
            . "contain a PID";
      }
   }
   else {
      PTDEBUG && _d('No PID file');
   }
   return;
}

sub make_PID_file {
   my ( $self ) = @_;
   if ( exists $self->{child} ) {
      die "Do not call Daemon::make_PID_file() for daemonized scripts";
   }
   $self->_make_PID_file();
   $self->{PID_owner} = $PID;
   return;
}

sub _make_PID_file {
   my ( $self ) = @_;

   my $PID_file = $self->{PID_file};
   if ( !$PID_file ) {
      PTDEBUG && _d('No PID file to create');
      return;
   }

   $self->check_PID_file();

   open my $PID_FH, '>', $PID_file
      or die "Cannot open PID file $PID_file: $OS_ERROR";
   print $PID_FH $PID
      or die "Cannot print to PID file $PID_file: $OS_ERROR";
   close $PID_FH
      or die "Cannot close PID file $PID_file: $OS_ERROR";

   PTDEBUG && _d('Created PID file:', $self->{PID_file});
   return;
}

sub _remove_PID_file {
   my ( $self ) = @_;
   if ( $self->{PID_file} && -f $self->{PID_file} ) {
      unlink $self->{PID_file}
         or warn "Cannot remove PID file $self->{PID_file}: $OS_ERROR";
      PTDEBUG && _d('Removed PID file');
   }
   else {
      PTDEBUG && _d('No PID to remove');
   }
   return;
}

sub DESTROY {
   my ( $self ) = @_;

   $self->_remove_PID_file() if ($self->{PID_owner} || 0) == $PID;

   return;
}

sub slurp_file {
   my ($file) = @_;
   return unless $file;
   open my $fh, "<", $file or die "Cannot open $file: $OS_ERROR";
   return do { local $/; <$fh> };
}

sub _d {
   my ($package, undef, $line) = caller 0;
   @_ = map { (my $temp = $_) =~ s/\n/\n# /g; $temp; }
        map { defined $_ ? $_ : 'undef' }
        @_;
   print STDERR "# $package:$line $PID ", join(' ', @_), "\n";
}

1;
}
# ###########################################################################
# End Daemon package
# ###########################################################################

# ###########################################################################
# SchemaIterator package
# This package is a copy without comments from the original.  The original
# with comments and its test file can be found in the Bazaar repository at,
#   lib/SchemaIterator.pm
#   t/lib/SchemaIterator.t
# See https://launchpad.net/percona-toolkit for more information.
# ###########################################################################
{
package SchemaIterator;

use strict;
use warnings FATAL => 'all';
use English qw(-no_match_vars);
use constant PTDEBUG => $ENV{PTDEBUG} || 0;

use Data::Dumper;
$Data::Dumper::Indent    = 1;
$Data::Dumper::Sortkeys  = 1;
$Data::Dumper::Quotekeys = 0;

my $open_comment = qr{/\*!\d{5} };
my $tbl_name     = qr{
   CREATE\s+
   (?:TEMPORARY\s+)?
   TABLE\s+
   (?:IF NOT EXISTS\s+)?
   ([^\(]+)
}x;


sub new {
   my ( $class, %args ) = @_;
   my @required_args = qw(OptionParser TableParser Quoter);
   foreach my $arg ( @required_args ) {
      die "I need a $arg argument" unless $args{$arg};
   }

   my ($file_itr, $dbh) = @args{qw(file_itr dbh)};
   die "I need either a dbh or file_itr argument"
      if (!$dbh && !$file_itr) || ($dbh && $file_itr);

   my %resume;
   if ( my $table = $args{resume} ) {
      PTDEBUG && _d('Will resume from or after', $table);
      my ($db, $tbl) = $args{Quoter}->split_unquote($table);
      die "Resume table must be database-qualified: $table"
         unless $db && $tbl;
      $resume{db}  = $db;
      $resume{tbl} = $tbl;
   }

   my $self = {
      %args,
      resume  => \%resume,
      filters => _make_filters(%args),
   };

   return bless $self, $class;
}

sub _make_filters {
   my ( %args ) = @_;
   my @required_args = qw(OptionParser Quoter);
   foreach my $arg ( @required_args ) {
      die "I need a $arg argument" unless $args{$arg};
   }
   my ($o, $q) = @args{@required_args};

   my %filters;


   my @simple_filters = qw(
      databases         tables         engines
      ignore-databases  ignore-tables  ignore-engines);
   FILTER:
   foreach my $filter ( @simple_filters ) {
      if ( $o->has($filter) ) {
         my $objs = $o->get($filter);
         next FILTER unless $objs && scalar keys %$objs;
         my $is_table = $filter =~ m/table/ ? 1 : 0;
         foreach my $obj ( keys %$objs ) {
            die "Undefined value for --$filter" unless $obj;
            $obj = lc $obj;
            if ( $is_table ) {
               my ($db, $tbl) = $q->split_unquote($obj);
               $db ||= '*';
               PTDEBUG && _d('Filter', $filter, 'value:', $db, $tbl);
               $filters{$filter}->{$tbl} = $db;
            }
            else { # database
               PTDEBUG && _d('Filter', $filter, 'value:', $obj);
               $filters{$filter}->{$obj} = 1;
            }
         }
      }
   }

   my @regex_filters = qw(
      databases-regex         tables-regex
      ignore-databases-regex  ignore-tables-regex);
   REGEX_FILTER:
   foreach my $filter ( @regex_filters ) {
      if ( $o->has($filter) ) {
         my $pat = $o->get($filter);
         next REGEX_FILTER unless $pat;
         $filters{$filter} = qr/$pat/;
         PTDEBUG && _d('Filter', $filter, 'value:', $filters{$filter});
      }
   }

   PTDEBUG && _d('Schema object filters:', Dumper(\%filters));
   return \%filters;
}

sub next {
   my ( $self ) = @_;

   if ( !$self->{initialized} ) {
      $self->{initialized} = 1;
      if ( $self->{resume}->{tbl}
           && !$self->table_is_allowed(@{$self->{resume}}{qw(db tbl)}) ) {
         PTDEBUG && _d('Will resume after',
            join('.', @{$self->{resume}}{qw(db tbl)}));
         $self->{resume}->{after} = 1;
      }
   }

   my $schema_obj;
   if ( $self->{file_itr} ) {
      $schema_obj= $self->_iterate_files();
   }
   else { # dbh
      $schema_obj= $self->_iterate_dbh();
   }

   if ( $schema_obj ) {
      if ( my $schema = $self->{Schema} ) {
         $schema->add_schema_object($schema_obj);
      }
      PTDEBUG && _d('Next schema object:',
         $schema_obj->{db}, $schema_obj->{tbl});
   }

   return $schema_obj;
}

sub _iterate_files {
   my ( $self ) = @_;

   if ( !$self->{fh} ) {
      my ($fh, $file) = $self->{file_itr}->();
      if ( !$fh ) {
         PTDEBUG && _d('No more files to iterate');
         return;
      }
      $self->{fh}   = $fh;
      $self->{file} = $file;
   }
   my $fh = $self->{fh};
   PTDEBUG && _d('Getting next schema object from', $self->{file});

   local $INPUT_RECORD_SEPARATOR = '';
   CHUNK:
   while (defined(my $chunk = <$fh>)) {
      if ($chunk =~ m/Database: (\S+)/) {
         my $db = $1; # XXX
         $db =~ s/^`//;  # strip leading `
         $db =~ s/`$//;  # and trailing `
         if ( $self->database_is_allowed($db)
              && $self->_resume_from_database($db) ) {
            $self->{db} = $db;
         }
      }
      elsif ($self->{db} && $chunk =~ m/CREATE TABLE/) {
         if ($chunk =~ m/DROP VIEW IF EXISTS/) {
            PTDEBUG && _d('Table is a VIEW, skipping');
            next CHUNK;
         }

         my ($tbl) = $chunk =~ m/$tbl_name/;
         $tbl      =~ s/^\s*`//;
         $tbl      =~ s/`\s*$//;
         if ( $self->_resume_from_table($tbl)
              && $self->table_is_allowed($self->{db}, $tbl) ) {
            my ($ddl) = $chunk =~ m/^(?:$open_comment)?(CREATE TABLE.+?;)$/ms;
            if ( !$ddl ) {
               warn "Failed to parse CREATE TABLE from\n" . $chunk;
               next CHUNK;
            }
            $ddl =~ s/ \*\/;\Z/;/;  # remove end of version comment
            my $tbl_struct = $self->{TableParser}->parse($ddl);
            if ( $self->engine_is_allowed($tbl_struct->{engine}) ) {
               return {
                  db         => $self->{db},
                  tbl        => $tbl,
                  name       => $self->{Quoter}->quote($self->{db}, $tbl),
                  ddl        => $ddl,
                  tbl_struct => $tbl_struct,
               };
            }
         }
      }
   }  # CHUNK

   PTDEBUG && _d('No more schema objects in', $self->{file});
   close $self->{fh};
   $self->{fh} = undef;

   return $self->_iterate_files();
}

sub _iterate_dbh {
   my ( $self ) = @_;
   my $q   = $self->{Quoter};
   my $tp  = $self->{TableParser};
   my $dbh = $self->{dbh};
   PTDEBUG && _d('Getting next schema object from dbh', $dbh);

   if ( !defined $self->{dbs} ) {
      my $sql = 'SHOW DATABASES';
      PTDEBUG && _d($sql);
      my @dbs = grep { $self->database_is_allowed($_) }
                @{$dbh->selectcol_arrayref($sql)};
      PTDEBUG && _d('Found', scalar @dbs, 'databases');
      $self->{dbs} = \@dbs;
   }

   if ( !$self->{db} ) {
      do {
         $self->{db} = shift @{$self->{dbs}};
      } until $self->_resume_from_database($self->{db});
      PTDEBUG && _d('Next database:', $self->{db});
      return unless $self->{db};
   }

   if ( !defined $self->{tbls} ) {
      my $sql = 'SHOW /*!50002 FULL*/ TABLES FROM ' . $q->quote($self->{db});
      PTDEBUG && _d($sql);
      my @tbls = map {
         $_->[0];  # (tbl, type)
      }
      grep {
         my ($tbl, $type) = @$_;
         (!$type || ($type ne 'VIEW'))
         && $self->_resume_from_table($tbl)
         && $self->table_is_allowed($self->{db}, $tbl);
      }
      @{$dbh->selectall_arrayref($sql)};
      PTDEBUG && _d('Found', scalar @tbls, 'tables in database', $self->{db});
      $self->{tbls} = \@tbls;
   }

   while ( my $tbl = shift @{$self->{tbls}} ) {
      my $ddl        = $tp->get_create_table($dbh, $self->{db}, $tbl);
      my $tbl_struct = $tp->parse($ddl);
      if ( $self->engine_is_allowed($tbl_struct->{engine}) ) {
         return {
            db         => $self->{db},
            tbl        => $tbl,
            name       => $q->quote($self->{db}, $tbl),
            ddl        => $ddl,
            tbl_struct => $tbl_struct,
         };
      }
   }

   PTDEBUG && _d('No more tables in database', $self->{db});
   $self->{db}   = undef;
   $self->{tbls} = undef;

   return $self->_iterate_dbh();
}

sub database_is_allowed {
   my ( $self, $db ) = @_;
   die "I need a db argument" unless $db;

   $db = lc $db;

   my $filter = $self->{filters};

   if ( $db =~ m/information_schema|performance_schema|lost\+found/ ) {
      PTDEBUG && _d('Database', $db, 'is a system database, ignoring');
      return 0;
   }

   if ( $self->{filters}->{'ignore-databases'}->{$db} ) {
      PTDEBUG && _d('Database', $db, 'is in --ignore-databases list');
      return 0;
   }

   if ( $filter->{'ignore-databases-regex'}
        && $db =~ $filter->{'ignore-databases-regex'} ) {
      PTDEBUG && _d('Database', $db, 'matches --ignore-databases-regex');
      return 0;
   }

   if ( $filter->{'databases'}
        && !$filter->{'databases'}->{$db} ) {
      PTDEBUG && _d('Database', $db, 'is not in --databases list, ignoring');
      return 0;
   }

   if ( $filter->{'databases-regex'}
        && $db !~ $filter->{'databases-regex'} ) {
      PTDEBUG && _d('Database', $db, 'does not match --databases-regex, ignoring');
      return 0;
   }

   return 1;
}

sub table_is_allowed {
   my ( $self, $db, $tbl ) = @_;
   die "I need a db argument"  unless $db;
   die "I need a tbl argument" unless $tbl;

   $db  = lc $db;
   $tbl = lc $tbl;

   my $filter = $self->{filters};

   if ( $db eq 'mysql' && ($tbl eq 'general_log' || $tbl eq 'slow_log') ) {
      return 0;
   }

   if ( $filter->{'ignore-tables'}->{$tbl}
        && ($filter->{'ignore-tables'}->{$tbl} eq '*'
            || $filter->{'ignore-tables'}->{$tbl} eq $db) ) {
      PTDEBUG && _d('Table', $tbl, 'is in --ignore-tables list');
      return 0;
   }

   if ( $filter->{'ignore-tables-regex'}
        && $tbl =~ $filter->{'ignore-tables-regex'} ) {
      PTDEBUG && _d('Table', $tbl, 'matches --ignore-tables-regex');
      return 0;
   }

   if ( $filter->{'tables'}
        && !$filter->{'tables'}->{$tbl} ) { 
      PTDEBUG && _d('Table', $tbl, 'is not in --tables list, ignoring');
      return 0;
   }

   if ( $filter->{'tables-regex'}
        && $tbl !~ $filter->{'tables-regex'} ) {
      PTDEBUG && _d('Table', $tbl, 'does not match --tables-regex, ignoring');
      return 0;
   }

   if ( $filter->{'tables'}
        && $filter->{'tables'}->{$tbl}
        && $filter->{'tables'}->{$tbl} ne '*'
        && $filter->{'tables'}->{$tbl} ne $db ) {
      PTDEBUG && _d('Table', $tbl, 'is only allowed in database',
         $filter->{'tables'}->{$tbl});
      return 0;
   }

   return 1;
}

sub engine_is_allowed {
   my ( $self, $engine ) = @_;

   if ( !$engine ) {
      PTDEBUG && _d('No engine specified; allowing the table');
      return 1;
   }

   $engine = lc $engine;

   my $filter = $self->{filters};

   if ( $filter->{'ignore-engines'}->{$engine} ) {
      PTDEBUG && _d('Engine', $engine, 'is in --ignore-databases list');
      return 0;
   }

   if ( $filter->{'engines'}
        && !$filter->{'engines'}->{$engine} ) {
      PTDEBUG && _d('Engine', $engine, 'is not in --engines list, ignoring');
      return 0;
   }

   return 1;
}

sub _resume_from_database {
   my ($self, $db) = @_;

   return 1 unless $self->{resume}->{db};

   if ( $db eq $self->{resume}->{db} ) {
      PTDEBUG && _d('At resume db', $db);
      delete $self->{resume}->{db};
      return 1;
   }

   return 0;
}

sub _resume_from_table {
   my ($self, $tbl) = @_;

   return 1 unless $self->{resume}->{tbl};

   if ( $tbl eq $self->{resume}->{tbl} ) {
      if ( !$self->{resume}->{after} ) {
         PTDEBUG && _d('Resuming from table', $tbl);
         delete $self->{resume}->{tbl};
         return 1;
      }
      else {
         PTDEBUG && _d('Resuming after table', $tbl);
         delete $self->{resume}->{tbl};
      }
   }

   return 0;
}

sub _d {
   my ($package, undef, $line) = caller 0;
   @_ = map { (my $temp = $_) =~ s/\n/\n# /g; $temp; }
        map { defined $_ ? $_ : 'undef' }
        @_;
   print STDERR "# $package:$line $PID ", join(' ', @_), "\n";
}

1;
}
# ###########################################################################
# End SchemaIterator package
# ###########################################################################

# ###########################################################################
# Retry package
# This package is a copy without comments from the original.  The original
# with comments and its test file can be found in the Bazaar repository at,
#   lib/Retry.pm
#   t/lib/Retry.t
# See https://launchpad.net/percona-toolkit for more information.
# ###########################################################################
{
package Retry;

use strict;
use warnings FATAL => 'all';
use English qw(-no_match_vars);
use constant PTDEBUG => $ENV{PTDEBUG} || 0;

sub new {
   my ( $class, %args ) = @_;
   my $self = {
      %args,
   };
   return bless $self, $class;
}

sub retry {
   my ( $self, %args ) = @_;
   my @required_args = qw(try fail final_fail);
   foreach my $arg ( @required_args ) {
      die "I need a $arg argument" unless $args{$arg};
   };
   my ($try, $fail, $final_fail) = @args{@required_args};
   my $wait  = $args{wait}  || sub { sleep 1; };
   my $tries = $args{tries} || 3;

   my $last_error;
   my $tryno = 0;
   TRY:
   while ( ++$tryno <= $tries ) {
      PTDEBUG && _d("Try", $tryno, "of", $tries);
      my $result;
      eval {
         $result = $try->(tryno=>$tryno);
      };
      if ( $EVAL_ERROR ) {
         PTDEBUG && _d("Try code failed:", $EVAL_ERROR);
         $last_error = $EVAL_ERROR;

         if ( $tryno < $tries ) {   # more retries
            my $retry = $fail->(tryno=>$tryno, error=>$last_error);
            last TRY unless $retry;
            PTDEBUG && _d("Calling wait code");
            $wait->(tryno=>$tryno);
         }
      }
      else {
         PTDEBUG && _d("Try code succeeded");
         return $result;
      }
   }

   PTDEBUG && _d('Try code did not succeed');
   return $final_fail->(error=>$last_error);
}

sub _d {
   my ($package, undef, $line) = caller 0;
   @_ = map { (my $temp = $_) =~ s/\n/\n# /g; $temp; }
        map { defined $_ ? $_ : 'undef' }
        @_;
   print STDERR "# $package:$line $PID ", join(' ', @_), "\n";
}

1;
}
# ###########################################################################
# End Retry package
# ###########################################################################

# ###########################################################################
# Transformers package
# This package is a copy without comments from the original.  The original
# with comments and its test file can be found in the Bazaar repository at,
#   lib/Transformers.pm
#   t/lib/Transformers.t
# See https://launchpad.net/percona-toolkit for more information.
# ###########################################################################
{
package Transformers;

use strict;
use warnings FATAL => 'all';
use English qw(-no_match_vars);
use constant PTDEBUG => $ENV{PTDEBUG} || 0;

use Time::Local qw(timegm timelocal);
use Digest::MD5 qw(md5_hex);
use B qw();

require Exporter;
our @ISA         = qw(Exporter);
our %EXPORT_TAGS = ();
our @EXPORT      = ();
our @EXPORT_OK   = qw(
   micro_t
   percentage_of
   secs_to_time
   time_to_secs
   shorten
   ts
   parse_timestamp
   unix_timestamp
   any_unix_timestamp
   make_checksum
   crc32
   encode_json
);

our $mysql_ts  = qr/(\d\d)(\d\d)(\d\d) +(\d+):(\d+):(\d+)(\.\d+)?/;
our $proper_ts = qr/(\d\d\d\d)-(\d\d)-(\d\d)[T ](\d\d):(\d\d):(\d\d)(\.\d+)?/;
our $n_ts      = qr/(\d{1,5})([shmd]?)/; # Limit \d{1,5} because \d{6} looks

sub micro_t {
   my ( $t, %args ) = @_;
   my $p_ms = defined $args{p_ms} ? $args{p_ms} : 0;  # precision for ms vals
   my $p_s  = defined $args{p_s}  ? $args{p_s}  : 0;  # precision for s vals
   my $f;

   $t = 0 if $t < 0;

   $t = sprintf('%.17f', $t) if $t =~ /e/;

   $t =~ s/\.(\d{1,6})\d*/\.$1/;

   if ($t > 0 && $t <= 0.000999) {
      $f = ($t * 1000000) . 'us';
   }
   elsif ($t >= 0.001000 && $t <= 0.999999) {
      $f = sprintf("%.${p_ms}f", $t * 1000);
      $f = ($f * 1) . 'ms'; # * 1 to remove insignificant zeros
   }
   elsif ($t >= 1) {
      $f = sprintf("%.${p_s}f", $t);
      $f = ($f * 1) . 's'; # * 1 to remove insignificant zeros
   }
   else {
      $f = 0;  # $t should = 0 at this point
   }

   return $f;
}

sub percentage_of {
   my ( $is, $of, %args ) = @_;
   my $p   = $args{p} || 0; # float precision
   my $fmt = $p ? "%.${p}f" : "%d";
   return sprintf $fmt, ($is * 100) / ($of ||= 1);
}

sub secs_to_time {
   my ( $secs, $fmt ) = @_;
   $secs ||= 0;
   return '00:00' unless $secs;

   $fmt ||= $secs >= 86_400 ? 'd'
          : $secs >= 3_600  ? 'h'
          :                   'm';

   return
      $fmt eq 'd' ? sprintf(
         "%d+%02d:%02d:%02d",
         int($secs / 86_400),
         int(($secs % 86_400) / 3_600),
         int(($secs % 3_600) / 60),
         $secs % 60)
      : $fmt eq 'h' ? sprintf(
         "%02d:%02d:%02d",
         int(($secs % 86_400) / 3_600),
         int(($secs % 3_600) / 60),
         $secs % 60)
      : sprintf(
         "%02d:%02d",
         int(($secs % 3_600) / 60),
         $secs % 60);
}

sub time_to_secs {
   my ( $val, $default_suffix ) = @_;
   die "I need a val argument" unless defined $val;
   my $t = 0;
   my ( $prefix, $num, $suffix ) = $val =~ m/([+-]?)(\d+)([a-z])?$/;
   $suffix = $suffix || $default_suffix || 's';
   if ( $suffix =~ m/[smhd]/ ) {
      $t = $suffix eq 's' ? $num * 1        # Seconds
         : $suffix eq 'm' ? $num * 60       # Minutes
         : $suffix eq 'h' ? $num * 3600     # Hours
         :                  $num * 86400;   # Days

      $t *= -1 if $prefix && $prefix eq '-';
   }
   else {
      die "Invalid suffix for $val: $suffix";
   }
   return $t;
}

sub shorten {
   my ( $num, %args ) = @_;
   my $p = defined $args{p} ? $args{p} : 2;     # float precision
   my $d = defined $args{d} ? $args{d} : 1_024; # divisor
   my $n = 0;
   my @units = ('', qw(k M G T P E Z Y));
   while ( $num >= $d && $n < @units - 1 ) {
      $num /= $d;
      ++$n;
   }
   return sprintf(
      $num =~ m/\./ || $n
         ? "%.${p}f%s"
         : '%d',
      $num, $units[$n]);
}

sub ts {
   my ( $time, $gmt ) = @_;
   my ( $sec, $min, $hour, $mday, $mon, $year )
      = $gmt ? gmtime($time) : localtime($time);
   $mon  += 1;
   $year += 1900;
   my $val = sprintf("%d-%02d-%02dT%02d:%02d:%02d",
      $year, $mon, $mday, $hour, $min, $sec);
   if ( my ($us) = $time =~ m/(\.\d+)$/ ) {
      $us = sprintf("%.6f", $us);
      $us =~ s/^0\././;
      $val .= $us;
   }
   return $val;
}

sub parse_timestamp {
   my ( $val ) = @_;
   if ( my($y, $m, $d, $h, $i, $s, $f)
         = $val =~ m/^$mysql_ts$/ )
   {
      return sprintf "%d-%02d-%02d %02d:%02d:"
                     . (defined $f ? '%09.6f' : '%02d'),
                     $y + 2000, $m, $d, $h, $i, (defined $f ? $s + $f : $s);
   }
   return $val;
}

sub unix_timestamp {
   my ( $val, $gmt ) = @_;
   if ( my($y, $m, $d, $h, $i, $s, $us) = $val =~ m/^$proper_ts$/ ) {
      $val = $gmt
         ? timegm($s, $i, $h, $d, $m - 1, $y)
         : timelocal($s, $i, $h, $d, $m - 1, $y);
      if ( defined $us ) {
         $us = sprintf('%.6f', $us);
         $us =~ s/^0\././;
         $val .= $us;
      }
   }
   return $val;
}

sub any_unix_timestamp {
   my ( $val, $callback ) = @_;

   if ( my ($n, $suffix) = $val =~ m/^$n_ts$/ ) {
      $n = $suffix eq 's' ? $n            # Seconds
         : $suffix eq 'm' ? $n * 60       # Minutes
         : $suffix eq 'h' ? $n * 3600     # Hours
         : $suffix eq 'd' ? $n * 86400    # Days
         :                  $n;           # default: Seconds
      PTDEBUG && _d('ts is now - N[shmd]:', $n);
      return time - $n;
   }
   elsif ( $val =~ m/^\d{9,}/ ) {
      PTDEBUG && _d('ts is already a unix timestamp');
      return $val;
   }
   elsif ( my ($ymd, $hms) = $val =~ m/^(\d{6})(?:\s+(\d+:\d+:\d+))?/ ) {
      PTDEBUG && _d('ts is MySQL slow log timestamp');
      $val .= ' 00:00:00' unless $hms;
      return unix_timestamp(parse_timestamp($val));
   }
   elsif ( ($ymd, $hms) = $val =~ m/^(\d{4}-\d\d-\d\d)(?:[T ](\d+:\d+:\d+))?/) {
      PTDEBUG && _d('ts is properly formatted timestamp');
      $val .= ' 00:00:00' unless $hms;
      return unix_timestamp($val);
   }
   else {
      PTDEBUG && _d('ts is MySQL expression');
      return $callback->($val) if $callback && ref $callback eq 'CODE';
   }

   PTDEBUG && _d('Unknown ts type:', $val);
   return;
}

sub make_checksum {
   my ( $val ) = @_;
   my $checksum = uc substr(md5_hex($val), -16);
   PTDEBUG && _d($checksum, 'checksum for', $val);
   return $checksum;
}

sub crc32 {
   my ( $string ) = @_;
   return unless $string;
   my $poly = 0xEDB88320;
   my $crc  = 0xFFFFFFFF;
   foreach my $char ( split(//, $string) ) {
      my $comp = ($crc ^ ord($char)) & 0xFF;
      for ( 1 .. 8 ) {
         $comp = $comp & 1 ? $poly ^ ($comp >> 1) : $comp >> 1;
      }
      $crc = (($crc >> 8) & 0x00FFFFFF) ^ $comp;
   }
   return $crc ^ 0xFFFFFFFF;
}

my $got_json = eval { require JSON };
sub encode_json {
   return JSON::encode_json(@_) if $got_json;
   my ( $data ) = @_;
   return (object_to_json($data) || '');
}


sub object_to_json {
   my ($obj) = @_;
   my $type  = ref($obj);

   if($type eq 'HASH'){
      return hash_to_json($obj);
   }
   elsif($type eq 'ARRAY'){
      return array_to_json($obj);
   }
   else {
      return value_to_json($obj);
   }
}

sub hash_to_json {
   my ($obj) = @_;
   my @res;
   for my $k ( sort { $a cmp $b } keys %$obj ) {
      push @res, string_to_json( $k )
         .  ":"
         . ( object_to_json( $obj->{$k} ) || value_to_json( $obj->{$k} ) );
   }
   return '{' . ( @res ? join( ",", @res ) : '' )  . '}';
}

sub array_to_json {
   my ($obj) = @_;
   my @res;

   for my $v (@$obj) {
      push @res, object_to_json($v) || value_to_json($v);
   }

   return '[' . ( @res ? join( ",", @res ) : '' ) . ']';
}

sub value_to_json {
   my ($value) = @_;

   return 'null' if(!defined $value);

   my $b_obj = B::svref_2object(\$value);  # for round trip problem
   my $flags = $b_obj->FLAGS;
   return $value # as is 
      if $flags & ( B::SVp_IOK | B::SVp_NOK ) and !( $flags & B::SVp_POK ); # SvTYPE is IV or NV?

   my $type = ref($value);

   if( !$type ) {
      return string_to_json($value);
   }
   else {
      return 'null';
   }

}

my %esc = (
   "\n" => '\n',
   "\r" => '\r',
   "\t" => '\t',
   "\f" => '\f',
   "\b" => '\b',
   "\"" => '\"',
   "\\" => '\\\\',
   "\'" => '\\\'',
);

sub string_to_json {
   my ($arg) = @_;

   $arg =~ s/([\x22\x5c\n\r\t\f\b])/$esc{$1}/g;
   $arg =~ s/\//\\\//g;
   $arg =~ s/([\x00-\x08\x0b\x0e-\x1f])/'\\u00' . unpack('H2', $1)/eg;

   utf8::upgrade($arg);
   utf8::encode($arg);

   return '"' . $arg . '"';
}

sub _d {
   my ($package, undef, $line) = caller 0;
   @_ = map { (my $temp = $_) =~ s/\n/\n# /g; $temp; }
        map { defined $_ ? $_ : 'undef' }
        @_;
   print STDERR "# $package:$line $PID ", join(' ', @_), "\n";
}

1;
}
# ###########################################################################
# End Transformers package
# ###########################################################################

# ###########################################################################
# Progress package
# This package is a copy without comments from the original.  The original
# with comments and its test file can be found in the Bazaar repository at,
#   lib/Progress.pm
#   t/lib/Progress.t
# See https://launchpad.net/percona-toolkit for more information.
# ###########################################################################
{
package Progress;

use strict;
use warnings FATAL => 'all';
use English qw(-no_match_vars);
use constant PTDEBUG => $ENV{PTDEBUG} || 0;

sub new {
   my ( $class, %args ) = @_;
   foreach my $arg (qw(jobsize)) {
      die "I need a $arg argument" unless defined $args{$arg};
   }
   if ( (!$args{report} || !$args{interval}) ) {
      if ( $args{spec} && @{$args{spec}} == 2 ) {
         @args{qw(report interval)} = @{$args{spec}};
      }
      else {
         die "I need either report and interval arguments, or a spec";
      }
   }

   my $name  = $args{name} || "Progress";
   $args{start} ||= time();
   my $self;
   $self = {
      last_reported => $args{start},
      fraction      => 0,       # How complete the job is
      callback      => sub {
         my ($fraction, $elapsed, $remaining, $eta) = @_;
         printf STDERR "$name: %3d%% %s remain\n",
            $fraction * 100,
            Transformers::secs_to_time($remaining),
            Transformers::ts($eta);
      },
      %args,
   };
   return bless $self, $class;
}

sub validate_spec {
   shift @_ if $_[0] eq 'Progress'; # Permit calling as Progress-> or Progress::
   my ( $spec ) = @_;
   if ( @$spec != 2 ) {
      die "spec array requires a two-part argument\n";
   }
   if ( $spec->[0] !~ m/^(?:percentage|time|iterations)$/ ) {
      die "spec array's first element must be one of "
        . "percentage,time,iterations\n";
   }
   if ( $spec->[1] !~ m/^\d+$/ ) {
      die "spec array's second element must be an integer\n";
   }
}

sub set_callback {
   my ( $self, $callback ) = @_;
   $self->{callback} = $callback;
}

sub start {
   my ( $self, $start ) = @_;
   $self->{start} = $self->{last_reported} = $start || time();
   $self->{first_report} = 0;
}

sub update {
   my ( $self, $callback, %args ) = @_;
   my $jobsize   = $self->{jobsize};
   my $now    ||= $args{now} || time;

   $self->{iterations}++; # How many updates have happened;

   if ( !$self->{first_report} && $args{first_report} ) {
      $args{first_report}->();
      $self->{first_report} = 1;
   }

   if ( $self->{report} eq 'time'
         && $self->{interval} > $now - $self->{last_reported}
   ) {
      return;
   }
   elsif ( $self->{report} eq 'iterations'
         && ($self->{iterations} - 1) % $self->{interval} > 0
   ) {
      return;
   }
   $self->{last_reported} = $now;

   my $completed = $callback->();
   $self->{updates}++; # How many times we have run the update callback

   return if $completed > $jobsize;

   my $fraction = $completed > 0 ? $completed / $jobsize : 0;

   if ( $self->{report} eq 'percentage'
         && $self->fraction_modulo($self->{fraction})
            >= $self->fraction_modulo($fraction)
   ) {
      $self->{fraction} = $fraction;
      return;
   }
   $self->{fraction} = $fraction;

   my $elapsed   = $now - $self->{start};
   my $remaining = 0;
   my $eta       = $now;
   if ( $completed > 0 && $completed <= $jobsize && $elapsed > 0 ) {
      my $rate = $completed / $elapsed;
      if ( $rate > 0 ) {
         $remaining = ($jobsize - $completed) / $rate;
         $eta       = $now + int($remaining);
      }
   }
   $self->{callback}->($fraction, $elapsed, $remaining, $eta, $completed);
}

sub fraction_modulo {
   my ( $self, $num ) = @_;
   $num *= 100; # Convert from fraction to percentage
   return sprintf('%d',
      sprintf('%d', $num / $self->{interval}) * $self->{interval});
}

sub _d {
   my ($package, undef, $line) = caller 0;
   @_ = map { (my $temp = $_) =~ s/\n/\n# /g; $temp; }
        map { defined $_ ? $_ : 'undef' }
        @_;
   print STDERR "# $package:$line $PID ", join(' ', @_), "\n";
}

1;
}
# ###########################################################################
# End Progress package
# ###########################################################################

# ###########################################################################
# ReplicaLagWaiter package
# This package is a copy without comments from the original.  The original
# with comments and its test file can be found in the Bazaar repository at,
#   lib/ReplicaLagWaiter.pm
#   t/lib/ReplicaLagWaiter.t
# See https://launchpad.net/percona-toolkit for more information.
# ###########################################################################
{
package ReplicaLagWaiter;

use strict;
use warnings FATAL => 'all';
use English qw(-no_match_vars);
use constant PTDEBUG => $ENV{PTDEBUG} || 0;

use Time::HiRes qw(sleep time);
use Data::Dumper;

sub new {
   my ( $class, %args ) = @_;
   my @required_args = qw(oktorun get_lag sleep max_lag slaves);
   foreach my $arg ( @required_args ) {
      die "I need a $arg argument" unless defined $args{$arg};
   }

   my $self = {
      %args,
   };

   return bless $self, $class;
}

sub wait {
   my ( $self, %args ) = @_;
   my @required_args = qw();
   foreach my $arg ( @required_args ) {
      die "I need a $arg argument" unless $args{$arg};
   }
   my $pr = $args{Progress};

   my $oktorun = $self->{oktorun};
   my $get_lag = $self->{get_lag};
   my $sleep   = $self->{sleep};
   my $slaves  = $self->{slaves};
   my $max_lag = $self->{max_lag};

   my $worst;  # most lagging slave
   my $pr_callback;
   my $pr_first_report;
   if ( $pr ) {
      $pr_callback = sub {
         my ($fraction, $elapsed, $remaining, $eta, $completed) = @_;
         my $dsn_name = $worst->{cxn}->name();
         if ( defined $worst->{lag} ) {
            print STDERR "Replica lag is " . ($worst->{lag} || '?')
               . " seconds on $dsn_name.  Waiting.\n";
         }
         else {
            print STDERR "Replica $dsn_name is stopped.  Waiting.\n";
         }
         return;
      };
      $pr->set_callback($pr_callback);

      $pr_first_report = sub {
         my $dsn_name = $worst->{cxn}->name();
         if ( !defined $worst->{lag} ) {
            print STDERR "Replica $dsn_name is stopped.  Waiting.\n";
         }
         return;
      };
   }

   my @lagged_slaves = map { {cxn=>$_, lag=>undef} } @$slaves;  
   while ( $oktorun->() && @lagged_slaves ) {
      PTDEBUG && _d('Checking slave lag');
      for my $i ( 0..$#lagged_slaves ) {
         my $lag = $get_lag->($lagged_slaves[$i]->{cxn});
         PTDEBUG && _d($lagged_slaves[$i]->{cxn}->name(),
            'slave lag:', $lag);
         if ( !defined $lag || $lag > $max_lag ) {
            $lagged_slaves[$i]->{lag} = $lag;
         }
         else {
            delete $lagged_slaves[$i];
         }
      }

      @lagged_slaves = grep { defined $_ } @lagged_slaves;
      if ( @lagged_slaves ) {
         @lagged_slaves = reverse sort {
              defined $a->{lag} && defined $b->{lag} ? $a->{lag} <=> $b->{lag}
            : defined $a->{lag}                      ? -1
            :                                           1;
         } @lagged_slaves;
         $worst = $lagged_slaves[0];
         PTDEBUG && _d(scalar @lagged_slaves, 'slaves are lagging, worst:',
            $worst->{lag}, 'on', Dumper($worst->{cxn}->dsn()));

         if ( $pr ) {
            $pr->update(
               sub { return 0; },
               first_report => $pr_first_report,
            );
         }

         PTDEBUG && _d('Calling sleep callback');
         $sleep->($worst->{cxn}, $worst->{lag});
      }
   }

   PTDEBUG && _d('All slaves caught up');
   return;
}

sub _d {
   my ($package, undef, $line) = caller 0;
   @_ = map { (my $temp = $_) =~ s/\n/\n# /g; $temp; }
        map { defined $_ ? $_ : 'undef' }
        @_;
   print STDERR "# $package:$line $PID ", join(' ', @_), "\n";
}

1;
}
# ###########################################################################
# End ReplicaLagWaiter package
# ###########################################################################

# ###########################################################################
# MySQLStatusWaiter package
# This package is a copy without comments from the original.  The original
# with comments and its test file can be found in the Bazaar repository at,
#   lib/MySQLStatusWaiter.pm
#   t/lib/MySQLStatusWaiter.t
# See https://launchpad.net/percona-toolkit for more information.
# ###########################################################################
{
package MySQLStatusWaiter;

use strict;
use warnings FATAL => 'all';
use English qw(-no_match_vars);
use constant PTDEBUG => $ENV{PTDEBUG} || 0;

sub new {
   my ( $class, %args ) = @_;
   my @required_args = qw(max_spec get_status sleep oktorun);
   foreach my $arg ( @required_args ) {
      die "I need a $arg argument" unless defined $args{$arg};
   }

   PTDEBUG && _d('Parsing spec for max thresholds');
   my $max_val_for = _parse_spec($args{max_spec});
   if ( $max_val_for ) {
      _check_and_set_vals(
         vars             => $max_val_for,
         get_status       => $args{get_status},
         threshold_factor => 0.2, # +20%
      );
   }

   PTDEBUG && _d('Parsing spec for critical thresholds');
   my $critical_val_for = _parse_spec($args{critical_spec} || []);
   if ( $critical_val_for ) {
      _check_and_set_vals(
         vars             => $critical_val_for,
         get_status       => $args{get_status},
         threshold_factor => 1.0, # double (x2; +100%)
      );
   }

   my $self = {
      get_status       => $args{get_status},
      sleep            => $args{sleep},
      oktorun          => $args{oktorun},
      max_val_for      => $max_val_for,
      critical_val_for => $critical_val_for,
   };

   return bless $self, $class;
}

sub _parse_spec {
   my ($spec) = @_;

   return unless $spec && scalar @$spec;

   my %max_val_for;
   foreach my $var_val ( @$spec ) {
      die "Empty or undefined spec\n" unless $var_val;
      $var_val =~ s/^\s+//;
      $var_val =~ s/\s+$//g;

      my ($var, $val) = split /[:=]/, $var_val;
      die "$var_val does not contain a variable\n" unless $var;
      die "$var is not a variable name\n" unless $var =~ m/^[a-zA-Z_]+$/;

      if ( !$val ) {
         PTDEBUG && _d('Will get intial value for', $var, 'later');
         $max_val_for{$var} = undef;
      }
      else {
         die "The value for $var must be a number\n"
            unless $val =~ m/^[\d\.]+$/;
         $max_val_for{$var} = $val;
      }
   }

   return \%max_val_for; 
}

sub max_values {
   my ($self) = @_;
   return $self->{max_val_for};
}

sub critical_values {
   my ($self) = @_;
   return $self->{critical_val_for};
}

sub wait {
   my ( $self, %args ) = @_;

   return unless $self->{max_val_for};

   my $pr = $args{Progress}; # optional

   my $oktorun    = $self->{oktorun};
   my $get_status = $self->{get_status};
   my $sleep      = $self->{sleep};

   my %vals_too_high = %{$self->{max_val_for}};
   my $pr_callback;
   if ( $pr ) {
      $pr_callback = sub {
         print STDERR "Pausing because "
            . join(', ',
                 map {
                    "$_="
                    . (defined $vals_too_high{$_} ? $vals_too_high{$_}
                                                  : 'unknown')
                 } sort keys %vals_too_high
              )
            . ".\n";
         return;
      };
      $pr->set_callback($pr_callback);
   }

   while ( $oktorun->() ) {
      PTDEBUG && _d('Checking status variables');
      foreach my $var ( sort keys %vals_too_high ) {
         my $val = $get_status->($var);
         PTDEBUG && _d($var, '=', $val);
         if ( $val
              && exists $self->{critical_val_for}->{$var}
              && $val >= $self->{critical_val_for}->{$var} ) {
            die "$var=$val exceeds its critical threshold "
               . "$self->{critical_val_for}->{$var}\n";
         }
         if ( !$val || $val >= $self->{max_val_for}->{$var} ) {
            $vals_too_high{$var} = $val;
         }
         else {
            delete $vals_too_high{$var};
         }
      }

      last unless scalar keys %vals_too_high;

      PTDEBUG && _d(scalar keys %vals_too_high, 'values are too high:',
         %vals_too_high);
      if ( $pr ) {
         $pr->update(sub { return 0; });
      }
      PTDEBUG && _d('Calling sleep callback');
      $sleep->();
      %vals_too_high = %{$self->{max_val_for}}; # recheck all vars
   }

   PTDEBUG && _d('All var vals are low enough');
   return;
}

sub _check_and_set_vals {
   my (%args) = @_;
   my @required_args = qw(vars get_status threshold_factor);
   foreach my $arg ( @required_args ) {
      die "I need a $arg argument" unless defined $args{$arg};
   }
   my ($vars, $get_status, $threshold_factor) = @args{@required_args};

   PTDEBUG && _d('Checking and setting values');
   return unless $vars && scalar %$vars;

   foreach my $var ( keys %$vars ) {
      my $init_val = $get_status->($var);
      die "Variable $var does not exist or its value is undefined\n"
         unless defined $init_val;
      my $val;
      if ( defined $vars->{$var} ) {
         $val = $vars->{$var};
      }
      else {
         PTDEBUG && _d('Initial', $var, 'value:', $init_val);
         $val = int(($init_val * $threshold_factor) + $init_val);
         $vars->{$var} = $val;
      }
      PTDEBUG && _d('Wait if', $var, '>=', $val);
   }
}

sub _d {
   my ($package, undef, $line) = caller 0;
   @_ = map { (my $temp = $_) =~ s/\n/\n# /g; $temp; }
        map { defined $_ ? $_ : 'undef' }
        @_;
   print STDERR "# $package:$line $PID ", join(' ', @_), "\n";
}

1;
}
# ###########################################################################
# End MySQLStatusWaiter package
# ###########################################################################

# ###########################################################################
# WeightedAvgRate package
# This package is a copy without comments from the original.  The original
# with comments and its test file can be found in the Bazaar repository at,
#   lib/WeightedAvgRate.pm
#   t/lib/WeightedAvgRate.t
# See https://launchpad.net/percona-toolkit for more information.
# ###########################################################################
{
package WeightedAvgRate;

use strict;
use warnings FATAL => 'all';
use English qw(-no_match_vars);
use constant PTDEBUG => $ENV{PTDEBUG} || 0;

sub new {
   my ( $class, %args ) = @_;
   my @required_args = qw(target_t);
   foreach my $arg ( @required_args ) {
      die "I need a $arg argument" unless defined $args{$arg};
   }

   my $self = {
      %args,
      avg_n  => 0,
      avg_t  => 0,
      weight => $args{weight} || 0.75,
   };

   return bless $self, $class;
}

sub update {
   my ($self, $n, $t) = @_;
   PTDEBUG && _d('Master op time:', $n, 'n /', $t, 's');

   if ( $self->{avg_n} && $self->{avg_t} ) {
      $self->{avg_n}    = ($self->{avg_n} * $self->{weight}) + $n;
      $self->{avg_t}    = ($self->{avg_t} * $self->{weight}) + $t;
      $self->{avg_rate} = $self->{avg_n}  / $self->{avg_t};
      PTDEBUG && _d('Weighted avg rate:', $self->{avg_rate}, 'n/s');
   }
   else {
      $self->{avg_n}    = $n;
      $self->{avg_t}    = $t;
      $self->{avg_rate} = $self->{avg_n}  / $self->{avg_t};
      PTDEBUG && _d('Initial avg rate:', $self->{avg_rate}, 'n/s');
   }

   my $new_n = int($self->{avg_rate} * $self->{target_t});
   PTDEBUG && _d('Adjust n to', $new_n);
   return $new_n;
}

sub _d {
   my ($package, undef, $line) = caller 0;
   @_ = map { (my $temp = $_) =~ s/\n/\n# /g; $temp; }
        map { defined $_ ? $_ : 'undef' }
        @_;
   print STDERR "# $package:$line $PID ", join(' ', @_), "\n";
}

1;
}
# ###########################################################################
# End WeightedAvgRate package
# ###########################################################################

# ###########################################################################
# IndexLength package
# This package is a copy without comments from the original.  The original
# with comments and its test file can be found in the Bazaar repository at,
#   lib/IndexLength.pm
#   t/lib/IndexLength.t
# See https://launchpad.net/percona-toolkit for more information.
# ###########################################################################
{

package IndexLength;

use strict;
use warnings FATAL => 'all';
use English qw(-no_match_vars);
use constant PTDEBUG => $ENV{PTDEBUG} || 0;

use Data::Dumper;
$Data::Dumper::Indent    = 1;
$Data::Dumper::Sortkeys  = 1;
$Data::Dumper::Quotekeys = 0;

sub new {
   my ( $class, %args ) = @_;
   my @required_args = qw(Quoter);
   foreach my $arg ( @required_args ) {
      die "I need a $arg argument" unless $args{$arg};
   }

   my $self = {
      Quoter => $args{Quoter},
   };

   return bless $self, $class;
}

sub index_length {
   my ($self, %args) = @_;
   my @required_args = qw(Cxn tbl index);
   foreach my $arg ( @required_args ) {
      die "I need a $arg argument" unless $args{$arg};
   }
   my ($cxn) = @args{@required_args};

   die "The tbl argument does not have a tbl_struct"
      unless exists $args{tbl}->{tbl_struct};
   die "Index $args{index} does not exist in table $args{tbl}->{name}"
      unless $args{tbl}->{tbl_struct}->{keys}->{$args{index}};

   my $index_struct = $args{tbl}->{tbl_struct}->{keys}->{$args{index}};
   my $index_cols   = $index_struct->{cols};
   my $n_index_cols = $args{n_index_cols};
   if ( !$n_index_cols || $n_index_cols > @$index_cols ) {
      $n_index_cols = scalar @$index_cols;
   }

   my $vals = $self->_get_first_values(
      %args,
      n_index_cols => $n_index_cols,
   );

   my $sql = $self->_make_range_query(
      %args,
      n_index_cols => $n_index_cols,
      vals         => $vals,
   );
   my $sth = $cxn->dbh()->prepare($sql);
   PTDEBUG && _d($sth->{Statement}, 'params:', @$vals);
   $sth->execute(@$vals);
   my $row = $sth->fetchrow_hashref();
   $sth->finish();
   PTDEBUG && _d('Range scan:', Dumper($row));
   return $row->{key_len}, $row->{key};
}

sub _get_first_values {
   my ($self, %args) = @_;
   my @required_args = qw(Cxn tbl index n_index_cols);
   foreach my $arg ( @required_args ) {
      die "I need a $arg argument" unless $args{$arg};
   }
   my ($cxn, $tbl, $index, $n_index_cols) = @args{@required_args};

   my $q = $self->{Quoter};

   my $index_struct  = $tbl->{tbl_struct}->{keys}->{$index};
   my $index_cols    = $index_struct->{cols};
   my $index_columns = join (', ',
      map { $q->quote($_) } @{$index_cols}[0..($n_index_cols - 1)]);

   my @where;
   foreach my $col ( @{$index_cols}[0..($n_index_cols - 1)] ) {
      push @where, $q->quote($col) . " IS NOT NULL"
   }

   my $sql = "SELECT /*!40001 SQL_NO_CACHE */ $index_columns "
           . "FROM $tbl->{name} FORCE INDEX (" . $q->quote($index) . ") "
           . "WHERE " . join(' AND ', @where)
           . " ORDER BY $index_columns "
           . "LIMIT 1 /*key_len*/";  # only need 1 row
   PTDEBUG && _d($sql);
   my $vals = $cxn->dbh()->selectrow_arrayref($sql);
   return $vals;
}

sub _make_range_query {
   my ($self, %args) = @_;
   my @required_args = qw(tbl index n_index_cols vals);
   foreach my $arg ( @required_args ) {
      die "I need a $arg argument" unless $args{$arg};
   }
   my ($tbl, $index, $n_index_cols, $vals) = @args{@required_args};

   my $q = $self->{Quoter};

   my $index_struct = $tbl->{tbl_struct}->{keys}->{$index};
   my $index_cols   = $index_struct->{cols};

   my @where;
   if ( $n_index_cols > 1 ) {
      foreach my $n ( 0..($n_index_cols - 2) ) {
         my $col = $index_cols->[$n];
         my $val = $vals->[$n];
         push @where, $q->quote($col) . " = ?";
      }
   }

   my $col = $index_cols->[$n_index_cols - 1];
   my $val = $vals->[-1];  # should only be as many vals as cols
   push @where, $q->quote($col) . " >= ?";

   my $sql = "EXPLAIN SELECT /*!40001 SQL_NO_CACHE */ * "
           . "FROM $tbl->{name} FORCE INDEX (" . $q->quote($index) . ") "
           . "WHERE " . join(' AND ', @where)
           . " /*key_len*/";
   return $sql;
}

sub _d {
   my ($package, undef, $line) = caller 0;
   @_ = map { (my $temp = $_) =~ s/\n/\n# /g; $temp; }
        map { defined $_ ? $_ : 'undef' }
        @_;
   print STDERR "# $package:$line $PID ", join(' ', @_), "\n";
}

1;
}
# ###########################################################################
# End IndexLength package
# ###########################################################################

# ###########################################################################
# Runtime package
# This package is a copy without comments from the original.  The original
# with comments and its test file can be found in the Bazaar repository at,
#   lib/Runtime.pm
#   t/lib/Runtime.t
# See https://launchpad.net/percona-toolkit for more information.
# ###########################################################################
{
package Runtime;

use strict;
use warnings FATAL => 'all';
use English qw(-no_match_vars);
use constant PTDEBUG => $ENV{PTDEBUG} || 0;

sub new {
   my ( $class, %args ) = @_;
   my @required_args = qw(now);
   foreach my $arg ( @required_args ) {
      die "I need a $arg argument" unless $args{$arg};
   }

   if ( ($args{runtime} || 0) < 0 ) {
      die "runtime argument must be greater than zero"
   }

   my $self = {
      %args,
      start_time => undef,
      end_time   => undef,
      time_left  => undef,
      stop       => 0,
   };

   return bless $self, $class;
}

sub time_left {
   my ( $self, %args ) = @_;

   if ( $self->{stop} ) {
      PTDEBUG && _d("No time left because stop was called");
      return 0;
   }

   my $now = $self->{now}->(%args);
   PTDEBUG && _d("Current time:", $now);

   if ( !defined $self->{start_time} ) {
      $self->{start_time} = $now;
   }

   return unless defined $now;

   my $runtime = $self->{runtime};
   return unless defined $runtime;

   if ( !$self->{end_time} ) {
      $self->{end_time} = $now + $runtime;
      PTDEBUG && _d("End time:", $self->{end_time});
   }

   $self->{time_left} = $self->{end_time} - $now;
   PTDEBUG && _d("Time left:", $self->{time_left});
   return $self->{time_left};
}

sub have_time {
   my ( $self, %args ) = @_;
   my $time_left = $self->time_left(%args);
   return 1 if !defined $time_left;  # run forever
   return $time_left <= 0 ? 0 : 1;   # <=0s means runtime has elapsed
}

sub time_elapsed {
   my ( $self, %args ) = @_;

   my $start_time = $self->{start_time};
   return 0 unless $start_time;

   my $now = $self->{now}->(%args);
   PTDEBUG && _d("Current time:", $now);

   my $time_elapsed = $now - $start_time;
   PTDEBUG && _d("Time elapsed:", $time_elapsed);
   if ( $time_elapsed < 0 ) {
      warn "Current time $now is earlier than start time $start_time";
   }
   return $time_elapsed;
}

sub reset {
   my ( $self ) = @_;
   $self->{start_time} = undef;
   $self->{end_time}   = undef;
   $self->{time_left}  = undef;
   $self->{stop}       = 0;
   PTDEBUG && _d("Reset runtime");
   return;
}

sub stop {
   my ( $self ) = @_;
   $self->{stop} = 1;
   return;
}

sub start {
   my ( $self ) = @_;
   $self->{stop} = 0;
   return;
}

sub _d {
   my ($package, undef, $line) = caller 0;
   @_ = map { (my $temp = $_) =~ s/\n/\n# /g; $temp; }
        map { defined $_ ? $_ : 'undef' }
        @_;
   print STDERR "# $package:$line $PID ", join(' ', @_), "\n";
}

1;
}
# ###########################################################################
# End Runtime package
# ###########################################################################

# ###########################################################################
# This is a combination of modules and programs in one -- a runnable module.
# http://www.perl.com/pub/a/2006/07/13/lightning-articles.html?page=last
# Or, look it up in the Camel book on pages 642 and 643 in the 3rd edition.
#
# Check at the end of this package for the call to main() which actually runs
# the program.
# ###########################################################################
package pt_table_checksum;

use strict;
use warnings FATAL => 'all';
use English qw(-no_match_vars);

use Percona::Toolkit;
use constant PTDEBUG => $ENV{PTDEBUG} || 0;

use POSIX qw(signal_h);
use List::Util qw(max);
use Time::HiRes qw(sleep time);
use Data::Dumper;
$Data::Dumper::Indent    = 1;
$Data::Dumper::Sortkeys  = 1;
$Data::Dumper::Quotekeys = 0;

use sigtrap 'handler', \&sig_int, 'normal-signals';

my $oktorun      = 1;
my $print_header = 1;

# The following two hashes are used in exec_nibble().
# They're static, so they do not need to be reset in main().
# See also https://bugs.launchpad.net/percona-toolkit/+bug/919499

# Completely ignore these error codes.
my %ignore_code = (
   # Error: 1592 SQLSTATE: HY000  (ER_BINLOG_UNSAFE_STATEMENT)
   # Message: Statement may not be safe to log in statement format. 
   # Ignore this warning because we have purposely set statement-based
   # replication.
   1592 => 1,
);

# Warn once per-table for these error codes if the error message
# matches the pattern.
my %warn_code = (
   # Error: 1265 SQLSTATE: 01000 (WARN_DATA_TRUNCATED)
   # Message: Data truncated for column '%s' at row %ld
   1265 => {
      # any pattern
      # use MySQL's message for this warning
   },
);

sub main {
   # Reset global vars else tests will fail in strange ways.
   local @ARGV   = @_;
   $oktorun      = 1;  
   $print_header = 1;

   my $exit_status = 0;

   # ########################################################################
   # Get configuration information.
   # ########################################################################
   my $o = new OptionParser();
   $o->get_specs();
   $o->get_opts();

   my $dp = $o->DSNParser();
   $dp->prop('set-vars', $o->get('set-vars'));

   # Add the --replicate table to --ignore-tables.
   my %ignore_tables = (
      %{$o->get('ignore-tables')},
      $o->get('replicate') => 1,
   );
   $o->set('ignore-tables', \%ignore_tables);

   $o->set('chunk-time', 0) if $o->got('chunk-size');

   foreach my $opt ( qw(max-load critical-load) ) {
      next unless $o->has($opt);
      my $spec = $o->get($opt);
      eval {
         MySQLStatusWaiter::_parse_spec($o->get($opt));
      };
      if ( $EVAL_ERROR ) {
         chomp $EVAL_ERROR;
         $o->save_error("Invalid --$opt: $EVAL_ERROR");
      }
   }

   # https://bugs.launchpad.net/percona-toolkit/+bug/1010232
   my $n_chunk_index_cols = $o->get('chunk-index-columns');
   if ( defined $n_chunk_index_cols
        && (!$n_chunk_index_cols
            || $n_chunk_index_cols =~ m/\D/
            || $n_chunk_index_cols < 1) ) {
      $o->save_error('Invalid number of --chunk-index columns: '
         . $n_chunk_index_cols);
   }

   if ( !$o->get('help') ) {
      if ( @ARGV > 1 ) {
         $o->save_error("More than one host specified; only one allowed");
      }

      if ( ($o->get('replicate') || '') !~ m/[\w`]\.[\w`]/ ) {
         $o->save_error('The --replicate table must be database-qualified');
      }

      if ( my $limit = $o->get('chunk-size-limit') ) {
         if ( $limit < 0 || ($limit > 0 && $limit < 1) ) {
            $o->save_error('--chunk-size-limit must be >= 1 or 0 to disable');
         }
      }

      if ( $o->get('progress') ) {
         eval { Progress->validate_spec($o->get('progress')) };
         if ( $EVAL_ERROR ) {
            chomp $EVAL_ERROR;
            $o->save_error("--progress $EVAL_ERROR");
         }
      }
   }

   eval {
      MasterSlave::check_recursion_method($o->get('recursion-method'));
   };
   if ( $EVAL_ERROR ) {
      $o->save_error("Invalid --recursion-method: $EVAL_ERROR")
   }

   $o->usage_or_errors();
 
   # ########################################################################
   # If --pid, check it first since we'll die if it already exists.
   # ########################################################################
   my $daemon;
   if ( $o->get('pid') ) {
      # We're not daemoninzing, it just handles PID stuff.  Keep $daemon
      # in the the scope of main() because when it's destroyed it automatically
      # removes the PID file.
      $daemon = new Daemon(o=>$o);
      $daemon->make_PID_file();
   }

   # ########################################################################
   # Connect to the master.
   # ########################################################################

   my $set_on_connect = sub {
      my ($dbh) = @_;
      return if $o->get('explain');
      my $sql;

      # https://bugs.launchpad.net/percona-toolkit/+bug/919352
      # The tool shouldn't blindly attempt to change binlog_format;
      # instead, it should check if it's already set to STATEMENT.
      # This is becase starting with MySQL 5.1.29, changing the format
      # requires a SUPER user.
      if ( VersionParser->new($dbh) >= '5.1.5' ) {
         $sql = 'SELECT @@binlog_format';
         PTDEBUG && _d($dbh, $sql);
         my ($original_binlog_format) = $dbh->selectrow_array($sql);
         PTDEBUG && _d('Original binlog_format:', $original_binlog_format);
         if ( $original_binlog_format !~ /STATEMENT/i ) {
            $sql = q{/*!50108 SET @@binlog_format := 'STATEMENT'*/};
            eval {
               PTDEBUG && _d($dbh, $sql);
               $dbh->do($sql);
            };
            if ( $EVAL_ERROR ) {
               die "Failed to $sql: $EVAL_ERROR\n"
                  . "This tool requires binlog_format=STATEMENT, "
                  . "but the current binlog_format is set to "
                  ."$original_binlog_format and an error occurred while "
                  . "attempting to change it.  If running MySQL 5.1.29 or newer, "
                  . "setting binlog_format requires the SUPER privilege.  "
                  . "You will need to manually set binlog_format to 'STATEMENT' "
                  . "before running this tool.\n";
            }
         }
      }

      # Set transaction isolation level. We set binlog_format to STATEMENT,
      # but if the transaction isolation level is set to READ COMMITTED and the
      # --replicate table is in InnoDB format, the tool fails with the following
      # message:
      #
      # Binary logging not possible. Message: Transaction level 'READ-COMMITTED'
      # in InnoDB is not safe for binlog mode 'STATEMENT'
      #
      # See also http://code.google.com/p/maatkit/issues/detail?id=720
      $sql = 'SET SESSION TRANSACTION ISOLATION LEVEL REPEATABLE READ';
      eval {
         PTDEBUG && _d($dbh, $sql);
         $dbh->do($sql);
      };
      if ( $EVAL_ERROR ) {
         die "Failed to $sql: $EVAL_ERROR\n"
            . "If the --replicate table is InnoDB and the default server "
            . "transaction isolation level is not REPEATABLE-READ then "
            . "checksumming may fail with errors such as \"Binary logging not "
            . "possible. Message: Transaction level 'READ-COMMITTED' in "
            . "InnoDB is not safe for binlog mode 'STATEMENT'\".  In that "
            . "case you will need to manually set the transaction isolation "
            . "level to REPEATABLE-READ.\n";
      }

      # We set innodb_lock_wait_timeout=1 (the option's default value)
      # so that if this tool happens to cause some locking, it will more
      # likely be the victim than other connections and thus avoid disrupting
      # the server.  The var is only dynamic with the InnoDB plugin, so
      # if setting it fails we only warn if the server's value is greater
      # than the desired value.  E.g. if user does --lock-wait-timeout 5
      # and the set fails but the server's value is 1, then that's ok, but
      # if the server's value is 10, then that's not ok.
      my $lock_wait_timeout = $o->get('lock-wait-timeout');
      my $set_lwt = "SET SESSION innodb_lock_wait_timeout=$lock_wait_timeout";
      PTDEBUG && _d($dbh, $set_lwt);
      eval {
         $dbh->do($set_lwt);
      };
      if ( $EVAL_ERROR ) {
         PTDEBUG && _d($EVAL_ERROR);
         # Get the server's current value.
         $sql = "SHOW SESSION VARIABLES LIKE 'innodb_lock_wait_timeout'";
         PTDEBUG && _d($dbh, $sql);
         my (undef, $curr_lwt) = $dbh->selectrow_array($sql);
         PTDEBUG && _d('innodb_lock_wait_timeout on server:', $curr_lwt);
         if ( !defined $curr_lwt ) {
            PTDEBUG && _d('innodb_lock_wait_timeout does not exist;',
               'InnoDB is probably disabled');
         }
         elsif ( $curr_lwt > $lock_wait_timeout ) { 
            warn "Failed to $set_lwt: $EVAL_ERROR\n"
               . "The current innodb_lock_wait_timeout value "
               . "$curr_lwt is greater than the --lock-wait-timeout "
               . "value $lock_wait_timeout and the variable cannot be "
               . "changed.  innodb_lock_wait_timeout is only dynamic when "
               . "using the InnoDB plugin.  To prevent this warning, either "
               . "specify --lock-wait-time=$curr_lwt, or manually set "
               . "innodb_lock_wait_timeout to a value less than or equal "
               . "to $lock_wait_timeout and restart MySQL.\n";
         }
      }
   };

   # Do not call "new Cxn(" directly; use this sub so that set_on_connect
   # is applied to every cxn.
   # TODO: maybe this stuff only needs to be set on master cxn?
   my $make_cxn = sub {
      my (%args) = @_;
      my $cxn = new Cxn(
         %args,
         DSNParser    => $dp,
         OptionParser => $o,
         set          => $args{set_vars} ? $set_on_connect : undef,
      );
      eval { $cxn->connect() };  # connect or die trying
      if ( $EVAL_ERROR ) {
         die ts($EVAL_ERROR);
      }
      return $cxn;
   };

   # The dbh and dsn can be used before checksumming starts, but once
   # inside the main TABLE loop, only use the master cxn because its
   # dbh may be recreated.
   my $master_cxn = $make_cxn->(set_vars => 1, dsn_string => shift @ARGV);
   my $master_dbh = $master_cxn->dbh();  # just for brevity
   my $master_dsn = $master_cxn->dsn();  # just for brevity

   # ########################################################################
   # Set up the run time, if any.  Anything that waits should check this
   # between waits, else this will happen:
   # https://bugs.launchpad.net/percona-toolkit/+bug/1043438
   # ########################################################################
   my $have_time;
   if ( my $run_time = $o->get('run-time') ) {
      my $rt = Runtime->new(
         now     => sub { return time; },
         runtime => $run_time,
      );
      $have_time = sub { return $rt->have_time(); };
   }
   else {
      $have_time = sub { return 1; };
   }

   # PXC helper class
   my $cluster = Percona::XtraDB::Cluster->new();
   
   # ########################################################################
   # If this is not a dry run (--explain was not specified), then we're
   # going to checksum the tables, so do the necessary preparations and
   # checks.  Else, this all can be skipped because all we need for a
   # dry run is a connection to the master.
   # ########################################################################
   my $q  = new Quoter();
   my $tp = new TableParser(Quoter => $q);
   my $rc = new RowChecksum(Quoter=> $q, OptionParser => $o);
   my $ms = new MasterSlave(
      OptionParser => $o,
      DSNParser    => $dp,
      Quoter       => $q,
   );

   my $slaves = [];    # all slaves (that we can find)
   my $slave_lag_cxns; # slaves whose lag we'll check
   
   my $replica_lag;    # ReplicaLagWaiter object
   my $replica_lag_pr; # Progress for ReplicaLagWaiter
   my $sys_load;       # MySQLStatusWaiter object
   my $sys_load_pr;    # Progress for MySQLStatusWaiter object

   my $repl_table = $q->quote($q->split_unquote($o->get('replicate')));
   my $fetch_sth;  # fetch chunk from repl table
   my $update_sth; # update master_cnt and master_cnt in repl table
   my $delete_sth; # delete checksums for one db.tbl from repl table

   if ( !$o->get('explain') ) {
      # #####################################################################
      # Find and connect to slaves.
      # #####################################################################
      $slaves = $ms->get_slaves(
         dbh      => $master_dbh,
         dsn      => $master_dsn,
         make_cxn => sub {
            return $make_cxn->(@_, prev_dsn => $master_cxn->dsn());
         },
      );
      PTDEBUG && _d(scalar @$slaves, 'slaves found');

<<<<<<< HEAD
      # https://bugs.launchpad.net/percona-toolkit/+bug/938068
      if ( $o->get('check-binlog-format') ) {
         my $master_binlog = 'STATEMENT';
         if ( VersionParser->new($master_dbh) >= '5.1.5' ) {
            ($master_binlog) = $master_dbh->selectrow_array(
               'SELECT @@binlog_format');
         }

         my $err = '';
         for my $slave_cxn (@$slaves) {
            my $slave_binlog = 'STATEMENT';
            if ( VersionParser->new($slave_cxn->dbh) >= '5.1.5' ) {
               ($slave_binlog) = $slave_cxn->dbh->selectrow_array(
                  'SELECT @@binlog_format');
            }

            if ( $master_binlog ne $slave_binlog ) {
               $err .= $master_cxn->name() . " has binlog_format "
                  . $master_binlog . " but replica " . $slave_cxn->name()
                  . " has binlog_format $slave_binlog.  This could cause "
                  . "pt-table-checksum to break replication.  "
                  . "If you understand the risks, specify "
                  .  "--no-check-binlog-format to disable this check.\n";
            }
         }
         die $err if $err;
      }

      if ( $master_cxn->is_cluster_node() && !@$slaves ) {
         die $master_cxn->name() . " is a cluster node but no other nodes "
            . "or regular replicas were found.  Use --recursion-method=dsn "
            . "to specify the other nodes in the cluster.\n";
=======
      if ( $cluster->is_cluster_node($master_cxn) ) {
         if ( !@$slaves ) {
            die $master_cxn->name() . " is a cluster node but no other nodes "
               . "or regular replicas were found.  Use --recursion-method=dsn "
               . "to specify the other nodes in the cluster.\n";
         }
         else {
            my $err = '';
            for my $slave (@$slaves) {
               if (   $cluster->is_cluster_node($slave)
                  && !$cluster->same_cluster($slave, $master_cxn) ) {
                  $err .= $slave->name() . " is a cluster node, but doesn't "
                       .  "belong to the same cluster as " . $master_cxn->name()
                       .  ". This is not currently supported; You can try "
                       .  "using --recursion-method=dsn to specify all nodes "
                       .  "in the slave cluster.\n"
               }
            }
            warn $err if $err;
         }
      }
      elsif ( @$slaves ) {
         my $err = '';
         for my $slave (@$slaves) {
            if ( $cluster->is_cluster_node($slave) ) {
               $err .= $slave->name() . " is a cluster node, but "
                    .  $master_cxn->name() . " is not. This is not currently "
                    .  "supported; You can try to specify "
                    .  "all nodes in the cluster with "
                    .  "--recursion-method=dsn if you want them checksummed.\n"
            }
         }
         warn $err if $err;
>>>>>>> aa79c9df
      }

      if ( $o->get('check-slave-lag') ) {
         PTDEBUG && _d('Will use --check-slave-lag to check for slave lag');
         my $cxn = $make_cxn->(
            dsn_string => $o->get('check-slave-lag'),
            prev_dsn   => $master_cxn->dsn(),
         );
         $slave_lag_cxns = [ $cxn ];
      }
      else {
         PTDEBUG && _d('Will check slave lag on all slaves');
         $slave_lag_cxns = [ map { $_ } @$slaves ];
      }

      # Cluster nodes aren't slaves, so SHOW SLAVE STATUS doesn't work.
      # Nodes shouldn't be out of sync anyway because the cluster is
      # (virtually) synchronous, so waiting for the last checksum chunk
      # to appear should be sufficient.
      @$slave_lag_cxns = grep {
         my $slave_cxn = $_;
         if (  $cluster->is_cluster_node($slave_cxn)
            && $cluster->same_cluster($master_cxn, $slave_cxn) ) {
            warn "Not checking replica lag on " . $slave_cxn->name()
               . " because it is a cluster node.\n";
            0;
         }
         else {
            PTDEBUG && _d('Will check slave lag on', $slave_cxn->name());
            $slave_cxn;
         }
      } @$slave_lag_cxns;

      # #####################################################################
      # Possibly check replication slaves and exit.
      # #####################################################################
      if ( $o->get('replicate-check') && $o->get('replicate-check-only') ) {
         PTDEBUG && _d('Will --replicate-check and exit');

         foreach my $slave ( @$slaves ) {
            my $diffs = $rc->find_replication_differences(
               dbh        => $slave->dbh(),
               repl_table => $repl_table,
            );
            PTDEBUG && _d(scalar @$diffs, 'checksum diffs on',
               $slave->name());
            if ( @$diffs ) {
               $exit_status |= 1;
               if ( $o->get('quiet') < 2 ) { 
                  print_checksum_diffs(
                     cxn   => $slave,
                     diffs => $diffs,
                  );
               }
            }
         }

         PTDEBUG && _d('Exit status', $exit_status, 'oktorun', $oktorun);
         return $exit_status;
      }

      # #####################################################################
      # Check for replication filters.
      # #####################################################################
      if ( $o->get('check-replication-filters') ) {
         PTDEBUG && _d("Checking slave replication filters");
         my @all_repl_filters;
         foreach my $slave ( @$slaves ) {
            my $repl_filters = $ms->get_replication_filters(
               dbh => $slave->dbh(),
            );
            if ( keys %$repl_filters ) {
               push @all_repl_filters,
                  { name    => $slave->name(),
                    filters => $repl_filters,
                  };
            }
         }
         if ( @all_repl_filters ) {
            my $msg = "Replication filters are set on these hosts:\n";
            foreach my $host ( @all_repl_filters ) {
               my $filters = $host->{filters};
               $msg .= "  $host->{name}\n"
                     . join("\n", map { "    $_ = $host->{filters}->{$_}" }
                            keys %{$host->{filters}})
                     . "\n";
            }
            $msg .= "Please read the --check-replication-filters documentation "
                  . "to learn how to solve this problem.";
            die ts($msg);
         }
      }

      # #####################################################################
      # Check that the replication table exists, or possibly create it.
      # #####################################################################
      eval {
         check_repl_table(
            dbh          => $master_dbh,
            repl_table   => $repl_table,
            slaves       => $slaves,
            OptionParser => $o,
            TableParser  => $tp,
            Quoter       => $q,
         );
      };
      if ( $EVAL_ERROR ) {
         die ts($EVAL_ERROR);
      }

      # #####################################################################
      # Make a ReplicaLagWaiter to help wait for slaves after each chunk.
      # #####################################################################
      my $sleep = sub {
         # Don't let the master dbh die while waiting for slaves because we
         # may wait a very long time for slaves.

         # This is called from within the main TABLE loop, so use the
         # master cxn; do not use $master_dbh.
         my $dbh = $master_cxn->dbh();
         if ( !$dbh || !$dbh->ping() ) {
            PTDEBUG && _d('Lost connection to master while waiting for slave lag');
            eval { $dbh = $master_cxn->connect() };  # connect or die trying
            if ( $EVAL_ERROR ) {
               $oktorun = 0;  # Fatal error
               chomp $EVAL_ERROR;
               die "Lost connection to master while waiting for replica lag "
                  . "($EVAL_ERROR)";
            }
         }
         $dbh->do("SELECT 'pt-table-checksum keepalive'");
         sleep $o->get('check-interval');
         return;
      };

      my $get_lag = sub {
         my ($cxn) = @_;
         my $dbh = $cxn->dbh();
         if ( !$dbh || !$dbh->ping() ) {
            PTDEBUG && _d('Lost connection to slave', $cxn->name(),
               'while waiting for slave lag');
            eval { $dbh = $cxn->connect() };  # connect or die trying
            if ( $EVAL_ERROR ) {
               $oktorun = 0;  # Fatal error
               chomp $EVAL_ERROR;
               die "Lost connection to replica " . $cxn->name()
                  . " while attempting to get its lag ($EVAL_ERROR)";
            }
         }
         return $ms->get_slave_lag($dbh);
      };

      $replica_lag = new ReplicaLagWaiter(
         slaves   => $slave_lag_cxns,
         max_lag  => $o->get('max-lag'),
         oktorun  => sub { return $oktorun && $have_time->(); },
         get_lag  => $get_lag,
         sleep    => $sleep,
      );

      my $get_status;
      {
         my $sql = "SHOW GLOBAL STATUS LIKE ?";
         my $sth = $master_cxn->dbh()->prepare($sql);

         $get_status = sub {
            my ($var) = @_;
            PTDEBUG && _d($sth->{Statement}, $var);
            $sth->execute($var);
            my (undef, $val) = $sth->fetchrow_array();
            return $val;
         };
      }

      eval {
         $sys_load = new MySQLStatusWaiter(
            max_spec   => $o->get('max-load'),
            get_status => $get_status,
            oktorun    => sub { return $oktorun && $have_time->(); },
            sleep      => $sleep,
         );
      };
      if ( $EVAL_ERROR ) {
         chomp $EVAL_ERROR;
         die "Error checking --max-load: $EVAL_ERROR.  "
            . "Check that the variables specified for --max-load "
            . "are spelled correctly and exist in "
            . "SHOW GLOBAL STATUS.  Current value for this option is:\n"
            . "  --max-load " . (join(',', @{$o->get('max-load')})) . "\n";
      }
      
      if ( $o->get('progress') ) {
         $replica_lag_pr = new Progress(
            jobsize => scalar @$slaves,
            spec    => $o->get('progress'),
            name    => "Waiting for replicas to catch up",  # not used
         );

         $sys_load_pr = new Progress(
            jobsize => scalar @{$o->get('max-load')},
            spec    => $o->get('progress'),
            name    => "Waiting for --max-load", # not used
         );
      }

      # #####################################################################
      # Prepare statement handles to update the repl table on the master.
      # #####################################################################
      $fetch_sth = $master_dbh->prepare(
         "SELECT this_crc, this_cnt FROM $repl_table "
         . "WHERE db = ? AND tbl = ? AND chunk = ?");
      $update_sth = $master_dbh->prepare(
         "UPDATE $repl_table SET chunk_time = ?, master_crc = ?, master_cnt = ? "
         . "WHERE db = ? AND tbl = ? AND chunk = ?");
      $delete_sth = $master_dbh->prepare(
         "DELETE FROM $repl_table WHERE db = ? AND tbl = ?");
   } # !$o->get('explain')

   # ########################################################################
   # Do the version-check
   # ########################################################################
   if ( $o->got('version-check') && (!$o->has('quiet') || !$o->get('quiet')) ) {
      Pingback::version_check(
         { dbh => $master_dbh, dsn => $master_dsn },
         map({ +{ dbh => $_->dbh(), dsn => $_->dsn() } } @$slaves),
         { protocol => $o->get('version-check') },
      );
   }

   # ########################################################################
   # Checksum args and the DMS part of the checksum query for each table.
   # ########################################################################
   my %crc_args     = $rc->get_crc_args(dbh => $master_dbh);
   my $checksum_dml = "REPLACE INTO $repl_table "
                    . "(db, tbl, chunk, chunk_index,"
                    . " lower_boundary, upper_boundary, this_cnt, this_crc) "
                    . "SELECT"
                    . ($cluster->is_cluster_node($master_cxn) ? ' /*!99997*/' : '')
                    . " ?, ?, ?, ?, ?, ?,";
   my $past_cols    = " COUNT(*), '0'";

   # ########################################################################
   # Get last chunk for --resume.
   # ########################################################################
   my $last_chunk;
   if ( $o->get('resume') ) {
      $last_chunk = last_chunk(
         dbh        => $master_dbh,
         repl_table => $repl_table,
      );
   }

   my $schema_iter = new SchemaIterator(
      dbh          => $master_dbh,
      resume       => $last_chunk ? $q->quote(@{$last_chunk}{qw(db tbl)})
                                  : "",
      OptionParser => $o,
      TableParser  => $tp,
      Quoter       => $q,
   );

   if ( $last_chunk &&
        !$schema_iter->table_is_allowed(@{$last_chunk}{qw(db tbl)}) ) {
      PTDEBUG && _d('Ignoring last table', @{$last_chunk}{qw(db tbl)},
         'and resuming from next table');
      $last_chunk = undef;
   }

   # ########################################################################
   # Various variables and modules for checksumming the tables.
   # ########################################################################
   my $total_rows = 0;
   my $total_time = 0;
   my $total_rate = 0;
   my $tn         = new TableNibbler(TableParser => $tp, Quoter => $q);
   my $retry      = new Retry();
   
   # --chunk-size-limit has two purposes.  The 1st, as documented, is
   # to prevent oversized chunks when the chunk index is not unique.
   # The 2nd is to determine if the table can be processed in one chunk
   # (WHERE 1=1 instead of nibbling).  This creates a problem when
   # the user does --chunk-size-limit=0 to disable the 1st, documented
   # purpose because, apparently, they're using non-unique indexes and
   # they don't care about potentially large chunks.  But disabling the
   # 1st purpose adversely affects the 2nd purpose becuase 0 * the chunk size
   # will always be zero, so tables will only be single-chunked if EXPLAIN
   # says there are 0 rows, but sometimes EXPLAIN says there is 1 row
   # even when the table is empty.  This wouldn't matter except that nibbling
   # an empty table doesn't currently work becuase there are no boundaries,
   # so no checksum is written for the empty table.  To fix this and
   # preserve the two purposes of this option, usages of the 2nd purpose
   # do || 1 so the limit is never 0 and empty tables are single-chunked.
   # See:
   #   https://bugs.launchpad.net/percona-toolkit/+bug/987393
   #   https://bugs.launchpad.net/percona-toolkit/+bug/938660
   #   https://bugs.launchpad.net/percona-toolkit/+bug/987495
   # This is used for the 2nd purpose:
   my $chunk_size_limit = $o->get('chunk-size-limit') || 1;

   # ########################################################################
   # Callbacks for each table's nibble iterator.  All checksum work is done
   # in these callbacks and the subs that they call.
   # ########################################################################
   my $callbacks = {
      init => sub {
         my (%args) = @_;
         my $tbl         = $args{tbl};
         my $nibble_iter = $args{NibbleIterator};
         my $statements  = $nibble_iter->statements();
         my $oktonibble  = 1;

         if ( $last_chunk ) { # resuming
            if ( have_more_chunks(%args, last_chunk => $last_chunk) ) {
               $nibble_iter->set_nibble_number($last_chunk->{chunk});
               PTDEBUG && _d('Have more chunks; resuming from',
                  $last_chunk->{chunk}, 'at', $last_chunk->{ts});
               if ( !$o->get('quiet') ) {
                  print "Resuming from $tbl->{db}.$tbl->{tbl} chunk "
                     . "$last_chunk->{chunk}, timestamp $last_chunk->{ts}\n";
               }
            }      
            else {
               # Problem resuming or no next lower boundary.
               PTDEBUG && _d('No more chunks; resuming from next table');
               $oktonibble = 0; # don't nibble table; next table
            }

            # Just need to call us once to kick-start the resume process.
            $last_chunk = undef;
         }

         if ( $o->get('check-slave-tables') ) {
            eval {
               check_slave_tables(
                  slaves        => $slaves,
                  db            => $tbl->{db},
                  tbl           => $tbl->{tbl},
                  checksum_cols => $tbl->{checksum_cols},
                  TableParser   => $tp,
               );
            };
            if ( $EVAL_ERROR ) {
               my $msg
                  = "Skipping table $tbl->{db}.$tbl->{tbl} because it has "
                  . "problems on these replicas:\n"
                  . $EVAL_ERROR
                  . "This can break replication.  If you understand the risks, "
                  . "specify --no-check-slave-tables to disable this check.\n";
               warn ts($msg);
               $tbl->{checksum_results}->{errors}++;
               $oktonibble = 0;
           }
         }

         if ( $o->get('explain') ) {
            # --explain level 1: print the checksum and next boundary
            # statements.
            print "--\n",
                  "-- $tbl->{db}.$tbl->{tbl}\n",
                  "--\n\n";

            foreach my $sth ( sort keys %$statements ) {
               next if $sth =~ m/^explain/;
               if ( $statements->{$sth} ) {
                  print $statements->{$sth}->{Statement}, "\n\n";
               }
            }

            if ( $o->get('explain') < 2 ) {
               $oktonibble = 0; # don't nibble table; next table
            }
         }
         else {
            if ( $nibble_iter->one_nibble() ) {
               PTDEBUG && _d('Getting table row estimate on replicas');

               my @too_large;
               foreach my $slave ( @$slaves ) {
                  # TODO: This duplicates NibbleIterator::can_nibble();
                  # probably best to have 1 code path to determine if
                  # a given table is oversized on a given host.
                  my ($n_rows) = NibbleIterator::get_row_estimate(
                     Cxn   => $slave,
                     tbl   => $tbl,
                     where => $o->get('where'),
                  );
                  PTDEBUG && _d('Table on', $slave->name(),
                     'has', $n_rows, 'rows');
                  if ( $n_rows
                       && $n_rows > ($tbl->{chunk_size} * $chunk_size_limit) )
                  {
                     PTDEBUG && _d('Table too large on', $slave->name());
                     push @too_large, [$slave->name(), $n_rows || 0];
                  }
               }
               if ( @too_large ) {
                  if ( $o->get('quiet') < 2 ) {
                     my $msg
                        = "Skipping table $tbl->{db}.$tbl->{tbl} because"
                        . " on the master it would be checksummed in one chunk"
                        . " but on these replicas it has too many rows:\n";
                     foreach my $info ( @too_large ) {
                        $msg .= "  $info->[1] rows on $info->[0]\n";
                     }
                     $msg .= "The current chunk size limit is "
                           . ($tbl->{chunk_size} * $chunk_size_limit)
                           . " rows (chunk size=$tbl->{chunk_size}"
                           . " * chunk size limit=$chunk_size_limit).\n";
                     warn ts($msg);
                  }
                  $tbl->{checksum_results}->{errors}++;
                  $oktonibble = 0;
               }
            }
            else { # chunking the table
               if ( $o->get('check-plan') ) {
                  my $idx_len = new IndexLength(Quoter => $q);
                  my ($key_len, $key) = $idx_len->index_length(
                     Cxn          => $args{Cxn},
                     tbl          => $tbl,
                     index        => $nibble_iter->nibble_index(),
                     n_index_cols => $o->get('chunk-index-columns'),
                  );
                  if ( !$key || lc($key) ne lc($nibble_iter->nibble_index()) ) {
                     die "Cannot determine the key_len of the chunk index "
                        . "because MySQL chose "
                        . ($key ? "the $key" : "no") . " index "
                        . "instead of the " . $nibble_iter->nibble_index()
                        . " index for the first lower boundary statement.  "
                        . "See --[no]check-plan in the documentation for more "
                        . "information.";
                  }
                  elsif ( !$key_len ) {
                     die "The key_len of the $key index is "
                        . (defined $key_len ? "zero" : "NULL")
                        . ", but this should not be possible.  " 
                        . "See --[no]check-plan in the documentation for more "
                        . "information.";
                  }
                  $tbl->{key_len} = $key_len;
               }
            }

            if ( $oktonibble && $o->get('empty-replicate-table') ) {
               use_repl_db(
                  dbh          => $master_cxn->dbh(),
                  repl_table   => $repl_table,
                  OptionParser => $o,
                  Quoter       => $q,
               );
               PTDEBUG && _d($delete_sth->{Statement});
               $delete_sth->execute($tbl->{db}, $tbl->{tbl});
            }

            # USE the correct db while checksumming this table.  The "correct"
            # db is a complicated subject; see sub for comments.
            use_repl_db(
               dbh          => $master_cxn->dbh(),
               tbl          => $tbl, # XXX working on this table
               repl_table   => $repl_table,
               OptionParser => $o,
               Quoter       => $q,
            );
            # #########################################################
            # XXX DO NOT CHANGE THE DB UNTIL THIS TABLE IS FINISHED XXX
            # #########################################################
         }

         return $oktonibble; # continue nibbling table?
      },
      next_boundaries => sub {
         my (%args) = @_;
         my $tbl         = $args{tbl};
         my $nibble_iter = $args{NibbleIterator};
         my $sth         = $nibble_iter->statements();
         my $boundary    = $nibble_iter->boundaries();

         return 1 if $nibble_iter->one_nibble();

         # Check that MySQL will use the nibble index for the next upper
         # boundary sql.  This check applies to the next nibble.  So if
         # the current nibble number is 5, then nibble 5 is already done
         # and we're checking nibble number 6.

         # XXX This call and others like it are relying on a Perl oddity.
         # See https://bugs.launchpad.net/percona-toolkit/+bug/987393
         my $expl = explain_statement(
            tbl  => $tbl,
            sth  => $sth->{explain_upper_boundary},
            vals => [ @{$boundary->{lower}}, $nibble_iter->chunk_size() ],
         );
         if (   lc($expl->{key} || '')
             ne lc($nibble_iter->nibble_index() || '') ) {
            PTDEBUG && _d('Cannot nibble next chunk, aborting table');
            if ( $o->get('quiet') < 2 ) {
               warn ts("Aborting table $tbl->{db}.$tbl->{tbl} at chunk "
                  . ($nibble_iter->nibble_number() + 1)
                  . " because it is not safe to chunk.  Chunking should "
                  . "use the "
                  . ($nibble_iter->nibble_index() || '?')
                  . " index, but MySQL chose "
                  . ($expl->{key} ? "the $expl->{key}" : "no")
                  . " index.\n");
            }
            $tbl->{checksum_results}->{errors}++;
            return 0; # stop nibbling table
         }

         # Once nibbling begins for a table, control does not return to this
         # tool until nibbling is done because, as noted above, all work is
         # done in these callbacks.  This callback is the only place where we
         # can prematurely stop nibbling by returning false.  This allows
         # Ctrl-C to stop the tool between nibbles instead of between tables.
         return $oktorun && $have_time->(); # continue nibbling table?
      },
      exec_nibble => sub {
         my (%args) = @_;
         my $tbl         = $args{tbl};
         my $nibble_iter = $args{NibbleIterator};
         my $sth         = $nibble_iter->statements();
         my $boundary    = $nibble_iter->boundaries();

         # Count every chunk, even if it's ultimately skipped, etc.
         $tbl->{checksum_results}->{n_chunks}++;

         # Reset the nibble_time because this nibble hasn't been
         # executed yet.  If nibble_time is undef, then it's marked
         # as skipped in after_nibble.
         $tbl->{nibble_time} = undef;

         # --explain level 2: print chunk,lower boundary values,upper
         # boundary values.
         if ( $o->get('explain') > 1 ) {
            my $chunk = $nibble_iter->nibble_number();
            if ( $nibble_iter->one_nibble() ) {
               printf "%d 1=1\n", $chunk;
            }
            else {
               # XXX This call and others like it are relying on a Perl oddity.
               # See https://bugs.launchpad.net/percona-toolkit/+bug/987393
               my $lb_quoted = join(
                  ',', map { defined $_ ? $_ : 'NULL'} @{$boundary->{lower}});
               my $ub_quoted = join(
                  ',', map { defined $_ ? $_ : 'NULL'} @{$boundary->{upper}});
               printf "%d %s %s\n", $chunk, $lb_quoted, $ub_quoted;
            }
            if ( !$nibble_iter->more_boundaries() ) {
               print "\n"; # blank line between this table and the next table
            }
            return 0;  # next boundary
         }

         # Skip this nibble unless it's safe.
         return 0 unless nibble_is_safe(
            %args,
            OptionParser => $o,
         );

         # Exec and time the nibble.
         $tbl->{nibble_time} = exec_nibble(
            %args,
            Retry        => $retry,
            Quoter       => $q,
            OptionParser => $o,
         );
         PTDEBUG && _d('Nibble time:', $tbl->{nibble_time});

         # We're executing REPLACE queries which don't return rows.
         # Returning 0 from this callback causes the nibble iter to
         # get the next boundaries/nibble.
         return 0;
      },
      after_nibble => sub {
         my (%args) = @_;
         my $tbl         = $args{tbl};
         my $nibble_iter = $args{NibbleIterator};
         
         # Don't need to do anything here if we're just --explain'ing.
         return if $o->get('explain');

         # Chunk/nibble number that we just inserted or skipped.
         my $chunk = $nibble_iter->nibble_number();

         # Nibble time will be zero if the chunk was skipped.
         if ( !defined $tbl->{nibble_time} ) {
            PTDEBUG && _d('Skipping chunk', $chunk);
            $tbl->{checksum_results}->{skipped}++;
            return;
         }

         # Max chunk number that worked.  This may be less than the total
         # number of chunks if, for example, chunk 16 of 16 times out, but
         # chunk 15 worked.  The max chunk is used for checking for diffs
         # on the slaves, in the done callback.
         $tbl->{max_chunk} = $chunk;

         # Fetch the checksum that we just executed from the replicate table.
         $fetch_sth->execute(@{$tbl}{qw(db tbl)}, $chunk);
         my ($crc, $cnt) = $fetch_sth->fetchrow_array();

         $tbl->{checksum_results}->{n_rows} += $cnt || 0;

         # We're working on the master, so update the checksum's master_cnt
         # and master_crc.
         $update_sth->execute(
            # UPDATE repl_table SET
            sprintf('%.6f', $tbl->{nibble_time}), # chunk_time
            $crc,                                 # master_crc
            $cnt,                                 # master_cnt
            # WHERE
            $tbl->{db},
            $tbl->{tbl},
            $chunk,
         );

         # Should be done automatically, but I like to be explicit.
         $fetch_sth->finish();
         $update_sth->finish();

         # Update rate, chunk size, and progress if the nibble actually
         # selected some rows.
         if ( ($cnt || 0) > 0 ) {
            # Update the rate of rows per second for the entire server.
            # This is used for the initial chunk size of the next table.
            $total_rows += $cnt;
            $total_time += $tbl->{nibble_time};
            $total_rate  = int($total_rows / $total_time);
            PTDEBUG && _d('Total avg rate:', $total_rate);

            # Adjust chunk size.  This affects the next chunk.
            if ( $o->get('chunk-time') ) {
               $tbl->{chunk_size}
                  = $tbl->{rate}->update($cnt, $tbl->{nibble_time});

               if ( $tbl->{chunk_size} < 1 ) {
                  # This shouldn't happen.  WeightedAvgRate::update() may return
                  # a value < 1, but minimum chunk size is 1.
                  $tbl->{chunk_size} = 1;

                  # This warning is printed once per table.
                  if ( !$tbl->{warned}->{slow}++ && $o->get('quiet') < 2 ) {
                     warn ts("Checksum queries for table "
                        . "$tbl->{db}.$tbl->{tbl} are executing very slowly.  "
                        . "--chunk-size has been automatically reduced to 1.  "
                        . "Check that the server is not being overloaded, "
                        . "or increase --chunk-time.  The last chunk, number "
                        . "$chunk of table $tbl->{db}.$tbl->{tbl}, "
                        . "selected $cnt rows and took "
                        . sprintf('%.3f', $tbl->{nibble_time})
                        . " seconds to execute.\n");
                  }
               }

               # Update chunk-size based on rows/s checksum rate.
               $nibble_iter->set_chunk_size($tbl->{chunk_size});
            }

            # Every table should have a Progress obj; update it.
            if ( my $tbl_pr = $tbl->{progress} ) {
               $tbl_pr->update(sub {return $tbl->{checksum_results}->{n_rows}});
            }
         }

         # Wait forever for slaves to catch up.
         $replica_lag_pr->start() if $replica_lag_pr;
         $replica_lag->wait(Progress => $replica_lag_pr);

         # Wait forever for system load to abate.
         $sys_load_pr->start() if $sys_load_pr;
         $sys_load->wait(Progress => $sys_load_pr);

         return;
      },
      done => sub { # done nibbling table
         my (%args) = @_;
         my $tbl         = $args{tbl};
         my $nibble_iter = $args{NibbleIterator};
         my $max_chunk   = $tbl->{max_chunk};

         # Don't need to do anything here if we're just --explain'ing.
         return if $o->get('explain');

         # Wait for all slaves to run all checksum chunks,
         # then check for differences.
         if ( $max_chunk && $o->get('replicate-check') && scalar @$slaves ) {
            PTDEBUG && _d('Checking slave diffs');

            my $check_pr;
            if ( $o->get('progress') ) {
               $check_pr = new Progress(
                  jobsize => $max_chunk,
                  spec    => $o->get('progress'),
                  name    => "Waiting to check replicas for differences",
               );
            }

            # Wait for the last checksum of this table to replicate
            # to each slave.
            wait_for_last_checksum(
               tbl          => $tbl,
               repl_table   => $repl_table,
               slaves       => $slaves,
               max_chunk    => $max_chunk,
               check_pr     => $check_pr,
               OptionParser => $o,
            );

            # Check each slave for checksum diffs.
            my %diff_chunks;
            foreach my $slave ( @$slaves ) {
               eval {
                  my $diffs = $rc->find_replication_differences(
                     dbh        => $slave->dbh(),
                     repl_table => $repl_table,
                     where      => "db='$tbl->{db}' AND tbl='$tbl->{tbl}'",
                  );
                  PTDEBUG && _d(scalar @$diffs, 'checksum diffs on',
                     $slave->name());
                  # Save unique chunks that differ.
                  # https://bugs.launchpad.net/percona-toolkit/+bug/1030031
                  if ( scalar @$diffs ) {
                     # "chunk" is the chunk number.  See the SELECT
                     # statement in RowChecksum::find_replication_differences()
                     # for the full list of columns.
                     map { $diff_chunks{ $_->{chunk} }++ } @$diffs;
                  }
               };
               if ($EVAL_ERROR) {
                  if ( $o->get('quiet') < 2 ) {
                     warn ts("Error checking for checksum differences of table "
                        . "$tbl->{db}.$tbl->{tbl} on replica " . $slave->name()
                        . ": $EVAL_ERROR\n"
                        . "Check that the replica is running and has the "
                        . "replicate table $repl_table.\n");
                  }
                  $tbl->{checksum_results}->{errors}++;
               }
            }
            $tbl->{checksum_results}->{diffs} = scalar keys %diff_chunks;
         }

         # Print table's checksum results if we're not being quiet,
         # else print if table has diffs and we're not being completely
         # quiet.
         if ( !$o->get('quiet')
              || $o->get('quiet') < 2 &&  $tbl->{checksum_results}->{diffs} ) {
            print_checksum_results(tbl => $tbl);
         }

         return;
      },
   };

   # ########################################################################
   # Checksum each table.
   # ########################################################################

   TABLE:
   while ( $oktorun && $have_time->() && (my $tbl = $schema_iter->next()) ) {
      eval {
         # Results, stats, and info related to checksuming this table can
         # be saved here.  print_checksum_results() uses this info.
         $tbl->{checksum_results} = {};

         # Set table's initial chunk size.  If this is the first table,
         # then total rate will be zero, so use --chunk-size.  Or, if
         # --chunk-time=0, then only use --chunk-size for every table.
         # Else, the initial chunk size is based on the total rates of
         # rows/s from all previous tables.  If --chunk-time is really
         # small, like 0.001, then Perl int() will probably round the
         # chunk size to zero, which is invalid, so we default to 1.
         my $chunk_time = $o->get('chunk-time');
         my $chunk_size = $chunk_time && $total_rate
                        ? int($total_rate * $chunk_time) || 1
                        : $o->get('chunk-size');
         $tbl->{chunk_size} = $chunk_size;

         # Make a nibble iterator for this table.  This should only fail
         # if the table has no indexes and is too large to checksum in
         # one chunk.
         my $checksum_cols = eval {
            $rc->make_chunk_checksum(
               dbh => $master_cxn->dbh(),
               tbl => $tbl,
               %crc_args
            );
         };

         if ( $EVAL_ERROR ) {
            warn ts("Skipping table $tbl->{db}.$tbl->{tbl} because "
                  . "$EVAL_ERROR\n");
            return;
         }

         my $nibble_iter;
         eval {
            $nibble_iter = new OobNibbleIterator(
               Cxn                => $master_cxn,
               tbl                => $tbl,
               chunk_size         => $tbl->{chunk_size},
               chunk_index        => $o->get('chunk-index'),
               n_chunk_index_cols => $o->get('chunk-index-columns'),
               dml                => $checksum_dml,
               select             => $checksum_cols,
               past_dml           => $checksum_dml,
               past_select        => $past_cols,
               callbacks          => $callbacks,
               resume             => $last_chunk,
               OptionParser       => $o,
               Quoter             => $q,
               TableNibbler       => $tn,
               TableParser        => $tp,
               RowChecksum        => $rc,
               comments           => {
                  bite   => "checksum table",
                  nibble => "checksum chunk",
               },
            );
         };
         if ( $EVAL_ERROR ) {
            if ( $o->get('quiet') < 2 ) {
               warn ts("Cannot checksum table $tbl->{db}.$tbl->{tbl}: "
                  . "$EVAL_ERROR\n");
            }
            $tbl->{checksum_results}->{errors}++;
         }
         else {
            # Init a new weighted avg rate calculator for the table.
            $tbl->{rate} = new WeightedAvgRate(target_t => $chunk_time);

            # Make a Progress obj for this table.  It may not be used;
            # depends on how many rows, chunk size, how fast the server
            # is, etc.  But just in case, all tables have a Progress obj.
            if ( $o->get('progress')
                 && !$nibble_iter->one_nibble()
                 &&  $nibble_iter->row_estimate() )
            {
               $tbl->{progress} = new Progress(
                  jobsize => $nibble_iter->row_estimate(),
                  spec    => $o->get('progress'),
                  name    => "Checksumming $tbl->{db}.$tbl->{tbl}",
               );
            }

            # Make a list of the columns being checksummed.  As the option's
            # docs note, this really only makes sense when checksumming one
            # table, unless the tables have a common set of columns.
            # TODO: this now happens in 3 places, search for 'columns'.
            my $tbl_struct = $tbl->{tbl_struct};
            my $ignore_col = $o->get('ignore-columns') || {};
            my $all_cols   = $o->get('columns')        || $tbl_struct->{cols};
            my @cols       = map  { lc $_ }
                             grep { !$ignore_col->{$_} }
                             @$all_cols;
            $tbl->{checksum_cols} = \@cols;

            # Finally, checksum the table.
            # The "1 while" loop is necessary because we're executing REPLACE
            # statements which don't return rows and NibbleIterator only
            # returns if it has rows to return.  So all the work is done via
            # the callbacks. -- print_checksum_results(), which is called
            # from the done callback, uses this start time.
            $tbl->{checksum_results}->{start_time} = time;
            1 while $nibble_iter->next();
         }
      };
      if ( $EVAL_ERROR ) {
         # This should not happen.  If it does, it's probably some bug
         # or error that we're not catching.
         warn ts(($oktorun ? "Error " : "Fatal error ")
            . "checksumming table $tbl->{db}.$tbl->{tbl}: "
            . "$EVAL_ERROR\n");
         $tbl->{checksum_results}->{errors}++;

         # Print whatever checksums results we got before dying, regardless
         # of --quiet because at this point we need all the info we can get.
         print_checksum_results(tbl => $tbl);
      }

      # Update the tool's exit status.
      if ( $tbl->{checksum_results}->{errors}
           || $tbl->{checksum_results}->{diffs} ) {
         $exit_status |= 1;
      }
   }

   PTDEBUG && _d('Exit status', $exit_status,
                 'oktorun',     $oktorun,
                 'have time',   $have_time->());
   return $exit_status;
}

# ############################################################################
# Subroutines
# ############################################################################
sub ts {
   my ($msg) = @_;
   my ($s, $m, $h, $d, $M) = localtime;
   my $ts = sprintf('%02d-%02dT%02d:%02d:%02d', $M+1, $d, $h, $m, $s);
   return $msg ? "$ts $msg" : $ts;
}

sub nibble_is_safe {
   my (%args) = @_;
   my @required_args = qw(Cxn tbl NibbleIterator OptionParser);
   foreach my $arg ( @required_args ) {
      die "I need a $arg argument" unless $args{$arg};
   }
   my ($cxn, $tbl, $nibble_iter, $o)= @args{@required_args};

   # EXPLAIN the checksum chunk query to get its row estimate and index.
   # XXX This call and others like it are relying on a Perl oddity.
   # See https://bugs.launchpad.net/percona-toolkit/+bug/987393
   my $sth      = $nibble_iter->statements();
   my $boundary = $nibble_iter->boundaries();
   my $expl     = explain_statement(
      tbl  => $tbl,
      sth  => $sth->{explain_nibble},
      vals => [ @{$boundary->{lower}}, @{$boundary->{upper}} ],
   );

   # Ensure that MySQL is using the chunk index if the table is being chunked.
   if ( !$nibble_iter->one_nibble()
        && lc($expl->{key} || '') ne lc($nibble_iter->nibble_index() || '') ) { 
      if ( !$tbl->{warned}->{not_using_chunk_index}++
           && $o->get('quiet') < 2 ) {
         warn ts("Skipping chunk " . $nibble_iter->nibble_number()
            . " of $tbl->{db}.$tbl->{tbl} because MySQL chose "
            . ($expl->{key} ? "the $expl->{key}" : "no") . " index "
            . " instead of the " . $nibble_iter->nibble_index() . "index.\n");
      }
      return 0; # not safe
   }

   # Ensure that the chunk isn't too large if there's a --chunk-size-limit.
   # If single-chunking the table, this has already been checked, so it
   # shouldn't have changed.  If chunking the table with a non-unique key,
   # oversize chunks are possible. 
   if ( my $limit = $o->get('chunk-size-limit') ) {
      my $oversize_chunk = ($expl->{rows} || 0) >= $tbl->{chunk_size} * $limit;
      if ( $oversize_chunk
           && $nibble_iter->identical_boundaries($boundary->{upper},
                                                 $boundary->{next_lower}) ) {
         if ( !$tbl->{warned}->{oversize_chunk}++
              && $o->get('quiet') < 2 ) {
            warn ts("Skipping chunk " . $nibble_iter->nibble_number()
               . " of $tbl->{db}.$tbl->{tbl} because it is oversized.  "
               . "The current chunk size limit is "
               . ($tbl->{chunk_size} * $limit)
               . " rows (chunk size=$tbl->{chunk_size}"
               . " * chunk size limit=$limit), but MySQL estimates "
               . "that there are " . ($expl->{rows} || 0)
               . " rows in the chunk.\n");
         }
         return 0; # not safe
      }
   }

   # Ensure that MySQL is still using the entire index.
   # https://bugs.launchpad.net/percona-toolkit/+bug/1010232
   if ( !$nibble_iter->one_nibble()
        && $tbl->{key_len}
        && ($expl->{key_len} || 0) < $tbl->{key_len} ) {
      if ( !$tbl->{warned}->{key_len}++
           && $o->get('quiet') < 2 ) {
         warn ts("Skipping chunk " . $nibble_iter->nibble_number()
            . " of $tbl->{db}.$tbl->{tbl} because MySQL used "
            . "only " . ($expl->{key_len} || 0) . " bytes "
            . "of the " . ($expl->{key} || '?') . " index instead of "
            . $tbl->{key_len} . ".  See the --[no]check-plan documentation "
            . "for more information.\n");
      }
      return 0; # not safe
   }

   return 1; # safe
}

sub exec_nibble {
   my (%args) = @_;
   my @required_args = qw(Cxn tbl NibbleIterator Retry Quoter OptionParser);
   foreach my $arg ( @required_args ) {
      die "I need a $arg argument" unless $args{$arg};
   }
   my ($cxn, $tbl, $nibble_iter, $retry, $q, $o)= @args{@required_args};

   my $dbh         = $cxn->dbh();
   my $sth         = $nibble_iter->statements();
   my $boundary    = $nibble_iter->boundaries();
   # XXX This call and others like it are relying on a Perl oddity.
   # See https://bugs.launchpad.net/percona-toolkit/+bug/987393
   my $lb_quoted   = $q->serialize_list(@{$boundary->{lower}});
   my $ub_quoted   = $q->serialize_list(@{$boundary->{upper}});
   my $chunk       = $nibble_iter->nibble_number();
   my $chunk_index = $nibble_iter->nibble_index();

   return $retry->retry(
      tries => $o->get('retries'),
      wait  => sub { return; },
      try   => sub {
         # ###################################################################
         # Start timing the checksum query.
         # ###################################################################
         my $t_start = time;        

         # Execute the REPLACE...SELECT checksum query.
         # XXX This call and others like it are relying on a Perl oddity.
         # See https://bugs.launchpad.net/percona-toolkit/+bug/987393
         PTDEBUG && _d($sth->{nibble}->{Statement},
            'lower boundary:', @{$boundary->{lower}},
            'upper boundary:', @{$boundary->{upper}});
         $sth->{nibble}->execute(
            # REPLACE INTO repl_table SELECT
            $tbl->{db},             # db
            $tbl->{tbl},            # tbl
            $chunk,                 # chunk (number)
            $chunk_index,           # chunk_index
            $lb_quoted,             # lower_boundary
            $ub_quoted,             # upper_boundary
            # this_cnt, this_crc WHERE
            @{$boundary->{lower}},  # upper boundary values
            @{$boundary->{upper}},  # lower boundary values
         );

         my $t_end = time;
         # ###################################################################
         # End timing the checksum query.
         # ###################################################################

         # Check if checksum query caused any warnings.
         my $sql_warn = 'SHOW WARNINGS';
         PTDEBUG && _d($sql_warn);
         my $warnings = $dbh->selectall_arrayref($sql_warn, { Slice => {} } );
         foreach my $warning ( @$warnings ) {
            my $code    = ($warning->{code} || 0);
            my $message = $warning->{message};
            if ( $ignore_code{$code} ) {
               PTDEBUG && _d('Ignoring warning:', $code, $message);
               next;
            }
            elsif ( $warn_code{$code}
                    && (!$warn_code{$code}->{pattern}
                        || $message =~ m/$warn_code{$code}->{pattern}/) )
            {
               if ( !$tbl->{warned}->{$code}++ ) {  # warn once per table
                  if ( $o->get('quiet') < 2 ) {
                     warn ts("Checksum query for table $tbl->{db}.$tbl->{tbl} "
                        . "caused MySQL error $code: "
                        . ($warn_code{$code}->{message}
                           ? $warn_code{$code}->{message}
                           : $message)
                        . "\n");
                  }
                  $tbl->{checksum_results}->{errors}++;
               }
            }
            else {
               # This die will propagate to fail which will return 0
               # and propagate it to final_fail which will die with
               # this error message.  (So don't wrap it in ts().)
               die "Checksum query for table $tbl->{db}.$tbl->{tbl} "
                  . "caused MySQL error $code:\n"
                  . "    Level: " . ($warning->{level}   || '') . "\n"
                  . "     Code: " . ($warning->{code}    || '') . "\n"
                  . "  Message: " . ($warning->{message} || '') . "\n"
                  . "    Query: " . $sth->{nibble}->{Statement} . "\n";
            }
         }

         # Success: no warnings, no errors.  Return nibble time.
         return $t_end - $t_start;
      },
      fail => sub {
         my (%args) = @_;
         my $error = $args{error};

         if (   $error =~ m/Lock wait timeout exceeded/
             || $error =~ m/Query execution was interrupted/
         ) {
            # These errors/warnings can be retried, so don't print
            # a warning yet; do that in final_fail.
            return 1;
         }
         elsif (   $error =~ m/MySQL server has gone away/
                || $error =~ m/Lost connection to MySQL server/
         ) {
            # The 2nd pattern means that MySQL itself died or was stopped.
            # The 3rd pattern means that our cxn was killed (KILL <id>).
            eval { $dbh = $cxn->connect(); };
            return 1 unless $EVAL_ERROR; # reconnected, retry checksum query
            $oktorun = 0;                # failed to reconnect, exit tool
         }

         # At this point, either the error/warning cannot be retried,
         # or we failed to reconnect.  So stop trying and call final_fail.
         return 0;
      },
      final_fail => sub {
         my (%args) = @_;
         my $error = $args{error};

         if (   $error =~ /Lock wait timeout exceeded/
             || $error =~ /Query execution was interrupted/
         ) {
            # These errors/warnings are not fatal but only cause this
            # nibble to be skipped.
            if ( $o->get('quiet') < 2 ) {
               warn "$error\n";
            }
            return;  # skip this nibble
         }

         # This die will be caught by the eval inside the TABLE loop.
         # Checksumming for this table will stop, which is probably
         # good because by this point the error or warning indicates
         # that something fundamental is broken or wrong.  Checksumming
         # will continue with the next table, unless the fail code set
         # oktorun=0, in which case the error/warning is fatal.
         die "Error executing checksum query: $args{error}\n";
      }
   );
}

{
my $line_fmt = "%14s %6s %6s %8s %7s %7s %7s %-s\n";
my @headers  =  qw(TS ERRORS DIFFS ROWS CHUNKS SKIPPED TIME TABLE);

sub print_checksum_results {
   my (%args) = @_;
   my @required_args = qw(tbl);
   foreach my $arg ( @required_args ) {
      die "I need a $arg argument" unless $args{$arg};
   }
   my ($tbl) = @args{@required_args};

   if ($print_header) {
      printf $line_fmt, @headers;
      $print_header = 0;
   }

   my $res = $tbl->{checksum_results};
   printf $line_fmt,
      ts(),
      $res->{errors}   || 0,
      $res->{diffs}    || 0,
      $res->{n_rows}   || 0,
      $res->{n_chunks} || 0,
      $res->{skipped}  || 0,
      sprintf('%.3f', $res->{start_time} ? time - $res->{start_time} : 0),
      "$tbl->{db}.$tbl->{tbl}";

   return;
}
}

{
my @headers = qw(table chunk cnt_diff crc_diff chunk_index lower_boundary upper_boundary);

sub print_checksum_diffs {
   my ( %args ) = @_;
   my @required_args = qw(cxn diffs);
   foreach my $arg ( @required_args ) {
      die "I need a $arg argument" unless $args{$arg};
   }
   my ($cxn, $diffs) = @args{@required_args};

   print "Differences on ", $cxn->name(), "\n";
   print join(' ', map { uc $_ } @headers), "\n";
   foreach my $diff ( @$diffs ) {
      print join(' ', map { defined $_ ? $_ : '' } @{$diff}{@headers}), "\n";
   }
   print "\n";

   return;
}
}

sub check_repl_table {
   my ( %args ) = @_;
   my @required_args = qw(dbh repl_table slaves
                          OptionParser TableParser Quoter);
   foreach my $arg ( @required_args ) {
      die "I need a $arg argument" unless $args{$arg};
   }
   my ($dbh, $repl_table, $slaves, $o, $tp, $q) = @args{@required_args};

   PTDEBUG && _d('Checking --replicate table', $repl_table);

   # ########################################################################
   # Create the --replicate database.
   # ########################################################################

   # If the repl db doesn't exit, auto-create it, maybe.
   my ($db, $tbl) = $q->split_unquote($repl_table);
   my $show_db_sql = "SHOW DATABASES LIKE '$db'";
   PTDEBUG && _d($show_db_sql);
   my @db_exists = $dbh->selectrow_array($show_db_sql);
   if ( !@db_exists && !$o->get('create-replicate-table') ) {
      die "--replicate database $db does not exist and "
         . "--no-create-replicate-table was specified.  You need "
         . "to create the database.\n";
   }

   if ( $o->get('create-replicate-table') ) {
      # Even if the db already exists, do this in case it does not exist
      # on a slave.
      my $create_db_sql
         = "CREATE DATABASE IF NOT EXISTS "
         . $q->quote($db)
         . " /* pt-table-checksum */";
      PTDEBUG && _d($create_db_sql);
      eval {
         $dbh->do($create_db_sql);
      };
      if ( $EVAL_ERROR ) {
         # CREATE DATABASE IF NOT EXISTS failed but the db could already
         # exist and the error could be due, for example, to the user not
         # having privs to create it, but they still have privs to use it.

         if ( @db_exists ) {
            # Repl db already exists on the master, so check if it's also
            # on all slaves.  If not, and given that creating it failed,
            # we'll die because we can't be sure if it's ok on all slaves.
            # The user can verify and disable this check if it's ok.
            my $e = $EVAL_ERROR;  # CREATE DATABASE error
            my @slaves_missing_db;
            foreach my $slave ( @$slaves ) {
               PTDEBUG && _d($show_db_sql, 'on', $slave->name());
               my @db_exists_in_slave
                  = $slave->dbh->selectrow_array($show_db_sql);
               if ( !@db_exists_in_slave ) {
                  push @slaves_missing_db, $slave;
               }
            }
            if ( @slaves_missing_db ) {
               warn $e;  # CREATE DATABASE error
               die "The --replicate database $db exists on the master but "
                 . "$create_db_sql on the master failed (see the error above) "
                 . "and the database does not exist on these replicas:\n"
                 . join("\n", map { "  " . $_->name() } @slaves_missing_db)
                 . "\nThis can break replication.  If you understand "
                 . "the risks, specify --no-create-replicate-table to disable "
                 . "this check.\n";
            }
         }
         else {
            die "--replicate database $db does not exist and it cannot be "
               . "created automatically.  You need to create the database. "
               . $EVAL_ERROR;
         }
      }
   }
   
   # USE the correct db (probably the repl db, but maybe --replicate-database).
   use_repl_db(%args);

   # ########################################################################
   # Create the --replicate table.
   # ########################################################################

   # Check if the repl table exists; if not, create it, maybe.
   my $tbl_exists = $tp->check_table(
      dbh => $dbh,
      db  => $db,
      tbl => $tbl,
   );
   PTDEBUG && _d('--replicate table exists:', $tbl_exists ? 'yes' : 'no');

   if ( !$tbl_exists && !$o->get('create-replicate-table') ) {
      die "--replicate table $repl_table does not exist and "
        . "--no-create-replicate-table was specified.  "
        . "You need to create the table.\n";
   }

   # We used to check the table privs here, but:
   # https://bugs.launchpad.net/percona-toolkit/+bug/916168

   # Always create the table, unless --no-create-replicate-table
   # was passed in; see https://bugs.launchpad.net/percona-toolkit/+bug/950294
   if ( $o->get('create-replicate-table') ) {
      eval {
         create_repl_table(%args);
      };
      if ( $EVAL_ERROR ) {
         # CREATE TABLE IF NOT EXISTS failed but the table could already
         # exist and the error could be due, for example, to the user not
         # having privs to create it, but they still have privs to use it.

         if ( $tbl_exists ) {
            # Repl table already exists on the master, so check if it's also
            # on all slaves.  If not, and given that creating it failed,
            # we'll die because we can't be sure if it's ok on all slaves.
            # The user can verify and disable this check if it's ok.
            my $e          = $EVAL_ERROR;  # CREATE TABLE error
            my $ddl        = $tp->get_create_table($dbh, $db, $tbl);
            my $tbl_struct = $tp->parse($ddl);
            eval {
               check_slave_tables(
                  slaves        => $slaves,
                  db            => $db,
                  tbl           => $tbl,
                  checksum_cols => $tbl_struct->{cols},
                  TableParser   => $tp,
               );
            };
            if ( $EVAL_ERROR ) {
               warn $e;  # CREATE TABLE error
               die "The --replicate table $repl_table exists on the master but "
                 . "but it has problems on these replicas:\n"
                 . $EVAL_ERROR
                 . "\nThis can break replication.  If you understand "
                 . "the risks, specify --no-create-replicate-table to disable "
                 . "this check.\n";
            }
         }
         else {
            die "--replicate table $tbl does not exist and it cannot be "
               . "created automatically.  You need to create the table. "
               . $EVAL_ERROR;
         }
      }
   }

   # Check and wait for the repl table to appear on all slaves.
   # https://bugs.launchpad.net/percona-toolkit/+bug/1008778
   if ( scalar @$slaves ) {
      my $waiting_for;
      my $pr;
      if ( $o->get('progress') ) {
         $pr = new Progress(
            jobsize  => scalar @$slaves,
            spec     => $o->get('progress'),
            callback => sub {
               print STDERR "Waiting for the --replicate table to replicate to "
                  . $waiting_for->name() . "...\n";
            },
         );
         $pr->start();
      }

      foreach my $slave ( @$slaves ) {
         PTDEBUG && _d('Checking if', $slave->name(), 'has repl table');
         $waiting_for = $slave;
         my $slave_has_repl_table = $tp->check_table(
               dbh => $slave->dbh(),
               db  => $db,
               tbl => $tbl,
         );
         while ( !$slave_has_repl_table ) {
            $pr->update(sub { return 0; }) if $pr;
            sleep 0.5;
            $slave_has_repl_table = $tp->check_table(
               dbh => $slave->dbh(),
               db  => $db,
               tbl => $tbl,
            );
         }
      }
   }

   return;  # success, repl table is ready to go
}

# Check that db.tbl exists on all slaves and has the checksum cols,
# else when we check for diffs we'll break replication by selecting
# a nonexistent column.
sub check_slave_tables {
   my (%args) = @_;
   my @required_args = qw(slaves db tbl checksum_cols TableParser);
   foreach my $arg ( @required_args ) {
      die "I need a $arg argument" unless $args{$arg};
   }
   my ($slaves, $db, $tbl, $checksum_cols, $tp) = @args{@required_args};

   my @problems;
   SLAVE:
   foreach my $slave ( @$slaves ) {
      my $slave_has_table = $tp->check_table(
            dbh => $slave->dbh,
            db  => $db,
            tbl => $tbl,
      );
      if ( !$slave_has_table ) {
         push @problems, "Table $db.$tbl does not exist on replica "
            . $slave->name;
         next SLAVE;
      }

      my $slave_tbl_struct = eval {
         $tp->parse(
            $tp->get_create_table($slave->dbh, $db, $tbl)
         );
      };
      if ( $EVAL_ERROR ) {
         push @problems, "Error parsing table $db.$tbl on replica "
            . $slave->name . ": $EVAL_ERROR";
         next SLAVE;
      }

      my @slave_missing_cols;
      foreach my $col ( @$checksum_cols ) {
         if ( !$slave_tbl_struct->{is_col}->{$col} ) {
            push @slave_missing_cols, $col;
         }
      }
      if ( @slave_missing_cols ) {
         push @problems, "Table $db.$tbl on replica " . $slave->name
            . " is missing these columns: "
            . join(", ", @slave_missing_cols);
      }
   }

   die join("\n", @problems) . "\n" if @problems;

   return;
}

# Sub: use_repl_db
#   USE the correct database for the --replicate table.
#   This sub must be called before any work is done with the --replicatte
#   table because replication filters can really complicate replicating the
#   checksums.  The originally issue is,
#   http://code.google.com/p/maatkit/issues/detail?id=982,
#   but here's what you need to know:
#   - If there is no active DB, then if there's any do-db or ignore-db
#     settings, the checksums will get filtered out of replication. So we
#     have to have some DB be the current one.
#   - Other places in the code may change the DB and we might not know it.
#     Opportunity for bugs.  The SHOW CREATE TABLE, for example. In the
#     end, a bunch of USE statements isn't a big deal, it just looks noisy
#     when you analyze the logs this tool creates. But it's better to just
#     have them even if they're no-op.
#   - We need to always let the user specify, because there are so many
#     possibilities that the tool can't guess the right thing in all of
#     them.
#   - The right default behavior, which the user can override, is:
#       * When running queries on the --replicate table itself, such as
#         emptying it, USE that table's database.
#       * When running checksum queries, USE the database of the table that's
#         being checksummed.
#       * When the user specifies --replicate-database, in contrast, always
#         USE that database.
#   - This behavior is the best compromise by default, because users who
#     explicitly replicate some databases and filter out others will be
#     very likely to run pt-table-checksum and limit its checksumming to
#     only the databases that are replicated. I've seen people do this,
#     including Peter. In this case, the tool will work okay even without
#     an explicit --replicate-database setting.
#
# Required Arguments:
#   dbh          - dbh
#   repl_table   - Full quoted --replicate table name
#   OptionParser - <OptionParser>
#   Quoter       - <Quoter>
#
# Optional Arguments:
#   tbl - Standard tbl hashref of table being checksummed
#
# Returns:
#   Nothing or dies on error
sub use_repl_db {
   my ( %args ) = @_;
   my @required_args = qw(dbh repl_table OptionParser Quoter);
   foreach my $arg ( @required_args ) {
      die "I need a $arg argument" unless $args{$arg};
   }
   my ($dbh, $repl_table, $o, $q) = @args{@required_args};
   PTDEBUG && _d('use_repl_db');

   my ($db, $tbl) = $q->split_unquote($repl_table);
   if ( my $tbl = $args{tbl} ) {
      # If there's a tbl arg then its db will be used unless
      # --replicate-database was specified.  A tbl arg means
      # we're checksumming that table.  Other callers won't
      # pass a tbl arg when they're just doing something to
      # the --replicate table.
      $db = $o->get('replicate-database') ? $o->get('replicate-database')
          :                                 $tbl->{db};
   }
   else {
      # Caller is doing something just to the --replicate table.
      # Use the db from --replicate db.tbl (gotten earlier) unless
      # --replicate-database is in effect.
      $db = $o->get('replicate-database') if $o->get('replicate-database');
   }

   eval {
      my $sql = "USE " . $q->quote($db);
      PTDEBUG && _d($sql);
      $dbh->do($sql);
   };
   if ( $EVAL_ERROR ) {
      # Report which option db really came from.
      my $opt = $o->get('replicate-database') ? "--replicate-database"
              :                                 "--replicate database";
      if ( $EVAL_ERROR =~ m/unknown database/i ) {
         die "$opt $db does not exist.  You need to create the "
            . "database or specify a database for $opt that exists.\n";
      }
      else {
         die "Error using $opt $db: $EVAL_ERROR\n";
      }
   }

   return;
}

sub create_repl_table {
   my ( %args ) = @_;
   my @required_args = qw(dbh repl_table OptionParser);
   foreach my $arg ( @required_args ) {
      die "I need a $arg argument" unless $args{$arg};
   }
   my ($dbh, $repl_table, $o) = @args{@required_args};
   PTDEBUG && _d('Creating --replicate table', $repl_table); 
   my $sql = $o->read_para_after(__FILE__, qr/MAGIC_create_replicate/);
   $sql =~ s/CREATE TABLE checksums/CREATE TABLE IF NOT EXISTS $repl_table/;
   $sql =~ s/;$//;
   PTDEBUG && _d($dbh, $sql);
   eval {
      $dbh->do($sql);
   };
   if ( $EVAL_ERROR ) {
      die ts("--create-replicate-table failed: $EVAL_ERROR");
   }

   return;
}

# Sub: explain_statement
#   EXPLAIN a statement.
#
# Required Arguments:
#   * tbl  - Standard tbl hashref
#   * sth  - Sth with EXLAIN <statement>
#   * vals - Values for sth, if any
#
# Returns:
#   Hashref with EXPLAIN plan
sub explain_statement {
   my ( %args ) = @_;
   my @required_args = qw(tbl sth vals);
   foreach my $arg ( @required_args ) {
      die "I need a $arg argument" unless defined $args{$arg};
   }
   my ($tbl, $sth, $vals) = @args{@required_args};

   my $expl;
   eval {
      PTDEBUG && _d($sth->{Statement}, 'params:', @$vals);
      $sth->execute(@$vals);
      $expl = $sth->fetchrow_hashref();
      $sth->finish();
   };
   if ( $EVAL_ERROR ) {
      # This shouldn't happen.
      warn ts("Error executing " . $sth->{Statement} . ": $EVAL_ERROR\n");
      $tbl->{checksum_results}->{errors}++;
   }
   PTDEBUG && _d('EXPLAIN plan:', Dumper($expl));
   return $expl;
}

sub last_chunk {
   my (%args) = @_;
   my @required_args = qw(dbh repl_table);
   foreach my $arg ( @required_args ) {
      die "I need a $arg argument" unless $args{$arg};
   }
   my ($dbh, $repl_table, $q) = @args{@required_args};
   PTDEBUG && _d('Getting last chunk for --resume');

   my $sql = "SELECT * FROM $repl_table FORCE INDEX (ts_db_tbl) "
           . "WHERE master_cnt IS NOT NULL "
           . "ORDER BY ts DESC, db DESC, tbl DESC LIMIT 1";
   PTDEBUG && _d($sql);
   my $sth = $dbh->prepare($sql);
   $sth->execute();
   my $last_chunk = $sth->fetchrow_hashref();
   $sth->finish();
   PTDEBUG && _d('Last chunk:', Dumper($last_chunk));

   if ( !$last_chunk || !$last_chunk->{ts} ) {
      PTDEBUG && _d('Replicate table is empty; will not resume');
      return;
   }

   return $last_chunk;
}

sub have_more_chunks {
   my (%args) = @_;
   my @required_args = qw(tbl last_chunk NibbleIterator);
   foreach my $arg ( @required_args ) {
      die "I need a $arg argument" unless $args{$arg};
   }
   my ($tbl, $last_chunk, $nibble_iter) = @args{@required_args};
   PTDEBUG && _d('Checking for more chunks beyond last chunk');

   # If there's no next lower boundary, then this is the last
   # chunk of the table.
   if ( !$nibble_iter->more_boundaries() ) {
      PTDEBUG && _d('No more boundaries');
      return 0;
   }

   # The previous chunk index must match the current chunk index,
   # else we don't know what to do.
   my $chunk_index = lc($nibble_iter->nibble_index() || '');
   if (lc($last_chunk->{chunk_index}   || '') ne $chunk_index) {
      warn ts("Cannot resume from table $tbl->{db}.$tbl->{tbl} chunk "
         . "$last_chunk->{chunk} because the chunk indexes are different: "
         . ($last_chunk->{chunk_index} ? $last_chunk->{chunk_index} 
                                       : "no index")
         . " was used originally but "
         . ($chunk_index ? $chunk_index : "no index")
         . " is used now.  If the table has not changed significantly, "
         . "this may be caused by running the tool with different command "
         . "line options.  This table will be skipped and checksumming "
         . "will resume with the next table.\n");
      $tbl->{checksum_results}->{errors}++;
      return 0;
   }

   return 1; # more chunks
}

sub wait_for_last_checksum {
   my (%args) = @_;
   my @required_args = qw(tbl repl_table slaves max_chunk OptionParser);
   foreach my $arg ( @required_args ) {
      die "I need a $arg argument" unless defined $args{$arg};
   }
   my ($tbl, $repl_table, $slaves, $max_chunk, $o) = @args{@required_args};
   my $check_pr = $args{check_pr};

   # Requiring "AND master_crc IS NOT NULL" avoids a race condition
   # when the system is fast but replication is slow.  In such cases,
   # we can select on the slave before the update for $update_sth
   # replicates; this causes a false-positive diff.
   my $sql = "SELECT MAX(chunk) FROM $repl_table "
           . "WHERE db='$tbl->{db}' AND tbl='$tbl->{tbl}' "
           . "AND master_crc IS NOT NULL";
   PTDEBUG && _d($sql);

   my $sleep_time = 0;
   my $n_slaves   = scalar @$slaves - 1;
   my @chunks;
   my %skip_slave;
   while ( $oktorun && ($chunks[0] || 0) < $max_chunk ) {
      @chunks = ();
      for my $i ( 0..$n_slaves ) {
         my $slave = $slaves->[$i];
         if ( $skip_slave{$i} ) {
            PTDEBUG && _d('Skipping slave', $slave->name(),
               'due to previous error it caused');
            next;
         }
         eval {
            my ($chunk) = $slave->dbh()->selectrow_array($sql);
            PTDEBUG && _d($slave->name(), 'max chunk:', $chunk);
            push @chunks, $chunk || 0;
         };
         if ($EVAL_ERROR) {
            if ( $o->get('quiet') < 2 ) {
               warn ts("Error waiting for the last checksum of table "
                  . "$tbl->{db}.$tbl->{tbl} to replicate to "
                  . "replica " . $slave->name() . ": $EVAL_ERROR\n"
                  . "Check that the replica is running and has the "
                  . "replicate table $repl_table.  Checking the replica "
                  . "for checksum differences will probably cause "
                  . "another error.\n");
            }
            $tbl->{checksum_results}->{errors}++;
            $skip_slave{$i} = 1;
            next;
         }
      }
      @chunks = sort { $a <=> $b } @chunks;
      if ( $chunks[0] < $max_chunk ) {
         if ( $check_pr ) {
            $check_pr->update(sub { return $chunks[0]; });
         }

         # We shouldn't wait long here because we already waited
         # for all slaves to catchup at least until --max-lag.
         $sleep_time += 0.25 if $sleep_time <= $o->get('max-lag');
         PTDEBUG && _d('Sleep', $sleep_time, 'waiting for chunks');
         sleep $sleep_time;
      }
   }
   return;
}

# Catches signals so we can exit gracefully.
sub sig_int {
   my ( $signal ) = @_;
   if ( $oktorun ) {
      print STDERR "# Caught SIG$signal.\n";
      $oktorun = 0;
   }
   else {
      print STDERR "# Exiting on SIG$signal.\n";
      exit 1;
   }
}

sub _d {
   my ($package, undef, $line) = caller 0;
   @_ = map { (my $temp = $_) =~ s/\n/\n# /g; $temp; }
        map { defined $_ ? $_ : 'undef' }
        @_;
   print STDERR "# $package:$line $PID ", join(' ', @_), "\n";
}

# ############################################################################
# Run the program.
# ############################################################################

# https://bugs.launchpad.net/percona-toolkit/+bug/916999
# http://www.mysqlperformanceblog.com/2012/02/21/dbd-mysql-4-014-breaks-pt-table-checksum-2-0/
eval {
   require DBD::mysql;
};
if ( !$EVAL_ERROR && $DBD::mysql::VERSION eq "4.014" ) {
   die "DBD::mysql v4.014 is installed, but it has as bug which causes "
     . "pt-table-checksum to fail.  Please upgrade DBD::mysql to any "
     . "newer version.\n"
}

if ( !caller ) { exit main(@ARGV); }

1; # Because this is a module as well as a script.

# ############################################################################
# Documentation
# ############################################################################
=pod

=head1 NAME

pt-table-checksum - Verify MySQL replication integrity.

=head1 SYNOPSIS

Usage: pt-table-checksum [OPTIONS] [DSN]

pt-table-checksum performs an online replication consistency check by executing
checksum queries on the master, which produces different results on replicas
that are inconsistent with the master.  The optional DSN specifies the master
host.  The tool's exit status is nonzero if any differences are found, or if any
warnings or errors occur.

The following command will connect to the replication master on localhost,
checksum every table, and report the results on every detected replica:

   pt-table-checksum

This tool is focused on finding data differences efficiently.  If any data is
different, you can resolve the problem with pt-table-sync.

=head1 RISKS

The following section is included to inform users about the potential risks,
whether known or unknown, of using this tool.  The two main categories of risks
are those created by the nature of the tool (e.g. read-only tools vs. read-write
tools) and those created by bugs.

pt-table-checksum can add load to the MySQL server, although it has many
safeguards to prevent this.  It inserts a small amount of data into a table that
contains checksum results.  It has checks that, if disabled, can potentially
cause replication to fail when unsafe replication options are used.  In short,
it is safe by default, but it permits you to turn off its safety checks.

The tool presumes that schemas and tables are identical on the master and
all replicas.  Replication will break if, for example, a replica does not
have a schema that exists on the master (and that schema is checksummed),
or if the structure of a table on a replica is different than on the master.

The authoritative source for updated information is always the online issue
tracking system.  Issues that affect this tool will be marked as such.  You can
see a list of such issues at the following URL:
L<http://www.percona.com/bugs/pt-table-checksum>.

See also L<"LIMITATIONS"> and L<"BUGS">.

=head1 DESCRIPTION

pt-table-checksum is designed to do the right thing by default in almost every
case.  When in doubt, use L<"--explain"> to see how the tool will checksum a
table.  The following is a high-level overview of how the tool functions.

In contrast to older versions of pt-table-checksum, this tool is focused on a
single purpose, and does not have a lot of complexity or support many different
checksumming techniques.  It executes checksum queries on only one server, and
these flow through replication to re-execute on replicas.  If you need the older
behavior, you can use Percona Toolkit version 1.0.

pt-table-checksum connects to the server you specify, and finds databases and
tables that match the filters you specify (if any).  It works one table at a
time, so it does not accumulate large amounts of memory or do a lot of work
before beginning to checksum.  This makes it usable on very large servers. We
have used it on servers with hundreds of thousands of databases and tables, and
trillions of rows.  No matter how large the server is, pt-table-checksum works
equally well.

One reason it can work on very large tables is that it divides each table into
chunks of rows, and checksums each chunk with a single REPLACE..SELECT query.
It varies the chunk size to make the checksum queries run in the desired amount
of time.  The goal of chunking the tables, instead of doing each table with a
single big query, is to ensure that checksums are unintrusive and don't cause
too much replication lag or load on the server.  That's why the target time for
each chunk is 0.5 seconds by default.

The tool keeps track of how quickly the server is able to execute the queries,
and adjusts the chunks as it learns more about the server's performance.  It
uses an exponentially decaying weighted average to keep the chunk size stable,
yet remain responsive if the server's performance changes during checksumming
for any reason.  This means that the tool will quickly throttle itself if your
server becomes heavily loaded during a traffic spike or a background task, for
example.

Chunking is accomplished by a technique that we used to call "nibbling" in other
tools in Percona Toolkit.  It is the same technique used for pt-archiver, for
example.  The legacy chunking algorithms used in older versions of
pt-table-checksum are removed, because they did not result in predictably sized
chunks, and didn't work well on many tables.  All that is required to divide a
table into chunks is an index of some sort (preferably a primary key or unique
index).  If there is no index, and the table contains a suitably small number of
rows, the tool will checksum the table in a single chunk.

pt-table-checksum has many other safeguards to ensure that it does not interfere
with any server's operation, including replicas.  To accomplish this,
pt-table-checksum detects replicas and connects to them automatically.  (If this
fails, you can give it a hint with the L<"--recursion-method"> option.)

The tool monitors replicas continually.  If any replica falls too far behind in
replication, pt-table-checksum pauses to allow it to catch up.  If any replica
has an error, or replication stops, pt-table-checksum pauses and waits.  In
addition, pt-table-checksum looks for common causes of problems, such as
replication filters, and refuses to operate unless you force it to.  Replication
filters are dangerous, because the queries that pt-table-checksum executes could
potentially conflict with them and cause replication to fail.

pt-table-checksum verifies that chunks are not too large to checksum safely. It
performs an EXPLAIN query on each chunk, and skips chunks that might be larger
than the desired number of rows. You can configure the sensitivity of this
safeguard with the L<"--chunk-size-limit"> option. If a table will be
checksummed in a single chunk because it has a small number of rows, then
pt-table-checksum additionally verifies that the table isn't oversized on
replicas.  This avoids the following scenario: a table is empty on the master
but is very large on a replica, and is checksummed in a single large query,
which causes a very long delay in replication.

There are several other safeguards. For example, pt-table-checksum sets its
session-level innodb_lock_wait_timeout to 1 second, so that if there is a lock
wait, it will be the victim instead of causing other queries to time out.
Another safeguard checks the load on the database server, and pauses if the load
is too high. There is no single right answer for how to do this, but by default
pt-table-checksum will pause if there are more than 25 concurrently executing
queries.  You should probably set a sane value for your server with the
L<"--max-load"> option.

Checksumming usually is a low-priority task that should yield to other work on
the server. However, a tool that must be restarted constantly is difficult to
use.  Thus, pt-table-checksum is very resilient to errors.  For example, if the
database administrator needs to kill pt-table-checksum's queries for any reason,
that is not a fatal error.  Users often run pt-kill to kill any long-running
checksum queries. The tool will retry a killed query once, and if it fails
again, it will move on to the next chunk of that table.  The same behavior
applies if there is a lock wait timeout.  The tool will print a warning if such
an error happens, but only once per table.  If the connection to any server
fails, pt-table-checksum will attempt to reconnect and continue working.

If pt-table-checksum encounters a condition that causes it to stop completely,
it is easy to resume it with the L<"--resume"> option. It will begin from the
last chunk of the last table that it processed.  You can also safely stop the
tool with CTRL-C.  It will finish the chunk it is currently processing, and then
exit.  You can resume it as usual afterwards.

After pt-table-checksum finishes checksumming all of the chunks in a table, it
pauses and waits for all detected replicas to finish executing the checksum
queries.  Once that is finished, it checks all of the replicas to see if they
have the same data as the master, and then prints a line of output with the
results.  You can see a sample of its output later in this documentation.

The tool prints progress indicators during time-consuming operations.  It prints
a progress indicator as each table is checksummed.  The progress is computed by
the estimated number of rows in the table. It will also print a progress report
when it pauses to wait for replication to catch up, and when it is waiting to
check replicas for differences from the master.  You can make the output less
verbose with the L<"--quiet"> option.

If you wish, you can query the checksum tables manually to get a report of which
tables and chunks have differences from the master.  The following query will
report every database and table with differences, along with a summary of the
number of chunks and rows possibly affected:

  SELECT db, tbl, SUM(this_cnt) AS total_rows, COUNT(*) AS chunks
  FROM percona.checksums
  WHERE (
   master_cnt <> this_cnt
   OR master_crc <> this_crc
   OR ISNULL(master_crc) <> ISNULL(this_crc))
  GROUP BY db, tbl;

The table referenced in that query is the checksum table, where the checksums
are stored.  Each row in the table contains the checksum of one chunk of data
from some table in the server.

Version 2.0 of pt-table-checksum is not backwards compatible with pt-table-sync
version 1.0.  In some cases this is not a serious problem.  Adding a
"boundaries" column to the table, and then updating it with a manually generated
WHERE clause, may suffice to let pt-table-sync version 1.0 interoperate with
pt-table-checksum version 2.0.  Assuming an integer primary key named 'id', You
can try something like the following:

  ALTER TABLE checksums ADD boundaries VARCHAR(500);
  UPDATE checksums
   SET boundaries = COALESCE(CONCAT('id BETWEEN ', lower_boundary,
      ' AND ', upper_boundary), '1=1');

=head1 OUTPUT

The tool prints tabular results, one line per table:

              TS ERRORS  DIFFS  ROWS  CHUNKS SKIPPED    TIME TABLE
  10-20T08:36:50      0      0   200       1       0   0.005 db1.tbl1
  10-20T08:36:50      0      0   603       7       0   0.035 db1.tbl2
  10-20T08:36:50      0      0    16       1       0   0.003 db2.tbl3
  10-20T08:36:50      0      0   600       6       0   0.024 db2.tbl4

Errors, warnings, and progress reports are printed to standard error.  See also
L<"--quiet">.

Each table's results are printed when the tool finishes checksumming the table.
The columns are as follows:

=over

=item TS

The timestamp (without the year) when the tool finished checksumming the table.

=item ERRORS

The number of errors and warnings that occurred while checksumming the table.
Errors and warnings are printed to standard error while the table is in
progress.

=item DIFFS

The number of chunks that differ from the master on one or more replicas.
If C<--no-replicate-check> is specified, this column will always have zeros.
If L<"--replicate-check-only"> is specified, then only tables with differences
are printed.

=item ROWS

The number of rows selected and checksummed from the table.  It might be
different from the number of rows in the table if you use the --where option.

=item CHUNKS

The number of chunks into which the table was divided.

=item SKIPPED

The number of chunks that were skipped due to errors or warnings, or because
they were oversized.

=item TIME

The time elapsed while checksumming the table.

=item TABLE

The database and table that was checksummed.

=back

If L<"--replicate-check-only"> is specified, only checksum differences on
detected replicas are printed.  The output is different: one paragraph per
replica, one checksum difference per line, and values are separted by spaces:

  Differences on h=127.0.0.1,P=12346
  TABLE CHUNK CNT_DIFF CRC_DIFF CHUNK_INDEX LOWER_BOUNDARY UPPER_BOUNDARY
  db1.tbl1 1 0 1 PRIMARY 1 100
  db1.tbl1 6 0 1 PRIMARY 501 600

  Differences on h=127.0.0.1,P=12347
  TABLE CHUNK CNT_DIFF CRC_DIFF CHUNK_INDEX LOWER_BOUNDARY UPPER_BOUNDARY
  db1.tbl1 1 0 1 PRIMARY 1 100
  db2.tbl2 9 5 0 PRIMARY 101 200

The first line of a paragraph indicates the replica with differences.
In this example there are two: h=127.0.0.1,P=12346 and h=127.0.0.1,P=12347.
The columns are as follows:

=over

=item TABLE

The database and table that differs from the master.

=item CHUNK

The chunk number of the table that differs from the master.

=item CNT_DIFF

The number of chunk rows on the replica minus the number of chunk rows
on the master.

=item CRC_DIFF

1 if the CRC of the chunk on the replica is different than the CRC of the
chunk on the master, else 0.

=item CHUNK_INDEX

The index used to chunk the table.

=item LOWER_BOUNDARY

The index values that define the lower boundary of the chunk.

=item UPPER_BOUNDARY

The index values that define the upper boundary of the chunk.

=back

=head1 EXIT STATUS

A non-zero exit status indicates errors, warnings, or checksum differences.

=head1 OPTIONS

This tool accepts additional command-line arguments.  Refer to the
L<"SYNOPSIS"> and usage information for details.

=over

=item --ask-pass

group: Connection

Prompt for a password when connecting to MySQL.

=item --check-interval

type: time; default: 1; group: Throttle

Sleep time between checks for L<"--max-lag">.

=item --[no]check-binlog-format

default: yes

Check that the C<binlog_format> is the same on all servers.

See "Replicas using row-based replication" under L<"LIMITATIONS">.

=item --[no]check-plan

default: yes

Check query execution plans for safety. By default, this option causes
pt-table-checksum to run EXPLAIN before running queries that are meant to access
a small amount of data, but which could access many rows if MySQL chooses a bad
execution plan. These include the queries to determine chunk boundaries and the
chunk queries themselves. If it appears that MySQL will use a bad query
execution plan, the tool will skip the chunk of the table.

The tool uses several heuristics to determine whether an execution plan is bad.
The first is whether EXPLAIN reports that MySQL intends to use the desired index
to access the rows. If MySQL chooses a different index, the tool considers the
query unsafe.

The tool also checks how much of the index MySQL reports that it will use for
the query. The EXPLAIN output shows this in the key_len column. The tool
remembers the largest key_len seen, and skips chunks where MySQL reports that it
will use a smaller prefix of the index. This heuristic can be understood as
skipping chunks that have a worse execution plan than other chunks.

The tool prints a warning the first time a chunk is skipped due to
a bad execution plan in each table. Subsequent chunks are skipped silently,
although you can see the count of skipped chunks in the SKIPPED column in
the tool's output.

This option adds some setup work to each table and chunk. Although the work is
not intrusive for MySQL, it results in more round-trips to the server, which
consumes time. Making chunks too small will cause the overhead to become
relatively larger. It is therefore recommended that you not make chunks too
small, because the tool may take a very long time to complete if you do.

=item --[no]check-replication-filters

default: yes; group: Safety

Do not checksum if any replication filters are set on any replicas.
The tool looks for server options that filter replication, such as
binlog_ignore_db and replicate_do_db.  If it finds any such filters,
it aborts with an error.

If the replicas are configured with any filtering options, you should be careful
not to checksum any databases or tables that exist on the master and not the
replicas.  Changes to such tables might normally be skipped on the replicas
because of the filtering options, but the checksum queries modify the contents
of the table that stores the checksums, not the tables whose data you are
checksumming.  Therefore, these queries will be executed on the replica, and if
the table or database you're checksumming does not exist, the queries will cause
replication to fail.  For more information on replication rules, see
L<http://dev.mysql.com/doc/en/replication-rules.html>.

Replication filtering makes it impossible to be sure that the checksum queries
won't break replication (or simply fail to replicate).  If you are sure that
it's OK to run the checksum queries, you can negate this option to disable the
checks.  See also L<"--replicate-database">.

See also L<"REPLICA CHECKS">.

=item --check-slave-lag

type: string; group: Throttle

Pause checksumming until this replica's lag is less than L<"--max-lag">.  The
value is a DSN that inherits properties from the master host and the connection
options (L<"--port">, L<"--user">, etc.).  By default, pt-table-checksum
monitors lag on all connected replicas, but this option limits lag monitoring
to the specified replica.  This is useful if certain replicas are intentionally
lagged (with L<pt-slave-delay> for example), in which case you can specify
a normal replica to monitor.

See also L<"REPLICA CHECKS">.

=item --[no]check-slave-tables

default: yes; group: Safety

Checks that tables on slaves exist and have all the checksum L<"--columns">.
Tables missing on slaves or not having all the checksum L<"--columns"> can
cause the tool to break replication when it tries to check for differences.
Only disable this check if you are aware of the risks and are sure that all
tables on all slaves exist and are identical to the master.

=item --chunk-index

type: string

Prefer this index for chunking tables.  By default, pt-table-checksum chooses
the most appropriate index for chunking.  This option lets you specify the index
that you prefer.  If the index doesn't exist, then pt-table-checksum will fall
back to its default behavior of choosing an index.  pt-table-checksum adds the
index to the checksum SQL statements in a C<FORCE INDEX> clause.  Be careful
when using this option; a poor choice of index could cause bad performance.
This is probably best to use when you are checksumming only a single table, not
an entire server.

=item --chunk-index-columns

type: int

Use only this many left-most columns of a L<"--chunk-index">.  This works
only for compound indexes, and is useful in cases where a bug in the MySQL
query optimizer (planner) causes it to scan a large range of rows instead
of using the index to locate starting and ending points precisely.  This
problem sometimes occurs on indexes with many columns, such as 4 or more.
If this happens, the tool might print a warning related to the
L<"--[no]check-plan"> option.  Instructing the tool to use only the first
N columns of the index is a workaround for the bug in some cases.

=item --chunk-size

type: size; default: 1000

Number of rows to select for each checksum query.  Allowable suffixes are
k, M, G.  You should not use this option in most cases; prefer L<"--chunk-time">
instead.

This option can override the default behavior, which is to adjust chunk size
dynamically to try to make chunks run in exactly L<"--chunk-time"> seconds.
When this option isn't set explicitly, its default value is used as a starting
point, but after that, the tool ignores this option's value.  If you set this
option explicitly, however, then it disables the dynamic adjustment behavior and
tries to make all chunks exactly the specified number of rows.

There is a subtlety: if the chunk index is not unique, then it's possible that
chunks will be larger than desired. For example, if a table is chunked by an
index that contains 10,000 of a given value, there is no way to write a WHERE
clause that matches only 1,000 of the values, and that chunk will be at least
10,000 rows large.  Such a chunk will probably be skipped because of
L<"--chunk-size-limit">.

Selecting a small chunk size will cause the tool to become much slower, in part
because of the setup work required for L<"--[no]check-plan">.

=item --chunk-size-limit

type: float; default: 2.0; group: Safety

Do not checksum chunks this much larger than the desired chunk size.

When a table has no unique indexes, chunk sizes can be inaccurate.  This option
specifies a maximum tolerable limit to the inaccuracy.  The tool uses <EXPLAIN>
to estimate how many rows are in the chunk.  If that estimate exceeds the
desired chunk size times the limit (twice as large, by default), then the tool
skips the chunk.

The minimum value for this option is 1, which means that no chunk can be larger
than L<"--chunk-size">.  You probably don't want to specify 1, because rows
reported by EXPLAIN are estimates, which can be different from the real number
of rows in the chunk.  If the tool skips too many chunks because they are
oversized, you might want to specify a value larger than the default of 2.

You can disable oversized chunk checking by specifying a value of 0.

=item --chunk-time

type: float; default: 0.5

Adjust the chunk size dynamically so each checksum query takes this long to execute.

The tool tracks the checksum rate (rows per second) for all tables and each
table individually.  It uses these rates to adjust the chunk size after each
checksum query, so that the next checksum query takes this amount of time (in
seconds) to execute.

The algorithm is as follows: at the beginning of each table, the chunk size is
initialized from the overall average rows per second since the tool began
working, or the value of L<"--chunk-size"> if the tool hasn't started working
yet. For each subsequent chunk of a table, the tool adjusts the chunk size to
try to make queries run in the desired amount of time.  It keeps an
exponentially decaying moving average of queries per second, so that if the
server's performance changes due to changes in server load, the tool adapts
quickly.  This allows the tool to achieve predictably timed queries for each
table, and for the server overall.

If this option is set to zero, the chunk size doesn't auto-adjust, so query
checksum times will vary, but query checksum sizes will not. Another way to do
the same thing is to specify a value for L<"--chunk-size"> explicitly, instead
of leaving it at the default.

=item --columns

short form: -c; type: array; group: Filter

Checksum only this comma-separated list of columns.  If a table doesn't have
any of the specified columns it will be skipped.

This option applies to all tables, so it really only makes sense when
checksumming one table unless the tables have a common set of columns.

=item --config

type: Array; group: Config

Read this comma-separated list of config files; if specified, this must be the
first option on the command line.

See the L<"--help"> output for a list of default config files.

=item --[no]create-replicate-table

default: yes

Create the L<"--replicate"> database and table if they do not exist.
The structure of the replicate table is the same as the suggested table
mentioned in L<"--replicate">.

=item --databases

short form: -d; type: hash; group: Filter

Only checksum this comma-separated list of databases.

=item --databases-regex

type: string; group: Filter

Only checksum databases whose names match this Perl regex.

=item --defaults-file

short form: -F; type: string; group: Connection

Only read mysql options from the given file.  You must give an absolute
pathname.

=item --[no]empty-replicate-table

default: yes

Delete previous checksums for each table before checksumming the table.  This
option does not truncate the entire table, it only deletes rows (checksums) for
each table just before checksumming the table.  Therefore, if checksumming stops
prematurely and there was preexisting data, there will still be rows for tables
that were not checksummed before the tool was stopped.

If you're resuming from a previous checksum run, then the checksum records for
the table from which the tool resumes won't be emptied.

=item --engines

short form: -e; type: hash; group: Filter

Only checksum tables which use these storage engines.

=item --explain

cumulative: yes; default: 0; group: Output

Show, but do not execute, checksum queries (disables
L<"--[no]empty-replicate-table">).  If specified twice, the tool actually
iterates through the chunking algorithm, printing the upper and lower boundary
values for each chunk, but not executing the checksum queries.

=item --float-precision

type: int

Precision for FLOAT and DOUBLE number-to-string conversion.  Causes FLOAT
and DOUBLE values to be rounded to the specified number of digits after the
decimal point, with the ROUND() function in MySQL.  This can help avoid
checksum mismatches due to different floating-point representations of the same
values on different MySQL versions and hardware.  The default is no rounding;
the values are converted to strings by the CONCAT() function, and MySQL chooses
the string representation.  If you specify a value of 2, for example, then the
values 1.008 and 1.009 will be rounded to 1.01, and will checksum as equal.

=item --function

type: string

Hash function for checksums (FNV1A_64, MURMUR_HASH, SHA1, MD5, CRC32, etc).

The default is to use CRC32(), but MD5() and SHA1() also work, and you
can use your own function, such as a compiled UDF, if you wish.  The
function you specify is run in SQL, not in Perl, so it must be available
to MySQL.

MySQL doesn't have good built-in hash functions that are fast.  CRC32() is too
prone to hash collisions, and MD5() and SHA1() are very CPU-intensive. The
FNV1A_64() UDF that is distributed with Percona Server is a faster alternative.
It is very simple to compile and install; look at the header in the source code
for instructions.  If it is installed, it is preferred over MD5().  You can also
use the MURMUR_HASH() function if you compile and install that as a UDF; the
source is also distributed with Percona Server, and it might be better than
FNV1A_64().

=item --help

group: Help

Show help and exit.

=item --host

short form: -h; type: string; default: localhost; group: Connection

Host to connect to.

=item --ignore-columns

type: Hash; group: Filter

Ignore this comma-separated list of columns when calculating the checksum.
If a table has all of its columns filtered by --ignore-columns, it will
be skipped.

=item --ignore-databases

type: Hash; group: Filter

Ignore this comma-separated list of databases.

=item --ignore-databases-regex

type: string; group: Filter

Ignore databases whose names match this Perl regex.

=item --ignore-engines

type: Hash; default: FEDERATED,MRG_MyISAM; group: Filter

Ignore this comma-separated list of storage engines.

=item --ignore-tables

type: Hash; group: Filter

Ignore this comma-separated list of tables.  Table names may be qualified with
the database name.  The L<"--replicate"> table is always automatically ignored.

=item --ignore-tables-regex

type: string; group: Filter

Ignore tables whose names match the Perl regex.

=item --lock-wait-timeout

type: int; default: 1

Set the session value of C<innodb_lock_wait_timeout> on the master host.
This option helps guard against long lock waits if the checksum queries
become slow for some reason.  Setting this option dynamically requires the
InnoDB plugin, so this works only on newer InnoDB and MySQL versions.  If
setting the value fails and the current server value is greater than the
specified value, then a warning is printed; else, if the current server
value is less than or equal to the specified value, no warning is printed.

=item --max-lag

type: time; default: 1s; group: Throttle

Pause checksumming until all replicas' lag is less than this value.  After each
checksum query (each chunk), pt-table-checksum looks at the replication lag of
all replicas to which it connects, using Seconds_Behind_Master. If any replica
is lagging more than the value of this option, then pt-table-checksum will sleep
for L<"--check-interval"> seconds, then check all replicas again.  If you
specify L<"--check-slave-lag">, then the tool only examines that server for
lag, not all servers.

The tool waits forever for replicas to stop lagging.  If any replica is
stopped, the tool waits forever until the replica is started.  Checksumming
continues once all replicas are running and not lagging too much.

The tool prints progress reports while waiting.  If a replica is stopped, it
prints a progress report immediately, then again at every progress report
interval.

See also L<"REPLICA CHECKS">.

=item --max-load

type: Array; default: Threads_running=25; group: Throttle

Examine SHOW GLOBAL STATUS after every chunk, and pause if any status variables
are higher than the threshold.  The option accepts a comma-separated list of
MySQL status variables to check for a threshold.  An optional C<=MAX_VALUE> (or
C<:MAX_VALUE>) can follow each variable.  If not given, the tool determines a
threshold by examining the current value and increasing it by 20%.

For example, if you want the tool to pause when Threads_connected gets too high,
you can specify "Threads_connected", and the tool will check the current value
when it starts working and add 20% to that value.  If the current value is 100,
then the tool will pause when Threads_connected exceeds 120, and resume working
when it is below 120 again.  If you want to specify an explicit threshold, such
as 110, you can use either "Threads_connected:110" or "Threads_connected=110".

The purpose of this option is to prevent the tool from adding too much load to
the server. If the checksum queries are intrusive, or if they cause lock waits,
then other queries on the server will tend to block and queue. This will
typically cause Threads_running to increase, and the tool can detect that by
running SHOW GLOBAL STATUS immediately after each checksum query finishes.  If
you specify a threshold for this variable, then you can instruct the tool to
wait until queries are running normally again.  This will not prevent queueing,
however; it will only give the server a chance to recover from the queueing.  If
you notice queueing, it is best to decrease the chunk time.

=item --password

short form: -p; type: string; group: Connection

Password to use when connecting.

=item --pid

type: string

Create the given PID file.  The file contains the process ID of the script.
The PID file is removed when the script exits.  Before starting, the script
checks if the PID file already exists.  If it does not, then the script creates
and writes its own PID to it.  If it does, then the script checks the following:
if the file contains a PID and a process is running with that PID, then
the script dies; or, if there is no process running with that PID, then the
script overwrites the file with its own PID and starts; else, if the file
contains no PID, then the script dies.

=item --port

short form: -P; type: int; group: Connection

Port number to use for connection.

=item --progress

type: array; default: time,30

Print progress reports to STDERR.

The value is a comma-separated list with two parts.  The first part can be
percentage, time, or iterations; the second part specifies how often an update
should be printed, in percentage, seconds, or number of iterations.  The tool
prints progress reports for a variety of time-consuming operations, including
waiting for replicas to catch up if they become lagged.

=item --quiet

short form: -q; cumulative: yes; default: 0

Print only the most important information (disables L<"--progress">).
Specifying this option once causes the tool to print only errors, warnings, and
tables that have checksum differences.

Specifying this option twice causes the tool to print only errors.  In this
case, you can use the tool's exit status to determine if there were any warnings
or checksum differences.

=item --recurse

type: int

Number of levels to recurse in the hierarchy when discovering replicas.
Default is infinite.  See also L<"--recursion-method"> and L<"REPLICA CHECKS">.

=item --recursion-method

type: array; default: processlist,hosts

Preferred recursion method for discovering replicas.  pt-table-checksum
performs several L<"REPLICA CHECKS"> before and while running.
Possible methods are:

  METHOD       USES
  ===========  ==================
  processlist  SHOW PROCESSLIST
  hosts        SHOW SLAVE HOSTS
  dsn=DSN      DSNs from a table
  none         Do not find slaves

The C<processlist> method is the default, because C<SHOW SLAVE HOSTS> is not
reliable.  However, if the server uses a non-standard port (not 3306), then
the C<hosts> method becomes the default because it works better in this case.

The C<hosts> method requires replicas to be configured with C<report_host>,
C<report_port>, etc.

The C<dsn> method is special: rather than automatically discovering replicas,
this method specifies a table with replica DSNs.  The tool will only connect
to these replicas.  This method works best when replicas do not use the same
MySQL username or password as the master, or when you want to prevent the tool
from connecting to certain replicas.  The C<dsn> method is specified like:
C<--recursion-method dsn=h=host,D=percona,t=dsns>.  The specified DSN must
have D and t parts, or just a database-qualified t part, which specify the
DSN table.  The DSN table must have the following structure:

  CREATE TABLE `dsns` (
    `id` int(11) NOT NULL AUTO_INCREMENT,
    `parent_id` int(11) DEFAULT NULL,
    `dsn` varchar(255) NOT NULL,
    PRIMARY KEY (`id`)
  );

DSNs are ordered by C<id>, but C<id> and C<parent_id> are otherwise ignored.
The C<dsn> column contains a replica DSN like it would be given on the command
line, for example: C<"h=replica_host,u=repl_user,p=repl_pass">.

The C<none> method prevents the tool from connecting to any replicas.
This effectively disables all the L<"REPLICA CHECKS"> because there will
not be any replicas to check.  Thefore, this method is not recommended.

=item --replicate

type: string; default: percona.checksums

Write checksum results to this table.  The replicate table must have this
structure (MAGIC_create_replicate):

  CREATE TABLE checksums (
     db             char(64)     NOT NULL,
     tbl            char(64)     NOT NULL,
     chunk          int          NOT NULL,
     chunk_time     float            NULL,
     chunk_index    varchar(200)     NULL,
     lower_boundary text             NULL,
     upper_boundary text             NULL,
     this_crc       char(40)     NOT NULL,
     this_cnt       int          NOT NULL,
     master_crc     char(40)         NULL,
     master_cnt     int              NULL,
     ts             timestamp    NOT NULL,
     PRIMARY KEY (db, tbl, chunk),
     INDEX ts_db_tbl (ts, db, tbl)
  ) ENGINE=InnoDB;

By default, L<"--[no]create-replicate-table"> is true, so the database and
the table specified by this option are created automatically if they do not
exist.

Be sure to choose an appropriate storage engine for the replicate table.  If you
are checksumming InnoDB tables, and you use MyISAM for this table, a deadlock
will break replication, because the mixture of transactional and
non-transactional tables in the checksum statements will cause it to be written
to the binlog even though it had an error.  It will then replay without a
deadlock on the replicas, and break replication with "different error on master
and slave."  This is not a problem with pt-table-checksum; it's a problem with
MySQL replication, and you can read more about it in the MySQL manual.

The replicate table is never checksummed (the tool automatically adds this
table to L<"--ignore-tables">).

=item --[no]replicate-check

default: yes

Check replicas for data differences after finishing each table.  The tool finds
differences by executing a simple SELECT statement on all detected replicas.
The query compares the replica's checksum results to the master's checksum
results.  It reports differences in the DIFFS column of the output.

=item --replicate-check-only

Check replicas for consistency without executing checksum queries.
This option is used only with L<"--[no]replicate-check">.  If specified,
pt-table-checksum doesn't checksum any tables.  It checks replicas for
differences found by previous checksumming, and then exits.  It might be useful
if you run pt-table-checksum quietly in a cron job, for example, and later want
a report on the results of the cron job, perhaps to implement a Nagios check.

=item --replicate-database

type: string

USE only this database.  By default, pt-table-checksum executes USE to select
the database that contains the table it's currently working on.  This is is a
best effort to avoid problems with replication filters such as binlog_ignore_db
and replicate_ignore_db.  However, replication filters can create a situation
where there simply is no one right way to do things.  Some statements might not
be replicated, and others might cause replication to fail.  In such cases, you
can use this option to specify a default database that pt-table-checksum selects
with USE, and never changes.  See also L<"--[no]check-replication-filters">.

=item --resume

Resume checksumming from the last completed chunk (disables
L<"--[no]empty-replicate-table">).  If the tool stops before it checksums all
tables, this option makes checksumming resume from the last chunk of the last
table that it finished.

=item --retries

type: int; default: 2

Retry a chunk this many times when there is a nonfatal error.  Nonfatal errors
are problems such as a lock wait timeout or the query being killed.

=item --run-time

type: time

How long to run.  Default is to run until all tables have been checksummed.
These time value suffixes are allowed: s (seconds), m (minutes), h (hours),
and d (days).  Combine this option with L<"--resume"> to checksum as many
tables within an allotted time, resuming from where the tool left off next
time it is ran.

=item --separator

type: string; default: #

The separator character used for CONCAT_WS().  This character is used to join
the values of columns when checksumming.

=item --set-vars

type: string; default: wait_timeout=10000; group: Connection

Set these MySQL variables.  Immediately after connecting to MySQL, this
string will be appended to SET and executed.

=item --socket

short form: -S; type: string; group: Connection

Socket file to use for connection.

=item --tables

short form: -t; type: hash; group: Filter

Checksum only this comma-separated list of tables.
Table names may be qualified with the database name.

=item --tables-regex

type: string; group: Filter

Checksum only tables whose names match this Perl regex.

=item --trim

Add TRIM() to VARCHAR columns (helps when comparing 4.1 to >= 5.0).
This is useful when you don't care about the trailing space differences between
MySQL versions that vary in their handling of trailing spaces. MySQL 5.0 and 
later all retain trailing spaces in VARCHAR, while previous versions would 
remove them.  These differences will cause false checksum differences.

=item --user

short form: -u; type: string; group: Connection

User for login if not current user.

=item --version

group: Help

Show version and exit.

=item --version-check

type: string; value_is_optional: yes; default: https

Send program versions to Percona and print suggested upgrades and problems.

If specified without a value, it will use https by default; However, this
might fail if C<IO::Socket::SSL> is not installed on your system, in which
case you may choose to use C<--version-check http>, which will forgo
encryption but should work out of the box.

The version check feature causes the tool to send and receive data from
Percona over the web.  The data contains program versions from the local
machine.  Percona uses the data to focus development on the most widely
used versions of programs, and to suggest to customers possible upgrades
and known bad versions of programs.

For more information, visit L<http://www.percona.com/version-check>.

=item --where

type: string

Do only rows matching this WHERE clause.  You can use this option to limit
the checksum to only part of the table.  This is particularly useful if you have
append-only tables and don't want to constantly re-check all rows; you could run
a daily job to just check yesterday's rows, for instance.

This option is much like the -w option to mysqldump.  Do not specify the WHERE
keyword.  You might need to quote the value.  Here is an example:

  pt-table-checksum --where "ts > CURRENT_DATE - INTERVAL 1 DAY"

=back

=head1 REPLICA CHECKS

By default, pt-table-checksum attempts to find and connect to all replicas
connected to the master host.  This automated process is called
"slave recursion" and is controlled by the L<"--recursion-method"> and
L<"--recurse"> options.  The tool performs these checks on all replicas:

=over

=item 1. L<"--[no]check-replication-filters">

pt-table-checksum checks for replication filters on all replicas because
they can complicate or break the checksum process.  By default, the tool
will exit if any replication filters are found, but this check can be
disabled by specifying C<--no-check-replication-filters>.

=item 2. L<"--replicate"> table

pt-table-cheksum checks that the L<"--replicate"> table exists on all
replicas, else checksumming can break replication when updates to the table
on the master replicate to a replica that doesn't have the table.  This
check cannot be disabled, and the tool wait forever until the table
exists on all replicas, printing L<"--progress"> messages while it waits.

=item 3. Single chunk size

If a table can be checksummed in a single chunk on the master,
pt-table-checksum will check that the table size on all replicas is
approximately the same.  This prevents a rare problem where the table
on the master is empty or small, but on a replica it is much larger.
In this case, the single chunk checksum on the master would overload
the replica.  This check cannot be disabled.

=item 4. Lag

After each chunk, pt-table-checksum checks the lag on all replicas, or only
the replica specified by L<"--check-slave-lag">.  This helps the tool
not to overload the replicas with checksum data.  There is no way to
disable this check, but you can specify a single replica to check with
L<"--check-slave-lag">, and if that replica is the fastest, it will help
prevent the tool from waiting too long for replica lag to abate.

=item 5. Checksum chunks

When pt-table-checksum finishes checksumming a table, it waits for the last
checksum chunk to replicate to all replicas so it can perform the
L<"--[no]replicate-check">.  Disabling that option by specifying
L<--no-replicate-check> disables this check, but it also disables
immediate reporting of checksum differences, thereby requiring a second run
of the tool with L<"--replicate-check-only"> to find and print checksum
differences.

=back

=head1 DSN OPTIONS

These DSN options are used to create a DSN.  Each option is given like
C<option=value>.  The options are case-sensitive, so P and p are not the
same option.  There cannot be whitespace before or after the C<=> and
if the value contains whitespace it must be quoted.  DSN options are
comma-separated.  See the L<percona-toolkit> manpage for full details.

=over

=item * A

dsn: charset; copy: yes

Default character set.

=item * D

copy: no

DSN table database.

=item * F

dsn: mysql_read_default_file; copy: yes

Defaults file for connection values.

=item * h

dsn: host; copy: yes

Connect to host.

=item * p

dsn: password; copy: yes

Password to use when connecting.

=item * P

dsn: port; copy: yes

Port number to use for connection.

=item * S

dsn: mysql_socket; copy: no

Socket file to use for connection.

=item * t

copy: no

DSN table table.

=item * u

dsn: user; copy: yes

User for login if not current user.

=back

=head1 ENVIRONMENT

The environment variable C<PTDEBUG> enables verbose debugging output to STDERR.
To enable debugging and capture all output to a file, run the tool like:

   PTDEBUG=1 pt-table-checksum ... > FILE 2>&1

Be careful: debugging output is voluminous and can generate several megabytes
of output.

=head1 SYSTEM REQUIREMENTS

You need Perl, DBI, DBD::mysql, and some core packages that ought to be
installed in any reasonably new version of Perl.

=head1 LIMITATIONS

=over

=item Replicas using row-based replication

pt-table-checksum requires statement-based replication, and it sets
C<binlog_format=STATEMENT> on the master, but due to a MySQL limitation
replicas do not honor this change.  Therefore, checksums will not replicate
past any replicas using row-based replication that are masters for
further replicas.

The tool automatically checks the C<binlog_format> on all servers.
See L<"--[no]check-binlog-format"> 

(L<Bug 899415|https://bugs.launchpad.net/percona-toolkit/+bug/899415>)

=item Percona XtraDB Cluster

pt-table-checksum works with Percona XtraDB Cluster 5.5.27-23.6 and newer.
The C<dsn> method for L<"--recursion-method"> must be used to specify cluster
nodes and regular replicas because nodes are not regular replicas so they
cannot be detected automatically.  The lag check (see L<"REPLICA CHECKS">)
is not performed for cluster nodes.

Mixed replication setups are not currently supported.  For example, the tool
does not work completely if the master host is replicating to a cluster,
or if the cluster is replicating to another cluster.  In short, the only
supported setup is a single cluster with nodes optionally having traditional
replication slaves.

=back

=head1 BUGS

For a list of known bugs, see L<http://www.percona.com/bugs/pt-table-checksum>.

Please report bugs at L<https://bugs.launchpad.net/percona-toolkit>.
Include the following information in your bug report:

=over

=item * Complete command-line used to run the tool

=item * Tool L<"--version">

=item * MySQL version of all servers involved

=item * Output from the tool including STDERR

=item * Input files (log/dump/config files, etc.)

=back

If possible, include debugging output by running the tool with C<PTDEBUG>;
see L<"ENVIRONMENT">.

=head1 DOWNLOADING

Visit L<http://www.percona.com/software/percona-toolkit/> to download the
latest release of Percona Toolkit.  Or, get the latest release from the
command line:

   wget percona.com/get/percona-toolkit.tar.gz

   wget percona.com/get/percona-toolkit.rpm

   wget percona.com/get/percona-toolkit.deb

You can also get individual tools from the latest release:

   wget percona.com/get/TOOL

Replace C<TOOL> with the name of any tool.

=head1 AUTHORS

Baron Schwartz and Daniel Nichter

=head1 ACKNOWLEDGMENTS

Claus Jeppesen, Francois Saint-Jacques, Giuseppe Maxia, Heikki Tuuri,
James Briggs, Martin Friebe, and Sergey Zhuravlev

=head1 ABOUT PERCONA TOOLKIT

This tool is part of Percona Toolkit, a collection of advanced command-line
tools developed by Percona for MySQL support and consulting.  Percona Toolkit
was forked from two projects in June, 2011: Maatkit and Aspersa.  Those
projects were created by Baron Schwartz and developed primarily by him and
Daniel Nichter, both of whom are employed by Percona.  Visit
L<http://www.percona.com/software/> for more software developed by Percona.

=head1 COPYRIGHT, LICENSE, AND WARRANTY

This program is copyright 2007-2011 Baron Schwartz, 2011-2012 Percona Inc.
Feedback and improvements are welcome.

THIS PROGRAM IS PROVIDED "AS IS" AND WITHOUT ANY EXPRESS OR IMPLIED
WARRANTIES, INCLUDING, WITHOUT LIMITATION, THE IMPLIED WARRANTIES OF
MERCHANTABILITY AND FITNESS FOR A PARTICULAR PURPOSE.

This program is free software; you can redistribute it and/or modify it under
the terms of the GNU General Public License as published by the Free Software
Foundation, version 2; OR the Perl Artistic License.  On UNIX and similar
systems, you can issue `man perlgpl' or `man perlartistic' to read these
licenses.

You should have received a copy of the GNU General Public License along with
this program; if not, write to the Free Software Foundation, Inc., 59 Temple
Place, Suite 330, Boston, MA  02111-1307  USA.

=head1 VERSION

pt-table-checksum 2.1.5

=cut<|MERGE_RESOLUTION|>--- conflicted
+++ resolved
@@ -3218,15 +3218,6 @@
    PERCONA_TOOLKIT_TEST_USE_DSN_NAMES => $ENV{PERCONA_TOOLKIT_TEST_USE_DSN_NAMES} || 0,
 };
 
-use Data::Dumper ();
-sub Dumper {
-   local $Data::Dumper::Indent    = 1;
-   local $Data::Dumper::Sortkeys  = 1;
-   local $Data::Dumper::Quotekeys = 0;
-
-   Data::Dumper::Dumper(@_);
-}
-
 sub new {
    my ( $class, %args ) = @_;
    my @required_args = qw(DSNParser OptionParser);
@@ -5375,7 +5366,7 @@
    }
    my ($dbh) = @args{@required_args};
    my $o     = $self->{OptionParser};
-   my @funcs = qw(CRC32 FNV1A_64 FNV_64 MD5 SHA1);
+   my @funcs = qw(CRC32 FNV1A_64 FNV_64 MURMUR_HASH MD5 SHA1);
 
    if ( my $func = $o->get('function') ) {
       unshift @funcs, $func;
@@ -5396,7 +5387,7 @@
       PTDEBUG && _d('Chosen hash func:', $result);
       return $func;
    }
-   die $error || 'No hash functions (CRC32, MD5, etc.) are available';
+   die($error || 'No hash functions (CRC32, MD5, etc.) are available');
 }
 
 sub _get_crc_width {
@@ -8673,7 +8664,6 @@
       );
       PTDEBUG && _d(scalar @$slaves, 'slaves found');
 
-<<<<<<< HEAD
       # https://bugs.launchpad.net/percona-toolkit/+bug/938068
       if ( $o->get('check-binlog-format') ) {
          my $master_binlog = 'STATEMENT';
@@ -8702,11 +8692,6 @@
          die $err if $err;
       }
 
-      if ( $master_cxn->is_cluster_node() && !@$slaves ) {
-         die $master_cxn->name() . " is a cluster node but no other nodes "
-            . "or regular replicas were found.  Use --recursion-method=dsn "
-            . "to specify the other nodes in the cluster.\n";
-=======
       if ( $cluster->is_cluster_node($master_cxn) ) {
          if ( !@$slaves ) {
             die $master_cxn->name() . " is a cluster node but no other nodes "
@@ -8740,9 +8725,9 @@
             }
          }
          warn $err if $err;
->>>>>>> aa79c9df
-      }
-
+      }
+      
+      
       if ( $o->get('check-slave-lag') ) {
          PTDEBUG && _d('Will use --check-slave-lag to check for slave lag');
          my $cxn = $make_cxn->(
