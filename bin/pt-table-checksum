--- conflicted
+++ resolved
@@ -6559,13 +6559,9 @@
          push @possible_indexes, $want_index;
       }
    }
-<<<<<<< HEAD
    
-   if (!$best_index && !$want_index) {
-=======
     
    if (!$best_index) {
->>>>>>> 162d4dcd
       PTDEBUG && _d('Auto-selecting best index');
       foreach my $index ( $tp->sort_indexes($tbl_struct) ) {
          if ( $index eq 'PRIMARY' || $indexes->{$index}->{is_unique} ) {
