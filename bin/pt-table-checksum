#!/usr/bin/env perl

# This program is part of Percona Toolkit: http://www.percona.com/software/
# See "COPYRIGHT, LICENSE, AND WARRANTY" at the end of this file for legal
# notices and disclaimers.

use strict;
use warnings FATAL => 'all';
use constant PTDEBUG => $ENV{PTDEBUG} || 0;

# ###########################################################################
# DSNParser package
# This package is a copy without comments from the original.  The original
# with comments and its test file can be found in the Bazaar repository at,
#   lib/DSNParser.pm
#   t/lib/DSNParser.t
# See https://launchpad.net/percona-toolkit for more information.
# ###########################################################################
{
package DSNParser;

use strict;
use warnings FATAL => 'all';
use English qw(-no_match_vars);
use constant PTDEBUG => $ENV{PTDEBUG} || 0;

use Data::Dumper;
$Data::Dumper::Indent    = 0;
$Data::Dumper::Quotekeys = 0;

my $dsn_sep = qr/(?<!\\),/;

eval {
   require DBI;
};
my $have_dbi = $EVAL_ERROR ? 0 : 1;

sub new {
   my ( $class, %args ) = @_;
   foreach my $arg ( qw(opts) ) {
      die "I need a $arg argument" unless $args{$arg};
   }
   my $self = {
      opts => {}  # h, P, u, etc.  Should come from DSN OPTIONS section in POD.
   };
   foreach my $opt ( @{$args{opts}} ) {
      if ( !$opt->{key} || !$opt->{desc} ) {
         die "Invalid DSN option: ", Dumper($opt);
      }
      PTDEBUG && _d('DSN option:',
         join(', ',
            map { "$_=" . (defined $opt->{$_} ? ($opt->{$_} || '') : 'undef') }
               keys %$opt
         )
      );
      $self->{opts}->{$opt->{key}} = {
         dsn  => $opt->{dsn},
         desc => $opt->{desc},
         copy => $opt->{copy} || 0,
      };
   }
   return bless $self, $class;
}

sub prop {
   my ( $self, $prop, $value ) = @_;
   if ( @_ > 2 ) {
      PTDEBUG && _d('Setting', $prop, 'property');
      $self->{$prop} = $value;
   }
   return $self->{$prop};
}

sub parse {
   my ( $self, $dsn, $prev, $defaults ) = @_;
   if ( !$dsn ) {
      PTDEBUG && _d('No DSN to parse');
      return;
   }
   PTDEBUG && _d('Parsing', $dsn);
   $prev     ||= {};
   $defaults ||= {};
   my %given_props;
   my %final_props;
   my $opts = $self->{opts};

   foreach my $dsn_part ( split($dsn_sep, $dsn) ) {
      $dsn_part =~ s/\\,/,/g;
      if ( my ($prop_key, $prop_val) = $dsn_part =~  m/^(.)=(.*)$/ ) {
         $given_props{$prop_key} = $prop_val;
      }
      else {
         PTDEBUG && _d('Interpreting', $dsn_part, 'as h=', $dsn_part);
         $given_props{h} = $dsn_part;
      }
   }

   foreach my $key ( keys %$opts ) {
      PTDEBUG && _d('Finding value for', $key);
      $final_props{$key} = $given_props{$key};
      if (   !defined $final_props{$key}
           && defined $prev->{$key} && $opts->{$key}->{copy} )
      {
         $final_props{$key} = $prev->{$key};
         PTDEBUG && _d('Copying value for', $key, 'from previous DSN');
      }
      if ( !defined $final_props{$key} ) {
         $final_props{$key} = $defaults->{$key};
         PTDEBUG && _d('Copying value for', $key, 'from defaults');
      }
   }

   foreach my $key ( keys %given_props ) {
      die "Unknown DSN option '$key' in '$dsn'.  For more details, "
            . "please use the --help option, or try 'perldoc $PROGRAM_NAME' "
            . "for complete documentation."
         unless exists $opts->{$key};
   }
   if ( (my $required = $self->prop('required')) ) {
      foreach my $key ( keys %$required ) {
         die "Missing required DSN option '$key' in '$dsn'.  For more details, "
               . "please use the --help option, or try 'perldoc $PROGRAM_NAME' "
               . "for complete documentation."
            unless $final_props{$key};
      }
   }

   return \%final_props;
}

sub parse_options {
   my ( $self, $o ) = @_;
   die 'I need an OptionParser object' unless ref $o eq 'OptionParser';
   my $dsn_string
      = join(',',
          map  { "$_=".$o->get($_); }
          grep { $o->has($_) && $o->get($_) }
          keys %{$self->{opts}}
        );
   PTDEBUG && _d('DSN string made from options:', $dsn_string);
   return $self->parse($dsn_string);
}

sub as_string {
   my ( $self, $dsn, $props ) = @_;
   return $dsn unless ref $dsn;
   my @keys = $props ? @$props : sort keys %$dsn;
   return join(',',
      map  { "$_=" . ($_ eq 'p' ? '...' : $dsn->{$_}) }
      grep {
         exists $self->{opts}->{$_}
         && exists $dsn->{$_}
         && defined $dsn->{$_}
      } @keys);
}

sub usage {
   my ( $self ) = @_;
   my $usage
      = "DSN syntax is key=value[,key=value...]  Allowable DSN keys:\n\n"
      . "  KEY  COPY  MEANING\n"
      . "  ===  ====  =============================================\n";
   my %opts = %{$self->{opts}};
   foreach my $key ( sort keys %opts ) {
      $usage .= "  $key    "
             .  ($opts{$key}->{copy} ? 'yes   ' : 'no    ')
             .  ($opts{$key}->{desc} || '[No description]')
             . "\n";
   }
   $usage .= "\n  If the DSN is a bareword, the word is treated as the 'h' key.\n";
   return $usage;
}

sub get_cxn_params {
   my ( $self, $info ) = @_;
   my $dsn;
   my %opts = %{$self->{opts}};
   my $driver = $self->prop('dbidriver') || '';
   if ( $driver eq 'Pg' ) {
      $dsn = 'DBI:Pg:dbname=' . ( $info->{D} || '' ) . ';'
         . join(';', map  { "$opts{$_}->{dsn}=$info->{$_}" }
                     grep { defined $info->{$_} }
                     qw(h P));
   }
   else {
      $dsn = 'DBI:mysql:' . ( $info->{D} || '' ) . ';'
         . join(';', map  { "$opts{$_}->{dsn}=$info->{$_}" }
                     grep { defined $info->{$_} }
                     qw(F h P S A))
         . ';mysql_read_default_group=client';
   }
   PTDEBUG && _d($dsn);
   return ($dsn, $info->{u}, $info->{p});
}

sub fill_in_dsn {
   my ( $self, $dbh, $dsn ) = @_;
   my $vars = $dbh->selectall_hashref('SHOW VARIABLES', 'Variable_name');
   my ($user, $db) = $dbh->selectrow_array('SELECT USER(), DATABASE()');
   $user =~ s/@.*//;
   $dsn->{h} ||= $vars->{hostname}->{Value};
   $dsn->{S} ||= $vars->{'socket'}->{Value};
   $dsn->{P} ||= $vars->{port}->{Value};
   $dsn->{u} ||= $user;
   $dsn->{D} ||= $db;
}

sub get_dbh {
   my ( $self, $cxn_string, $user, $pass, $opts ) = @_;
   $opts ||= {};
   my $defaults = {
      AutoCommit         => 0,
      RaiseError         => 1,
      PrintError         => 0,
      ShowErrorStatement => 1,
      mysql_enable_utf8 => ($cxn_string =~ m/charset=utf8/i ? 1 : 0),
   };
   @{$defaults}{ keys %$opts } = values %$opts;

   if ( $opts->{mysql_use_result} ) {
      $defaults->{mysql_use_result} = 1;
   }

   if ( !$have_dbi ) {
      die "Cannot connect to MySQL because the Perl DBI module is not "
         . "installed or not found.  Run 'perl -MDBI' to see the directories "
         . "that Perl searches for DBI.  If DBI is not installed, try:\n"
         . "  Debian/Ubuntu  apt-get install libdbi-perl\n"
         . "  RHEL/CentOS    yum install perl-DBI\n"
         . "  OpenSolaris    pgk install pkg:/SUNWpmdbi\n";

   }

   my $dbh;
   my $tries = 2;
   while ( !$dbh && $tries-- ) {
      PTDEBUG && _d($cxn_string, ' ', $user, ' ', $pass, 
         join(', ', map { "$_=>$defaults->{$_}" } keys %$defaults ));

      $dbh = eval { DBI->connect($cxn_string, $user, $pass, $defaults) };

      if ( !$dbh && $EVAL_ERROR ) {
         if ( $EVAL_ERROR =~ m/locate DBD\/mysql/i ) {
            die "Cannot connect to MySQL because the Perl DBD::mysql module is "
               . "not installed or not found.  Run 'perl -MDBD::mysql' to see "
               . "the directories that Perl searches for DBD::mysql.  If "
               . "DBD::mysql is not installed, try:\n"
               . "  Debian/Ubuntu  apt-get install libdbd-mysql-perl\n"
               . "  RHEL/CentOS    yum install perl-DBD-MySQL\n"
               . "  OpenSolaris    pgk install pkg:/SUNWapu13dbd-mysql\n";
         }
         elsif ( $EVAL_ERROR =~ m/not a compiled character set|character set utf8/ ) {
            PTDEBUG && _d('Going to try again without utf8 support');
            delete $defaults->{mysql_enable_utf8};
         }
         if ( !$tries ) {
            die $EVAL_ERROR;
         }
      }
   }

   if ( $cxn_string =~ m/mysql/i ) {
      my $sql;

      $sql = 'SELECT @@SQL_MODE';
      PTDEBUG && _d($dbh, $sql);
      my ($sql_mode) = eval { $dbh->selectrow_array($sql) };
      if ( $EVAL_ERROR ) {
         die $EVAL_ERROR;
      }

      $sql = 'SET @@SQL_QUOTE_SHOW_CREATE = 1'
            . '/*!40101, @@SQL_MODE=\'NO_AUTO_VALUE_ON_ZERO'
            . ($sql_mode ? ",$sql_mode" : '')
            . '\'*/';
      PTDEBUG && _d($dbh, $sql);
      eval { $dbh->do($sql) };
      if ( $EVAL_ERROR ) {
         die $EVAL_ERROR;
      }

      if ( my ($charset) = $cxn_string =~ m/charset=(\w+)/ ) {
         $sql = "/*!40101 SET NAMES $charset*/";
         PTDEBUG && _d($dbh, ':', $sql);
         eval { $dbh->do($sql) };
         if ( $EVAL_ERROR ) {
            die $EVAL_ERROR;
         }
         PTDEBUG && _d('Enabling charset for STDOUT');
         if ( $charset eq 'utf8' ) {
            binmode(STDOUT, ':utf8')
               or die "Can't binmode(STDOUT, ':utf8'): $OS_ERROR";
         }
         else {
            binmode(STDOUT) or die "Can't binmode(STDOUT): $OS_ERROR";
         }
      }

      if ( $self->prop('set-vars') ) {
         $sql = "SET " . $self->prop('set-vars');
         PTDEBUG && _d($dbh, ':', $sql);
         eval { $dbh->do($sql) };
         if ( $EVAL_ERROR ) {
            die $EVAL_ERROR;
         }
      }
   }

   PTDEBUG && _d('DBH info: ',
      $dbh,
      Dumper($dbh->selectrow_hashref(
         'SELECT DATABASE(), CONNECTION_ID(), VERSION()/*!50038 , @@hostname*/')),
      'Connection info:',      $dbh->{mysql_hostinfo},
      'Character set info:',   Dumper($dbh->selectall_arrayref(
                     "SHOW VARIABLES LIKE 'character_set%'", { Slice => {}})),
      '$DBD::mysql::VERSION:', $DBD::mysql::VERSION,
      '$DBI::VERSION:',        $DBI::VERSION,
   );

   return $dbh;
}

sub get_hostname {
   my ( $self, $dbh ) = @_;
   if ( my ($host) = ($dbh->{mysql_hostinfo} || '') =~ m/^(\w+) via/ ) {
      return $host;
   }
   my ( $hostname, $one ) = $dbh->selectrow_array(
      'SELECT /*!50038 @@hostname, */ 1');
   return $hostname;
}

sub disconnect {
   my ( $self, $dbh ) = @_;
   PTDEBUG && $self->print_active_handles($dbh);
   $dbh->disconnect;
}

sub print_active_handles {
   my ( $self, $thing, $level ) = @_;
   $level ||= 0;
   printf("# Active %sh: %s %s %s\n", ($thing->{Type} || 'undef'), "\t" x $level,
      $thing, (($thing->{Type} || '') eq 'st' ? $thing->{Statement} || '' : ''))
      or die "Cannot print: $OS_ERROR";
   foreach my $handle ( grep {defined} @{ $thing->{ChildHandles} } ) {
      $self->print_active_handles( $handle, $level + 1 );
   }
}

sub copy {
   my ( $self, $dsn_1, $dsn_2, %args ) = @_;
   die 'I need a dsn_1 argument' unless $dsn_1;
   die 'I need a dsn_2 argument' unless $dsn_2;
   my %new_dsn = map {
      my $key = $_;
      my $val;
      if ( $args{overwrite} ) {
         $val = defined $dsn_1->{$key} ? $dsn_1->{$key} : $dsn_2->{$key};
      }
      else {
         $val = defined $dsn_2->{$key} ? $dsn_2->{$key} : $dsn_1->{$key};
      }
      $key => $val;
   } keys %{$self->{opts}};
   return \%new_dsn;
}

sub _d {
   my ($package, undef, $line) = caller 0;
   @_ = map { (my $temp = $_) =~ s/\n/\n# /g; $temp; }
        map { defined $_ ? $_ : 'undef' }
        @_;
   print STDERR "# $package:$line $PID ", join(' ', @_), "\n";
}

1;
}
# ###########################################################################
# End DSNParser package
# ###########################################################################

# ###########################################################################
# OptionParser package
# This package is a copy without comments from the original.  The original
# with comments and its test file can be found in the Bazaar repository at,
#   lib/OptionParser.pm
#   t/lib/OptionParser.t
# See https://launchpad.net/percona-toolkit for more information.
# ###########################################################################
{
package OptionParser;

use strict;
use warnings FATAL => 'all';
use English qw(-no_match_vars);
use constant PTDEBUG => $ENV{PTDEBUG} || 0;

use List::Util qw(max);
use Getopt::Long;

my $POD_link_re = '[LC]<"?([^">]+)"?>';

sub new {
   my ( $class, %args ) = @_;
   my @required_args = qw();
   foreach my $arg ( @required_args ) {
      die "I need a $arg argument" unless $args{$arg};
   }

   my ($program_name) = $PROGRAM_NAME =~ m/([.A-Za-z-]+)$/;
   $program_name ||= $PROGRAM_NAME;
   my $home = $ENV{HOME} || $ENV{HOMEPATH} || $ENV{USERPROFILE} || '.';

   my %attributes = (
      'type'       => 1,
      'short form' => 1,
      'group'      => 1,
      'default'    => 1,
      'cumulative' => 1,
      'negatable'  => 1,
   );

   my $self = {
      head1             => 'OPTIONS',        # These args are used internally
      skip_rules        => 0,                # to instantiate another Option-
      item              => '--(.*)',         # Parser obj that parses the
      attributes        => \%attributes,     # DSN OPTIONS section.  Tools
      parse_attributes  => \&_parse_attribs, # don't tinker with these args.

      %args,

      strict            => 1,  # disabled by a special rule
      program_name      => $program_name,
      opts              => {},
      got_opts          => 0,
      short_opts        => {},
      defaults          => {},
      groups            => {},
      allowed_groups    => {},
      errors            => [],
      rules             => [],  # desc of rules for --help
      mutex             => [],  # rule: opts are mutually exclusive
      atleast1          => [],  # rule: at least one opt is required
      disables          => {},  # rule: opt disables other opts 
      defaults_to       => {},  # rule: opt defaults to value of other opt
      DSNParser         => undef,
      default_files     => [
         "/etc/percona-toolkit/percona-toolkit.conf",
         "/etc/percona-toolkit/$program_name.conf",
         "$home/.percona-toolkit.conf",
         "$home/.$program_name.conf",
      ],
      types             => {
         string => 's', # standard Getopt type
         int    => 'i', # standard Getopt type
         float  => 'f', # standard Getopt type
         Hash   => 'H', # hash, formed from a comma-separated list
         hash   => 'h', # hash as above, but only if a value is given
         Array  => 'A', # array, similar to Hash
         array  => 'a', # array, similar to hash
         DSN    => 'd', # DSN
         size   => 'z', # size with kMG suffix (powers of 2^10)
         time   => 'm', # time, with an optional suffix of s/h/m/d
      },
   };

   return bless $self, $class;
}

sub get_specs {
   my ( $self, $file ) = @_;
   $file ||= $self->{file} || __FILE__;
   my @specs = $self->_pod_to_specs($file);
   $self->_parse_specs(@specs);

   open my $fh, "<", $file or die "Cannot open $file: $OS_ERROR";
   my $contents = do { local $/ = undef; <$fh> };
   close $fh;
   if ( $contents =~ m/^=head1 DSN OPTIONS/m ) {
      PTDEBUG && _d('Parsing DSN OPTIONS');
      my $dsn_attribs = {
         dsn  => 1,
         copy => 1,
      };
      my $parse_dsn_attribs = sub {
         my ( $self, $option, $attribs ) = @_;
         map {
            my $val = $attribs->{$_};
            if ( $val ) {
               $val    = $val eq 'yes' ? 1
                       : $val eq 'no'  ? 0
                       :                 $val;
               $attribs->{$_} = $val;
            }
         } keys %$attribs;
         return {
            key => $option,
            %$attribs,
         };
      };
      my $dsn_o = new OptionParser(
         description       => 'DSN OPTIONS',
         head1             => 'DSN OPTIONS',
         dsn               => 0,         # XXX don't infinitely recurse!
         item              => '\* (.)',  # key opts are a single character
         skip_rules        => 1,         # no rules before opts
         attributes        => $dsn_attribs,
         parse_attributes  => $parse_dsn_attribs,
      );
      my @dsn_opts = map {
         my $opts = {
            key  => $_->{spec}->{key},
            dsn  => $_->{spec}->{dsn},
            copy => $_->{spec}->{copy},
            desc => $_->{desc},
         };
         $opts;
      } $dsn_o->_pod_to_specs($file);
      $self->{DSNParser} = DSNParser->new(opts => \@dsn_opts);
   }

   if ( $contents =~ m/^=head1 VERSION\n\n^(.+)$/m ) {
      $self->{version} = $1;
      PTDEBUG && _d($self->{version});
   }

   return;
}

sub DSNParser {
   my ( $self ) = @_;
   return $self->{DSNParser};
};

sub get_defaults_files {
   my ( $self ) = @_;
   return @{$self->{default_files}};
}

sub _pod_to_specs {
   my ( $self, $file ) = @_;
   $file ||= $self->{file} || __FILE__;
   open my $fh, '<', $file or die "Cannot open $file: $OS_ERROR";

   my @specs = ();
   my @rules = ();
   my $para;

   local $INPUT_RECORD_SEPARATOR = '';
   while ( $para = <$fh> ) {
      next unless $para =~ m/^=head1 $self->{head1}/;
      last;
   }

   while ( $para = <$fh> ) {
      last if $para =~ m/^=over/;
      next if $self->{skip_rules};
      chomp $para;
      $para =~ s/\s+/ /g;
      $para =~ s/$POD_link_re/$1/go;
      PTDEBUG && _d('Option rule:', $para);
      push @rules, $para;
   }

   die "POD has no $self->{head1} section" unless $para;

   do {
      if ( my ($option) = $para =~ m/^=item $self->{item}/ ) {
         chomp $para;
         PTDEBUG && _d($para);
         my %attribs;

         $para = <$fh>; # read next paragraph, possibly attributes

         if ( $para =~ m/: / ) { # attributes
            $para =~ s/\s+\Z//g;
            %attribs = map {
                  my ( $attrib, $val) = split(/: /, $_);
                  die "Unrecognized attribute for --$option: $attrib"
                     unless $self->{attributes}->{$attrib};
                  ($attrib, $val);
               } split(/; /, $para);
            if ( $attribs{'short form'} ) {
               $attribs{'short form'} =~ s/-//;
            }
            $para = <$fh>; # read next paragraph, probably short help desc
         }
         else {
            PTDEBUG && _d('Option has no attributes');
         }

         $para =~ s/\s+\Z//g;
         $para =~ s/\s+/ /g;
         $para =~ s/$POD_link_re/$1/go;

         $para =~ s/\.(?:\n.*| [A-Z].*|\Z)//s;
         PTDEBUG && _d('Short help:', $para);

         die "No description after option spec $option" if $para =~ m/^=item/;

         if ( my ($base_option) =  $option =~ m/^\[no\](.*)/ ) {
            $option = $base_option;
            $attribs{'negatable'} = 1;
         }

         push @specs, {
            spec  => $self->{parse_attributes}->($self, $option, \%attribs), 
            desc  => $para
               . (defined $attribs{default} ? " (default $attribs{default})" : ''),
            group => ($attribs{'group'} ? $attribs{'group'} : 'default'),
         };
      }
      while ( $para = <$fh> ) {
         last unless $para;
         if ( $para =~ m/^=head1/ ) {
            $para = undef; # Can't 'last' out of a do {} block.
            last;
         }
         last if $para =~ m/^=item /;
      }
   } while ( $para );

   die "No valid specs in $self->{head1}" unless @specs;

   close $fh;
   return @specs, @rules;
}

sub _parse_specs {
   my ( $self, @specs ) = @_;
   my %disables; # special rule that requires deferred checking

   foreach my $opt ( @specs ) {
      if ( ref $opt ) { # It's an option spec, not a rule.
         PTDEBUG && _d('Parsing opt spec:',
            map { ($_, '=>', $opt->{$_}) } keys %$opt);

         my ( $long, $short ) = $opt->{spec} =~ m/^([\w-]+)(?:\|([^!+=]*))?/;
         if ( !$long ) {
            die "Cannot parse long option from spec $opt->{spec}";
         }
         $opt->{long} = $long;

         die "Duplicate long option --$long" if exists $self->{opts}->{$long};
         $self->{opts}->{$long} = $opt;

         if ( length $long == 1 ) {
            PTDEBUG && _d('Long opt', $long, 'looks like short opt');
            $self->{short_opts}->{$long} = $long;
         }

         if ( $short ) {
            die "Duplicate short option -$short"
               if exists $self->{short_opts}->{$short};
            $self->{short_opts}->{$short} = $long;
            $opt->{short} = $short;
         }
         else {
            $opt->{short} = undef;
         }

         $opt->{is_negatable}  = $opt->{spec} =~ m/!/        ? 1 : 0;
         $opt->{is_cumulative} = $opt->{spec} =~ m/\+/       ? 1 : 0;
         $opt->{is_required}   = $opt->{desc} =~ m/required/ ? 1 : 0;

         $opt->{group} ||= 'default';
         $self->{groups}->{ $opt->{group} }->{$long} = 1;

         $opt->{value} = undef;
         $opt->{got}   = 0;

         my ( $type ) = $opt->{spec} =~ m/=(.)/;
         $opt->{type} = $type;
         PTDEBUG && _d($long, 'type:', $type);


         $opt->{spec} =~ s/=./=s/ if ( $type && $type =~ m/[HhAadzm]/ );

         if ( (my ($def) = $opt->{desc} =~ m/default\b(?: ([^)]+))?/) ) {
            $self->{defaults}->{$long} = defined $def ? $def : 1;
            PTDEBUG && _d($long, 'default:', $def);
         }

         if ( $long eq 'config' ) {
            $self->{defaults}->{$long} = join(',', $self->get_defaults_files());
         }

         if ( (my ($dis) = $opt->{desc} =~ m/(disables .*)/) ) {
            $disables{$long} = $dis;
            PTDEBUG && _d('Deferring check of disables rule for', $opt, $dis);
         }

         $self->{opts}->{$long} = $opt;
      }
      else { # It's an option rule, not a spec.
         PTDEBUG && _d('Parsing rule:', $opt); 
         push @{$self->{rules}}, $opt;
         my @participants = $self->_get_participants($opt);
         my $rule_ok = 0;

         if ( $opt =~ m/mutually exclusive|one and only one/ ) {
            $rule_ok = 1;
            push @{$self->{mutex}}, \@participants;
            PTDEBUG && _d(@participants, 'are mutually exclusive');
         }
         if ( $opt =~ m/at least one|one and only one/ ) {
            $rule_ok = 1;
            push @{$self->{atleast1}}, \@participants;
            PTDEBUG && _d(@participants, 'require at least one');
         }
         if ( $opt =~ m/default to/ ) {
            $rule_ok = 1;
            $self->{defaults_to}->{$participants[0]} = $participants[1];
            PTDEBUG && _d($participants[0], 'defaults to', $participants[1]);
         }
         if ( $opt =~ m/restricted to option groups/ ) {
            $rule_ok = 1;
            my ($groups) = $opt =~ m/groups ([\w\s\,]+)/;
            my @groups = split(',', $groups);
            %{$self->{allowed_groups}->{$participants[0]}} = map {
               s/\s+//;
               $_ => 1;
            } @groups;
         }
         if( $opt =~ m/accepts additional command-line arguments/ ) {
            $rule_ok = 1;
            $self->{strict} = 0;
            PTDEBUG && _d("Strict mode disabled by rule");
         }

         die "Unrecognized option rule: $opt" unless $rule_ok;
      }
   }

   foreach my $long ( keys %disables ) {
      my @participants = $self->_get_participants($disables{$long});
      $self->{disables}->{$long} = \@participants;
      PTDEBUG && _d('Option', $long, 'disables', @participants);
   }

   return; 
}

sub _get_participants {
   my ( $self, $str ) = @_;
   my @participants;
   foreach my $long ( $str =~ m/--(?:\[no\])?([\w-]+)/g ) {
      die "Option --$long does not exist while processing rule $str"
         unless exists $self->{opts}->{$long};
      push @participants, $long;
   }
   PTDEBUG && _d('Participants for', $str, ':', @participants);
   return @participants;
}

sub opts {
   my ( $self ) = @_;
   my %opts = %{$self->{opts}};
   return %opts;
}

sub short_opts {
   my ( $self ) = @_;
   my %short_opts = %{$self->{short_opts}};
   return %short_opts;
}

sub set_defaults {
   my ( $self, %defaults ) = @_;
   $self->{defaults} = {};
   foreach my $long ( keys %defaults ) {
      die "Cannot set default for nonexistent option $long"
         unless exists $self->{opts}->{$long};
      $self->{defaults}->{$long} = $defaults{$long};
      PTDEBUG && _d('Default val for', $long, ':', $defaults{$long});
   }
   return;
}

sub get_defaults {
   my ( $self ) = @_;
   return $self->{defaults};
}

sub get_groups {
   my ( $self ) = @_;
   return $self->{groups};
}

sub _set_option {
   my ( $self, $opt, $val ) = @_;
   my $long = exists $self->{opts}->{$opt}       ? $opt
            : exists $self->{short_opts}->{$opt} ? $self->{short_opts}->{$opt}
            : die "Getopt::Long gave a nonexistent option: $opt";

   $opt = $self->{opts}->{$long};
   if ( $opt->{is_cumulative} ) {
      $opt->{value}++;
   }
   else {
      $opt->{value} = $val;
   }
   $opt->{got} = 1;
   PTDEBUG && _d('Got option', $long, '=', $val);
}

sub get_opts {
   my ( $self ) = @_; 

   foreach my $long ( keys %{$self->{opts}} ) {
      $self->{opts}->{$long}->{got} = 0;
      $self->{opts}->{$long}->{value}
         = exists $self->{defaults}->{$long}       ? $self->{defaults}->{$long}
         : $self->{opts}->{$long}->{is_cumulative} ? 0
         : undef;
   }
   $self->{got_opts} = 0;

   $self->{errors} = [];

   if ( @ARGV && $ARGV[0] eq "--config" ) {
      shift @ARGV;
      $self->_set_option('config', shift @ARGV);
   }
   if ( $self->has('config') ) {
      my @extra_args;
      foreach my $filename ( split(',', $self->get('config')) ) {
         eval {
            push @extra_args, $self->_read_config_file($filename);
         };
         if ( $EVAL_ERROR ) {
            if ( $self->got('config') ) {
               die $EVAL_ERROR;
            }
            elsif ( PTDEBUG ) {
               _d($EVAL_ERROR);
            }
         }
      }
      unshift @ARGV, @extra_args;
   }

   Getopt::Long::Configure('no_ignore_case', 'bundling');
   GetOptions(
      map    { $_->{spec} => sub { $self->_set_option(@_); } }
      grep   { $_->{long} ne 'config' } # --config is handled specially above.
      values %{$self->{opts}}
   ) or $self->save_error('Error parsing options');

   if ( exists $self->{opts}->{version} && $self->{opts}->{version}->{got} ) {
      if ( $self->{version} ) {
         print $self->{version}, "\n";
      }
      else {
         print "Error parsing version.  See the VERSION section of the tool's documentation.\n";
      }
      exit 0;
   }

   if ( @ARGV && $self->{strict} ) {
      $self->save_error("Unrecognized command-line options @ARGV");
   }

   foreach my $mutex ( @{$self->{mutex}} ) {
      my @set = grep { $self->{opts}->{$_}->{got} } @$mutex;
      if ( @set > 1 ) {
         my $err = join(', ', map { "--$self->{opts}->{$_}->{long}" }
                      @{$mutex}[ 0 .. scalar(@$mutex) - 2] )
                 . ' and --'.$self->{opts}->{$mutex->[-1]}->{long}
                 . ' are mutually exclusive.';
         $self->save_error($err);
      }
   }

   foreach my $required ( @{$self->{atleast1}} ) {
      my @set = grep { $self->{opts}->{$_}->{got} } @$required;
      if ( @set == 0 ) {
         my $err = join(', ', map { "--$self->{opts}->{$_}->{long}" }
                      @{$required}[ 0 .. scalar(@$required) - 2] )
                 .' or --'.$self->{opts}->{$required->[-1]}->{long};
         $self->save_error("Specify at least one of $err");
      }
   }

   $self->_check_opts( keys %{$self->{opts}} );
   $self->{got_opts} = 1;
   return;
}

sub _check_opts {
   my ( $self, @long ) = @_;
   my $long_last = scalar @long;
   while ( @long ) {
      foreach my $i ( 0..$#long ) {
         my $long = $long[$i];
         next unless $long;
         my $opt  = $self->{opts}->{$long};
         if ( $opt->{got} ) {
            if ( exists $self->{disables}->{$long} ) {
               my @disable_opts = @{$self->{disables}->{$long}};
               map { $self->{opts}->{$_}->{value} = undef; } @disable_opts;
               PTDEBUG && _d('Unset options', @disable_opts,
                  'because', $long,'disables them');
            }

            if ( exists $self->{allowed_groups}->{$long} ) {

               my @restricted_groups = grep {
                  !exists $self->{allowed_groups}->{$long}->{$_}
               } keys %{$self->{groups}};

               my @restricted_opts;
               foreach my $restricted_group ( @restricted_groups ) {
                  RESTRICTED_OPT:
                  foreach my $restricted_opt (
                     keys %{$self->{groups}->{$restricted_group}} )
                  {
                     next RESTRICTED_OPT if $restricted_opt eq $long;
                     push @restricted_opts, $restricted_opt
                        if $self->{opts}->{$restricted_opt}->{got};
                  }
               }

               if ( @restricted_opts ) {
                  my $err;
                  if ( @restricted_opts == 1 ) {
                     $err = "--$restricted_opts[0]";
                  }
                  else {
                     $err = join(', ',
                               map { "--$self->{opts}->{$_}->{long}" }
                               grep { $_ } 
                               @restricted_opts[0..scalar(@restricted_opts) - 2]
                            )
                          . ' or --'.$self->{opts}->{$restricted_opts[-1]}->{long};
                  }
                  $self->save_error("--$long is not allowed with $err");
               }
            }

         }
         elsif ( $opt->{is_required} ) { 
            $self->save_error("Required option --$long must be specified");
         }

         $self->_validate_type($opt);
         if ( $opt->{parsed} ) {
            delete $long[$i];
         }
         else {
            PTDEBUG && _d('Temporarily failed to parse', $long);
         }
      }

      die "Failed to parse options, possibly due to circular dependencies"
         if @long == $long_last;
      $long_last = @long;
   }

   return;
}

sub _validate_type {
   my ( $self, $opt ) = @_;
   return unless $opt;

   if ( !$opt->{type} ) {
      $opt->{parsed} = 1;
      return;
   }

   my $val = $opt->{value};

   if ( $val && $opt->{type} eq 'm' ) {  # type time
      PTDEBUG && _d('Parsing option', $opt->{long}, 'as a time value');
      my ( $prefix, $num, $suffix ) = $val =~ m/([+-]?)(\d+)([a-z])?$/;
      if ( !$suffix ) {
         my ( $s ) = $opt->{desc} =~ m/\(suffix (.)\)/;
         $suffix = $s || 's';
         PTDEBUG && _d('No suffix given; using', $suffix, 'for',
            $opt->{long}, '(value:', $val, ')');
      }
      if ( $suffix =~ m/[smhd]/ ) {
         $val = $suffix eq 's' ? $num            # Seconds
              : $suffix eq 'm' ? $num * 60       # Minutes
              : $suffix eq 'h' ? $num * 3600     # Hours
              :                  $num * 86400;   # Days
         $opt->{value} = ($prefix || '') . $val;
         PTDEBUG && _d('Setting option', $opt->{long}, 'to', $val);
      }
      else {
         $self->save_error("Invalid time suffix for --$opt->{long}");
      }
   }
   elsif ( $val && $opt->{type} eq 'd' ) {  # type DSN
      PTDEBUG && _d('Parsing option', $opt->{long}, 'as a DSN');
      my $prev = {};
      my $from_key = $self->{defaults_to}->{ $opt->{long} };
      if ( $from_key ) {
         PTDEBUG && _d($opt->{long}, 'DSN copies from', $from_key, 'DSN');
         if ( $self->{opts}->{$from_key}->{parsed} ) {
            $prev = $self->{opts}->{$from_key}->{value};
         }
         else {
            PTDEBUG && _d('Cannot parse', $opt->{long}, 'until',
               $from_key, 'parsed');
            return;
         }
      }
      my $defaults = $self->{DSNParser}->parse_options($self);
      $opt->{value} = $self->{DSNParser}->parse($val, $prev, $defaults);
   }
   elsif ( $val && $opt->{type} eq 'z' ) {  # type size
      PTDEBUG && _d('Parsing option', $opt->{long}, 'as a size value');
      $self->_parse_size($opt, $val);
   }
   elsif ( $opt->{type} eq 'H' || (defined $val && $opt->{type} eq 'h') ) {
      $opt->{value} = { map { $_ => 1 } split(/(?<!\\),\s*/, ($val || '')) };
   }
   elsif ( $opt->{type} eq 'A' || (defined $val && $opt->{type} eq 'a') ) {
      $opt->{value} = [ split(/(?<!\\),\s*/, ($val || '')) ];
   }
   else {
      PTDEBUG && _d('Nothing to validate for option',
         $opt->{long}, 'type', $opt->{type}, 'value', $val);
   }

   $opt->{parsed} = 1;
   return;
}

sub get {
   my ( $self, $opt ) = @_;
   my $long = (length $opt == 1 ? $self->{short_opts}->{$opt} : $opt);
   die "Option $opt does not exist"
      unless $long && exists $self->{opts}->{$long};
   return $self->{opts}->{$long}->{value};
}

sub got {
   my ( $self, $opt ) = @_;
   my $long = (length $opt == 1 ? $self->{short_opts}->{$opt} : $opt);
   die "Option $opt does not exist"
      unless $long && exists $self->{opts}->{$long};
   return $self->{opts}->{$long}->{got};
}

sub has {
   my ( $self, $opt ) = @_;
   my $long = (length $opt == 1 ? $self->{short_opts}->{$opt} : $opt);
   return defined $long ? exists $self->{opts}->{$long} : 0;
}

sub set {
   my ( $self, $opt, $val ) = @_;
   my $long = (length $opt == 1 ? $self->{short_opts}->{$opt} : $opt);
   die "Option $opt does not exist"
      unless $long && exists $self->{opts}->{$long};
   $self->{opts}->{$long}->{value} = $val;
   return;
}

sub save_error {
   my ( $self, $error ) = @_;
   push @{$self->{errors}}, $error;
   return;
}

sub errors {
   my ( $self ) = @_;
   return $self->{errors};
}

sub usage {
   my ( $self ) = @_;
   warn "No usage string is set" unless $self->{usage}; # XXX
   return "Usage: " . ($self->{usage} || '') . "\n";
}

sub descr {
   my ( $self ) = @_;
   warn "No description string is set" unless $self->{description}; # XXX
   my $descr  = ($self->{description} || $self->{program_name} || '')
              . "  For more details, please use the --help option, "
              . "or try 'perldoc $PROGRAM_NAME' "
              . "for complete documentation.";
   $descr = join("\n", $descr =~ m/(.{0,80})(?:\s+|$)/g)
      unless $ENV{DONT_BREAK_LINES};
   $descr =~ s/ +$//mg;
   return $descr;
}

sub usage_or_errors {
   my ( $self, $file, $return ) = @_;
   $file ||= $self->{file} || __FILE__;

   if ( !$self->{description} || !$self->{usage} ) {
      PTDEBUG && _d("Getting description and usage from SYNOPSIS in", $file);
      my %synop = $self->_parse_synopsis($file);
      $self->{description} ||= $synop{description};
      $self->{usage}       ||= $synop{usage};
      PTDEBUG && _d("Description:", $self->{description},
         "\nUsage:", $self->{usage});
   }

   if ( $self->{opts}->{help}->{got} ) {
      print $self->print_usage() or die "Cannot print usage: $OS_ERROR";
      exit 0 unless $return;
   }
   elsif ( scalar @{$self->{errors}} ) {
      print $self->print_errors() or die "Cannot print errors: $OS_ERROR";
      exit 0 unless $return;
   }

   return;
}

sub print_errors {
   my ( $self ) = @_;
   my $usage = $self->usage() . "\n";
   if ( (my @errors = @{$self->{errors}}) ) {
      $usage .= join("\n  * ", 'Errors in command-line arguments:', @errors)
              . "\n";
   }
   return $usage . "\n" . $self->descr();
}

sub print_usage {
   my ( $self ) = @_;
   die "Run get_opts() before print_usage()" unless $self->{got_opts};
   my @opts = values %{$self->{opts}};

   my $maxl = max(
      map {
         length($_->{long})               # option long name
         + ($_->{is_negatable} ? 4 : 0)   # "[no]" if opt is negatable
         + ($_->{type} ? 2 : 0)           # "=x" where x is the opt type
      }
      @opts);

   my $maxs = max(0,
      map {
         length($_)
         + ($self->{opts}->{$_}->{is_negatable} ? 4 : 0)
         + ($self->{opts}->{$_}->{type} ? 2 : 0)
      }
      values %{$self->{short_opts}});

   my $lcol = max($maxl, ($maxs + 3));
   my $rcol = 80 - $lcol - 6;
   my $rpad = ' ' x ( 80 - $rcol );

   $maxs = max($lcol - 3, $maxs);

   my $usage = $self->descr() . "\n" . $self->usage();

   my @groups = reverse sort grep { $_ ne 'default'; } keys %{$self->{groups}};
   push @groups, 'default';

   foreach my $group ( reverse @groups ) {
      $usage .= "\n".($group eq 'default' ? 'Options' : $group).":\n\n";
      foreach my $opt (
         sort { $a->{long} cmp $b->{long} }
         grep { $_->{group} eq $group }
         @opts )
      {
         my $long  = $opt->{is_negatable} ? "[no]$opt->{long}" : $opt->{long};
         my $short = $opt->{short};
         my $desc  = $opt->{desc};

         $long .= $opt->{type} ? "=$opt->{type}" : "";

         if ( $opt->{type} && $opt->{type} eq 'm' ) {
            my ($s) = $desc =~ m/\(suffix (.)\)/;
            $s    ||= 's';
            $desc =~ s/\s+\(suffix .\)//;
            $desc .= ".  Optional suffix s=seconds, m=minutes, h=hours, "
                   . "d=days; if no suffix, $s is used.";
         }
         $desc = join("\n$rpad", grep { $_ } $desc =~ m/(.{0,$rcol})(?:\s+|$)/g);
         $desc =~ s/ +$//mg;
         if ( $short ) {
            $usage .= sprintf("  --%-${maxs}s -%s  %s\n", $long, $short, $desc);
         }
         else {
            $usage .= sprintf("  --%-${lcol}s  %s\n", $long, $desc);
         }
      }
   }

   $usage .= "\nOption types: s=string, i=integer, f=float, h/H/a/A=comma-separated list, d=DSN, z=size, m=time\n";

   if ( (my @rules = @{$self->{rules}}) ) {
      $usage .= "\nRules:\n\n";
      $usage .= join("\n", map { "  $_" } @rules) . "\n";
   }
   if ( $self->{DSNParser} ) {
      $usage .= "\n" . $self->{DSNParser}->usage();
   }
   $usage .= "\nOptions and values after processing arguments:\n\n";
   foreach my $opt ( sort { $a->{long} cmp $b->{long} } @opts ) {
      my $val   = $opt->{value};
      my $type  = $opt->{type} || '';
      my $bool  = $opt->{spec} =~ m/^[\w-]+(?:\|[\w-])?!?$/;
      $val      = $bool              ? ( $val ? 'TRUE' : 'FALSE' )
                : !defined $val      ? '(No value)'
                : $type eq 'd'       ? $self->{DSNParser}->as_string($val)
                : $type =~ m/H|h/    ? join(',', sort keys %$val)
                : $type =~ m/A|a/    ? join(',', @$val)
                :                    $val;
      $usage .= sprintf("  --%-${lcol}s  %s\n", $opt->{long}, $val);
   }
   return $usage;
}

sub prompt_noecho {
   shift @_ if ref $_[0] eq __PACKAGE__;
   my ( $prompt ) = @_;
   local $OUTPUT_AUTOFLUSH = 1;
   print $prompt
      or die "Cannot print: $OS_ERROR";
   my $response;
   eval {
      require Term::ReadKey;
      Term::ReadKey::ReadMode('noecho');
      chomp($response = <STDIN>);
      Term::ReadKey::ReadMode('normal');
      print "\n"
         or die "Cannot print: $OS_ERROR";
   };
   if ( $EVAL_ERROR ) {
      die "Cannot read response; is Term::ReadKey installed? $EVAL_ERROR";
   }
   return $response;
}

sub _read_config_file {
   my ( $self, $filename ) = @_;
   open my $fh, "<", $filename or die "Cannot open $filename: $OS_ERROR\n";
   my @args;
   my $prefix = '--';
   my $parse  = 1;

   LINE:
   while ( my $line = <$fh> ) {
      chomp $line;
      next LINE if $line =~ m/^\s*(?:\#|\;|$)/;
      $line =~ s/\s+#.*$//g;
      $line =~ s/^\s+|\s+$//g;
      if ( $line eq '--' ) {
         $prefix = '';
         $parse  = 0;
         next LINE;
      }
      if ( $parse
         && (my($opt, $arg) = $line =~ m/^\s*([^=\s]+?)(?:\s*=\s*(.*?)\s*)?$/)
      ) {
         push @args, grep { defined $_ } ("$prefix$opt", $arg);
      }
      elsif ( $line =~ m/./ ) {
         push @args, $line;
      }
      else {
         die "Syntax error in file $filename at line $INPUT_LINE_NUMBER";
      }
   }
   close $fh;
   return @args;
}

sub read_para_after {
   my ( $self, $file, $regex ) = @_;
   open my $fh, "<", $file or die "Can't open $file: $OS_ERROR";
   local $INPUT_RECORD_SEPARATOR = '';
   my $para;
   while ( $para = <$fh> ) {
      next unless $para =~ m/^=pod$/m;
      last;
   }
   while ( $para = <$fh> ) {
      next unless $para =~ m/$regex/;
      last;
   }
   $para = <$fh>;
   chomp($para);
   close $fh or die "Can't close $file: $OS_ERROR";
   return $para;
}

sub clone {
   my ( $self ) = @_;

   my %clone = map {
      my $hashref  = $self->{$_};
      my $val_copy = {};
      foreach my $key ( keys %$hashref ) {
         my $ref = ref $hashref->{$key};
         $val_copy->{$key} = !$ref           ? $hashref->{$key}
                           : $ref eq 'HASH'  ? { %{$hashref->{$key}} }
                           : $ref eq 'ARRAY' ? [ @{$hashref->{$key}} ]
                           : $hashref->{$key};
      }
      $_ => $val_copy;
   } qw(opts short_opts defaults);

   foreach my $scalar ( qw(got_opts) ) {
      $clone{$scalar} = $self->{$scalar};
   }

   return bless \%clone;     
}

sub _parse_size {
   my ( $self, $opt, $val ) = @_;

   if ( lc($val || '') eq 'null' ) {
      PTDEBUG && _d('NULL size for', $opt->{long});
      $opt->{value} = 'null';
      return;
   }

   my %factor_for = (k => 1_024, M => 1_048_576, G => 1_073_741_824);
   my ($pre, $num, $factor) = $val =~ m/^([+-])?(\d+)([kMG])?$/;
   if ( defined $num ) {
      if ( $factor ) {
         $num *= $factor_for{$factor};
         PTDEBUG && _d('Setting option', $opt->{y},
            'to num', $num, '* factor', $factor);
      }
      $opt->{value} = ($pre || '') . $num;
   }
   else {
      $self->save_error("Invalid size for --$opt->{long}: $val");
   }
   return;
}

sub _parse_attribs {
   my ( $self, $option, $attribs ) = @_;
   my $types = $self->{types};
   return $option
      . ($attribs->{'short form'} ? '|' . $attribs->{'short form'}   : '' )
      . ($attribs->{'negatable'}  ? '!'                              : '' )
      . ($attribs->{'cumulative'} ? '+'                              : '' )
      . ($attribs->{'type'}       ? '=' . $types->{$attribs->{type}} : '' );
}

sub _parse_synopsis {
   my ( $self, $file ) = @_;
   $file ||= $self->{file} || __FILE__;
   PTDEBUG && _d("Parsing SYNOPSIS in", $file);

   local $INPUT_RECORD_SEPARATOR = '';  # read paragraphs
   open my $fh, "<", $file or die "Cannot open $file: $OS_ERROR";
   my $para;
   1 while defined($para = <$fh>) && $para !~ m/^=head1 SYNOPSIS/;
   die "$file does not contain a SYNOPSIS section" unless $para;
   my @synop;
   for ( 1..2 ) {  # 1 for the usage, 2 for the description
      my $para = <$fh>;
      push @synop, $para;
   }
   close $fh;
   PTDEBUG && _d("Raw SYNOPSIS text:", @synop);
   my ($usage, $desc) = @synop;
   die "The SYNOPSIS section in $file is not formatted properly"
      unless $usage && $desc;

   $usage =~ s/^\s*Usage:\s+(.+)/$1/;
   chomp $usage;

   $desc =~ s/\n/ /g;
   $desc =~ s/\s{2,}/ /g;
   $desc =~ s/\. ([A-Z][a-z])/.  $1/g;
   $desc =~ s/\s+$//;

   return (
      description => $desc,
      usage       => $usage,
   );
};

sub _d {
   my ($package, undef, $line) = caller 0;
   @_ = map { (my $temp = $_) =~ s/\n/\n# /g; $temp; }
        map { defined $_ ? $_ : 'undef' }
        @_;
   print STDERR "# $package:$line $PID ", join(' ', @_), "\n";
}

if ( PTDEBUG ) {
   print '# ', $^X, ' ', $], "\n";
   if ( my $uname = `uname -a` ) {
      $uname =~ s/\s+/ /g;
      print "# $uname\n";
   }
   print '# Arguments: ',
      join(' ', map { my $a = "_[$_]_"; $a =~ s/\n/\n# /g; $a; } @ARGV), "\n";
}

1;
}
# ###########################################################################
# End OptionParser package
# ###########################################################################

# ###########################################################################
# Mo package
# This package is a copy without comments from the original.  The original
# with comments and its test file can be found in the Bazaar repository at,
#   lib/Mo.pm
#   t/lib/Mo.t
# See https://launchpad.net/percona-toolkit for more information.
# ###########################################################################
{
BEGIN {
$INC{"Mo.pm"} = __FILE__;
package Mo;
our $VERSION = '0.30_Percona'; # Forked from 0.30 of Mo.

{
   no strict 'refs';
   sub _glob_for {
      return \*{shift()}
   }

   sub _stash_for {
      return \%{ shift() . "::" };
   }
}

use strict;
use warnings qw( FATAL all );

use Carp ();
use Scalar::Util ();

our %TYPES = (
   Bool   => sub { !$_[0] || (defined $_[0] && &Scalar::Util::looks_like_number && $_[0] == 1) },
   Num    => sub { defined $_[0] && &Scalar::Util::looks_like_number },
   Int    => sub { defined $_[0] && &Scalar::Util::looks_like_number && $_[0] == int $_[0] },
   Str    => sub { defined $_[0] },
   Object => sub { defined $_[0] && &Scalar::Util::blessed },
   FileHandle => sub { local $@; require IO::Handle; fileno($_[0]) && $_[0]->opened },

   map {
      my $type = /R/ ? $_ : uc $_;
      $_ . "Ref" => sub { ref $_[0] eq $type }
   } qw(Array Code Hash Regexp Glob Scalar)
);

our %metadata_for;
{
   package Mo::Object;

   sub new {
      my $class = shift;
      my $args  = $class->BUILDARGS(@_);

      my @args_to_delete;
      while ( my ($attr, $meta) = each %{$metadata_for{$class}} ) {
         next unless exists $meta->{init_arg};
         my $init_arg = $meta->{init_arg};

         if ( defined $init_arg ) {
            $args->{$attr} = delete $args->{$init_arg};
         }
         else {
            push @args_to_delete, $attr;
         }
      }

      delete $args->{$_} for @args_to_delete;

      for my $attribute ( keys %$args ) {
         if ( my $coerce = $metadata_for{$class}{$attribute}{coerce} ) {
            $args->{$attribute} = $coerce->($args->{$attribute});
         }
         if ( my $I = $metadata_for{$class}{$attribute}{isa} ) {
            ( (my $I_name), $I ) = @{$I};
            Mo::_check_type_constaints($attribute, $I, $I_name, $args->{$attribute});
         }
      }

      while ( my ($attribute, $meta) = each %{$metadata_for{$class}} ) {
         next unless $meta->{required};
         Carp::confess("Attribute ($attribute) is required for $class")
            if ! exists $args->{$attribute}
      }

      @_ = %$args;
      my $self = bless $args, $class;

      my @build_subs;
      my $linearized_isa = mro::get_linear_isa($class);

      for my $isa_class ( @$linearized_isa ) {
         unshift @build_subs, *{ Mo::_glob_for "${isa_class}::BUILD" }{CODE};
      }
      exists &$_ && $_->( $self, @_ ) for grep { defined } @build_subs;
      return $self;
   }

   sub BUILDARGS {
      shift;
      my $ref;
      if ( @_ == 1 && ref($_[0]) ) {
         Carp::confess("Single parameters to new() must be a HASH ref")
            unless ref($_[0]) eq ref({});
         $ref = {%{$_[0]}} # We want a new reference, always
      }
      else {
         $ref = { @_ };
      }
      return $ref;
   }
}

my %export_for;
sub Mo::import {
    warnings->import(qw(FATAL all));
    strict->import();
    
    my $caller     = scalar caller(); # Caller's package
    my $caller_pkg = $caller . "::"; # Caller's package with :: at the end
    my (%exports, %options);

    my (undef, @features) = @_;
    my %ignore = ( map { $_ => 1 } qw( is isa init_arg builder buildargs clearer predicate build handles default required ) );
    for my $feature (grep { !$ignore{$_} } @features) {
      { local $@; require "Mo/$feature.pm"; }
      {
         no strict 'refs';
         &{"Mo::${feature}::e"}(
                  $caller_pkg,
                  \%exports,
                  \%options,
                  \@_
            );
      }
    }

    return if $exports{M}; 

    %exports = (
        extends => sub {
            for my $class ( map { "$_" } @_ ) {
               $class =~ s{::|'}{/}g;
               { local $@; eval { require "$class.pm" } } # or warn $@;
            }
            _set_package_isa($caller, @_);
            _set_inherited_metadata($caller);
        },
        has => sub {
            my $names = shift;
            for my $attribute ( ref $names ? @$names : $names ) {
               my %args   = @_;
               my $method = ($args{is} || '') eq 'ro'
                  ? sub {
                     Carp::confess("Cannot assign a value to a read-only accessor at reader ${caller_pkg}${attribute}")
                        if $#_;
                     return $_[0]{$attribute};
                  }
                  : sub {
                     return $#_
                           ? $_[0]{$attribute} = $_[1]
                           : $_[0]{$attribute};
                  };

               $metadata_for{$caller}{$attribute} = ();

               if ( my $I = $args{isa} ) {
                  my $orig_I = $I;
                  my $type;
                  if ( $I =~ /\A(ArrayRef|Maybe)\[(.*)\]\z/ ) {
                     $I = _nested_constraints($attribute, $1, $2);
                  }
                  $metadata_for{$caller}{$attribute}{isa} = [$orig_I, $I];
                  my $orig_method = $method;
                  $method = sub {
                     if ( $#_ ) {
                        Mo::_check_type_constaints($attribute, $I, $orig_I, $_[1]);
                     }
                     goto &$orig_method;
                  };
               }

               if ( my $builder = $args{builder} ) {
                  my $original_method = $method;
                  $method = sub {
                        $#_
                           ? goto &$original_method
                           : ! exists $_[0]{$attribute}
                              ? $_[0]{$attribute} = $_[0]->$builder
                              : goto &$original_method
                  };
               }

               if ( my $code = $args{default} ) {
                  Carp::confess("${caller}::${attribute}'s default is $code, but should be a coderef")
                        unless ref($code) eq 'CODE';
                  my $original_method = $method;
                  $method = sub {
                        $#_
                           ? goto &$original_method
                           : ! exists $_[0]{$attribute}
                              ? $_[0]{$attribute} = $_[0]->$code
                              : goto &$original_method
                  };
               }

               if ( my $role = $args{does} ) {
                  my $original_method = $method;
                  $method = sub {
                     if ( $#_ ) {
                        Carp::confess(qq<Attribute ($attribute) doesn't consume a '$role' role">)
                           unless blessed($_[1]) && $_[1]->does($role)
                     }
                     goto &$original_method
                  };
               }

               if ( my $coercion = $args{coerce} ) {
                  $metadata_for{$caller}{$attribute}{coerce} = $coercion;
                  my $original_method = $method;
                  $method = sub {
                     if ( $#_ ) {
                        return $original_method->($_[0], $coercion->($_[1]))
                     }
                     goto &$original_method;
                  }
               }

               $method = $options{$_}->($method, $attribute, @_)
                  for sort keys %options;

               *{ _glob_for "${caller}::$attribute" } = $method;

               if ( $args{required} ) {
                  $metadata_for{$caller}{$attribute}{required} = 1;
               }

               if ($args{clearer}) {
                  *{ _glob_for "${caller}::$args{clearer}" }
                     = sub { delete shift->{$attribute} }
               }

               if ($args{predicate}) {
                  *{ _glob_for "${caller}::$args{predicate}" }
                     = sub { exists shift->{$attribute} }
               }

               if ($args{handles}) {
                  _has_handles($caller, $attribute, \%args);
               }

               if (exists $args{init_arg}) {
                  $metadata_for{$caller}{$attribute}{init_arg} = $args{init_arg};
               }
            }
        },
        %exports,
    );

    $export_for{$caller} = [ keys %exports ];

    for my $keyword ( keys %exports ) {
      *{ _glob_for "${caller}::$keyword" } = $exports{$keyword}
    }
    *{ _glob_for "${caller}::extends" }{CODE}->( "Mo::Object" )
      unless @{ *{ _glob_for "${caller}::ISA" }{ARRAY} || [] };
};

sub _check_type_constaints {
   my ($attribute, $I, $I_name, $val) = @_;
   ( ref($I) eq 'CODE'
      ? $I->($val)
      : (ref $val eq $I
         || ($val && $val eq $I)
         || (exists $TYPES{$I} && $TYPES{$I}->($val)))
   )
   || Carp::confess(
         qq<Attribute ($attribute) does not pass the type constraint because: >
      . qq<Validation failed for '$I_name' with value >
      . (defined $val ? Mo::Dumper($val) : 'undef') )
}

sub _has_handles {
   my ($caller, $attribute, $args) = @_;
   my $handles = $args->{handles};

   my $ref = ref $handles;
   my $kv;
   if ( $ref eq ref [] ) {
         $kv = { map { $_,$_ } @{$handles} };
   }
   elsif ( $ref eq ref {} ) {
         $kv = $handles;
   }
   elsif ( $ref eq ref qr// ) {
         Carp::confess("Cannot delegate methods based on a Regexp without a type constraint (isa)")
            unless $args->{isa};
         my $target_class = $args->{isa};
         $kv = {
            map   { $_, $_     }
            grep  { $_ =~ $handles }
            grep  { !exists $Mo::Object::{$_} && $target_class->can($_) }
            grep  { $_ ne 'has' && $_ ne 'extends' }
            keys %{ _stash_for $target_class }
         };
   }
   else {
         Carp::confess("handles for $ref not yet implemented");
   }

   while ( my ($method, $target) = each %{$kv} ) {
         my $name = _glob_for "${caller}::$method";
         Carp::confess("You cannot overwrite a locally defined method ($method) with a delegation")
            if defined &$name;

         my ($target, @curried_args) = ref($target) ? @$target : $target;
         *$name = sub {
            my $self        = shift;
            my $delegate_to = $self->$attribute();
            my $error = "Cannot delegate $method to $target because the value of $attribute";
            Carp::confess("$error is not defined") unless $delegate_to;
            Carp::confess("$error is not an object (got '$delegate_to')")
               unless Scalar::Util::blessed($delegate_to) || (!ref($delegate_to) && $delegate_to->can($target));
            return $delegate_to->$target(@curried_args, @_);
         }
   }
}

sub _nested_constraints {
   my ($attribute, $aggregate_type, $type) = @_;

   my $inner_types;
   if ( $type =~ /\A(ArrayRef|Maybe)\[(.*)\]\z/ ) {
      $inner_types = _nested_constraints($1, $2);
   }
   else {
      $inner_types = $TYPES{$type};
   }

   if ( $aggregate_type eq 'ArrayRef' ) {
      return sub {
         my ($val) = @_;
         return unless ref($val) eq ref([]);

         if ($inner_types) {
            for my $value ( @{$val} ) {
               return unless $inner_types->($value) 
            }
         }
         else {
            for my $value ( @{$val} ) {
               return unless $value && ($value eq $type
                        || (Scalar::Util::blessed($value) && $value->isa($type)));
            }
         }
         return 1;
      };
   }
   elsif ( $aggregate_type eq 'Maybe' ) {
      return sub {
         my ($value) = @_;
         return 1 if ! defined($value);
         if ($inner_types) {
            return unless $inner_types->($value) 
         }
         else {
            return unless $value eq $type
                        || (Scalar::Util::blessed($value) && $value->isa($type));
         }
         return 1;
      }
   }
   else {
      Carp::confess("Nested aggregate types are only implemented for ArrayRefs and Maybe");
   }
}

sub _set_package_isa {
   my ($package, @new_isa) = @_;

   *{ _glob_for "${package}::ISA" } = [@new_isa];
}

sub _set_inherited_metadata {
   my $class = shift;
   my $linearized_isa = mro::get_linear_isa($class);
   my %new_metadata;

   for my $isa_class (reverse @$linearized_isa) {
      %new_metadata = (
         %new_metadata,
         %{ $metadata_for{$isa_class} || {} },
      );
   }
   $metadata_for{$class} = \%new_metadata;
}

sub unimport {
   my $caller = scalar caller();
   my $stash  = _stash_for( $caller );

   delete $stash->{$_} for @{$export_for{$caller}};
}

sub Dumper {
   require Data::Dumper;
   local $Data::Dumper::Indent    = 0;
   local $Data::Dumper::Sortkeys  = 0;
   local $Data::Dumper::Quotekeys = 0;
   local $Data::Dumper::Terse     = 1;

   Data::Dumper::Dumper(@_)
}

BEGIN {
   if ($] >= 5.010) {
      { local $@; require mro; }
   }
   else {
      local $@;
      eval {
         require MRO::Compat;
      } or do {
         *mro::get_linear_isa = *mro::get_linear_isa_dfs = sub {
            no strict 'refs';

            my $classname = shift;

            my @lin = ($classname);
            my %stored;
            foreach my $parent (@{"$classname\::ISA"}) {
               my $plin = mro::get_linear_isa_dfs($parent);
               foreach (@$plin) {
                     next if exists $stored{$_};
                     push(@lin, $_);
                     $stored{$_} = 1;
               }
            }
            return \@lin;
         };
      }
   }
}

}
1;
}
# ###########################################################################
# End Mo package
# ###########################################################################

# ###########################################################################
# Cxn package
# This package is a copy without comments from the original.  The original
# with comments and its test file can be found in the Bazaar repository at,
#   lib/Cxn.pm
#   t/lib/Cxn.t
# See https://launchpad.net/percona-toolkit for more information.
# ###########################################################################
{
package Cxn;

use strict;
use warnings FATAL => 'all';
use English qw(-no_match_vars);
use Scalar::Util qw(blessed);
use constant {
   PTDEBUG => $ENV{PTDEBUG} || 0,
   PERCONA_TOOLKIT_TEST_USE_DSN_NAMES => $ENV{PERCONA_TOOLKIT_TEST_USE_DSN_NAMES} || 0,
};

sub new {
   my ( $class, %args ) = @_;
   my @required_args = qw(DSNParser OptionParser);
   foreach my $arg ( @required_args ) {
      die "I need a $arg argument" unless $args{$arg};
   };
   my ($dp, $o) = @args{@required_args};

   my $dsn_defaults = $dp->parse_options($o);
   my $prev_dsn     = $args{prev_dsn};
   my $dsn          = $args{dsn};
   if ( !$dsn ) {
      $args{dsn_string} ||= 'h=' . ($dsn_defaults->{h} || 'localhost');

      $dsn = $dp->parse(
         $args{dsn_string}, $prev_dsn, $dsn_defaults);
   }
   elsif ( $prev_dsn ) {
      $dsn = $dp->copy($prev_dsn, $dsn);
   }

   my $self = {
      dsn          => $dsn,
      dbh          => $args{dbh},
      dsn_name     => $dp->as_string($dsn, [qw(h P S)]),
      hostname     => '',
      set          => $args{set},
      dbh_set      => 0,
      OptionParser => $o,
      DSNParser    => $dp,
   };

   return bless $self, $class;
}

sub connect {
   my ( $self ) = @_;
   my $dsn = $self->{dsn};
   my $dp  = $self->{DSNParser};
   my $o   = $self->{OptionParser};

   my $dbh = $self->{dbh};
   if ( !$dbh || !$dbh->ping() ) {
      if ( $o->get('ask-pass') && !$self->{asked_for_pass} ) {
         $dsn->{p} = OptionParser::prompt_noecho("Enter MySQL password: ");
         $self->{asked_for_pass} = 1;
      }
      $dbh = $dp->get_dbh($dp->get_cxn_params($dsn),  { AutoCommit => 1 });
   }
   PTDEBUG && _d($dbh, 'Connected dbh to', $self->{name});

   return $self->set_dbh($dbh);
}

sub set_dbh {
   my ($self, $dbh) = @_;

   if ( $self->{dbh} && $self->{dbh} == $dbh && $self->{dbh_set} ) {
      PTDEBUG && _d($dbh, 'Already set dbh');
      return $dbh;
   }

   PTDEBUG && _d($dbh, 'Setting dbh');

   $dbh->{FetchHashKeyName} = 'NAME_lc';
   
   my $sql = 'SELECT @@hostname, @@server_id';
   PTDEBUG && _d($dbh, $sql);
   my ($hostname, $server_id) = $dbh->selectrow_array($sql);
   PTDEBUG && _d($dbh, 'hostname:', $hostname, $server_id);
   if ( $hostname ) {
      $self->{hostname} = $hostname;
   }

   if ( my $set = $self->{set}) {
      $set->($dbh);
   }

   $self->{dbh}     = $dbh;
   $self->{dbh_set} = 1;
   return $dbh;
}

sub dbh {
   my ($self) = @_;
   return $self->{dbh};
}

sub dsn {
   my ($self) = @_;
   return $self->{dsn};
}

sub name {
   my ($self) = @_;
   return $self->{dsn_name} if PERCONA_TOOLKIT_TEST_USE_DSN_NAMES;
   return $self->{hostname} || $self->{dsn_name} || 'unknown host';
}

sub DESTROY {
   my ($self) = @_;
   if ( $self->{dbh}
         && blessed($self->{dbh})
         && $self->{dbh}->can("disconnect") ) {
      PTDEBUG && _d('Disconnecting dbh', $self->{dbh}, $self->{name});
      $self->{dbh}->disconnect();
   }
   return;
}

sub _d {
   my ($package, undef, $line) = caller 0;
   @_ = map { (my $temp = $_) =~ s/\n/\n# /g; $temp; }
        map { defined $_ ? $_ : 'undef' }
        @_;
   print STDERR "# $package:$line $PID ", join(' ', @_), "\n";
}

1;
}
# ###########################################################################
# End Cxn package
# ###########################################################################

# ###########################################################################
# Quoter package
# This package is a copy without comments from the original.  The original
# with comments and its test file can be found in the Bazaar repository at,
#   lib/Quoter.pm
#   t/lib/Quoter.t
# See https://launchpad.net/percona-toolkit for more information.
# ###########################################################################
{
package Quoter;

use strict;
use warnings FATAL => 'all';
use English qw(-no_match_vars);
use constant PTDEBUG => $ENV{PTDEBUG} || 0;

sub new {
   my ( $class, %args ) = @_;
   return bless {}, $class;
}

sub quote {
   my ( $self, @vals ) = @_;
   foreach my $val ( @vals ) {
      $val =~ s/`/``/g;
   }
   return join('.', map { '`' . $_ . '`' } @vals);
}

sub quote_val {
   my ( $self, $val ) = @_;

   return 'NULL' unless defined $val;          # undef = NULL
   return "''" if $val eq '';                  # blank string = ''
   return $val if $val =~ m/^0x[0-9a-fA-F]+$/;  # hex data

   $val =~ s/(['\\])/\\$1/g;
   return "'$val'";
}

sub split_unquote {
   my ( $self, $db_tbl, $default_db ) = @_;
   $db_tbl =~ s/`//g;
   my ( $db, $tbl ) = split(/[.]/, $db_tbl);
   if ( !$tbl ) {
      $tbl = $db;
      $db  = $default_db;
   }
   return ($db, $tbl);
}

sub literal_like {
   my ( $self, $like ) = @_;
   return unless $like;
   $like =~ s/([%_])/\\$1/g;
   return "'$like'";
}

sub join_quote {
   my ( $self, $default_db, $db_tbl ) = @_;
   return unless $db_tbl;
   my ($db, $tbl) = split(/[.]/, $db_tbl);
   if ( !$tbl ) {
      $tbl = $db;
      $db  = $default_db;
   }
   $db  = "`$db`"  if $db  && $db  !~ m/^`/;
   $tbl = "`$tbl`" if $tbl && $tbl !~ m/^`/;
   return $db ? "$db.$tbl" : $tbl;
}

sub serialize_list {
   my ( $self, @args ) = @_;
   return unless @args;

   return $args[0] if @args == 1 && !defined $args[0];

   die "Cannot serialize multiple values with undef/NULL"
      if grep { !defined $_ } @args;

   return join ',', map { quotemeta } @args;
}

sub deserialize_list {
   my ( $self, $string ) = @_;
   return $string unless defined $string;
   my @escaped_parts = $string =~ /
         \G             # Start of string, or end of previous match.
         (              # Each of these is an element in the original list.
            [^\\,]*     # Anything not a backslash or a comma
            (?:         # When we get here, we found one of the above.
               \\.      # A backslash followed by something so we can continue
               [^\\,]*  # Same as above.
            )*          # Repeat zero of more times.
         )
         ,              # Comma dividing elements
      /sxgc;

   push @escaped_parts, pos($string) ? substr( $string, pos($string) ) : $string;

   my @unescaped_parts = map {
      my $part = $_;

      my $char_class = utf8::is_utf8($part)  # If it's a UTF-8 string,
                     ? qr/(?=\p{ASCII})\W/   # We only care about non-word
                     : qr/(?=\p{ASCII})\W|[\x{80}-\x{FF}]/; # Otherwise,
      $part =~ s/\\($char_class)/$1/g;
      $part;
   } @escaped_parts;

   return @unescaped_parts;
}

1;
}
# ###########################################################################
# End Quoter package
# ###########################################################################

# ###########################################################################
# VersionParser package
# This package is a copy without comments from the original.  The original
# with comments and its test file can be found in the Bazaar repository at,
#   lib/VersionParser.pm
#   t/lib/VersionParser.t
# See https://launchpad.net/percona-toolkit for more information.
# ###########################################################################
{
package VersionParser;

use Mo;
use Scalar::Util qw(blessed);
use English qw(-no_match_vars);
use constant PTDEBUG => $ENV{PTDEBUG} || 0;

use overload (
   '""'     => "version",
   '<=>'    => "cmp",
   'cmp'    => "cmp",
   fallback => 1,
);

use Carp ();

our $VERSION = 0.01;

has major => (
    is       => 'ro',
    isa      => 'Int',
    required => 1,
);

has [qw( minor revision )] => (
    is  => 'ro',
    isa => 'Num',
);

has flavor => (
    is      => 'ro',
    isa     => 'Str',
    default => sub { 'Unknown' },
);

has innodb_version => (
    is      => 'ro',
    isa     => 'Str',
    default => sub { 'NO' },
);

sub series {
   my $self = shift;
   return $self->_join_version($self->major, $self->minor);
}

sub version {
   my $self = shift;
   return $self->_join_version($self->major, $self->minor, $self->revision);
}

sub is_in {
   my ($self, $target) = @_;

   return $self eq $target;
}

sub _join_version {
    my ($self, @parts) = @_;

    return join ".", map { my $c = $_; $c =~ s/^0\./0/; $c } grep defined, @parts;
}
sub _split_version {
   my ($self, $str) = @_;
   my @version_parts = map { s/^0(?=\d)/0./; $_ } $str =~ m/(\d+)/g;
   return @version_parts[0..2];
}

sub normalized_version {
   my ( $self ) = @_;
   my $result = sprintf('%d%02d%02d', map { $_ || 0 } $self->major,
                                                      $self->minor,
                                                      $self->revision);
   PTDEBUG && _d($self->version, 'normalizes to', $result);
   return $result;
}

sub comment {
   my ( $self, $cmd ) = @_;
   my $v = $self->normalized_version();

   return "/*!$v $cmd */"
}

my @methods = qw(major minor revision);
sub cmp {
   my ($left, $right) = @_;
   my $right_obj = (blessed($right) && $right->isa(ref($left)))
                   ? $right
                   : ref($left)->new($right);

   my $retval = 0;
   for my $m ( @methods ) {
      last unless defined($left->$m) && defined($right_obj->$m);
      $retval = $left->$m <=> $right_obj->$m;
      last if $retval;
   }
   return $retval;
}

sub BUILDARGS {
   my $self = shift;

   if ( @_ == 1 ) {
      my %args;
      if ( blessed($_[0]) && $_[0]->can("selectrow_hashref") ) {
         PTDEBUG && _d("VersionParser got a dbh, trying to get the version");
         my $dbh = $_[0];
         local $dbh->{FetchHashKeyName} = 'NAME_lc';
         my $query = eval {
            $dbh->selectall_arrayref(q/SHOW VARIABLES LIKE 'version%'/, { Slice => {} })
         };
         if ( $query ) {
            $query = { map { $_->{variable_name} => $_->{value} } @$query };
            @args{@methods} = $self->_split_version($query->{version});
            $args{flavor} = delete $query->{version_comment}
                  if $query->{version_comment};
         }
         elsif ( eval { ($query) = $dbh->selectrow_array(q/SELECT VERSION()/) } ) {
            @args{@methods} = $self->_split_version($query);
         }
         else {
            Carp::confess("Couldn't get the version from the dbh while "
                        . "creating a VersionParser object: $@");
         }
         $args{innodb_version} = eval { $self->_innodb_version($dbh) };
      }
      elsif ( !ref($_[0]) ) {
         @args{@methods} = $self->_split_version($_[0]);
      }

      for my $method (@methods) {
         delete $args{$method} unless defined $args{$method};
      }
      @_ = %args if %args;
   }

   return $self->SUPER::BUILDARGS(@_);
}

sub _innodb_version {
   my ( $self, $dbh ) = @_;
   return unless $dbh;
   my $innodb_version = "NO";

   my ($innodb) =
      grep { $_->{engine} =~ m/InnoDB/i }
      map  {
         my %hash;
         @hash{ map { lc $_ } keys %$_ } = values %$_;
         \%hash;
      }
      @{ $dbh->selectall_arrayref("SHOW ENGINES", {Slice=>{}}) };
   if ( $innodb ) {
      PTDEBUG && _d("InnoDB support:", $innodb->{support});
      if ( $innodb->{support} =~ m/YES|DEFAULT/i ) {
         my $vars = $dbh->selectrow_hashref(
            "SHOW VARIABLES LIKE 'innodb_version'");
         $innodb_version = !$vars ? "BUILTIN"
                         :          ($vars->{Value} || $vars->{value});
      }
      else {
         $innodb_version = $innodb->{support};  # probably DISABLED or NO
      }
   }

   PTDEBUG && _d("InnoDB version:", $innodb_version);
   return $innodb_version;
}

sub _d {
   my ($package, undef, $line) = caller 0;
   @_ = map { (my $temp = $_) =~ s/\n/\n# /g; $temp; }
        map { defined $_ ? $_ : 'undef' }
        @_;
   print STDERR "# $package:$line $PID ", join(' ', @_), "\n";
}

no Mo;
1;
}
# ###########################################################################
# End VersionParser package
# ###########################################################################

# ###########################################################################
# TableParser package
# This package is a copy without comments from the original.  The original
# with comments and its test file can be found in the Bazaar repository at,
#   lib/TableParser.pm
#   t/lib/TableParser.t
# See https://launchpad.net/percona-toolkit for more information.
# ###########################################################################
{
package TableParser;

use strict;
use warnings FATAL => 'all';
use English qw(-no_match_vars);
use constant PTDEBUG => $ENV{PTDEBUG} || 0;

use Data::Dumper;
$Data::Dumper::Indent    = 1;
$Data::Dumper::Sortkeys  = 1;
$Data::Dumper::Quotekeys = 0;

sub new {
   my ( $class, %args ) = @_;
   my @required_args = qw(Quoter);
   foreach my $arg ( @required_args ) {
      die "I need a $arg argument" unless $args{$arg};
   }
   my $self = { %args };
   return bless $self, $class;
}

sub get_create_table {
   my ( $self, $dbh, $db, $tbl ) = @_;
   die "I need a dbh parameter" unless $dbh;
   die "I need a db parameter"  unless $db;
   die "I need a tbl parameter" unless $tbl;
   my $q = $self->{Quoter};

   my $new_sql_mode
      = '/*!40101 SET @OLD_SQL_MODE := @@SQL_MODE, '
      . q{@@SQL_MODE := REPLACE(REPLACE(@@SQL_MODE, 'ANSI_QUOTES', ''), ',,', ','), }
      . '@OLD_QUOTE := @@SQL_QUOTE_SHOW_CREATE, '
      . '@@SQL_QUOTE_SHOW_CREATE := 1 */';

   my $old_sql_mode = '/*!40101 SET @@SQL_MODE := @OLD_SQL_MODE, '
                     . '@@SQL_QUOTE_SHOW_CREATE := @OLD_QUOTE */';

   PTDEBUG && _d($new_sql_mode);
   eval { $dbh->do($new_sql_mode); };
   PTDEBUG && $EVAL_ERROR && _d($EVAL_ERROR);

   my $use_sql = 'USE ' . $q->quote($db);
   PTDEBUG && _d($dbh, $use_sql);
   $dbh->do($use_sql);

   my $show_sql = "SHOW CREATE TABLE " . $q->quote($db, $tbl);
   PTDEBUG && _d($show_sql);
   my $href;
   eval { $href = $dbh->selectrow_hashref($show_sql); };
   if ( $EVAL_ERROR ) {
      PTDEBUG && _d($EVAL_ERROR);

      PTDEBUG && _d($old_sql_mode);
      $dbh->do($old_sql_mode);

      return;
   }

   PTDEBUG && _d($old_sql_mode);
   $dbh->do($old_sql_mode);

   my ($key) = grep { m/create (?:table|view)/i } keys %$href;
   if ( !$key ) {
      die "Error: no 'Create Table' or 'Create View' in result set from "
         . "$show_sql: " . Dumper($href);
   }

   return $href->{$key};
}

sub parse {
   my ( $self, $ddl, $opts ) = @_;
   return unless $ddl;

   if ( $ddl =~ m/CREATE (?:TEMPORARY )?TABLE "/ ) {
      $ddl = $self->ansi_to_legacy($ddl);
   }
   elsif ( $ddl !~ m/CREATE (?:TEMPORARY )?TABLE `/ ) {
      die "TableParser doesn't handle CREATE TABLE without quoting.";
   }

   my ($name)     = $ddl =~ m/CREATE (?:TEMPORARY )?TABLE\s+(`.+?`)/;
   (undef, $name) = $self->{Quoter}->split_unquote($name) if $name;

   $ddl =~ s/(`[^`]+`)/\L$1/g;

   my $engine = $self->get_engine($ddl);

   my @defs   = $ddl =~ m/^(\s+`.*?),?$/gm;
   my @cols   = map { $_ =~ m/`([^`]+)`/ } @defs;
   PTDEBUG && _d('Table cols:', join(', ', map { "`$_`" } @cols));

   my %def_for;
   @def_for{@cols} = @defs;

   my (@nums, @null);
   my (%type_for, %is_nullable, %is_numeric, %is_autoinc);
   foreach my $col ( @cols ) {
      my $def = $def_for{$col};
      my ( $type ) = $def =~ m/`[^`]+`\s([a-z]+)/;
      die "Can't determine column type for $def" unless $type;
      $type_for{$col} = $type;
      if ( $type =~ m/(?:(?:tiny|big|medium|small)?int|float|double|decimal|year)/ ) {
         push @nums, $col;
         $is_numeric{$col} = 1;
      }
      if ( $def !~ m/NOT NULL/ ) {
         push @null, $col;
         $is_nullable{$col} = 1;
      }
      $is_autoinc{$col} = $def =~ m/AUTO_INCREMENT/i ? 1 : 0;
   }

   my ($keys, $clustered_key) = $self->get_keys($ddl, $opts, \%is_nullable);

   my ($charset) = $ddl =~ m/DEFAULT CHARSET=(\w+)/;

   return {
      name           => $name,
      cols           => \@cols,
      col_posn       => { map { $cols[$_] => $_ } 0..$#cols },
      is_col         => { map { $_ => 1 } @cols },
      null_cols      => \@null,
      is_nullable    => \%is_nullable,
      is_autoinc     => \%is_autoinc,
      clustered_key  => $clustered_key,
      keys           => $keys,
      defs           => \%def_for,
      numeric_cols   => \@nums,
      is_numeric     => \%is_numeric,
      engine         => $engine,
      type_for       => \%type_for,
      charset        => $charset,
   };
}

sub sort_indexes {
   my ( $self, $tbl ) = @_;

   my @indexes
      = sort {
         (($a ne 'PRIMARY') <=> ($b ne 'PRIMARY'))
         || ( !$tbl->{keys}->{$a}->{is_unique} <=> !$tbl->{keys}->{$b}->{is_unique} )
         || ( $tbl->{keys}->{$a}->{is_nullable} <=> $tbl->{keys}->{$b}->{is_nullable} )
         || ( scalar(@{$tbl->{keys}->{$a}->{cols}}) <=> scalar(@{$tbl->{keys}->{$b}->{cols}}) )
      }
      grep {
         $tbl->{keys}->{$_}->{type} eq 'BTREE'
      }
      sort keys %{$tbl->{keys}};

   PTDEBUG && _d('Indexes sorted best-first:', join(', ', @indexes));
   return @indexes;
}

sub find_best_index {
   my ( $self, $tbl, $index ) = @_;
   my $best;
   if ( $index ) {
      ($best) = grep { uc $_ eq uc $index } keys %{$tbl->{keys}};
   }
   if ( !$best ) {
      if ( $index ) {
         die "Index '$index' does not exist in table";
      }
      else {
         ($best) = $self->sort_indexes($tbl);
      }
   }
   PTDEBUG && _d('Best index found is', $best);
   return $best;
}

sub find_possible_keys {
   my ( $self, $dbh, $database, $table, $quoter, $where ) = @_;
   return () unless $where;
   my $sql = 'EXPLAIN SELECT * FROM ' . $quoter->quote($database, $table)
      . ' WHERE ' . $where;
   PTDEBUG && _d($sql);
   my $expl = $dbh->selectrow_hashref($sql);
   $expl = { map { lc($_) => $expl->{$_} } keys %$expl };
   if ( $expl->{possible_keys} ) {
      PTDEBUG && _d('possible_keys =', $expl->{possible_keys});
      my @candidates = split(',', $expl->{possible_keys});
      my %possible   = map { $_ => 1 } @candidates;
      if ( $expl->{key} ) {
         PTDEBUG && _d('MySQL chose', $expl->{key});
         unshift @candidates, grep { $possible{$_} } split(',', $expl->{key});
         PTDEBUG && _d('Before deduping:', join(', ', @candidates));
         my %seen;
         @candidates = grep { !$seen{$_}++ } @candidates;
      }
      PTDEBUG && _d('Final list:', join(', ', @candidates));
      return @candidates;
   }
   else {
      PTDEBUG && _d('No keys in possible_keys');
      return ();
   }
}

sub check_table {
   my ( $self, %args ) = @_;
   my @required_args = qw(dbh db tbl);
   foreach my $arg ( @required_args ) {
      die "I need a $arg argument" unless $args{$arg};
   }
   my ($dbh, $db, $tbl) = @args{@required_args};
   my $q      = $self->{Quoter};
   my $db_tbl = $q->quote($db, $tbl);
   PTDEBUG && _d('Checking', $db_tbl);

   my $sql = "SHOW TABLES FROM " . $q->quote($db)
           . ' LIKE ' . $q->literal_like($tbl);
   PTDEBUG && _d($sql);
   my $row;
   eval {
      $row = $dbh->selectrow_arrayref($sql);
   };
   if ( $EVAL_ERROR ) {
      PTDEBUG && _d($EVAL_ERROR);
      return 0;
   }
   if ( !$row->[0] || $row->[0] ne $tbl ) {
      PTDEBUG && _d('Table does not exist');
      return 0;
   }

   PTDEBUG && _d('Table exists; no privs to check');
   return 1 unless $args{all_privs};

   $sql = "SHOW FULL COLUMNS FROM $db_tbl";
   PTDEBUG && _d($sql);
   eval {
      $row = $dbh->selectrow_hashref($sql);
   };
   if ( $EVAL_ERROR ) {
      PTDEBUG && _d($EVAL_ERROR);
      return 0;
   }
   if ( !scalar keys %$row ) {
      PTDEBUG && _d('Table has no columns:', Dumper($row));
      return 0;
   }
   my $privs = $row->{privileges} || $row->{Privileges};

   $sql = "DELETE FROM $db_tbl LIMIT 0";
   PTDEBUG && _d($sql);
   eval {
      $dbh->do($sql);
   };
   my $can_delete = $EVAL_ERROR ? 0 : 1;

   PTDEBUG && _d('User privs on', $db_tbl, ':', $privs,
      ($can_delete ? 'delete' : ''));

   if ( !($privs =~ m/select/ && $privs =~ m/insert/ && $privs =~ m/update/
          && $can_delete) ) {
      PTDEBUG && _d('User does not have all privs');
      return 0;
   }

   PTDEBUG && _d('User has all privs');
   return 1;
}

sub get_engine {
   my ( $self, $ddl, $opts ) = @_;
   my ( $engine ) = $ddl =~ m/\).*?(?:ENGINE|TYPE)=(\w+)/;
   PTDEBUG && _d('Storage engine:', $engine);
   return $engine || undef;
}

sub get_keys {
   my ( $self, $ddl, $opts, $is_nullable ) = @_;
   my $engine        = $self->get_engine($ddl);
   my $keys          = {};
   my $clustered_key = undef;

   KEY:
   foreach my $key ( $ddl =~ m/^  ((?:[A-Z]+ )?KEY .*)$/gm ) {

      next KEY if $key =~ m/FOREIGN/;

      my $key_ddl = $key;
      PTDEBUG && _d('Parsed key:', $key_ddl);

      if ( !$engine || $engine !~ m/MEMORY|HEAP/ ) {
         $key =~ s/USING HASH/USING BTREE/;
      }

      my ( $type, $cols ) = $key =~ m/(?:USING (\w+))? \((.+)\)/;
      my ( $special ) = $key =~ m/(FULLTEXT|SPATIAL)/;
      $type = $type || $special || 'BTREE';
      my ($name) = $key =~ m/(PRIMARY|`[^`]*`)/;
      my $unique = $key =~ m/PRIMARY|UNIQUE/ ? 1 : 0;
      my @cols;
      my @col_prefixes;
      foreach my $col_def ( $cols =~ m/`[^`]+`(?:\(\d+\))?/g ) {
         my ($name, $prefix) = $col_def =~ m/`([^`]+)`(?:\((\d+)\))?/;
         push @cols, $name;
         push @col_prefixes, $prefix;
      }
      $name =~ s/`//g;

      PTDEBUG && _d( $name, 'key cols:', join(', ', map { "`$_`" } @cols));

      $keys->{$name} = {
         name         => $name,
         type         => $type,
         colnames     => $cols,
         cols         => \@cols,
         col_prefixes => \@col_prefixes,
         is_unique    => $unique,
         is_nullable  => scalar(grep { $is_nullable->{$_} } @cols),
         is_col       => { map { $_ => 1 } @cols },
         ddl          => $key_ddl,
      };

      if ( ($engine || '') =~ m/InnoDB/i && !$clustered_key ) {
         my $this_key = $keys->{$name};
         if ( $this_key->{name} eq 'PRIMARY' ) {
            $clustered_key = 'PRIMARY';
         }
         elsif ( $this_key->{is_unique} && !$this_key->{is_nullable} ) {
            $clustered_key = $this_key->{name};
         }
         PTDEBUG && $clustered_key && _d('This key is the clustered key');
      }
   }

   return $keys, $clustered_key;
}

sub get_fks {
   my ( $self, $ddl, $opts ) = @_;
   my $q   = $self->{Quoter};
   my $fks = {};

   foreach my $fk (
      $ddl =~ m/CONSTRAINT .* FOREIGN KEY .* REFERENCES [^\)]*\)/mg )
   {
      my ( $name ) = $fk =~ m/CONSTRAINT `(.*?)`/;
      my ( $cols ) = $fk =~ m/FOREIGN KEY \(([^\)]+)\)/;
      my ( $parent, $parent_cols ) = $fk =~ m/REFERENCES (\S+) \(([^\)]+)\)/;

      my ($db, $tbl) = $q->split_unquote($parent, $opts->{database});
      my %parent_tbl = (tbl => $tbl);
      $parent_tbl{db} = $db if $db;

      if ( $parent !~ m/\./ && $opts->{database} ) {
         $parent = $q->quote($opts->{database}) . ".$parent";
      }

      $fks->{$name} = {
         name           => $name,
         colnames       => $cols,
         cols           => [ map { s/[ `]+//g; $_; } split(',', $cols) ],
         parent_tbl     => \%parent_tbl,
         parent_tblname => $parent,
         parent_cols    => [ map { s/[ `]+//g; $_; } split(',', $parent_cols) ],
         parent_colnames=> $parent_cols,
         ddl            => $fk,
      };
   }

   return $fks;
}

sub remove_auto_increment {
   my ( $self, $ddl ) = @_;
   $ddl =~ s/(^\).*?) AUTO_INCREMENT=\d+\b/$1/m;
   return $ddl;
}

sub get_table_status {
   my ( $self, $dbh, $db, $like ) = @_;
   my $q = $self->{Quoter};
   my $sql = "SHOW TABLE STATUS FROM " . $q->quote($db);
   my @params;
   if ( $like ) {
      $sql .= ' LIKE ?';
      push @params, $like;
   }
   PTDEBUG && _d($sql, @params);
   my $sth = $dbh->prepare($sql);
   eval { $sth->execute(@params); };
   if ($EVAL_ERROR) {
      PTDEBUG && _d($EVAL_ERROR);
      return;
   }
   my @tables = @{$sth->fetchall_arrayref({})};
   @tables = map {
      my %tbl; # Make a copy with lowercased keys
      @tbl{ map { lc $_ } keys %$_ } = values %$_;
      $tbl{engine} ||= $tbl{type} || $tbl{comment};
      delete $tbl{type};
      \%tbl;
   } @tables;
   return @tables;
}

my $ansi_quote_re = qr/" [^"]* (?: "" [^"]* )* (?<=.) "/ismx;
sub ansi_to_legacy {
   my ($self, $ddl) = @_;
   $ddl =~ s/($ansi_quote_re)/ansi_quote_replace($1)/ge;
   return $ddl;
}

sub ansi_quote_replace {
   my ($val) = @_;
   $val =~ s/^"|"$//g;
   $val =~ s/`/``/g;
   $val =~ s/""/"/g;
   return "`$val`";
}

sub _d {
   my ($package, undef, $line) = caller 0;
   @_ = map { (my $temp = $_) =~ s/\n/\n# /g; $temp; }
        map { defined $_ ? $_ : 'undef' }
        @_;
   print STDERR "# $package:$line $PID ", join(' ', @_), "\n";
}

1;
}
# ###########################################################################
# End TableParser package
# ###########################################################################

# ###########################################################################
# TableNibbler package
# This package is a copy without comments from the original.  The original
# with comments and its test file can be found in the Bazaar repository at,
#   lib/TableNibbler.pm
#   t/lib/TableNibbler.t
# See https://launchpad.net/percona-toolkit for more information.
# ###########################################################################
{
package TableNibbler;

use strict;
use warnings FATAL => 'all';
use English qw(-no_match_vars);
use constant PTDEBUG => $ENV{PTDEBUG} || 0;

sub new {
   my ( $class, %args ) = @_;
   my @required_args = qw(TableParser Quoter);
   foreach my $arg ( @required_args ) {
      die "I need a $arg argument" unless $args{$arg};
   }
   my $self = { %args };
   return bless $self, $class;
}

sub generate_asc_stmt {
   my ( $self, %args ) = @_;
   my @required_args = qw(tbl_struct index);
   foreach my $arg ( @required_args ) {
      die "I need a $arg argument" unless defined $args{$arg};
   }
   my ($tbl_struct, $index) = @args{@required_args};
   my @cols = $args{cols} ? @{$args{cols}} : @{$tbl_struct->{cols}};
   my $q    = $self->{Quoter};

   die "Index '$index' does not exist in table"
      unless exists $tbl_struct->{keys}->{$index};
   PTDEBUG && _d('Will ascend index', $index);  

   my @asc_cols = @{$tbl_struct->{keys}->{$index}->{cols}};
   if ( $args{asc_first} ) {
      PTDEBUG && _d('Ascending only first column');
      @asc_cols = $asc_cols[0];
   }
   elsif ( my $n = $args{n_index_cols} ) {
      $n = scalar @asc_cols if $n > @asc_cols;
      PTDEBUG && _d('Ascending only first', $n, 'columns');
      @asc_cols = @asc_cols[0..($n-1)];
   }
   PTDEBUG && _d('Will ascend columns', join(', ', @asc_cols));

   my @asc_slice;
   my %col_posn = do { my $i = 0; map { $_ => $i++ } @cols };
   foreach my $col ( @asc_cols ) {
      if ( !exists $col_posn{$col} ) {
         push @cols, $col;
         $col_posn{$col} = $#cols;
      }
      push @asc_slice, $col_posn{$col};
   }
   PTDEBUG && _d('Will ascend, in ordinal position:', join(', ', @asc_slice));

   my $asc_stmt = {
      cols  => \@cols,
      index => $index,
      where => '',
      slice => [],
      scols => [],
   };

   if ( @asc_slice ) {
      my $cmp_where;
      foreach my $cmp ( qw(< <= >= >) ) {
         $cmp_where = $self->generate_cmp_where(
            type        => $cmp,
            slice       => \@asc_slice,
            cols        => \@cols,
            quoter      => $q,
            is_nullable => $tbl_struct->{is_nullable},
         );
         $asc_stmt->{boundaries}->{$cmp} = $cmp_where->{where};
      }
      my $cmp = $args{asc_only} ? '>' : '>=';
      $asc_stmt->{where} = $asc_stmt->{boundaries}->{$cmp};
      $asc_stmt->{slice} = $cmp_where->{slice};
      $asc_stmt->{scols} = $cmp_where->{scols};
   }

   return $asc_stmt;
}

sub generate_cmp_where {
   my ( $self, %args ) = @_;
   foreach my $arg ( qw(type slice cols is_nullable) ) {
      die "I need a $arg arg" unless defined $args{$arg};
   }
   my @slice       = @{$args{slice}};
   my @cols        = @{$args{cols}};
   my $is_nullable = $args{is_nullable};
   my $type        = $args{type};
   my $q           = $self->{Quoter};

   (my $cmp = $type) =~ s/=//;

   my @r_slice;    # Resulting slice columns, by ordinal
   my @r_scols;    # Ditto, by name

   my @clauses;
   foreach my $i ( 0 .. $#slice ) {
      my @clause;

      foreach my $j ( 0 .. $i - 1 ) {
         my $ord = $slice[$j];
         my $col = $cols[$ord];
         my $quo = $q->quote($col);
         if ( $is_nullable->{$col} ) {
            push @clause, "((? IS NULL AND $quo IS NULL) OR ($quo = ?))";
            push @r_slice, $ord, $ord;
            push @r_scols, $col, $col;
         }
         else {
            push @clause, "$quo = ?";
            push @r_slice, $ord;
            push @r_scols, $col;
         }
      }

      my $ord = $slice[$i];
      my $col = $cols[$ord];
      my $quo = $q->quote($col);
      my $end = $i == $#slice; # Last clause of the whole group.
      if ( $is_nullable->{$col} ) {
         if ( $type =~ m/=/ && $end ) {
            push @clause, "(? IS NULL OR $quo $type ?)";
         }
         elsif ( $type =~ m/>/ ) {
            push @clause, "((? IS NULL AND $quo IS NOT NULL) OR ($quo $cmp ?))";
         }
         else { # If $type =~ m/</ ) {
            push @clause, "((? IS NOT NULL AND $quo IS NULL) OR ($quo $cmp ?))";
         }
         push @r_slice, $ord, $ord;
         push @r_scols, $col, $col;
      }
      else {
         push @r_slice, $ord;
         push @r_scols, $col;
         push @clause, ($type =~ m/=/ && $end ? "$quo $type ?" : "$quo $cmp ?");
      }

      push @clauses, '(' . join(' AND ', @clause) . ')';
   }
   my $result = '(' . join(' OR ', @clauses) . ')';
   my $where = {
      slice => \@r_slice,
      scols => \@r_scols,
      where => $result,
   };
   return $where;
}

sub generate_del_stmt {
   my ( $self, %args ) = @_;

   my $tbl  = $args{tbl_struct};
   my @cols = $args{cols} ? @{$args{cols}} : ();
   my $tp   = $self->{TableParser};
   my $q    = $self->{Quoter};

   my @del_cols;
   my @del_slice;

   my $index = $tp->find_best_index($tbl, $args{index});
   die "Cannot find an ascendable index in table" unless $index;

   if ( $index ) {
      @del_cols = @{$tbl->{keys}->{$index}->{cols}};
   }
   else {
      @del_cols = @{$tbl->{cols}};
   }
   PTDEBUG && _d('Columns needed for DELETE:', join(', ', @del_cols));

   my %col_posn = do { my $i = 0; map { $_ => $i++ } @cols };
   foreach my $col ( @del_cols ) {
      if ( !exists $col_posn{$col} ) {
         push @cols, $col;
         $col_posn{$col} = $#cols;
      }
      push @del_slice, $col_posn{$col};
   }
   PTDEBUG && _d('Ordinals needed for DELETE:', join(', ', @del_slice));

   my $del_stmt = {
      cols  => \@cols,
      index => $index,
      where => '',
      slice => [],
      scols => [],
   };

   my @clauses;
   foreach my $i ( 0 .. $#del_slice ) {
      my $ord = $del_slice[$i];
      my $col = $cols[$ord];
      my $quo = $q->quote($col);
      if ( $tbl->{is_nullable}->{$col} ) {
         push @clauses, "((? IS NULL AND $quo IS NULL) OR ($quo = ?))";
         push @{$del_stmt->{slice}}, $ord, $ord;
         push @{$del_stmt->{scols}}, $col, $col;
      }
      else {
         push @clauses, "$quo = ?";
         push @{$del_stmt->{slice}}, $ord;
         push @{$del_stmt->{scols}}, $col;
      }
   }

   $del_stmt->{where} = '(' . join(' AND ', @clauses) . ')';

   return $del_stmt;
}

sub generate_ins_stmt {
   my ( $self, %args ) = @_;
   foreach my $arg ( qw(ins_tbl sel_cols) ) {
      die "I need a $arg argument" unless $args{$arg};
   }
   my $ins_tbl  = $args{ins_tbl};
   my @sel_cols = @{$args{sel_cols}};

   die "You didn't specify any SELECT columns" unless @sel_cols;

   my @ins_cols;
   my @ins_slice;
   for my $i ( 0..$#sel_cols ) {
      next unless $ins_tbl->{is_col}->{$sel_cols[$i]};
      push @ins_cols, $sel_cols[$i];
      push @ins_slice, $i;
   }

   return {
      cols  => \@ins_cols,
      slice => \@ins_slice,
   };
}

sub _d {
   my ($package, undef, $line) = caller 0;
   @_ = map { (my $temp = $_) =~ s/\n/\n# /g; $temp; }
        map { defined $_ ? $_ : 'undef' }
        @_;
   print STDERR "# $package:$line $PID ", join(' ', @_), "\n";
}

1;
}
# ###########################################################################
# End TableNibbler package
# ###########################################################################

# ###########################################################################
# MasterSlave package
# This package is a copy without comments from the original.  The original
# with comments and its test file can be found in the Bazaar repository at,
#   lib/MasterSlave.pm
#   t/lib/MasterSlave.t
# See https://launchpad.net/percona-toolkit for more information.
# ###########################################################################
{
package MasterSlave;

use strict;
use warnings FATAL => 'all';
use English qw(-no_match_vars);
use constant PTDEBUG => $ENV{PTDEBUG} || 0;

sub new {
   my ( $class, %args ) = @_;
   my $self = {
      %args,
      replication_thread => {},
   };
   return bless $self, $class;
}

sub get_slaves {
   my ($self, %args) = @_;
   my @required_args = qw(make_cxn OptionParser DSNParser Quoter);
   foreach my $arg ( @required_args ) {
      die "I need a $arg argument" unless $args{$arg};
   }
   my ($make_cxn, $o, $dp) = @args{@required_args};

   my $slaves = [];
   my $method = $o->get('recursion-method');
   PTDEBUG && _d('Slave recursion method:', $method);
   if ( !$method || $method =~ m/processlist|hosts/i ) {
      my @required_args = qw(dbh dsn);
      foreach my $arg ( @required_args ) {
         die "I need a $arg argument" unless $args{$arg};
      }
      my ($dbh, $dsn) = @args{@required_args};
      $self->recurse_to_slaves(
         {  dbh        => $dbh,
            dsn        => $dsn,
            dsn_parser => $dp,
            recurse    => $o->get('recurse'),
            method     => $o->get('recursion-method'),
            callback   => sub {
               my ( $dsn, $dbh, $level, $parent ) = @_;
               return unless $level;
               PTDEBUG && _d('Found slave:', $dp->as_string($dsn));
               push @$slaves, $make_cxn->(dsn => $dsn, dbh => $dbh);
               return;
            },
         }
      );
   }
   elsif ( $method =~ m/^dsn=/i ) {
      my ($dsn_table_dsn) = $method =~ m/^dsn=(.+)/i;
      $slaves = $self->get_cxn_from_dsn_table(
         %args,
         dsn_table_dsn => $dsn_table_dsn,
      );
   }
   elsif ( $method =~ m/none/i ) {
      PTDEBUG && _d('Not getting to slaves');
   }
   else {
      die "Invalid --recursion-method: $method.  Valid values are: "
        . "dsn=DSN, hosts, or processlist.\n";
   }

   return $slaves;
}

sub recurse_to_slaves {
   my ( $self, $args, $level ) = @_;
   $level ||= 0;
   my $dp   = $args->{dsn_parser};
   my $dsn  = $args->{dsn};

   if ( lc($args->{method} || '') eq 'none' ) {
      PTDEBUG && _d('Not recursing to slaves');
      return;
   }

   my $dbh;
   eval {
      $dbh = $args->{dbh} || $dp->get_dbh(
         $dp->get_cxn_params($dsn), { AutoCommit => 1 });
      PTDEBUG && _d('Connected to', $dp->as_string($dsn));
   };
   if ( $EVAL_ERROR ) {
      print STDERR "Cannot connect to ", $dp->as_string($dsn), "\n"
         or die "Cannot print: $OS_ERROR";
      return;
   }

   my $sql  = 'SELECT @@SERVER_ID';
   PTDEBUG && _d($sql);
   my ($id) = $dbh->selectrow_array($sql);
   PTDEBUG && _d('Working on server ID', $id);
   my $master_thinks_i_am = $dsn->{server_id};
   if ( !defined $id
       || ( defined $master_thinks_i_am && $master_thinks_i_am != $id )
       || $args->{server_ids_seen}->{$id}++
   ) {
      PTDEBUG && _d('Server ID seen, or not what master said');
      if ( $args->{skip_callback} ) {
         $args->{skip_callback}->($dsn, $dbh, $level, $args->{parent});
      }
      return;
   }

   $args->{callback}->($dsn, $dbh, $level, $args->{parent});

   if ( !defined $args->{recurse} || $level < $args->{recurse} ) {

      my @slaves =
         grep { !$_->{master_id} || $_->{master_id} == $id } # Only my slaves.
         $self->find_slave_hosts($dp, $dbh, $dsn, $args->{method});

      foreach my $slave ( @slaves ) {
         PTDEBUG && _d('Recursing from',
            $dp->as_string($dsn), 'to', $dp->as_string($slave));
         $self->recurse_to_slaves(
            { %$args, dsn => $slave, dbh => undef, parent => $dsn }, $level + 1 );
      }
   }
}

sub find_slave_hosts {
   my ( $self, $dsn_parser, $dbh, $dsn, $method ) = @_;

   my @methods = qw(processlist hosts);
   if ( $method ) {
      @methods = grep { $_ ne $method } @methods;
      unshift @methods, $method;
   }
   else {
      if ( ($dsn->{P} || 3306) != 3306 ) {
         PTDEBUG && _d('Port number is non-standard; using only hosts method');
         @methods = qw(hosts);
      }
   }
   PTDEBUG && _d('Looking for slaves on', $dsn_parser->as_string($dsn),
      'using methods', @methods);

   my @slaves;
   METHOD:
   foreach my $method ( @methods ) {
      my $find_slaves = "_find_slaves_by_$method";
      PTDEBUG && _d('Finding slaves with', $find_slaves);
      @slaves = $self->$find_slaves($dsn_parser, $dbh, $dsn);
      last METHOD if @slaves;
   }

   PTDEBUG && _d('Found', scalar(@slaves), 'slaves');
   return @slaves;
}

sub _find_slaves_by_processlist {
   my ( $self, $dsn_parser, $dbh, $dsn ) = @_;

   my @slaves = map  {
      my $slave        = $dsn_parser->parse("h=$_", $dsn);
      $slave->{source} = 'processlist';
      $slave;
   }
   grep { $_ }
   map  {
      my ( $host ) = $_->{host} =~ m/^([^:]+):/;
      if ( $host eq 'localhost' ) {
         $host = '127.0.0.1'; # Replication never uses sockets.
      }
      $host;
   } $self->get_connected_slaves($dbh);

   return @slaves;
}

sub _find_slaves_by_hosts {
   my ( $self, $dsn_parser, $dbh, $dsn ) = @_;

   my @slaves;
   my $sql = 'SHOW SLAVE HOSTS';
   PTDEBUG && _d($dbh, $sql);
   @slaves = @{$dbh->selectall_arrayref($sql, { Slice => {} })};

   if ( @slaves ) {
      PTDEBUG && _d('Found some SHOW SLAVE HOSTS info');
      @slaves = map {
         my %hash;
         @hash{ map { lc $_ } keys %$_ } = values %$_;
         my $spec = "h=$hash{host},P=$hash{port}"
            . ( $hash{user} ? ",u=$hash{user}" : '')
            . ( $hash{password} ? ",p=$hash{password}" : '');
         my $dsn           = $dsn_parser->parse($spec, $dsn);
         $dsn->{server_id} = $hash{server_id};
         $dsn->{master_id} = $hash{master_id};
         $dsn->{source}    = 'hosts';
         $dsn;
      } @slaves;
   }

   return @slaves;
}

sub get_connected_slaves {
   my ( $self, $dbh ) = @_;

   my $show = "SHOW GRANTS FOR ";
   my $user = 'CURRENT_USER()';
   my $sql = $show . $user;
   PTDEBUG && _d($dbh, $sql);

   my $proc;
   eval {
      $proc = grep {
         m/ALL PRIVILEGES.*?\*\.\*|PROCESS/
      } @{$dbh->selectcol_arrayref($sql)};
   };
   if ( $EVAL_ERROR ) {

      if ( $EVAL_ERROR =~ m/no such grant defined for user/ ) {
         PTDEBUG && _d('Retrying SHOW GRANTS without host; error:',
            $EVAL_ERROR);
         ($user) = split('@', $user);
         $sql    = $show . $user;
         PTDEBUG && _d($sql);
         eval {
            $proc = grep {
               m/ALL PRIVILEGES.*?\*\.\*|PROCESS/
            } @{$dbh->selectcol_arrayref($sql)};
         };
      }

      die "Failed to $sql: $EVAL_ERROR" if $EVAL_ERROR;
   }
   if ( !$proc ) {
      die "You do not have the PROCESS privilege";
   }

   $sql = 'SHOW PROCESSLIST';
   PTDEBUG && _d($dbh, $sql);
   grep { $_->{command} =~ m/Binlog Dump/i }
   map  { # Lowercase the column names
      my %hash;
      @hash{ map { lc $_ } keys %$_ } = values %$_;
      \%hash;
   }
   @{$dbh->selectall_arrayref($sql, { Slice => {} })};
}

sub is_master_of {
   my ( $self, $master, $slave ) = @_;
   my $master_status = $self->get_master_status($master)
      or die "The server specified as a master is not a master";
   my $slave_status  = $self->get_slave_status($slave)
      or die "The server specified as a slave is not a slave";
   my @connected     = $self->get_connected_slaves($master)
      or die "The server specified as a master has no connected slaves";
   my (undef, $port) = $master->selectrow_array("SHOW VARIABLES LIKE 'port'");

   if ( $port != $slave_status->{master_port} ) {
      die "The slave is connected to $slave_status->{master_port} "
         . "but the master's port is $port";
   }

   if ( !grep { $slave_status->{master_user} eq $_->{user} } @connected ) {
      die "I don't see any slave I/O thread connected with user "
         . $slave_status->{master_user};
   }

   if ( ($slave_status->{slave_io_state} || '')
      eq 'Waiting for master to send event' )
   {
      my ( $master_log_name, $master_log_num )
         = $master_status->{file} =~ m/^(.*?)\.0*([1-9][0-9]*)$/;
      my ( $slave_log_name, $slave_log_num )
         = $slave_status->{master_log_file} =~ m/^(.*?)\.0*([1-9][0-9]*)$/;
      if ( $master_log_name ne $slave_log_name
         || abs($master_log_num - $slave_log_num) > 1 )
      {
         die "The slave thinks it is reading from "
            . "$slave_status->{master_log_file},  but the "
            . "master is writing to $master_status->{file}";
      }
   }
   return 1;
}

sub get_master_dsn {
   my ( $self, $dbh, $dsn, $dsn_parser ) = @_;
   my $master = $self->get_slave_status($dbh) or return undef;
   my $spec   = "h=$master->{master_host},P=$master->{master_port}";
   return       $dsn_parser->parse($spec, $dsn);
}

sub get_slave_status {
   my ( $self, $dbh ) = @_;
   if ( !$self->{not_a_slave}->{$dbh} ) {
      my $sth = $self->{sths}->{$dbh}->{SLAVE_STATUS}
            ||= $dbh->prepare('SHOW SLAVE STATUS');
      PTDEBUG && _d($dbh, 'SHOW SLAVE STATUS');
      $sth->execute();
      my ($ss) = @{$sth->fetchall_arrayref({})};

      if ( $ss && %$ss ) {
         $ss = { map { lc($_) => $ss->{$_} } keys %$ss }; # lowercase the keys
         return $ss;
      }

      PTDEBUG && _d('This server returns nothing for SHOW SLAVE STATUS');
      $self->{not_a_slave}->{$dbh}++;
   }
}

sub get_master_status {
   my ( $self, $dbh ) = @_;

   if ( $self->{not_a_master}->{$dbh} ) {
      PTDEBUG && _d('Server on dbh', $dbh, 'is not a master');
      return;
   }

   my $sth = $self->{sths}->{$dbh}->{MASTER_STATUS}
         ||= $dbh->prepare('SHOW MASTER STATUS');
   PTDEBUG && _d($dbh, 'SHOW MASTER STATUS');
   $sth->execute();
   my ($ms) = @{$sth->fetchall_arrayref({})};
   PTDEBUG && _d(
      $ms ? map { "$_=" . (defined $ms->{$_} ? $ms->{$_} : '') } keys %$ms
          : '');

   if ( !$ms || scalar keys %$ms < 2 ) {
      PTDEBUG && _d('Server on dbh', $dbh, 'does not seem to be a master');
      $self->{not_a_master}->{$dbh}++;
   }

  return { map { lc($_) => $ms->{$_} } keys %$ms }; # lowercase the keys
}

sub wait_for_master {
   my ( $self, %args ) = @_;
   my @required_args = qw(master_status slave_dbh);
   foreach my $arg ( @required_args ) {
      die "I need a $arg argument" unless $args{$arg};
   }
   my ($master_status, $slave_dbh) = @args{@required_args};
   my $timeout       = $args{timeout} || 60;

   my $result;
   my $waited;
   if ( $master_status ) {
      my $sql = "SELECT MASTER_POS_WAIT('$master_status->{file}', "
              . "$master_status->{position}, $timeout)";
      PTDEBUG && _d($slave_dbh, $sql);
      my $start = time;
      ($result) = $slave_dbh->selectrow_array($sql);

      $waited = time - $start;

      PTDEBUG && _d('Result of waiting:', $result);
      PTDEBUG && _d("Waited", $waited, "seconds");
   }
   else {
      PTDEBUG && _d('Not waiting: this server is not a master');
   }

   return {
      result => $result,
      waited => $waited,
   };
}

sub stop_slave {
   my ( $self, $dbh ) = @_;
   my $sth = $self->{sths}->{$dbh}->{STOP_SLAVE}
         ||= $dbh->prepare('STOP SLAVE');
   PTDEBUG && _d($dbh, $sth->{Statement});
   $sth->execute();
}

sub start_slave {
   my ( $self, $dbh, $pos ) = @_;
   if ( $pos ) {
      my $sql = "START SLAVE UNTIL MASTER_LOG_FILE='$pos->{file}', "
              . "MASTER_LOG_POS=$pos->{position}";
      PTDEBUG && _d($dbh, $sql);
      $dbh->do($sql);
   }
   else {
      my $sth = $self->{sths}->{$dbh}->{START_SLAVE}
            ||= $dbh->prepare('START SLAVE');
      PTDEBUG && _d($dbh, $sth->{Statement});
      $sth->execute();
   }
}

sub catchup_to_master {
   my ( $self, $slave, $master, $timeout ) = @_;
   $self->stop_slave($master);
   $self->stop_slave($slave);
   my $slave_status  = $self->get_slave_status($slave);
   my $slave_pos     = $self->repl_posn($slave_status);
   my $master_status = $self->get_master_status($master);
   my $master_pos    = $self->repl_posn($master_status);
   PTDEBUG && _d('Master position:', $self->pos_to_string($master_pos),
      'Slave position:', $self->pos_to_string($slave_pos));

   my $result;
   if ( $self->pos_cmp($slave_pos, $master_pos) < 0 ) {
      PTDEBUG && _d('Waiting for slave to catch up to master');
      $self->start_slave($slave, $master_pos);

      $result = $self->wait_for_master(
            master_status => $master_status,
            slave_dbh     => $slave,
            timeout       => $timeout,
            master_status => $master_status
      );
      if ( !defined $result->{result} ) {
         $slave_status = $self->get_slave_status($slave);
         if ( !$self->slave_is_running($slave_status) ) {
            PTDEBUG && _d('Master position:',
               $self->pos_to_string($master_pos),
               'Slave position:', $self->pos_to_string($slave_pos));
            $slave_pos = $self->repl_posn($slave_status);
            if ( $self->pos_cmp($slave_pos, $master_pos) != 0 ) {
               die "MASTER_POS_WAIT() returned NULL but slave has not "
                  . "caught up to master";
            }
            PTDEBUG && _d('Slave is caught up to master and stopped');
         }
         else {
            die "Slave has not caught up to master and it is still running";
         }
      }
   }
   else {
      PTDEBUG && _d("Slave is already caught up to master");
   }

   return $result;
}

sub catchup_to_same_pos {
   my ( $self, $s1_dbh, $s2_dbh ) = @_;
   $self->stop_slave($s1_dbh);
   $self->stop_slave($s2_dbh);
   my $s1_status = $self->get_slave_status($s1_dbh);
   my $s2_status = $self->get_slave_status($s2_dbh);
   my $s1_pos    = $self->repl_posn($s1_status);
   my $s2_pos    = $self->repl_posn($s2_status);
   if ( $self->pos_cmp($s1_pos, $s2_pos) < 0 ) {
      $self->start_slave($s1_dbh, $s2_pos);
   }
   elsif ( $self->pos_cmp($s2_pos, $s1_pos) < 0 ) {
      $self->start_slave($s2_dbh, $s1_pos);
   }

   $s1_status = $self->get_slave_status($s1_dbh);
   $s2_status = $self->get_slave_status($s2_dbh);
   $s1_pos    = $self->repl_posn($s1_status);
   $s2_pos    = $self->repl_posn($s2_status);

   if ( $self->slave_is_running($s1_status)
     || $self->slave_is_running($s2_status)
     || $self->pos_cmp($s1_pos, $s2_pos) != 0)
   {
      die "The servers aren't both stopped at the same position";
   }

}

sub slave_is_running {
   my ( $self, $slave_status ) = @_;
   return ($slave_status->{slave_sql_running} || 'No') eq 'Yes';
}

sub has_slave_updates {
   my ( $self, $dbh ) = @_;
   my $sql = q{SHOW VARIABLES LIKE 'log_slave_updates'};
   PTDEBUG && _d($dbh, $sql);
   my ($name, $value) = $dbh->selectrow_array($sql);
   return $value && $value =~ m/^(1|ON)$/;
}

sub repl_posn {
   my ( $self, $status ) = @_;
   if ( exists $status->{file} && exists $status->{position} ) {
      return {
         file     => $status->{file},
         position => $status->{position},
      };
   }
   else {
      return {
         file     => $status->{relay_master_log_file},
         position => $status->{exec_master_log_pos},
      };
   }
}

sub get_slave_lag {
   my ( $self, $dbh ) = @_;
   my $stat = $self->get_slave_status($dbh);
   return unless $stat;  # server is not a slave
   return $stat->{seconds_behind_master};
}

sub pos_cmp {
   my ( $self, $a, $b ) = @_;
   return $self->pos_to_string($a) cmp $self->pos_to_string($b);
}

sub short_host {
   my ( $self, $dsn ) = @_;
   my ($host, $port);
   if ( $dsn->{master_host} ) {
      $host = $dsn->{master_host};
      $port = $dsn->{master_port};
   }
   else {
      $host = $dsn->{h};
      $port = $dsn->{P};
   }
   return ($host || '[default]') . ( ($port || 3306) == 3306 ? '' : ":$port" );
}

sub is_replication_thread {
   my ( $self, $query, %args ) = @_; 
   return unless $query;

   my $type = lc($args{type} || 'all');
   die "Invalid type: $type"
      unless $type =~ m/^binlog_dump|slave_io|slave_sql|all$/i;

   my $match = 0;
   if ( $type =~ m/binlog_dump|all/i ) {
      $match = 1
         if ($query->{Command} || $query->{command} || '') eq "Binlog Dump";
   }
   if ( !$match ) {
      if ( ($query->{User} || $query->{user} || '') eq "system user" ) {
         PTDEBUG && _d("Slave replication thread");
         if ( $type ne 'all' ) { 
            my $state = $query->{State} || $query->{state} || '';

            if ( $state =~ m/^init|end$/ ) {
               PTDEBUG && _d("Special state:", $state);
               $match = 1;
            }
            else {
               my ($slave_sql) = $state =~ m/
                  ^(Waiting\sfor\sthe\snext\sevent
                   |Reading\sevent\sfrom\sthe\srelay\slog
                   |Has\sread\sall\srelay\slog;\swaiting
                   |Making\stemp\sfile
                   |Waiting\sfor\sslave\smutex\son\sexit)/xi; 

               $match = $type eq 'slave_sql' &&  $slave_sql ? 1
                      : $type eq 'slave_io'  && !$slave_sql ? 1
                      :                                       0;
            }
         }
         else {
            $match = 1;
         }
      }
      else {
         PTDEBUG && _d('Not system user');
      }

      if ( !defined $args{check_known_ids} || $args{check_known_ids} ) {
         my $id = $query->{Id} || $query->{id};
         if ( $match ) {
            $self->{replication_thread}->{$id} = 1;
         }
         else {
            if ( $self->{replication_thread}->{$id} ) {
               PTDEBUG && _d("Thread ID is a known replication thread ID");
               $match = 1;
            }
         }
      }
   }

   PTDEBUG && _d('Matches', $type, 'replication thread:',
      ($match ? 'yes' : 'no'), '; match:', $match);

   return $match;
}


sub get_replication_filters {
   my ( $self, %args ) = @_;
   my @required_args = qw(dbh);
   foreach my $arg ( @required_args ) {
      die "I need a $arg argument" unless $args{$arg};
   }
   my ($dbh) = @args{@required_args};

   my %filters = ();

   my $status = $self->get_master_status($dbh);
   if ( $status ) {
      map { $filters{$_} = $status->{$_} }
      grep { defined $status->{$_} && $status->{$_} ne '' }
      qw(
         binlog_do_db
         binlog_ignore_db
      );
   }

   $status = $self->get_slave_status($dbh);
   if ( $status ) {
      map { $filters{$_} = $status->{$_} }
      grep { defined $status->{$_} && $status->{$_} ne '' }
      qw(
         replicate_do_db
         replicate_ignore_db
         replicate_do_table
         replicate_ignore_table 
         replicate_wild_do_table
         replicate_wild_ignore_table
      );

      my $sql = "SHOW VARIABLES LIKE 'slave_skip_errors'";
      PTDEBUG && _d($dbh, $sql);
      my $row = $dbh->selectrow_arrayref($sql);
      $filters{slave_skip_errors} = $row->[1] if $row->[1] && $row->[1] ne 'OFF';
   }

   return \%filters; 
}


sub pos_to_string {
   my ( $self, $pos ) = @_;
   my $fmt  = '%s/%020d';
   return sprintf($fmt, @{$pos}{qw(file position)});
}

sub reset_known_replication_threads {
   my ( $self ) = @_;
   $self->{replication_thread} = {};
   return;
}

sub get_cxn_from_dsn_table {
   my ($self, %args) = @_;
   my @required_args = qw(dsn_table_dsn make_cxn DSNParser Quoter);
   foreach my $arg ( @required_args ) {
      die "I need a $arg argument" unless $args{$arg};
   }
   my ($dsn_table_dsn, $make_cxn, $dp, $q) = @args{@required_args};
   PTDEBUG && _d('DSN table DSN:', $dsn_table_dsn);

   my $dsn = $dp->parse($dsn_table_dsn);
   my $dsn_table;
   if ( $dsn->{D} && $dsn->{t} ) {
      $dsn_table = $q->quote($dsn->{D}, $dsn->{t});
   }
   elsif ( $dsn->{t} && $dsn->{t} =~ m/\./ ) {
      $dsn_table = $q->quote($q->split_unquote($dsn->{t}));
   }
   else {
      die "DSN table DSN does not specify a database (D) "
        . "or a database-qualified table (t)";
   }

   my $dsn_tbl_cxn = $make_cxn->(dsn => $dsn);
   my $dbh         = $dsn_tbl_cxn->connect();
   my $sql         = "SELECT dsn FROM $dsn_table ORDER BY id";
   PTDEBUG && _d($sql);
   my $dsn_strings = $dbh->selectcol_arrayref($sql);
   my @cxn;
   if ( $dsn_strings ) {
      foreach my $dsn_string ( @$dsn_strings ) {
         PTDEBUG && _d('DSN from DSN table:', $dsn_string);
         push @cxn, $make_cxn->(dsn_string => $dsn_string);
      }
   }
   return \@cxn;
}

sub _d {
   my ($package, undef, $line) = caller 0;
   @_ = map { (my $temp = $_) =~ s/\n/\n# /g; $temp; }
        map { defined $_ ? $_ : 'undef' }
        @_;
   print STDERR "# $package:$line $PID ", join(' ', @_), "\n";
}

1;
}
# ###########################################################################
# End MasterSlave package
# ###########################################################################

# ###########################################################################
# RowChecksum package
# This package is a copy without comments from the original.  The original
# with comments and its test file can be found in the Bazaar repository at,
#   lib/RowChecksum.pm
#   t/lib/RowChecksum.t
# See https://launchpad.net/percona-toolkit for more information.
# ###########################################################################
{
package RowChecksum;

use strict;
use warnings FATAL => 'all';
use English qw(-no_match_vars);
use constant PTDEBUG => $ENV{PTDEBUG} || 0;

use List::Util qw(max);
use Data::Dumper;
$Data::Dumper::Indent    = 1;
$Data::Dumper::Sortkeys  = 1;
$Data::Dumper::Quotekeys = 0;

sub new {
   my ( $class, %args ) = @_;
   foreach my $arg ( qw(OptionParser Quoter) ) {
      die "I need a $arg argument" unless defined $args{$arg};
   }
   my $self = { %args };
   return bless $self, $class;
}

sub make_row_checksum {
   my ( $self, %args ) = @_;
   my @required_args = qw(tbl);
   foreach my $arg( @required_args ) {
      die "I need a $arg argument" unless $args{$arg};
   }
   my ($tbl) = @args{@required_args};

   my $o          = $self->{OptionParser};
   my $q          = $self->{Quoter};
   my $tbl_struct = $tbl->{tbl_struct};
   my $func       = $args{func} || uc($o->get('function'));
   my $cols       = $self->get_checksum_columns(%args);

   my $query;
   if ( !$args{no_cols} ) {
      $query = join(', ',
                  map { 
                     my $col = $_;
                     if ( $col =~ m/\+ 0/ ) {
                        my ($real_col) = /^(\S+)/;
                        $col .= " AS $real_col";
                     }
                     elsif ( $col =~ m/TRIM/ ) {
                        my ($real_col) = m/TRIM\(([^\)]+)\)/;
                        $col .= " AS $real_col";
                     }
                     $col;
                  } @{$cols->{select}})
             . ', ';
   }

   if ( uc $func ne 'FNV_64' && uc $func ne 'FNV1A_64' ) {
      my $sep = $o->get('separator') || '#';
      $sep    =~ s/'//g;
      $sep  ||= '#';

      my @nulls = grep { $cols->{allowed}->{$_} } @{$tbl_struct->{null_cols}};
      if ( @nulls ) {
         my $bitmap = "CONCAT("
            . join(', ', map { 'ISNULL(' . $q->quote($_) . ')' } @nulls)
            . ")";
         push @{$cols->{select}}, $bitmap;
      }

      $query .= @{$cols->{select}} > 1
              ? "$func(CONCAT_WS('$sep', " . join(', ', @{$cols->{select}}) . '))'
              : "$func($cols->{select}->[0])";
   }
   else {
      my $fnv_func = uc $func;
      $query .= "$fnv_func(" . join(', ', @{$cols->{select}}) . ')';
   }

   PTDEBUG && _d('Row checksum:', $query);
   return $query;
}

sub make_chunk_checksum {
   my ( $self, %args ) = @_;
   my @required_args = qw(tbl);
   foreach my $arg( @required_args ) {
      die "I need a $arg argument" unless $args{$arg};
   }
   if ( !$args{dbh} && !($args{func} && $args{crc_width} && $args{crc_type}) ) {
      die "I need a dbh argument"
   }
   my ($tbl) = @args{@required_args};
   my $o     = $self->{OptionParser};
   my $q     = $self->{Quoter};

   my %crc_args = $self->get_crc_args(%args);
   PTDEBUG && _d("Checksum strat:", Dumper(\%crc_args));

   my $row_checksum = $self->make_row_checksum(
      %args,
      %crc_args,
      no_cols => 1
   );
   my $crc;
   if ( $crc_args{crc_type} =~ m/int$/ ) {
      $crc = "COALESCE(LOWER(CONV(BIT_XOR(CAST($row_checksum AS UNSIGNED)), "
           . "10, 16)), 0)";
   }
   else {
      my $slices = $self->_make_xor_slices(
         row_checksum => $row_checksum,
         %crc_args,
      );
      $crc = "COALESCE(LOWER(CONCAT($slices)), 0)";
   }

   my $select = "COUNT(*) AS cnt, $crc AS crc";
   PTDEBUG && _d('Chunk checksum:', $select);
   return $select;
}

sub get_checksum_columns {
   my ($self, %args) = @_;
   my @required_args = qw(tbl);
   foreach my $arg( @required_args ) {
      die "I need a $arg argument" unless $args{$arg};
   }
   my ($tbl) = @args{@required_args};
   my $o     = $self->{OptionParser};
   my $q     = $self->{Quoter};

   my $trim            = $o->get('trim');
   my $float_precision = $o->get('float-precision');

   my $tbl_struct = $tbl->{tbl_struct};
   my $ignore_col = $o->get('ignore-columns') || {};
   my $all_cols   = $o->get('columns') || $tbl_struct->{cols};
   my %cols       = map { lc($_) => 1 } grep { !$ignore_col->{$_} } @$all_cols;
   my %seen;
   my @cols =
      map {
         my $type   = $tbl_struct->{type_for}->{$_};
         my $result = $q->quote($_);
         if ( $type eq 'timestamp' ) {
            $result .= ' + 0';
         }
         elsif ( $float_precision && $type =~ m/float|double/ ) {
            $result = "ROUND($result, $float_precision)";
         }
         elsif ( $trim && $type =~ m/varchar/ ) {
            $result = "TRIM($result)";
         }
         $result;
      }
      grep {
         $cols{$_} && !$seen{$_}++
      }
      @{$tbl_struct->{cols}};

   return {
      select  => \@cols,
      allowed => \%cols,
   };
}

sub get_crc_args {
   my ($self, %args) = @_;
   my $func      = $args{func}     || $self->_get_hash_func(%args);
   my $crc_width = $args{crc_width}|| $self->_get_crc_width(%args, func=>$func);
   my $crc_type  = $args{crc_type} || $self->_get_crc_type(%args, func=>$func);
   my $opt_slice; 
   if ( $args{dbh} && $crc_type !~ m/int$/ ) {
      $opt_slice = $self->_optimize_xor(%args, func=>$func);
   }

   return (
      func      => $func,
      crc_width => $crc_width,
      crc_type  => $crc_type,
      opt_slice => $opt_slice,
   );
}

sub _get_hash_func {
   my ( $self, %args ) = @_;
   my @required_args = qw(dbh);
   foreach my $arg( @required_args ) {
      die "I need a $arg argument" unless $args{$arg};
   }
   my ($dbh) = @args{@required_args};
   my $o     = $self->{OptionParser};
   my @funcs = qw(CRC32 FNV1A_64 FNV_64 MD5 SHA1);

   if ( my $func = $o->get('function') ) {
      unshift @funcs, $func;
   }

   my ($result, $error);
   foreach my $func ( @funcs ) {
      eval {
         my $sql = "SELECT $func('test-string')";
         PTDEBUG && _d($sql);
         $args{dbh}->do($sql);
      };
      if ( $EVAL_ERROR && $EVAL_ERROR =~ m/failed: (.*?) at \S+ line/ ) {
         $error .= qq{$func cannot be used because "$1"\n};
         PTDEBUG && _d($func, 'cannot be used because', $1);
      }
      PTDEBUG && _d('Chosen hash func:', $result);
      return $func;
   }
   die $error || 'No hash functions (CRC32, MD5, etc.) are available';
}

sub _get_crc_width {
   my ( $self, %args ) = @_;
   my @required_args = qw(dbh func);
   foreach my $arg( @required_args ) {
      die "I need a $arg argument" unless $args{$arg};
   }
   my ($dbh, $func) = @args{@required_args};

   my $crc_width = 16;
   if ( uc $func ne 'FNV_64' && uc $func ne 'FNV1A_64' ) {
      eval {
         my ($val) = $dbh->selectrow_array("SELECT $func('a')");
         $crc_width = max(16, length($val));
      };
   }
   return $crc_width;
}

sub _get_crc_type {
   my ( $self, %args ) = @_;
   my @required_args = qw(dbh func);
   foreach my $arg( @required_args ) {
      die "I need a $arg argument" unless $args{$arg};
   }
   my ($dbh, $func) = @args{@required_args};

   my $type   = '';
   my $length = 0;
   my $sql    = "SELECT $func('a')";
   my $sth    = $dbh->prepare($sql);
   eval {
      $sth->execute();
      $type   = $sth->{mysql_type_name}->[0];
      $length = $sth->{mysql_length}->[0];
      PTDEBUG && _d($sql, $type, $length);
      if ( $type eq 'bigint' && $length < 20 ) {
         $type = 'int';
      }
   };
   $sth->finish;
   PTDEBUG && _d('crc_type:', $type, 'length:', $length);
   return $type;
}

sub _optimize_xor {
   my ( $self, %args ) = @_;
   my @required_args = qw(dbh func);
   foreach my $arg( @required_args ) {
      die "I need a $arg argument" unless $args{$arg};
   }
   my ($dbh, $func) = @args{@required_args};

   die "$func never needs BIT_XOR optimization"
      if $func =~ m/^(?:FNV1A_64|FNV_64|CRC32)$/i;

   my $opt_slice = 0;
   my $unsliced  = uc $dbh->selectall_arrayref("SELECT $func('a')")->[0]->[0];
   my $sliced    = '';
   my $start     = 1;
   my $crc_width = length($unsliced) < 16 ? 16 : length($unsliced);

   do { # Try different positions till sliced result equals non-sliced.
      PTDEBUG && _d('Trying slice', $opt_slice);
      $dbh->do(q{SET @crc := '', @cnt := 0});
      my $slices = $self->_make_xor_slices(
         row_checksum => "\@crc := $func('a')",
         crc_width    => $crc_width,
         opt_slice    => $opt_slice,
      );

      my $sql = "SELECT CONCAT($slices) AS TEST FROM (SELECT NULL) AS x";
      $sliced = ($dbh->selectrow_array($sql))[0];
      if ( $sliced ne $unsliced ) {
         PTDEBUG && _d('Slice', $opt_slice, 'does not work');
         $start += 16;
         ++$opt_slice;
      }
   } while ( $start < $crc_width && $sliced ne $unsliced );

   if ( $sliced eq $unsliced ) {
      PTDEBUG && _d('Slice', $opt_slice, 'works');
      return $opt_slice;
   }
   else {
      PTDEBUG && _d('No slice works');
      return undef;
   }
}

sub _make_xor_slices {
   my ( $self, %args ) = @_;
   my @required_args = qw(row_checksum crc_width);
   foreach my $arg( @required_args ) {
      die "I need a $arg argument" unless $args{$arg};
   }
   my ($row_checksum, $crc_width) = @args{@required_args};
   my ($opt_slice) = $args{opt_slice};

   my @slices;
   for ( my $start = 1; $start <= $crc_width; $start += 16 ) {
      my $len = $crc_width - $start + 1;
      if ( $len > 16 ) {
         $len = 16;
      }
      push @slices,
         "LPAD(CONV(BIT_XOR("
         . "CAST(CONV(SUBSTRING(\@crc, $start, $len), 16, 10) AS UNSIGNED))"
         . ", 10, 16), $len, '0')";
   }

   if ( defined $opt_slice && $opt_slice < @slices ) {
      $slices[$opt_slice] =~ s/\@crc/\@crc := $row_checksum/;
   }
   else {
      map { s/\@crc/$row_checksum/ } @slices;
   }

   return join(', ', @slices);
}

sub find_replication_differences {
   my ($self, %args) = @_;
   my @required_args = qw(dbh repl_table);
   foreach my $arg( @required_args ) {
      die "I need a $arg argument" unless $args{$arg};
   }
   my ($dbh, $repl_table) = @args{@required_args};

   my $sql
      = "SELECT CONCAT(db, '.', tbl) AS `table`, "
      . "chunk, chunk_index, lower_boundary, upper_boundary, "
      . "COALESCE(this_cnt-master_cnt, 0) AS cnt_diff, "
      . "COALESCE("
      .   "this_crc <> master_crc OR ISNULL(master_crc) <> ISNULL(this_crc), 0"
      . ") AS crc_diff, this_cnt, master_cnt, this_crc, master_crc "
      . "FROM $repl_table "
      . "WHERE (master_cnt <> this_cnt OR master_crc <> this_crc "
      .        "OR ISNULL(master_crc) <> ISNULL(this_crc))"
      . ($args{where} ? " AND ($args{where})" : "");
   PTDEBUG && _d($sql);
   my $diffs = $dbh->selectall_arrayref($sql, { Slice => {} });
   return $diffs;
}

sub _d {
   my ($package, undef, $line) = caller 0;
   @_ = map { (my $temp = $_) =~ s/\n/\n# /g; $temp; }
        map { defined $_ ? $_ : 'undef' }
        @_;
   print STDERR "# $package:$line $PID ", join(' ', @_), "\n";
}

1;
}
# ###########################################################################
# End RowChecksum package
# ###########################################################################

# ###########################################################################
# NibbleIterator package
# This package is a copy without comments from the original.  The original
# with comments and its test file can be found in the Bazaar repository at,
#   lib/NibbleIterator.pm
#   t/lib/NibbleIterator.t
# See https://launchpad.net/percona-toolkit for more information.
# ###########################################################################
{
package NibbleIterator;

use strict;
use warnings FATAL => 'all';
use English qw(-no_match_vars);
use constant PTDEBUG => $ENV{PTDEBUG} || 0;

use Data::Dumper;
$Data::Dumper::Indent    = 1;
$Data::Dumper::Sortkeys  = 1;
$Data::Dumper::Quotekeys = 0;

sub new {
   my ( $class, %args ) = @_;
   my @required_args = qw(Cxn tbl chunk_size OptionParser Quoter TableNibbler TableParser);
   foreach my $arg ( @required_args ) {
      die "I need a $arg argument" unless $args{$arg};
   }
   my ($cxn, $tbl, $chunk_size, $o, $q) = @args{@required_args};

   my $nibble_params = can_nibble(%args);

   my %comments = (
      bite   => "bite table",
      nibble => "nibble table",
   );
   if ( $args{comments} ) {
      map  { $comments{$_} = $args{comments}->{$_} }
      grep { defined $args{comments}->{$_}         }
      keys %{$args{comments}};
   }

   my $where      = $o->has('where') ? $o->get('where') : '';
   my $tbl_struct = $tbl->{tbl_struct};
   my $ignore_col = $o->has('ignore-columns')
                  ? ($o->get('ignore-columns') || {})
                  : {};
   my $all_cols   = $o->has('columns')
                  ? ($o->get('columns') || $tbl_struct->{cols})
                  : $tbl_struct->{cols};
   my @cols       = grep { !$ignore_col->{$_} } @$all_cols;
   my $self;
   if ( $nibble_params->{one_nibble} ) {
      my $nibble_sql
         = ($args{dml} ? "$args{dml} " : "SELECT ")
         . ($args{select} ? $args{select}
                          : join(', ', map { $q->quote($_) } @cols))
         . " FROM $tbl->{name}"
         . ($where ? " WHERE $where" : '')
         . " /*$comments{bite}*/";
      PTDEBUG && _d('One nibble statement:', $nibble_sql);

      my $explain_nibble_sql
         = "EXPLAIN SELECT "
         . ($args{select} ? $args{select}
                          : join(', ', map { $q->quote($_) } @cols))
         . " FROM $tbl->{name}"
         . ($where ? " WHERE $where" : '')
         . " /*explain $comments{bite}*/";
      PTDEBUG && _d('Explain one nibble statement:', $explain_nibble_sql);

      $self = {
         %args,
         one_nibble         => 1,
         limit              => 0,
         nibble_sql         => $nibble_sql,
         explain_nibble_sql => $explain_nibble_sql,
      };
   }
   else {
      my $index      = $nibble_params->{index}; # brevity
      my $index_cols = $tbl->{tbl_struct}->{keys}->{$index}->{cols};

      my $asc = $args{TableNibbler}->generate_asc_stmt(
         %args,
         tbl_struct   => $tbl->{tbl_struct},
         index        => $index,
         n_index_cols => $args{n_chunk_index_cols},
         cols         => \@cols,
         asc_only     => 1,
      );
      PTDEBUG && _d('Ascend params:', Dumper($asc));

      my $from     = "$tbl->{name} FORCE INDEX(`$index`)";
      my $order_by = join(', ', map {$q->quote($_)} @{$index_cols});

      my $first_lb_sql
         = "SELECT /*!40001 SQL_NO_CACHE */ "
         . join(', ', map { $q->quote($_) } @{$asc->{scols}})
         . " FROM $from"
         . ($where ? " WHERE $where" : '')
         . " ORDER BY $order_by"
         . " LIMIT 1"
         . " /*first lower boundary*/";
      PTDEBUG && _d('First lower boundary statement:', $first_lb_sql);

      my $resume_lb_sql;
      if ( $args{resume} ) {
         $resume_lb_sql
            = "SELECT /*!40001 SQL_NO_CACHE */ "
            . join(', ', map { $q->quote($_) } @{$asc->{scols}})
            . " FROM $from"
            . " WHERE " . $asc->{boundaries}->{'>'}
            . ($where ? " AND ($where)" : '')
            . " ORDER BY $order_by"
            . " LIMIT 1"
            . " /*resume lower boundary*/";
         PTDEBUG && _d('Resume lower boundary statement:', $resume_lb_sql);
      }

      my $last_ub_sql
         = "SELECT /*!40001 SQL_NO_CACHE */ "
         . join(', ', map { $q->quote($_) } @{$asc->{scols}})
         . " FROM $from"
         . ($where ? " WHERE $where" : '')
         . " ORDER BY "
         . join(' DESC, ', map {$q->quote($_)} @{$index_cols}) . ' DESC'
         . " LIMIT 1"
         . " /*last upper boundary*/";
      PTDEBUG && _d('Last upper boundary statement:', $last_ub_sql);

      my $ub_sql
         = "SELECT /*!40001 SQL_NO_CACHE */ "
         . join(', ', map { $q->quote($_) } @{$asc->{scols}})
         . " FROM $from"
         . " WHERE " . $asc->{boundaries}->{'>='}
                     . ($where ? " AND ($where)" : '')
         . " ORDER BY $order_by"
         . " LIMIT ?, 2"
         . " /*next chunk boundary*/";
      PTDEBUG && _d('Upper boundary statement:', $ub_sql);

      my $nibble_sql
         = ($args{dml} ? "$args{dml} " : "SELECT ")
         . ($args{select} ? $args{select}
                          : join(', ', map { $q->quote($_) } @{$asc->{cols}}))
         . " FROM $from"
         . " WHERE " . $asc->{boundaries}->{'>='}  # lower boundary
         . " AND "   . $asc->{boundaries}->{'<='}  # upper boundary
         . ($where ? " AND ($where)" : '')
         . ($args{order_by} ? " ORDER BY $order_by" : "")
         . " /*$comments{nibble}*/";
      PTDEBUG && _d('Nibble statement:', $nibble_sql);

      my $explain_nibble_sql 
         = "EXPLAIN SELECT "
         . ($args{select} ? $args{select}
                          : join(', ', map { $q->quote($_) } @{$asc->{cols}}))
         . " FROM $from"
         . " WHERE " . $asc->{boundaries}->{'>='}  # lower boundary
         . " AND "   . $asc->{boundaries}->{'<='}  # upper boundary
         . ($where ? " AND ($where)" : '')
         . ($args{order_by} ? " ORDER BY $order_by" : "")
         . " /*explain $comments{nibble}*/";
      PTDEBUG && _d('Explain nibble statement:', $explain_nibble_sql);

      my $limit = $chunk_size - 1;
      PTDEBUG && _d('Initial chunk size (LIMIT):', $limit);

      $self = {
         %args,
         index                => $index,
         limit                => $limit,
         first_lb_sql         => $first_lb_sql,
         last_ub_sql          => $last_ub_sql,
         ub_sql               => $ub_sql,
         nibble_sql           => $nibble_sql,
         explain_first_lb_sql => "EXPLAIN $first_lb_sql",
         explain_ub_sql       => "EXPLAIN $ub_sql",
         explain_nibble_sql   => $explain_nibble_sql,
         resume_lb_sql        => $resume_lb_sql,
         sql                  => {
            columns    => $asc->{scols},
            from       => $from,
            where      => $where,
            boundaries => $asc->{boundaries},
            order_by   => $order_by,
         },
      };
   }

   $self->{row_est}    = $nibble_params->{row_est},
   $self->{nibbleno}   = 0;
   $self->{have_rows}  = 0;
   $self->{rowno}      = 0;
   $self->{oktonibble} = 1;

   return bless $self, $class;
}

sub next {
   my ($self) = @_;

   if ( !$self->{oktonibble} ) {
      PTDEBUG && _d('Not ok to nibble');
      return;
   }

   my %callback_args = (
      Cxn            => $self->{Cxn},
      tbl            => $self->{tbl},
      NibbleIterator => $self,
   );

   if ($self->{nibbleno} == 0) {
      $self->_prepare_sths();
      $self->_get_bounds();
      if ( my $callback = $self->{callbacks}->{init} ) {
         $self->{oktonibble} = $callback->(%callback_args);
         PTDEBUG && _d('init callback returned', $self->{oktonibble});
         if ( !$self->{oktonibble} ) {
            $self->{no_more_boundaries} = 1;
            return;
         }
      }
   }

   NIBBLE:
   while ( $self->{have_rows} || $self->_next_boundaries() ) {
      if ( !$self->{have_rows} ) {
         $self->{nibbleno}++;
         PTDEBUG && _d('Nibble:', $self->{nibble_sth}->{Statement}, 'params:',
            join(', ', (@{$self->{lower} || []}, @{$self->{upper} || []})));
         if ( my $callback = $self->{callbacks}->{exec_nibble} ) {
            $self->{have_rows} = $callback->(%callback_args);
         }
         else {
            $self->{nibble_sth}->execute(@{$self->{lower}}, @{$self->{upper}});
            $self->{have_rows} = $self->{nibble_sth}->rows();
         }
         PTDEBUG && _d($self->{have_rows}, 'rows in nibble', $self->{nibbleno});
      }

      if ( $self->{have_rows} ) {
         my $row = $self->{nibble_sth}->fetchrow_arrayref();
         if ( $row ) {
            $self->{rowno}++;
            PTDEBUG && _d('Row', $self->{rowno}, 'in nibble',$self->{nibbleno});
            return [ @$row ];
         }
      }

      PTDEBUG && _d('No rows in nibble or nibble skipped');
      if ( my $callback = $self->{callbacks}->{after_nibble} ) {
         $callback->(%callback_args);
      }
      $self->{rowno}     = 0;
      $self->{have_rows} = 0;
   }

   PTDEBUG && _d('Done nibbling');
   if ( my $callback = $self->{callbacks}->{done} ) {
      $callback->(%callback_args);
   }

   return;
}

sub nibble_number {
   my ($self) = @_;
   return $self->{nibbleno};
}

sub set_nibble_number {
   my ($self, $n) = @_;
   die "I need a number" unless $n;
   $self->{nibbleno} = $n;
   PTDEBUG && _d('Set new nibble number:', $n);
   return;
}

sub nibble_index {
   my ($self) = @_;
   return $self->{index};
}

sub statements {
   my ($self) = @_;
   return {
      explain_first_lower_boundary => $self->{explain_first_lb_sth},
      nibble                       => $self->{nibble_sth},
      explain_nibble               => $self->{explain_nibble_sth},
      upper_boundary               => $self->{ub_sth},
      explain_upper_boundary       => $self->{explain_ub_sth},
   }
}

sub boundaries {
   my ($self) = @_;
   return {
      first_lower => $self->{first_lower},
      lower       => $self->{lower},
      upper       => $self->{upper},
      next_lower  => $self->{next_lower},
      last_upper  => $self->{last_upper},
   };
}

sub set_boundary {
   my ($self, $boundary, $values) = @_;
   die "I need a boundary parameter"
      unless $boundary;
   die "Invalid boundary: $boundary"
      unless $boundary =~ m/^(?:lower|upper|next_lower|last_upper)$/;
   die "I need a values arrayref parameter"
      unless $values && ref $values eq 'ARRAY';
   $self->{$boundary} = $values;
   PTDEBUG && _d('Set new', $boundary, 'boundary:', Dumper($values));
   return;
}

sub one_nibble {
   my ($self) = @_;
   return $self->{one_nibble};
}

sub chunk_size {
   my ($self) = @_;
   return $self->{limit} + 1;
}

sub set_chunk_size {
   my ($self, $limit) = @_;
   return if $self->{one_nibble};
   die "Chunk size must be > 0" unless $limit;
   $self->{limit} = $limit - 1;
   PTDEBUG && _d('Set new chunk size (LIMIT):', $limit);
   return;
}

sub sql {
   my ($self) = @_;
   return $self->{sql};
}

sub more_boundaries {
   my ($self) = @_;
   return !$self->{no_more_boundaries};
}

sub row_estimate {
   my ($self) = @_;
   return $self->{row_est};
}

sub can_nibble {
   my (%args) = @_;
   my @required_args = qw(Cxn tbl chunk_size OptionParser TableParser);
   foreach my $arg ( @required_args ) {
      die "I need a $arg argument" unless $args{$arg};
   }
   my ($cxn, $tbl, $chunk_size, $o) = @args{@required_args};

   my $where = $o->has('where') ? $o->get('where') : '';

   my ($row_est, $mysql_index) = get_row_estimate(
      Cxn   => $cxn,
      tbl   => $tbl,
      where => $where,
   );

   if ( !$where ) {
      $mysql_index = undef;
   }

   my $chunk_size_limit = $o->get('chunk-size-limit') || 1;
   my $one_nibble = !defined $args{one_nibble} || $args{one_nibble}
                  ? $row_est <= $chunk_size * $chunk_size_limit
                  : 0;
   PTDEBUG && _d('One nibble:', $one_nibble ? 'yes' : 'no');

   if ( $args{resume}
        && !defined $args{resume}->{lower_boundary}
        && !defined $args{resume}->{upper_boundary} ) {
      PTDEBUG && _d('Resuming from one nibble table');
      $one_nibble = 1;
   }

   my $index = _find_best_index(%args, mysql_index => $mysql_index);
   if ( !$index && !$one_nibble ) {
      die "There is no good index and the table is oversized.";
   }

   return {
      row_est     => $row_est,      # nibble about this many rows
      index       => $index,        # using this index
      one_nibble  => $one_nibble,   # if the table fits in one nibble/chunk
   };
}

sub _find_best_index {
   my (%args) = @_;
   my @required_args = qw(Cxn tbl TableParser);
   my ($cxn, $tbl, $tp) = @args{@required_args};
   my $tbl_struct = $tbl->{tbl_struct};
   my $indexes    = $tbl_struct->{keys};

   my $want_index = $args{chunk_index};
   if ( $want_index ) {
      PTDEBUG && _d('User wants to use index', $want_index);
      if ( !exists $indexes->{$want_index} ) {
         PTDEBUG && _d('Cannot use user index because it does not exist');
         $want_index = undef;
      }
   }

   if ( !$want_index && $args{mysql_index} ) {
      PTDEBUG && _d('MySQL wants to use index', $args{mysql_index});
      $want_index = $args{mysql_index};
   }

   my $best_index;
   my @possible_indexes;
   if ( $want_index ) {
      if ( $indexes->{$want_index}->{is_unique} ) {
         PTDEBUG && _d('Will use wanted index');
         $best_index = $want_index;
      }
      else {
         PTDEBUG && _d('Wanted index is a possible index');
         push @possible_indexes, $want_index;
      }
   }
   else {
      PTDEBUG && _d('Auto-selecting best index');
      foreach my $index ( $tp->sort_indexes($tbl_struct) ) {
         if ( $index eq 'PRIMARY' || $indexes->{$index}->{is_unique} ) {
            $best_index = $index;
            last;
         }
         else {
            push @possible_indexes, $index;
         }
      }
   }

   if ( !$best_index && @possible_indexes ) {
      PTDEBUG && _d('No PRIMARY or unique indexes;',
         'will use index with highest cardinality');
      foreach my $index ( @possible_indexes ) {
         $indexes->{$index}->{cardinality} = _get_index_cardinality(
            %args,
            index => $index,
         );
      }
      @possible_indexes = sort {
         my $cmp
            = $indexes->{$b}->{cardinality} <=> $indexes->{$b}->{cardinality};
         if ( $cmp == 0 ) {
            $cmp = scalar @{$indexes->{$b}->{cols}}
               <=> scalar @{$indexes->{$a}->{cols}};
         }
         $cmp;
      } @possible_indexes;
      $best_index = $possible_indexes[0];
   }

   PTDEBUG && _d('Best index:', $best_index);
   return $best_index;
}

sub _get_index_cardinality {
   my (%args) = @_;
   my @required_args = qw(Cxn tbl index);
   my ($cxn, $tbl, $index) = @args{@required_args};

   my $sql = "SHOW INDEXES FROM $tbl->{name} "
           . "WHERE Key_name = '$index'";
   PTDEBUG && _d($sql);
   my $cardinality = 1;
   my $dbh         = $cxn->dbh();
   my $key_name    = $dbh && ($dbh->{FetchHashKeyName} || '') eq 'NAME_lc'
                   ? 'key_name'
                   : 'Key_name';
   my $rows = $dbh->selectall_hashref($sql, $key_name);
   foreach my $row ( values %$rows ) {
      $cardinality *= $row->{cardinality} if $row->{cardinality};
   }
   PTDEBUG && _d('Index', $index, 'cardinality:', $cardinality);
   return $cardinality;
}

sub get_row_estimate {
   my (%args) = @_;
   my @required_args = qw(Cxn tbl);
   foreach my $arg ( @required_args ) {
      die "I need a $arg argument" unless $args{$arg};
   }
   my ($cxn, $tbl) = @args{@required_args};

   my $sql = "EXPLAIN SELECT * FROM $tbl->{name} "
           . "WHERE " . ($args{where} || '1=1');
   PTDEBUG && _d($sql);
   my $expl = $cxn->dbh()->selectrow_hashref($sql);
   PTDEBUG && _d(Dumper($expl));
   my $mysql_index = $expl->{key} || '';
   if ( $mysql_index ne 'PRIMARY' ) {
      $mysql_index = lc($mysql_index);
   }
   return ($expl->{rows} || 0), $mysql_index;
}

sub _prepare_sths {
   my ($self) = @_;
   PTDEBUG && _d('Preparing statement handles');

   my $dbh = $self->{Cxn}->dbh();

   $self->{nibble_sth}         = $dbh->prepare($self->{nibble_sql});
   $self->{explain_nibble_sth} = $dbh->prepare($self->{explain_nibble_sql});

   if ( !$self->{one_nibble} ) {
      $self->{explain_first_lb_sth} = $dbh->prepare($self->{explain_first_lb_sql});
      $self->{ub_sth}               = $dbh->prepare($self->{ub_sql});
      $self->{explain_ub_sth}       = $dbh->prepare($self->{explain_ub_sql});
   }

   return;
}

sub _get_bounds { 
   my ($self) = @_;

   if ( $self->{one_nibble} ) {
      if ( $self->{resume} ) {
         $self->{no_more_boundaries} = 1;
      }
      return;
   }

   my $dbh = $self->{Cxn}->dbh();

   $self->{first_lower} = $dbh->selectrow_arrayref($self->{first_lb_sql});
   PTDEBUG && _d('First lower boundary:', Dumper($self->{first_lower}));  

   if ( my $nibble = $self->{resume} ) {
      if (    defined $nibble->{lower_boundary}
           && defined $nibble->{upper_boundary} ) {
         my $sth = $dbh->prepare($self->{resume_lb_sql});
         my @ub  = split ',', $nibble->{upper_boundary};
         PTDEBUG && _d($sth->{Statement}, 'params:', @ub);
         $sth->execute(@ub);
         $self->{next_lower} = $sth->fetchrow_arrayref();
         $sth->finish();
      }
   }
   else {
      $self->{next_lower}  = $self->{first_lower};   
   }
   PTDEBUG && _d('Next lower boundary:', Dumper($self->{next_lower}));  

   if ( !$self->{next_lower} ) {
      PTDEBUG && _d('At end of table, or no more boundaries to resume');
      $self->{no_more_boundaries} = 1;

      $self->{last_upper} = $dbh->selectrow_arrayref($self->{last_ub_sql});
      PTDEBUG && _d('Last upper boundary:', Dumper($self->{last_upper}));
   }

   return;
}

sub _next_boundaries {
   my ($self) = @_;

   if ( $self->{no_more_boundaries} ) {
      PTDEBUG && _d('No more boundaries');
      return; # stop nibbling
   }

   if ( $self->{one_nibble} ) {
      $self->{lower} = $self->{upper} = [];
      $self->{no_more_boundaries} = 1;  # for next call
      return 1; # continue nibbling
   }



   if ( $self->identical_boundaries($self->{lower}, $self->{next_lower}) ) {
      PTDEBUG && _d('Infinite loop detected');
      my $tbl     = $self->{tbl};
      my $index   = $tbl->{tbl_struct}->{keys}->{$self->{index}};
      my $n_cols  = scalar @{$index->{cols}};
      my $chunkno = $self->{nibbleno};

      die "Possible infinite loop detected!  "
         . "The lower boundary for chunk $chunkno is "
         . "<" . join(', ', @{$self->{lower}}) . "> and the lower "
         . "boundary for chunk " . ($chunkno + 1) . " is also "
         . "<" . join(', ', @{$self->{next_lower}}) . ">.  "
         . "This usually happens when using a non-unique single "
         . "column index.  The current chunk index for table "
         . "$tbl->{db}.$tbl->{tbl} is $self->{index} which is"
         . ($index->{is_unique} ? '' : ' not') . " unique and covers "
         . ($n_cols > 1 ? "$n_cols columns" : "1 column") . ".\n";
   }
   $self->{lower} = $self->{next_lower};

   if ( my $callback = $self->{callbacks}->{next_boundaries} ) {
      my $oktonibble = $callback->(
         Cxn            => $self->{Cxn},
         tbl            => $self->{tbl},
         NibbleIterator => $self,
      );
      PTDEBUG && _d('next_boundaries callback returned', $oktonibble);
      if ( !$oktonibble ) {
         $self->{no_more_boundaries} = 1;
         return; # stop nibbling
      }
   }


   PTDEBUG && _d($self->{ub_sth}->{Statement}, 'params:',
      join(', ', @{$self->{lower}}), $self->{limit});
   $self->{ub_sth}->execute(@{$self->{lower}}, $self->{limit});
   my $boundary = $self->{ub_sth}->fetchall_arrayref();
   PTDEBUG && _d('Next boundary:', Dumper($boundary));
   if ( $boundary && @$boundary ) {
      $self->{upper} = $boundary->[0];

      if ( $boundary->[1] ) {
         $self->{next_lower} = $boundary->[1];
      }
      else {
         PTDEBUG && _d('End of table boundary:', Dumper($boundary->[0]));
         $self->{no_more_boundaries} = 1;  # for next call

         $self->{last_upper} = $boundary->[0];
      }
   }
   else {
      my $dbh = $self->{Cxn}->dbh();
      $self->{upper} = $dbh->selectrow_arrayref($self->{last_ub_sql});
      PTDEBUG && _d('Last upper boundary:', Dumper($self->{upper}));
      $self->{no_more_boundaries} = 1;  # for next call
      
      $self->{last_upper} = $self->{upper};
   }
   $self->{ub_sth}->finish();

   return 1; # continue nibbling
}

sub identical_boundaries {
   my ($self, $b1, $b2) = @_;

   return 0 if ($b1 && !$b2) || (!$b1 && $b2);

   return 1 if !$b1 && !$b2;

   die "Boundaries have different numbers of values"
      if scalar @$b1 != scalar @$b2;  # shouldn't happen
   my $n_vals = scalar @$b1;
   for my $i ( 0..($n_vals-1) ) {
      return 0 if $b1->[$i] ne $b2->[$i]; # diff
   }
   return 1;
}

sub DESTROY {
   my ( $self ) = @_;
   foreach my $key ( keys %$self ) {
      if ( $key =~ m/_sth$/ ) {
         PTDEBUG && _d('Finish', $key);
         $self->{$key}->finish();
      }
   }
   return;
}

sub _d {
   my ($package, undef, $line) = caller 0;
   @_ = map { (my $temp = $_) =~ s/\n/\n# /g; $temp; }
        map { defined $_ ? $_ : 'undef' }
        @_;
   print STDERR "# $package:$line $PID ", join(' ', @_), "\n";
}

1;
}
# ###########################################################################
# End NibbleIterator package
# ###########################################################################

# ###########################################################################
# OobNibbleIterator package
# This package is a copy without comments from the original.  The original
# with comments and its test file can be found in the Bazaar repository at,
#   lib/OobNibbleIterator.pm
#   t/lib/OobNibbleIterator.t
# See https://launchpad.net/percona-toolkit for more information.
# ###########################################################################
{
package OobNibbleIterator;
use base 'NibbleIterator';

use strict;
use warnings FATAL => 'all';
use English qw(-no_match_vars);
use constant PTDEBUG => $ENV{PTDEBUG} || 0;

use Data::Dumper;
$Data::Dumper::Indent    = 1;
$Data::Dumper::Sortkeys  = 1;
$Data::Dumper::Quotekeys = 0;

sub new {
   my ( $class, %args ) = @_;
   my @required_args = qw();
   foreach my $arg ( @required_args ) {
      die "I need a $arg argument" unless $args{$arg};
   }

   my $self = $class->SUPER::new(%args);

   my $q     = $self->{Quoter};
   my $o     = $self->{OptionParser};
   my $where = $o->has('where') ? $o->get('where') : undef;

   if ( !$self->one_nibble() ) {
      my $head_sql
         = ($args{past_dml} || "SELECT ")
         . ($args{past_select}
            || join(', ', map { $q->quote($_) } @{$self->{sql}->{columns}}))
         . " FROM "  . $self->{sql}->{from};

      my $tail_sql
         = ($where ? " AND ($where)" : '')
         . " ORDER BY " . $self->{sql}->{order_by};

      my $past_lower_sql
         = $head_sql
         . " WHERE " . $self->{sql}->{boundaries}->{'<'}
         . $tail_sql
         . " /*past lower chunk*/";
      PTDEBUG && _d('Past lower statement:', $past_lower_sql);

      my $explain_past_lower_sql
         = "EXPLAIN SELECT "
         . ($args{past_select}
            || join(', ', map { $q->quote($_) } @{$self->{sql}->{columns}}))
         . " FROM "  . $self->{sql}->{from}
         . " WHERE " . $self->{sql}->{boundaries}->{'<'}
         . $tail_sql
         . " /*explain past lower chunk*/";
      PTDEBUG && _d('Past lower statement:', $explain_past_lower_sql);

      my $past_upper_sql
         = $head_sql
         . " WHERE " . $self->{sql}->{boundaries}->{'>'}
         . $tail_sql
         . " /*past upper chunk*/";
      PTDEBUG && _d('Past upper statement:', $past_upper_sql);
      
      my $explain_past_upper_sql
         = "EXPLAIN SELECT "
         . ($args{past_select}
            || join(', ', map { $q->quote($_) } @{$self->{sql}->{columns}}))
         . " FROM "  . $self->{sql}->{from}
         . " WHERE " . $self->{sql}->{boundaries}->{'>'}
         . $tail_sql
         . " /*explain past upper chunk*/";
      PTDEBUG && _d('Past upper statement:', $explain_past_upper_sql);

      $self->{past_lower_sql}         = $past_lower_sql;
      $self->{past_upper_sql}         = $past_upper_sql;
      $self->{explain_past_lower_sql} = $explain_past_lower_sql;
      $self->{explain_past_upper_sql} = $explain_past_upper_sql;

      $self->{past_nibbles} = [qw(lower upper)];
      if ( my $nibble = $args{resume} ) {
         if (    !defined $nibble->{lower_boundary}
              || !defined $nibble->{upper_boundary} ) {
            $self->{past_nibbles} = !defined $nibble->{lower_boundary}
                                  ? ['upper']
                                  : [];
         }
      }
      PTDEBUG && _d('Nibble past', @{$self->{past_nibbles}});

   } # not one nibble

   return bless $self, $class;
}

sub more_boundaries {
   my ($self) = @_;
   return $self->SUPER::more_boundaries() if $self->{one_nibble};
   return scalar @{$self->{past_nibbles}} ? 1 : 0;
}

sub statements {
   my ($self) = @_;

   my $sths = $self->SUPER::statements();

   $sths->{past_lower_boundary} = $self->{past_lower_sth};
   $sths->{past_upper_boundary} = $self->{past_upper_sth};

   return $sths;
}

sub _prepare_sths {
   my ($self) = @_;
   PTDEBUG && _d('Preparing out-of-bound statement handles');

   if ( !$self->{one_nibble} ) {
      my $dbh = $self->{Cxn}->dbh();
      $self->{past_lower_sth}         = $dbh->prepare($self->{past_lower_sql});
      $self->{past_upper_sth}         = $dbh->prepare($self->{past_upper_sql});
      $self->{explain_past_lower_sth} = $dbh->prepare($self->{explain_past_lower_sql});
      $self->{explain_past_upper_sth} = $dbh->prepare($self->{explain_past_upper_sql});
   }

   return $self->SUPER::_prepare_sths();
}

sub _next_boundaries {
   my ($self) = @_;

   return $self->SUPER::_next_boundaries() unless $self->{no_more_boundaries};

   if ( my $past = shift @{$self->{past_nibbles}} ) {
      if ( $past eq 'lower' ) {
         PTDEBUG && _d('Nibbling values below lower boundary');
         $self->{nibble_sth}         = $self->{past_lower_sth};
         $self->{explain_nibble_sth} = $self->{explain_past_lower_sth};
         $self->{lower}              = [];
         $self->{upper}              = $self->boundaries()->{first_lower};
         $self->{next_lower}         = undef;
      }
      elsif ( $past eq 'upper' ) {
         PTDEBUG && _d('Nibbling values above upper boundary');
         $self->{nibble_sth}         = $self->{past_upper_sth};
         $self->{explain_nibble_sth} = $self->{explain_past_upper_sth};
         $self->{lower}              = $self->boundaries()->{last_upper};
         $self->{upper}              = [];
         $self->{next_lower}         = undef;
      }
      else {
         die "Invalid past nibble: $past";
      }
      return 1; # continue nibbling
   }

   PTDEBUG && _d('Done nibbling past boundaries');
   return; # stop nibbling
}

sub DESTROY {
   my ( $self ) = @_;
   foreach my $key ( keys %$self ) {
      if ( $key =~ m/_sth$/ ) {
         PTDEBUG && _d('Finish', $key);
         $self->{$key}->finish();
      }
   }
   return;
}

sub _d {
   my ($package, undef, $line) = caller 0;
   @_ = map { (my $temp = $_) =~ s/\n/\n# /g; $temp; }
        map { defined $_ ? $_ : 'undef' }
        @_;
   print STDERR "# $package:$line $PID ", join(' ', @_), "\n";
}

1;
}
# ###########################################################################
# End OobNibbleIterator package
# ###########################################################################

# ###########################################################################
# Daemon package
# This package is a copy without comments from the original.  The original
# with comments and its test file can be found in the Bazaar repository at,
#   lib/Daemon.pm
#   t/lib/Daemon.t
# See https://launchpad.net/percona-toolkit for more information.
# ###########################################################################
{
package Daemon;

use strict;
use warnings FATAL => 'all';
use English qw(-no_match_vars);
use constant PTDEBUG => $ENV{PTDEBUG} || 0;

use POSIX qw(setsid);

sub new {
   my ( $class, %args ) = @_;
   foreach my $arg ( qw(o) ) {
      die "I need a $arg argument" unless $args{$arg};
   }
   my $o = $args{o};
   my $self = {
      o        => $o,
      log_file => $o->has('log') ? $o->get('log') : undef,
      PID_file => $o->has('pid') ? $o->get('pid') : undef,
   };

   check_PID_file(undef, $self->{PID_file});

   PTDEBUG && _d('Daemonized child will log to', $self->{log_file});
   return bless $self, $class;
}

sub daemonize {
   my ( $self ) = @_;

   PTDEBUG && _d('About to fork and daemonize');
   defined (my $pid = fork()) or die "Cannot fork: $OS_ERROR";
   if ( $pid ) {
      PTDEBUG && _d('Parent PID', $PID, 'exiting after forking child PID',$pid);
      exit;
   }

   PTDEBUG && _d('Daemonizing child PID', $PID);
   $self->{PID_owner} = $PID;
   $self->{child}     = 1;

   POSIX::setsid() or die "Cannot start a new session: $OS_ERROR";
   chdir '/'       or die "Cannot chdir to /: $OS_ERROR";

   $self->_make_PID_file();

   $OUTPUT_AUTOFLUSH = 1;

   PTDEBUG && _d('Redirecting STDIN to /dev/null');
   close STDIN;
   open  STDIN, '/dev/null'
      or die "Cannot reopen STDIN to /dev/null: $OS_ERROR";

   if ( $self->{log_file} ) {
      PTDEBUG && _d('Redirecting STDOUT and STDERR to', $self->{log_file});
      close STDOUT;
      open  STDOUT, '>>', $self->{log_file}
         or die "Cannot open log file $self->{log_file}: $OS_ERROR";

      close STDERR;
      open  STDERR, ">&STDOUT"
         or die "Cannot dupe STDERR to STDOUT: $OS_ERROR"; 
   }
   else {
      if ( -t STDOUT ) {
         PTDEBUG && _d('No log file and STDOUT is a terminal;',
            'redirecting to /dev/null');
         close STDOUT;
         open  STDOUT, '>', '/dev/null'
            or die "Cannot reopen STDOUT to /dev/null: $OS_ERROR";
      }
      if ( -t STDERR ) {
         PTDEBUG && _d('No log file and STDERR is a terminal;',
            'redirecting to /dev/null');
         close STDERR;
         open  STDERR, '>', '/dev/null'
            or die "Cannot reopen STDERR to /dev/null: $OS_ERROR";
      }
   }

   return;
}

sub check_PID_file {
   my ( $self, $file ) = @_;
   my $PID_file = $self ? $self->{PID_file} : $file;
   PTDEBUG && _d('Checking PID file', $PID_file);
   if ( $PID_file && -f $PID_file ) {
      my $pid;
      eval { chomp($pid = `cat $PID_file`); };
      die "Cannot cat $PID_file: $OS_ERROR" if $EVAL_ERROR;
      PTDEBUG && _d('PID file exists; it contains PID', $pid);
      if ( $pid ) {
         my $pid_is_alive = kill 0, $pid;
         if ( $pid_is_alive ) {
            die "The PID file $PID_file already exists "
               . " and the PID that it contains, $pid, is running";
         }
         else {
            warn "Overwriting PID file $PID_file because the PID that it "
               . "contains, $pid, is not running";
         }
      }
      else {
         die "The PID file $PID_file already exists but it does not "
            . "contain a PID";
      }
   }
   else {
      PTDEBUG && _d('No PID file');
   }
   return;
}

sub make_PID_file {
   my ( $self ) = @_;
   if ( exists $self->{child} ) {
      die "Do not call Daemon::make_PID_file() for daemonized scripts";
   }
   $self->_make_PID_file();
   $self->{PID_owner} = $PID;
   return;
}

sub _make_PID_file {
   my ( $self ) = @_;

   my $PID_file = $self->{PID_file};
   if ( !$PID_file ) {
      PTDEBUG && _d('No PID file to create');
      return;
   }

   $self->check_PID_file();

   open my $PID_FH, '>', $PID_file
      or die "Cannot open PID file $PID_file: $OS_ERROR";
   print $PID_FH $PID
      or die "Cannot print to PID file $PID_file: $OS_ERROR";
   close $PID_FH
      or die "Cannot close PID file $PID_file: $OS_ERROR";

   PTDEBUG && _d('Created PID file:', $self->{PID_file});
   return;
}

sub _remove_PID_file {
   my ( $self ) = @_;
   if ( $self->{PID_file} && -f $self->{PID_file} ) {
      unlink $self->{PID_file}
         or warn "Cannot remove PID file $self->{PID_file}: $OS_ERROR";
      PTDEBUG && _d('Removed PID file');
   }
   else {
      PTDEBUG && _d('No PID to remove');
   }
   return;
}

sub DESTROY {
   my ( $self ) = @_;

   $self->_remove_PID_file() if ($self->{PID_owner} || 0) == $PID;

   return;
}

sub _d {
   my ($package, undef, $line) = caller 0;
   @_ = map { (my $temp = $_) =~ s/\n/\n# /g; $temp; }
        map { defined $_ ? $_ : 'undef' }
        @_;
   print STDERR "# $package:$line $PID ", join(' ', @_), "\n";
}

1;
}
# ###########################################################################
# End Daemon package
# ###########################################################################

# ###########################################################################
# SchemaIterator package
# This package is a copy without comments from the original.  The original
# with comments and its test file can be found in the Bazaar repository at,
#   lib/SchemaIterator.pm
#   t/lib/SchemaIterator.t
# See https://launchpad.net/percona-toolkit for more information.
# ###########################################################################
{
package SchemaIterator;

use strict;
use warnings FATAL => 'all';
use English qw(-no_match_vars);
use constant PTDEBUG => $ENV{PTDEBUG} || 0;

use Data::Dumper;
$Data::Dumper::Indent    = 1;
$Data::Dumper::Sortkeys  = 1;
$Data::Dumper::Quotekeys = 0;

my $open_comment = qr{/\*!\d{5} };
my $tbl_name     = qr{
   CREATE\s+
   (?:TEMPORARY\s+)?
   TABLE\s+
   (?:IF NOT EXISTS\s+)?
   ([^\(]+)
}x;


sub new {
   my ( $class, %args ) = @_;
   my @required_args = qw(OptionParser TableParser Quoter);
   foreach my $arg ( @required_args ) {
      die "I need a $arg argument" unless $args{$arg};
   }

   my ($file_itr, $dbh) = @args{qw(file_itr dbh)};
   die "I need either a dbh or file_itr argument"
      if (!$dbh && !$file_itr) || ($dbh && $file_itr);

   my %resume;
   if ( my $table = $args{resume} ) {
      PTDEBUG && _d('Will resume from or after', $table);
      my ($db, $tbl) = $args{Quoter}->split_unquote($table);
      die "Resume table must be database-qualified: $table"
         unless $db && $tbl;
      $resume{db}  = $db;
      $resume{tbl} = $tbl;
   }

   my $self = {
      %args,
      resume  => \%resume,
      filters => _make_filters(%args),
   };

   return bless $self, $class;
}

sub _make_filters {
   my ( %args ) = @_;
   my @required_args = qw(OptionParser Quoter);
   foreach my $arg ( @required_args ) {
      die "I need a $arg argument" unless $args{$arg};
   }
   my ($o, $q) = @args{@required_args};

   my %filters;


   my @simple_filters = qw(
      databases         tables         engines
      ignore-databases  ignore-tables  ignore-engines);
   FILTER:
   foreach my $filter ( @simple_filters ) {
      if ( $o->has($filter) ) {
         my $objs = $o->get($filter);
         next FILTER unless $objs && scalar keys %$objs;
         my $is_table = $filter =~ m/table/ ? 1 : 0;
         foreach my $obj ( keys %$objs ) {
            die "Undefined value for --$filter" unless $obj;
            $obj = lc $obj;
            if ( $is_table ) {
               my ($db, $tbl) = $q->split_unquote($obj);
               $db ||= '*';
               PTDEBUG && _d('Filter', $filter, 'value:', $db, $tbl);
               $filters{$filter}->{$tbl} = $db;
            }
            else { # database
               PTDEBUG && _d('Filter', $filter, 'value:', $obj);
               $filters{$filter}->{$obj} = 1;
            }
         }
      }
   }

   my @regex_filters = qw(
      databases-regex         tables-regex
      ignore-databases-regex  ignore-tables-regex);
   REGEX_FILTER:
   foreach my $filter ( @regex_filters ) {
      if ( $o->has($filter) ) {
         my $pat = $o->get($filter);
         next REGEX_FILTER unless $pat;
         $filters{$filter} = qr/$pat/;
         PTDEBUG && _d('Filter', $filter, 'value:', $filters{$filter});
      }
   }

   PTDEBUG && _d('Schema object filters:', Dumper(\%filters));
   return \%filters;
}

sub next {
   my ( $self ) = @_;

   if ( !$self->{initialized} ) {
      $self->{initialized} = 1;
      if ( $self->{resume}->{tbl}
           && !$self->table_is_allowed(@{$self->{resume}}{qw(db tbl)}) ) {
         PTDEBUG && _d('Will resume after',
            join('.', @{$self->{resume}}{qw(db tbl)}));
         $self->{resume}->{after} = 1;
      }
   }

   my $schema_obj;
   if ( $self->{file_itr} ) {
      $schema_obj= $self->_iterate_files();
   }
   else { # dbh
      $schema_obj= $self->_iterate_dbh();
   }

   if ( $schema_obj ) {
      if ( my $schema = $self->{Schema} ) {
         $schema->add_schema_object($schema_obj);
      }
      PTDEBUG && _d('Next schema object:',
         $schema_obj->{db}, $schema_obj->{tbl});
   }

   return $schema_obj;
}

sub _iterate_files {
   my ( $self ) = @_;

   if ( !$self->{fh} ) {
      my ($fh, $file) = $self->{file_itr}->();
      if ( !$fh ) {
         PTDEBUG && _d('No more files to iterate');
         return;
      }
      $self->{fh}   = $fh;
      $self->{file} = $file;
   }
   my $fh = $self->{fh};
   PTDEBUG && _d('Getting next schema object from', $self->{file});

   local $INPUT_RECORD_SEPARATOR = '';
   CHUNK:
   while (defined(my $chunk = <$fh>)) {
      if ($chunk =~ m/Database: (\S+)/) {
         my $db = $1; # XXX
         $db =~ s/^`//;  # strip leading `
         $db =~ s/`$//;  # and trailing `
         if ( $self->database_is_allowed($db)
              && $self->_resume_from_database($db) ) {
            $self->{db} = $db;
         }
      }
      elsif ($self->{db} && $chunk =~ m/CREATE TABLE/) {
         if ($chunk =~ m/DROP VIEW IF EXISTS/) {
            PTDEBUG && _d('Table is a VIEW, skipping');
            next CHUNK;
         }

         my ($tbl) = $chunk =~ m/$tbl_name/;
         $tbl      =~ s/^\s*`//;
         $tbl      =~ s/`\s*$//;
         if ( $self->_resume_from_table($tbl)
              && $self->table_is_allowed($self->{db}, $tbl) ) {
            my ($ddl) = $chunk =~ m/^(?:$open_comment)?(CREATE TABLE.+?;)$/ms;
            if ( !$ddl ) {
               warn "Failed to parse CREATE TABLE from\n" . $chunk;
               next CHUNK;
            }
            $ddl =~ s/ \*\/;\Z/;/;  # remove end of version comment
            my $tbl_struct = $self->{TableParser}->parse($ddl);
            if ( $self->engine_is_allowed($tbl_struct->{engine}) ) {
               return {
                  db         => $self->{db},
                  tbl        => $tbl,
                  name       => $self->{Quoter}->quote($self->{db}, $tbl),
                  ddl        => $ddl,
                  tbl_struct => $tbl_struct,
               };
            }
         }
      }
   }  # CHUNK

   PTDEBUG && _d('No more schema objects in', $self->{file});
   close $self->{fh};
   $self->{fh} = undef;

   return $self->_iterate_files();
}

sub _iterate_dbh {
   my ( $self ) = @_;
   my $q   = $self->{Quoter};
   my $tp  = $self->{TableParser};
   my $dbh = $self->{dbh};
   PTDEBUG && _d('Getting next schema object from dbh', $dbh);

   if ( !defined $self->{dbs} ) {
      my $sql = 'SHOW DATABASES';
      PTDEBUG && _d($sql);
      my @dbs = grep { $self->database_is_allowed($_) }
                @{$dbh->selectcol_arrayref($sql)};
      PTDEBUG && _d('Found', scalar @dbs, 'databases');
      $self->{dbs} = \@dbs;
   }

   if ( !$self->{db} ) {
      do {
         $self->{db} = shift @{$self->{dbs}};
      } until $self->_resume_from_database($self->{db});
      PTDEBUG && _d('Next database:', $self->{db});
      return unless $self->{db};
   }

   if ( !defined $self->{tbls} ) {
      my $sql = 'SHOW /*!50002 FULL*/ TABLES FROM ' . $q->quote($self->{db});
      PTDEBUG && _d($sql);
      my @tbls = map {
         $_->[0];  # (tbl, type)
      }
      grep {
         my ($tbl, $type) = @$_;
         (!$type || ($type ne 'VIEW'))
         && $self->_resume_from_table($tbl)
         && $self->table_is_allowed($self->{db}, $tbl);
      }
      @{$dbh->selectall_arrayref($sql)};
      PTDEBUG && _d('Found', scalar @tbls, 'tables in database', $self->{db});
      $self->{tbls} = \@tbls;
   }

   while ( my $tbl = shift @{$self->{tbls}} ) {
      my $ddl        = $tp->get_create_table($dbh, $self->{db}, $tbl);
      my $tbl_struct = $tp->parse($ddl);
      if ( $self->engine_is_allowed($tbl_struct->{engine}) ) {
         return {
            db         => $self->{db},
            tbl        => $tbl,
            name       => $q->quote($self->{db}, $tbl),
            ddl        => $ddl,
            tbl_struct => $tbl_struct,
         };
      }
   }

   PTDEBUG && _d('No more tables in database', $self->{db});
   $self->{db}   = undef;
   $self->{tbls} = undef;

   return $self->_iterate_dbh();
}

sub database_is_allowed {
   my ( $self, $db ) = @_;
   die "I need a db argument" unless $db;

   $db = lc $db;

   my $filter = $self->{filters};

   if ( $db =~ m/information_schema|performance_schema|lost\+found/ ) {
      PTDEBUG && _d('Database', $db, 'is a system database, ignoring');
      return 0;
   }

   if ( $self->{filters}->{'ignore-databases'}->{$db} ) {
      PTDEBUG && _d('Database', $db, 'is in --ignore-databases list');
      return 0;
   }

   if ( $filter->{'ignore-databases-regex'}
        && $db =~ $filter->{'ignore-databases-regex'} ) {
      PTDEBUG && _d('Database', $db, 'matches --ignore-databases-regex');
      return 0;
   }

   if ( $filter->{'databases'}
        && !$filter->{'databases'}->{$db} ) {
      PTDEBUG && _d('Database', $db, 'is not in --databases list, ignoring');
      return 0;
   }

   if ( $filter->{'databases-regex'}
        && $db !~ $filter->{'databases-regex'} ) {
      PTDEBUG && _d('Database', $db, 'does not match --databases-regex, ignoring');
      return 0;
   }

   return 1;
}

sub table_is_allowed {
   my ( $self, $db, $tbl ) = @_;
   die "I need a db argument"  unless $db;
   die "I need a tbl argument" unless $tbl;

   $db  = lc $db;
   $tbl = lc $tbl;

   my $filter = $self->{filters};

   if ( $db eq 'mysql' && ($tbl eq 'general_log' || $tbl eq 'slow_log') ) {
      return 0;
   }

   if ( $filter->{'ignore-tables'}->{$tbl}
        && ($filter->{'ignore-tables'}->{$tbl} eq '*'
            || $filter->{'ignore-tables'}->{$tbl} eq $db) ) {
      PTDEBUG && _d('Table', $tbl, 'is in --ignore-tables list');
      return 0;
   }

   if ( $filter->{'ignore-tables-regex'}
        && $tbl =~ $filter->{'ignore-tables-regex'} ) {
      PTDEBUG && _d('Table', $tbl, 'matches --ignore-tables-regex');
      return 0;
   }

   if ( $filter->{'tables'}
        && !$filter->{'tables'}->{$tbl} ) { 
      PTDEBUG && _d('Table', $tbl, 'is not in --tables list, ignoring');
      return 0;
   }

   if ( $filter->{'tables-regex'}
        && $tbl !~ $filter->{'tables-regex'} ) {
      PTDEBUG && _d('Table', $tbl, 'does not match --tables-regex, ignoring');
      return 0;
   }

   if ( $filter->{'tables'}
        && $filter->{'tables'}->{$tbl}
        && $filter->{'tables'}->{$tbl} ne '*'
        && $filter->{'tables'}->{$tbl} ne $db ) {
      PTDEBUG && _d('Table', $tbl, 'is only allowed in database',
         $filter->{'tables'}->{$tbl});
      return 0;
   }

   return 1;
}

sub engine_is_allowed {
   my ( $self, $engine ) = @_;

   if ( !$engine ) {
      PTDEBUG && _d('No engine specified; allowing the table');
      return 1;
   }

   $engine = lc $engine;

   my $filter = $self->{filters};

   if ( $filter->{'ignore-engines'}->{$engine} ) {
      PTDEBUG && _d('Engine', $engine, 'is in --ignore-databases list');
      return 0;
   }

   if ( $filter->{'engines'}
        && !$filter->{'engines'}->{$engine} ) {
      PTDEBUG && _d('Engine', $engine, 'is not in --engines list, ignoring');
      return 0;
   }

   return 1;
}

sub _resume_from_database {
   my ($self, $db) = @_;

   return 1 unless $self->{resume}->{db};

   if ( $db eq $self->{resume}->{db} ) {
      PTDEBUG && _d('At resume db', $db);
      delete $self->{resume}->{db};
      return 1;
   }

   return 0;
}

sub _resume_from_table {
   my ($self, $tbl) = @_;

   return 1 unless $self->{resume}->{tbl};

   if ( $tbl eq $self->{resume}->{tbl} ) {
      if ( !$self->{resume}->{after} ) {
         PTDEBUG && _d('Resuming from table', $tbl);
         delete $self->{resume}->{tbl};
         return 1;
      }
      else {
         PTDEBUG && _d('Resuming after table', $tbl);
         delete $self->{resume}->{tbl};
      }
   }

   return 0;
}

sub _d {
   my ($package, undef, $line) = caller 0;
   @_ = map { (my $temp = $_) =~ s/\n/\n# /g; $temp; }
        map { defined $_ ? $_ : 'undef' }
        @_;
   print STDERR "# $package:$line $PID ", join(' ', @_), "\n";
}

1;
}
# ###########################################################################
# End SchemaIterator package
# ###########################################################################

# ###########################################################################
# Retry package
# This package is a copy without comments from the original.  The original
# with comments and its test file can be found in the Bazaar repository at,
#   lib/Retry.pm
#   t/lib/Retry.t
# See https://launchpad.net/percona-toolkit for more information.
# ###########################################################################
{
package Retry;

use strict;
use warnings FATAL => 'all';
use English qw(-no_match_vars);
use constant PTDEBUG => $ENV{PTDEBUG} || 0;

sub new {
   my ( $class, %args ) = @_;
   my $self = {
      %args,
   };
   return bless $self, $class;
}

sub retry {
   my ( $self, %args ) = @_;
   my @required_args = qw(try fail final_fail);
   foreach my $arg ( @required_args ) {
      die "I need a $arg argument" unless $args{$arg};
   };
   my ($try, $fail, $final_fail) = @args{@required_args};
   my $wait  = $args{wait}  || sub { sleep 1; };
   my $tries = $args{tries} || 3;

   my $last_error;
   my $tryno = 0;
   TRY:
   while ( ++$tryno <= $tries ) {
      PTDEBUG && _d("Try", $tryno, "of", $tries);
      my $result;
      eval {
         $result = $try->(tryno=>$tryno);
      };
      if ( $EVAL_ERROR ) {
         PTDEBUG && _d("Try code failed:", $EVAL_ERROR);
         $last_error = $EVAL_ERROR;

         if ( $tryno < $tries ) {   # more retries
            my $retry = $fail->(tryno=>$tryno, error=>$last_error);
            last TRY unless $retry;
            PTDEBUG && _d("Calling wait code");
            $wait->(tryno=>$tryno);
         }
      }
      else {
         PTDEBUG && _d("Try code succeeded");
         return $result;
      }
   }

   PTDEBUG && _d('Try code did not succeed');
   return $final_fail->(error=>$last_error);
}

sub _d {
   my ($package, undef, $line) = caller 0;
   @_ = map { (my $temp = $_) =~ s/\n/\n# /g; $temp; }
        map { defined $_ ? $_ : 'undef' }
        @_;
   print STDERR "# $package:$line $PID ", join(' ', @_), "\n";
}

1;
}
# ###########################################################################
# End Retry package
# ###########################################################################

# ###########################################################################
# Transformers package
# This package is a copy without comments from the original.  The original
# with comments and its test file can be found in the Bazaar repository at,
#   lib/Transformers.pm
#   t/lib/Transformers.t
# See https://launchpad.net/percona-toolkit for more information.
# ###########################################################################
{
package Transformers;

use strict;
use warnings FATAL => 'all';
use English qw(-no_match_vars);
use constant PTDEBUG => $ENV{PTDEBUG} || 0;

use Time::Local qw(timegm timelocal);
use Digest::MD5 qw(md5_hex);
use B qw();

require Exporter;
our @ISA         = qw(Exporter);
our %EXPORT_TAGS = ();
our @EXPORT      = ();
our @EXPORT_OK   = qw(
   micro_t
   percentage_of
   secs_to_time
   time_to_secs
   shorten
   ts
   parse_timestamp
   unix_timestamp
   any_unix_timestamp
   make_checksum
   crc32
   encode_json
);

our $mysql_ts  = qr/(\d\d)(\d\d)(\d\d) +(\d+):(\d+):(\d+)(\.\d+)?/;
our $proper_ts = qr/(\d\d\d\d)-(\d\d)-(\d\d)[T ](\d\d):(\d\d):(\d\d)(\.\d+)?/;
our $n_ts      = qr/(\d{1,5})([shmd]?)/; # Limit \d{1,5} because \d{6} looks

sub micro_t {
   my ( $t, %args ) = @_;
   my $p_ms = defined $args{p_ms} ? $args{p_ms} : 0;  # precision for ms vals
   my $p_s  = defined $args{p_s}  ? $args{p_s}  : 0;  # precision for s vals
   my $f;

   $t = 0 if $t < 0;

   $t = sprintf('%.17f', $t) if $t =~ /e/;

   $t =~ s/\.(\d{1,6})\d*/\.$1/;

   if ($t > 0 && $t <= 0.000999) {
      $f = ($t * 1000000) . 'us';
   }
   elsif ($t >= 0.001000 && $t <= 0.999999) {
      $f = sprintf("%.${p_ms}f", $t * 1000);
      $f = ($f * 1) . 'ms'; # * 1 to remove insignificant zeros
   }
   elsif ($t >= 1) {
      $f = sprintf("%.${p_s}f", $t);
      $f = ($f * 1) . 's'; # * 1 to remove insignificant zeros
   }
   else {
      $f = 0;  # $t should = 0 at this point
   }

   return $f;
}

sub percentage_of {
   my ( $is, $of, %args ) = @_;
   my $p   = $args{p} || 0; # float precision
   my $fmt = $p ? "%.${p}f" : "%d";
   return sprintf $fmt, ($is * 100) / ($of ||= 1);
}

sub secs_to_time {
   my ( $secs, $fmt ) = @_;
   $secs ||= 0;
   return '00:00' unless $secs;

   $fmt ||= $secs >= 86_400 ? 'd'
          : $secs >= 3_600  ? 'h'
          :                   'm';

   return
      $fmt eq 'd' ? sprintf(
         "%d+%02d:%02d:%02d",
         int($secs / 86_400),
         int(($secs % 86_400) / 3_600),
         int(($secs % 3_600) / 60),
         $secs % 60)
      : $fmt eq 'h' ? sprintf(
         "%02d:%02d:%02d",
         int(($secs % 86_400) / 3_600),
         int(($secs % 3_600) / 60),
         $secs % 60)
      : sprintf(
         "%02d:%02d",
         int(($secs % 3_600) / 60),
         $secs % 60);
}

sub time_to_secs {
   my ( $val, $default_suffix ) = @_;
   die "I need a val argument" unless defined $val;
   my $t = 0;
   my ( $prefix, $num, $suffix ) = $val =~ m/([+-]?)(\d+)([a-z])?$/;
   $suffix = $suffix || $default_suffix || 's';
   if ( $suffix =~ m/[smhd]/ ) {
      $t = $suffix eq 's' ? $num * 1        # Seconds
         : $suffix eq 'm' ? $num * 60       # Minutes
         : $suffix eq 'h' ? $num * 3600     # Hours
         :                  $num * 86400;   # Days

      $t *= -1 if $prefix && $prefix eq '-';
   }
   else {
      die "Invalid suffix for $val: $suffix";
   }
   return $t;
}

sub shorten {
   my ( $num, %args ) = @_;
   my $p = defined $args{p} ? $args{p} : 2;     # float precision
   my $d = defined $args{d} ? $args{d} : 1_024; # divisor
   my $n = 0;
   my @units = ('', qw(k M G T P E Z Y));
   while ( $num >= $d && $n < @units - 1 ) {
      $num /= $d;
      ++$n;
   }
   return sprintf(
      $num =~ m/\./ || $n
         ? "%.${p}f%s"
         : '%d',
      $num, $units[$n]);
}

sub ts {
   my ( $time, $gmt ) = @_;
   my ( $sec, $min, $hour, $mday, $mon, $year )
      = $gmt ? gmtime($time) : localtime($time);
   $mon  += 1;
   $year += 1900;
   my $val = sprintf("%d-%02d-%02dT%02d:%02d:%02d",
      $year, $mon, $mday, $hour, $min, $sec);
   if ( my ($us) = $time =~ m/(\.\d+)$/ ) {
      $us = sprintf("%.6f", $us);
      $us =~ s/^0\././;
      $val .= $us;
   }
   return $val;
}

sub parse_timestamp {
   my ( $val ) = @_;
   if ( my($y, $m, $d, $h, $i, $s, $f)
         = $val =~ m/^$mysql_ts$/ )
   {
      return sprintf "%d-%02d-%02d %02d:%02d:"
                     . (defined $f ? '%09.6f' : '%02d'),
                     $y + 2000, $m, $d, $h, $i, (defined $f ? $s + $f : $s);
   }
   return $val;
}

sub unix_timestamp {
   my ( $val, $gmt ) = @_;
   if ( my($y, $m, $d, $h, $i, $s, $us) = $val =~ m/^$proper_ts$/ ) {
      $val = $gmt
         ? timegm($s, $i, $h, $d, $m - 1, $y)
         : timelocal($s, $i, $h, $d, $m - 1, $y);
      if ( defined $us ) {
         $us = sprintf('%.6f', $us);
         $us =~ s/^0\././;
         $val .= $us;
      }
   }
   return $val;
}

sub any_unix_timestamp {
   my ( $val, $callback ) = @_;

   if ( my ($n, $suffix) = $val =~ m/^$n_ts$/ ) {
      $n = $suffix eq 's' ? $n            # Seconds
         : $suffix eq 'm' ? $n * 60       # Minutes
         : $suffix eq 'h' ? $n * 3600     # Hours
         : $suffix eq 'd' ? $n * 86400    # Days
         :                  $n;           # default: Seconds
      PTDEBUG && _d('ts is now - N[shmd]:', $n);
      return time - $n;
   }
   elsif ( $val =~ m/^\d{9,}/ ) {
      PTDEBUG && _d('ts is already a unix timestamp');
      return $val;
   }
   elsif ( my ($ymd, $hms) = $val =~ m/^(\d{6})(?:\s+(\d+:\d+:\d+))?/ ) {
      PTDEBUG && _d('ts is MySQL slow log timestamp');
      $val .= ' 00:00:00' unless $hms;
      return unix_timestamp(parse_timestamp($val));
   }
   elsif ( ($ymd, $hms) = $val =~ m/^(\d{4}-\d\d-\d\d)(?:[T ](\d+:\d+:\d+))?/) {
      PTDEBUG && _d('ts is properly formatted timestamp');
      $val .= ' 00:00:00' unless $hms;
      return unix_timestamp($val);
   }
   else {
      PTDEBUG && _d('ts is MySQL expression');
      return $callback->($val) if $callback && ref $callback eq 'CODE';
   }

   PTDEBUG && _d('Unknown ts type:', $val);
   return;
}

sub make_checksum {
   my ( $val ) = @_;
   my $checksum = uc substr(md5_hex($val), -16);
   PTDEBUG && _d($checksum, 'checksum for', $val);
   return $checksum;
}

sub crc32 {
   my ( $string ) = @_;
   return unless $string;
   my $poly = 0xEDB88320;
   my $crc  = 0xFFFFFFFF;
   foreach my $char ( split(//, $string) ) {
      my $comp = ($crc ^ ord($char)) & 0xFF;
      for ( 1 .. 8 ) {
         $comp = $comp & 1 ? $poly ^ ($comp >> 1) : $comp >> 1;
      }
      $crc = (($crc >> 8) & 0x00FFFFFF) ^ $comp;
   }
   return $crc ^ 0xFFFFFFFF;
}

my $got_json = eval { require JSON };
sub encode_json {
   return JSON::encode_json(@_) if $got_json;
   my ( $data ) = @_;
   return (object_to_json($data) || '');
}


sub object_to_json {
   my ($obj) = @_;
   my $type  = ref($obj);

   if($type eq 'HASH'){
      return hash_to_json($obj);
   }
   elsif($type eq 'ARRAY'){
      return array_to_json($obj);
   }
   else {
      return value_to_json($obj);
   }
}

sub hash_to_json {
   my ($obj) = @_;
   my @res;
   for my $k ( sort { $a cmp $b } keys %$obj ) {
      push @res, string_to_json( $k )
         .  ":"
         . ( object_to_json( $obj->{$k} ) || value_to_json( $obj->{$k} ) );
   }
   return '{' . ( @res ? join( ",", @res ) : '' )  . '}';
}

sub array_to_json {
   my ($obj) = @_;
   my @res;

   for my $v (@$obj) {
      push @res, object_to_json($v) || value_to_json($v);
   }

   return '[' . ( @res ? join( ",", @res ) : '' ) . ']';
}

sub value_to_json {
   my ($value) = @_;

   return 'null' if(!defined $value);

   my $b_obj = B::svref_2object(\$value);  # for round trip problem
   my $flags = $b_obj->FLAGS;
   return $value # as is 
      if $flags & ( B::SVp_IOK | B::SVp_NOK ) and !( $flags & B::SVp_POK ); # SvTYPE is IV or NV?

   my $type = ref($value);

   if( !$type ) {
      return string_to_json($value);
   }
   else {
      return 'null';
   }

}

my %esc = (
   "\n" => '\n',
   "\r" => '\r',
   "\t" => '\t',
   "\f" => '\f',
   "\b" => '\b',
   "\"" => '\"',
   "\\" => '\\\\',
   "\'" => '\\\'',
);

sub string_to_json {
   my ($arg) = @_;

   $arg =~ s/([\x22\x5c\n\r\t\f\b])/$esc{$1}/g;
   $arg =~ s/\//\\\//g;
   $arg =~ s/([\x00-\x08\x0b\x0e-\x1f])/'\\u00' . unpack('H2', $1)/eg;

   utf8::upgrade($arg);
   utf8::encode($arg);

   return '"' . $arg . '"';
}

sub _d {
   my ($package, undef, $line) = caller 0;
   @_ = map { (my $temp = $_) =~ s/\n/\n# /g; $temp; }
        map { defined $_ ? $_ : 'undef' }
        @_;
   print STDERR "# $package:$line $PID ", join(' ', @_), "\n";
}

1;
}
# ###########################################################################
# End Transformers package
# ###########################################################################

# ###########################################################################
# Progress package
# This package is a copy without comments from the original.  The original
# with comments and its test file can be found in the Bazaar repository at,
#   lib/Progress.pm
#   t/lib/Progress.t
# See https://launchpad.net/percona-toolkit for more information.
# ###########################################################################
{
package Progress;

use strict;
use warnings FATAL => 'all';
use English qw(-no_match_vars);
use constant PTDEBUG => $ENV{PTDEBUG} || 0;

sub new {
   my ( $class, %args ) = @_;
   foreach my $arg (qw(jobsize)) {
      die "I need a $arg argument" unless defined $args{$arg};
   }
   if ( (!$args{report} || !$args{interval}) ) {
      if ( $args{spec} && @{$args{spec}} == 2 ) {
         @args{qw(report interval)} = @{$args{spec}};
      }
      else {
         die "I need either report and interval arguments, or a spec";
      }
   }

   my $name  = $args{name} || "Progress";
   $args{start} ||= time();
   my $self;
   $self = {
      last_reported => $args{start},
      fraction      => 0,       # How complete the job is
      callback      => sub {
         my ($fraction, $elapsed, $remaining, $eta) = @_;
         printf STDERR "$name: %3d%% %s remain\n",
            $fraction * 100,
            Transformers::secs_to_time($remaining),
            Transformers::ts($eta);
      },
      %args,
   };
   return bless $self, $class;
}

sub validate_spec {
   shift @_ if $_[0] eq 'Progress'; # Permit calling as Progress-> or Progress::
   my ( $spec ) = @_;
   if ( @$spec != 2 ) {
      die "spec array requires a two-part argument\n";
   }
   if ( $spec->[0] !~ m/^(?:percentage|time|iterations)$/ ) {
      die "spec array's first element must be one of "
        . "percentage,time,iterations\n";
   }
   if ( $spec->[1] !~ m/^\d+$/ ) {
      die "spec array's second element must be an integer\n";
   }
}

sub set_callback {
   my ( $self, $callback ) = @_;
   $self->{callback} = $callback;
}

sub start {
   my ( $self, $start ) = @_;
   $self->{start} = $self->{last_reported} = $start || time();
   $self->{first_report} = 0;
}

sub update {
   my ( $self, $callback, %args ) = @_;
   my $jobsize   = $self->{jobsize};
   my $now    ||= $args{now} || time;

   $self->{iterations}++; # How many updates have happened;

   if ( !$self->{first_report} && $args{first_report} ) {
      $args{first_report}->();
      $self->{first_report} = 1;
   }

   if ( $self->{report} eq 'time'
         && $self->{interval} > $now - $self->{last_reported}
   ) {
      return;
   }
   elsif ( $self->{report} eq 'iterations'
         && ($self->{iterations} - 1) % $self->{interval} > 0
   ) {
      return;
   }
   $self->{last_reported} = $now;

   my $completed = $callback->();
   $self->{updates}++; # How many times we have run the update callback

   return if $completed > $jobsize;

   my $fraction = $completed > 0 ? $completed / $jobsize : 0;

   if ( $self->{report} eq 'percentage'
         && $self->fraction_modulo($self->{fraction})
            >= $self->fraction_modulo($fraction)
   ) {
      $self->{fraction} = $fraction;
      return;
   }
   $self->{fraction} = $fraction;

   my $elapsed   = $now - $self->{start};
   my $remaining = 0;
   my $eta       = $now;
   if ( $completed > 0 && $completed <= $jobsize && $elapsed > 0 ) {
      my $rate = $completed / $elapsed;
      if ( $rate > 0 ) {
         $remaining = ($jobsize - $completed) / $rate;
         $eta       = $now + int($remaining);
      }
   }
   $self->{callback}->($fraction, $elapsed, $remaining, $eta, $completed);
}

sub fraction_modulo {
   my ( $self, $num ) = @_;
   $num *= 100; # Convert from fraction to percentage
   return sprintf('%d',
      sprintf('%d', $num / $self->{interval}) * $self->{interval});
}

sub _d {
   my ($package, undef, $line) = caller 0;
   @_ = map { (my $temp = $_) =~ s/\n/\n# /g; $temp; }
        map { defined $_ ? $_ : 'undef' }
        @_;
   print STDERR "# $package:$line $PID ", join(' ', @_), "\n";
}

1;
}
# ###########################################################################
# End Progress package
# ###########################################################################

# ###########################################################################
# ReplicaLagWaiter package
# This package is a copy without comments from the original.  The original
# with comments and its test file can be found in the Bazaar repository at,
#   lib/ReplicaLagWaiter.pm
#   t/lib/ReplicaLagWaiter.t
# See https://launchpad.net/percona-toolkit for more information.
# ###########################################################################
{
package ReplicaLagWaiter;

use strict;
use warnings FATAL => 'all';
use English qw(-no_match_vars);
use constant PTDEBUG => $ENV{PTDEBUG} || 0;

use Time::HiRes qw(sleep time);
use Data::Dumper;

sub new {
   my ( $class, %args ) = @_;
   my @required_args = qw(oktorun get_lag sleep max_lag slaves);
   foreach my $arg ( @required_args ) {
      die "I need a $arg argument" unless defined $args{$arg};
   }

   my $self = {
      %args,
   };

   return bless $self, $class;
}

sub wait {
   my ( $self, %args ) = @_;
   my @required_args = qw();
   foreach my $arg ( @required_args ) {
      die "I need a $arg argument" unless $args{$arg};
   }
   my $pr = $args{Progress};

   my $oktorun = $self->{oktorun};
   my $get_lag = $self->{get_lag};
   my $sleep   = $self->{sleep};
   my $slaves  = $self->{slaves};
   my $max_lag = $self->{max_lag};

   my $worst;  # most lagging slave
   my $pr_callback;
   my $pr_first_report;
   if ( $pr ) {
      $pr_callback = sub {
         my ($fraction, $elapsed, $remaining, $eta, $completed) = @_;
         my $dsn_name = $worst->{cxn}->name();
         if ( defined $worst->{lag} ) {
            print STDERR "Replica lag is " . ($worst->{lag} || '?')
               . " seconds on $dsn_name.  Waiting.\n";
         }
         else {
            print STDERR "Replica $dsn_name is stopped.  Waiting.\n";
         }
         return;
      };
      $pr->set_callback($pr_callback);

      $pr_first_report = sub {
         my $dsn_name = $worst->{cxn}->name();
         if ( !defined $worst->{lag} ) {
            print STDERR "Replica $dsn_name is stopped.  Waiting.\n";
         }
         return;
      };
   }

   my @lagged_slaves = map { {cxn=>$_, lag=>undef} } @$slaves;  
   while ( $oktorun->() && @lagged_slaves ) {
      PTDEBUG && _d('Checking slave lag');
      for my $i ( 0..$#lagged_slaves ) {
         my $lag = $get_lag->($lagged_slaves[$i]->{cxn});
         PTDEBUG && _d($lagged_slaves[$i]->{cxn}->name(),
            'slave lag:', $lag);
         if ( !defined $lag || $lag > $max_lag ) {
            $lagged_slaves[$i]->{lag} = $lag;
         }
         else {
            delete $lagged_slaves[$i];
         }
      }

      @lagged_slaves = grep { defined $_ } @lagged_slaves;
      if ( @lagged_slaves ) {
         @lagged_slaves = reverse sort {
              defined $a->{lag} && defined $b->{lag} ? $a->{lag} <=> $b->{lag}
            : defined $a->{lag}                      ? -1
            :                                           1;
         } @lagged_slaves;
         $worst = $lagged_slaves[0];
         PTDEBUG && _d(scalar @lagged_slaves, 'slaves are lagging, worst:',
            $worst->{lag}, 'on', Dumper($worst->{cxn}->dsn()));

         if ( $pr ) {
            $pr->update(
               sub { return 0; },
               first_report => $pr_first_report,
            );
         }

         PTDEBUG && _d('Calling sleep callback');
         $sleep->($worst->{cxn}, $worst->{lag});
      }
   }

   PTDEBUG && _d('All slaves caught up');
   return;
}

sub _d {
   my ($package, undef, $line) = caller 0;
   @_ = map { (my $temp = $_) =~ s/\n/\n# /g; $temp; }
        map { defined $_ ? $_ : 'undef' }
        @_;
   print STDERR "# $package:$line $PID ", join(' ', @_), "\n";
}

1;
}
# ###########################################################################
# End ReplicaLagWaiter package
# ###########################################################################

# ###########################################################################
# MySQLStatusWaiter package
# This package is a copy without comments from the original.  The original
# with comments and its test file can be found in the Bazaar repository at,
#   lib/MySQLStatusWaiter.pm
#   t/lib/MySQLStatusWaiter.t
# See https://launchpad.net/percona-toolkit for more information.
# ###########################################################################
{
package MySQLStatusWaiter;

use strict;
use warnings FATAL => 'all';
use English qw(-no_match_vars);
use constant PTDEBUG => $ENV{PTDEBUG} || 0;

sub new {
   my ( $class, %args ) = @_;
   my @required_args = qw(max_spec get_status sleep oktorun);
   foreach my $arg ( @required_args ) {
      die "I need a $arg argument" unless defined $args{$arg};
   }

   PTDEBUG && _d('Parsing spec for max thresholds');
   my $max_val_for = _parse_spec($args{max_spec});
   if ( $max_val_for ) {
      _check_and_set_vals(
         vars             => $max_val_for,
         get_status       => $args{get_status},
         threshold_factor => 0.2, # +20%
      );
   }

   PTDEBUG && _d('Parsing spec for critical thresholds');
   my $critical_val_for = _parse_spec($args{critical_spec} || []);
   if ( $critical_val_for ) {
      _check_and_set_vals(
         vars             => $critical_val_for,
         get_status       => $args{get_status},
         threshold_factor => 1.0, # double (x2; +100%)
      );
   }

   my $self = {
      get_status       => $args{get_status},
      sleep            => $args{sleep},
      oktorun          => $args{oktorun},
      max_val_for      => $max_val_for,
      critical_val_for => $critical_val_for,
   };

   return bless $self, $class;
}

sub _parse_spec {
   my ($spec) = @_;

   return unless $spec && scalar @$spec;

   my %max_val_for;
   foreach my $var_val ( @$spec ) {
      die "Empty or undefined spec\n" unless $var_val;
      $var_val =~ s/^\s+//;
      $var_val =~ s/\s+$//g;

      my ($var, $val) = split /[:=]/, $var_val;
      die "$var_val does not contain a variable\n" unless $var;
      die "$var is not a variable name\n" unless $var =~ m/^[a-zA-Z_]+$/;

      if ( !$val ) {
         PTDEBUG && _d('Will get intial value for', $var, 'later');
         $max_val_for{$var} = undef;
      }
      else {
         die "The value for $var must be a number\n"
            unless $val =~ m/^[\d\.]+$/;
         $max_val_for{$var} = $val;
      }
   }

   return \%max_val_for; 
}

sub max_values {
   my ($self) = @_;
   return $self->{max_val_for};
}

sub critical_values {
   my ($self) = @_;
   return $self->{critical_val_for};
}

sub wait {
   my ( $self, %args ) = @_;

   return unless $self->{max_val_for};

   my $pr = $args{Progress}; # optional

   my $oktorun    = $self->{oktorun};
   my $get_status = $self->{get_status};
   my $sleep      = $self->{sleep};

   my %vals_too_high = %{$self->{max_val_for}};
   my $pr_callback;
   if ( $pr ) {
      $pr_callback = sub {
         print STDERR "Pausing because "
            . join(', ',
                 map {
                    "$_="
                    . (defined $vals_too_high{$_} ? $vals_too_high{$_}
                                                  : 'unknown')
                 } sort keys %vals_too_high
              )
            . ".\n";
         return;
      };
      $pr->set_callback($pr_callback);
   }

   while ( $oktorun->() ) {
      PTDEBUG && _d('Checking status variables');
      foreach my $var ( sort keys %vals_too_high ) {
         my $val = $get_status->($var);
         PTDEBUG && _d($var, '=', $val);
         if ( $val
              && exists $self->{critical_val_for}->{$var}
              && $val >= $self->{critical_val_for}->{$var} ) {
            die "$var=$val exceeds its critical threshold "
               . "$self->{critical_val_for}->{$var}\n";
         }
         if ( !$val || $val >= $self->{max_val_for}->{$var} ) {
            $vals_too_high{$var} = $val;
         }
         else {
            delete $vals_too_high{$var};
         }
      }

      last unless scalar keys %vals_too_high;

      PTDEBUG && _d(scalar keys %vals_too_high, 'values are too high:',
         %vals_too_high);
      if ( $pr ) {
         $pr->update(sub { return 0; });
      }
      PTDEBUG && _d('Calling sleep callback');
      $sleep->();
      %vals_too_high = %{$self->{max_val_for}}; # recheck all vars
   }

   PTDEBUG && _d('All var vals are low enough');
   return;
}

sub _check_and_set_vals {
   my (%args) = @_;
   my @required_args = qw(vars get_status threshold_factor);
   foreach my $arg ( @required_args ) {
      die "I need a $arg argument" unless defined $args{$arg};
   }
   my ($vars, $get_status, $threshold_factor) = @args{@required_args};

   PTDEBUG && _d('Checking and setting values');
   return unless $vars && scalar %$vars;

   foreach my $var ( keys %$vars ) {
      my $init_val = $get_status->($var);
      die "Variable $var does not exist or its value is undefined\n"
         unless defined $init_val;
      my $val;
      if ( defined $vars->{$var} ) {
         $val = $vars->{$var};
      }
      else {
         PTDEBUG && _d('Initial', $var, 'value:', $init_val);
         $val = int(($init_val * $threshold_factor) + $init_val);
         $vars->{$var} = $val;
      }
      PTDEBUG && _d('Wait if', $var, '>=', $val);
   }
}

sub _d {
   my ($package, undef, $line) = caller 0;
   @_ = map { (my $temp = $_) =~ s/\n/\n# /g; $temp; }
        map { defined $_ ? $_ : 'undef' }
        @_;
   print STDERR "# $package:$line $PID ", join(' ', @_), "\n";
}

1;
}
# ###########################################################################
# End MySQLStatusWaiter package
# ###########################################################################

# ###########################################################################
# WeightedAvgRate package
# This package is a copy without comments from the original.  The original
# with comments and its test file can be found in the Bazaar repository at,
#   lib/WeightedAvgRate.pm
#   t/lib/WeightedAvgRate.t
# See https://launchpad.net/percona-toolkit for more information.
# ###########################################################################
{
package WeightedAvgRate;

use strict;
use warnings FATAL => 'all';
use English qw(-no_match_vars);
use constant PTDEBUG => $ENV{PTDEBUG} || 0;

sub new {
   my ( $class, %args ) = @_;
   my @required_args = qw(target_t);
   foreach my $arg ( @required_args ) {
      die "I need a $arg argument" unless defined $args{$arg};
   }

   my $self = {
      %args,
      avg_n  => 0,
      avg_t  => 0,
      weight => $args{weight} || 0.75,
   };

   return bless $self, $class;
}

sub update {
   my ($self, $n, $t) = @_;
   PTDEBUG && _d('Master op time:', $n, 'n /', $t, 's');

   if ( $self->{avg_n} && $self->{avg_t} ) {
      $self->{avg_n}    = ($self->{avg_n} * $self->{weight}) + $n;
      $self->{avg_t}    = ($self->{avg_t} * $self->{weight}) + $t;
      $self->{avg_rate} = $self->{avg_n}  / $self->{avg_t};
      PTDEBUG && _d('Weighted avg rate:', $self->{avg_rate}, 'n/s');
   }
   else {
      $self->{avg_n}    = $n;
      $self->{avg_t}    = $t;
      $self->{avg_rate} = $self->{avg_n}  / $self->{avg_t};
      PTDEBUG && _d('Initial avg rate:', $self->{avg_rate}, 'n/s');
   }

   my $new_n = int($self->{avg_rate} * $self->{target_t});
   PTDEBUG && _d('Adjust n to', $new_n);
   return $new_n;
}

sub _d {
   my ($package, undef, $line) = caller 0;
   @_ = map { (my $temp = $_) =~ s/\n/\n# /g; $temp; }
        map { defined $_ ? $_ : 'undef' }
        @_;
   print STDERR "# $package:$line $PID ", join(' ', @_), "\n";
}

1;
}
# ###########################################################################
# End WeightedAvgRate package
# ###########################################################################

# ###########################################################################
# IndexLength package
# This package is a copy without comments from the original.  The original
# with comments and its test file can be found in the Bazaar repository at,
#   lib/IndexLength.pm
#   t/lib/IndexLength.t
# See https://launchpad.net/percona-toolkit for more information.
# ###########################################################################
{

package IndexLength;

use strict;
use warnings FATAL => 'all';
use English qw(-no_match_vars);
use constant PTDEBUG => $ENV{PTDEBUG} || 0;

use Data::Dumper;
$Data::Dumper::Indent    = 1;
$Data::Dumper::Sortkeys  = 1;
$Data::Dumper::Quotekeys = 0;

sub new {
   my ( $class, %args ) = @_;
   my @required_args = qw(Quoter);
   foreach my $arg ( @required_args ) {
      die "I need a $arg argument" unless $args{$arg};
   }

   my $self = {
      Quoter => $args{Quoter},
   };

   return bless $self, $class;
}

sub index_length {
   my ($self, %args) = @_;
   my @required_args = qw(Cxn tbl index);
   foreach my $arg ( @required_args ) {
      die "I need a $arg argument" unless $args{$arg};
   }
   my ($cxn) = @args{@required_args};

   die "The tbl argument does not have a tbl_struct"
      unless exists $args{tbl}->{tbl_struct};
   die "Index $args{index} does not exist in table $args{tbl}->{name}"
      unless $args{tbl}->{tbl_struct}->{keys}->{$args{index}};

   my $index_struct = $args{tbl}->{tbl_struct}->{keys}->{$args{index}};
   my $index_cols   = $index_struct->{cols};
   my $n_index_cols = $args{n_index_cols};
   if ( !$n_index_cols || $n_index_cols > @$index_cols ) {
      $n_index_cols = scalar @$index_cols;
   }

   my $vals = $self->_get_first_values(
      %args,
      n_index_cols => $n_index_cols,
   );

   my $sql = $self->_make_range_query(
      %args,
      n_index_cols => $n_index_cols,
      vals         => $vals,
   );
   my $sth = $cxn->dbh()->prepare($sql);
   PTDEBUG && _d($sth->{Statement}, 'params:', @$vals);
   $sth->execute(@$vals);
   my $row = $sth->fetchrow_hashref();
   $sth->finish();
   PTDEBUG && _d('Range scan:', Dumper($row));
   return $row->{key_len}, $row->{key};
}

sub _get_first_values {
   my ($self, %args) = @_;
   my @required_args = qw(Cxn tbl index n_index_cols);
   foreach my $arg ( @required_args ) {
      die "I need a $arg argument" unless $args{$arg};
   }
   my ($cxn, $tbl, $index, $n_index_cols) = @args{@required_args};

   my $q = $self->{Quoter};

   my $index_struct  = $tbl->{tbl_struct}->{keys}->{$index};
   my $index_cols    = $index_struct->{cols};
   my $index_columns = join (', ',
      map { $q->quote($_) } @{$index_cols}[0..($n_index_cols - 1)]);

   my @where;
   foreach my $col ( @{$index_cols}[0..($n_index_cols - 1)] ) {
      push @where, $q->quote($col) . " IS NOT NULL"
   }

   my $sql = "SELECT /*!40001 SQL_NO_CACHE */ $index_columns "
           . "FROM $tbl->{name} FORCE INDEX (" . $q->quote($index) . ") "
           . "WHERE " . join(' AND ', @where)
           . " ORDER BY $index_columns "
           . "LIMIT 1 /*key_len*/";  # only need 1 row
   PTDEBUG && _d($sql);
   my $vals = $cxn->dbh()->selectrow_arrayref($sql);
   return $vals;
}

sub _make_range_query {
   my ($self, %args) = @_;
   my @required_args = qw(tbl index n_index_cols vals);
   foreach my $arg ( @required_args ) {
      die "I need a $arg argument" unless $args{$arg};
   }
   my ($tbl, $index, $n_index_cols, $vals) = @args{@required_args};

   my $q = $self->{Quoter};

   my $index_struct = $tbl->{tbl_struct}->{keys}->{$index};
   my $index_cols   = $index_struct->{cols};

   my @where;
   if ( $n_index_cols > 1 ) {
      foreach my $n ( 0..($n_index_cols - 2) ) {
         my $col = $index_cols->[$n];
         my $val = $vals->[$n];
         push @where, $q->quote($col) . " = ?";
      }
   }

   my $col = $index_cols->[$n_index_cols - 1];
   my $val = $vals->[-1];  # should only be as many vals as cols
   push @where, $q->quote($col) . " >= ?";

   my $sql = "EXPLAIN SELECT /*!40001 SQL_NO_CACHE */ * "
           . "FROM $tbl->{name} FORCE INDEX (" . $q->quote($index) . ") "
           . "WHERE " . join(' AND ', @where)
           . " /*key_len*/";
   return $sql;
}

sub _d {
   my ($package, undef, $line) = caller 0;
   @_ = map { (my $temp = $_) =~ s/\n/\n# /g; $temp; }
        map { defined $_ ? $_ : 'undef' }
        @_;
   print STDERR "# $package:$line $PID ", join(' ', @_), "\n";
}

1;
}
# ###########################################################################
# End IndexLength package
# ###########################################################################

# ###########################################################################
# This is a combination of modules and programs in one -- a runnable module.
# http://www.perl.com/pub/a/2006/07/13/lightning-articles.html?page=last
# Or, look it up in the Camel book on pages 642 and 643 in the 3rd edition.
#
# Check at the end of this package for the call to main() which actually runs
# the program.
# ###########################################################################
package pt_table_checksum;

use strict;
use warnings FATAL => 'all';
use English qw(-no_match_vars);
use constant PTDEBUG => $ENV{PTDEBUG} || 0;

use POSIX qw(signal_h);
use List::Util qw(max);
use Time::HiRes qw(sleep time);
use Data::Dumper;
$Data::Dumper::Indent    = 1;
$Data::Dumper::Sortkeys  = 1;
$Data::Dumper::Quotekeys = 0;

use sigtrap 'handler', \&sig_int, 'normal-signals';

my $oktorun      = 1;
my $print_header = 1;

# The following two hashes are used in exec_nibble().
# They're static, so they do not need to be reset in main().
# See also https://bugs.launchpad.net/percona-toolkit/+bug/919499

# Completely ignore these error codes.
my %ignore_code = (
   # Error: 1592 SQLSTATE: HY000  (ER_BINLOG_UNSAFE_STATEMENT)
   # Message: Statement may not be safe to log in statement format. 
   # Ignore this warning because we have purposely set statement-based
   # replication.
   1592 => 1,
);

# Warn once per-table for these error codes if the error message
# matches the pattern.
my %warn_code = (
   # Error: 1265 SQLSTATE: 01000 (WARN_DATA_TRUNCATED)
   # Message: Data truncated for column '%s' at row %ld
   1265 => {
      # any pattern
      # use MySQL's message for this warning
   },
);

sub main {
   # Reset global vars else tests will fail in strange ways.
   @ARGV         = @_;
   $oktorun      = 1;  
   $print_header = 1;

   my $exit_status = 0;

   # ########################################################################
   # Get configuration information.
   # ########################################################################
   my $o = new OptionParser();
   $o->get_specs();
   $o->get_opts();

   my $dp = $o->DSNParser();
   $dp->prop('set-vars', $o->get('set-vars'));

   # Add the --replicate table to --ignore-tables.
   my %ignore_tables = (
      %{$o->get('ignore-tables')},
      $o->get('replicate') => 1,
   );
   $o->set('ignore-tables', \%ignore_tables);

   $o->set('chunk-time', 0) if $o->got('chunk-size');

   foreach my $opt ( qw(max-load critical-load) ) {
      next unless $o->has($opt);
      my $spec = $o->get($opt);
      eval {
         MySQLStatusWaiter::_parse_spec($o->get($opt));
      };
      if ( $EVAL_ERROR ) {
         chomp $EVAL_ERROR;
         $o->save_error("Invalid --$opt: $EVAL_ERROR");
      }
   }

   # https://bugs.launchpad.net/percona-toolkit/+bug/1010232
   my $n_chunk_index_cols = $o->get('chunk-index-columns');
   if ( defined $n_chunk_index_cols
        && (!$n_chunk_index_cols
            || $n_chunk_index_cols =~ m/\D/
            || $n_chunk_index_cols < 1) ) {
      $o->save_error('Invalid number of --chunk-index columns: '
         . $n_chunk_index_cols);
   }

   if ( !$o->get('help') ) {
      if ( @ARGV > 1 ) {
         $o->save_error("More than one host specified; only one allowed");
      }

      if ( ($o->get('replicate') || '') !~ m/[\w`]\.[\w`]/ ) {
         $o->save_error('The --replicate table must be database-qualified');
      }

      if ( my $limit = $o->get('chunk-size-limit') ) {
         if ( $limit < 0 || ($limit > 0 && $limit < 1) ) {
            $o->save_error('--chunk-size-limit must be >= 1 or 0 to disable');
         }
      }

      if ( $o->get('progress') ) {
         eval { Progress->validate_spec($o->get('progress')) };
         if ( $EVAL_ERROR ) {
            chomp $EVAL_ERROR;
            $o->save_error("--progress $EVAL_ERROR");
         }
      }
   }

   $o->usage_or_errors();

   # ########################################################################
   # If --pid, check it first since we'll die if it already exists.
   # ########################################################################
   my $daemon;
   if ( $o->get('pid') ) {
      # We're not daemoninzing, it just handles PID stuff.  Keep $daemon
      # in the the scope of main() because when it's destroyed it automatically
      # removes the PID file.
      $daemon = new Daemon(o=>$o);
      $daemon->make_PID_file();
   }

   # ########################################################################
   # Connect to the master.
   # ########################################################################

   my $set_on_connect = sub {
      my ($dbh) = @_;
      return if $o->get('explain');
      my $sql;

      # https://bugs.launchpad.net/percona-toolkit/+bug/919352
      # The tool shouldn't blindly attempt to change binlog_format;
      # instead, it should check if it's already set to STATEMENT.
      # This is becase starting with MySQL 5.1.29, changing the format
      # requires a SUPER user.
      if ( VersionParser->new($dbh) >= '5.1.5' ) {
         $sql = 'SELECT @@binlog_format';
         PTDEBUG && _d($dbh, $sql);
         my ($original_binlog_format) = $dbh->selectrow_array($sql);
         PTDEBUG && _d('Original binlog_format:', $original_binlog_format);
         if ( $original_binlog_format !~ /STATEMENT/i ) {
            $sql = q{/*!50108 SET @@binlog_format := 'STATEMENT'*/};
            eval {
               PTDEBUG && _d($dbh, $sql);
               $dbh->do($sql);
            };
            if ( $EVAL_ERROR ) {
               die "Failed to $sql: $EVAL_ERROR\n"
                  . "This tool requires binlog_format=STATEMENT, "
                  . "but the current binlog_format is set to "
                  ."$original_binlog_format and an error occurred while "
                  . "attempting to change it.  If running MySQL 5.1.29 or newer, "
                  . "setting binlog_format requires the SUPER privilege.  "
                  . "You will need to manually set binlog_format to 'STATEMENT' "
                  . "before running this tool.\n";
            }
         }
      }

      # Set transaction isolation level. We set binlog_format to STATEMENT,
      # but if the transaction isolation level is set to READ COMMITTED and the
      # --replicate table is in InnoDB format, the tool fails with the following
      # message:
      #
      # Binary logging not possible. Message: Transaction level 'READ-COMMITTED'
      # in InnoDB is not safe for binlog mode 'STATEMENT'
      #
      # See also http://code.google.com/p/maatkit/issues/detail?id=720
      $sql = 'SET SESSION TRANSACTION ISOLATION LEVEL REPEATABLE READ';
      eval {
         PTDEBUG && _d($dbh, $sql);
         $dbh->do($sql);
      };
      if ( $EVAL_ERROR ) {
         die "Failed to $sql: $EVAL_ERROR\n"
            . "If the --replicate table is InnoDB and the default server "
            . "transaction isolation level is not REPEATABLE-READ then "
            . "checksumming may fail with errors such as \"Binary logging not "
            . "possible. Message: Transaction level 'READ-COMMITTED' in "
            . "InnoDB is not safe for binlog mode 'STATEMENT'\".  In that "
            . "case you will need to manually set the transaction isolation "
            . "level to REPEATABLE-READ.\n";
      }

      # We set innodb_lock_wait_timeout=1 (the option's default value)
      # so that if this tool happens to cause some locking, it will more
      # likely be the victim than other connections and thus avoid disrupting
      # the server.  The var is only dynamic with the InnoDB plugin, so
      # if setting it fails we only warn if the server's value is greater
      # than the desired value.  E.g. if user does --lock-wait-timeout 5
      # and the set fails but the server's value is 1, then that's ok, but
      # if the server's value is 10, then that's not ok.
      my $lock_wait_timeout = $o->get('lock-wait-timeout');
      my $set_lwt = "SET SESSION innodb_lock_wait_timeout=$lock_wait_timeout";
      PTDEBUG && _d($dbh, $set_lwt);
      eval {
         $dbh->do($set_lwt);
      };
      if ( $EVAL_ERROR ) {
         PTDEBUG && _d($EVAL_ERROR);
         # Get the server's current value.
         $sql = "SHOW SESSION VARIABLES LIKE 'innodb_lock_wait_timeout'";
         PTDEBUG && _d($dbh, $sql);
         my (undef, $curr_lwt) = $dbh->selectrow_array($sql);
         PTDEBUG && _d('innodb_lock_wait_timeout on server:', $curr_lwt);
         if ( !defined $curr_lwt ) {
            PTDEBUG && _d('innodb_lock_wait_timeout does not exist;',
               'InnoDB is probably disabled');
         }
         elsif ( $curr_lwt > $lock_wait_timeout ) { 
            warn "Failed to $set_lwt: $EVAL_ERROR\n"
               . "The current innodb_lock_wait_timeout value "
               . "$curr_lwt is greater than the --lock-wait-timeout "
               . "value $lock_wait_timeout and the variable cannot be "
               . "changed.  innodb_lock_wait_timeout is only dynamic when "
               . "using the InnoDB plugin.  To prevent this warning, either "
               . "specify --lock-wait-time=$curr_lwt, or manually set "
               . "innodb_lock_wait_timeout to a value less than or equal "
               . "to $lock_wait_timeout and restart MySQL.\n";
         }
      }
   };

   # Do not call "new Cxn(" directly; use this sub so that set_on_connect
   # is applied to every cxn.
   # TODO: maybe this stuff only needs to be set on master cxn?
   my $make_cxn = sub {
      my (%args) = @_;
      my $cxn = new Cxn(
         %args,
         DSNParser    => $dp,
         OptionParser => $o,
         set          => $args{set_vars} ? $set_on_connect : undef,
      );
      eval { $cxn->connect() };  # connect or die trying
      if ( $EVAL_ERROR ) {
         die ts($EVAL_ERROR);
      }
      return $cxn;
   };

   # The dbh and dsn can be used before checksumming starts, but once
   # inside the main TABLE loop, only use the master cxn because its
   # dbh may be recreated.
   my $master_cxn = $make_cxn->(set_vars => 1, dsn_string => shift @ARGV);
   my $master_dbh = $master_cxn->dbh();  # just for brevity
   my $master_dsn = $master_cxn->dsn();  # just for brevity

   # ########################################################################
   # If this is not a dry run (--explain was not specified), then we're
   # going to checksum the tables, so do the necessary preparations and
   # checks.  Else, this all can be skipped because all we need for a
   # dry run is a connection to the master.
   # ########################################################################
   my $q  = new Quoter();
   my $tp = new TableParser(Quoter => $q);
   my $rc = new RowChecksum(Quoter=> $q, OptionParser => $o);
   my $ms = new MasterSlave();

   my $slaves;         # all slaves (that we can find)
   my $slave_lag_cxns; # slaves whose lag we'll check
   
   my $replica_lag;    # ReplicaLagWaiter object
   my $replica_lag_pr; # Progress for ReplicaLagWaiter
   my $sys_load;       # MySQLStatusWaiter object
   my $sys_load_pr;    # Progress for MySQLStatusWaiter object

   my $repl_table = $q->quote($q->split_unquote($o->get('replicate')));
   my $fetch_sth;  # fetch chunk from repl table
   my $update_sth; # update master_cnt and master_cnt in repl table
   my $delete_sth; # delete checksums for one db.tbl from repl table

   if ( !$o->get('explain') ) {
      # #####################################################################
      # Find and connect to slaves.
      # #####################################################################
      $slaves = $ms->get_slaves(
         dbh          => $master_dbh,
         dsn          => $master_dsn,
         OptionParser => $o,
         DSNParser    => $dp,
         Quoter       => $q,
         make_cxn     => sub {
            return $make_cxn->(@_, prev_dsn => $master_cxn->dsn());
         },
      );
      PTDEBUG && _d(scalar @$slaves, 'slaves found');

      if ( $o->get('check-slave-lag') ) {
         PTDEBUG && _d('Will use --check-slave-lag to check for slave lag');
         my $cxn = $make_cxn->(
            dsn_string => $o->get('check-slave-lag'),
            prev_dsn   => $master_cxn->dsn(),
         );
         $slave_lag_cxns = [ $cxn ];
      }
      else {
         PTDEBUG && _d('Will check slave lag on all slaves');
         $slave_lag_cxns = $slaves;
      }

      # #####################################################################
      # Possibly check replication slaves and exit.
      # #####################################################################
      if ( $o->get('replicate-check') && $o->get('replicate-check-only') ) {
         PTDEBUG && _d('Will --replicate-check and exit');

         foreach my $slave ( @$slaves ) {
            my $diffs = $rc->find_replication_differences(
               dbh        => $slave->dbh(),
               repl_table => $repl_table,
            );
            PTDEBUG && _d(scalar @$diffs, 'checksum diffs on',
               $slave->name());
            if ( @$diffs ) {
               $exit_status |= 1;
               if ( $o->get('quiet') < 2 ) { 
                  print_checksum_diffs(
                     cxn   => $slave,
                     diffs => $diffs,
                  );
               }
            }
         }

         PTDEBUG && _d('Exit status', $exit_status, 'oktorun', $oktorun);
         return $exit_status;
      }

      # #####################################################################
      # Check for replication filters.
      # #####################################################################
      if ( $o->get('check-replication-filters') ) {
         PTDEBUG && _d("Checking slave replication filters");
         my @all_repl_filters;
         foreach my $slave ( @$slaves ) {
            my $repl_filters = $ms->get_replication_filters(
               dbh => $slave->dbh(),
            );
            if ( keys %$repl_filters ) {
               push @all_repl_filters,
                  { name    => $slave->name(),
                    filters => $repl_filters,
                  };
            }
         }
         if ( @all_repl_filters ) {
            my $msg = "Replication filters are set on these hosts:\n";
            foreach my $host ( @all_repl_filters ) {
               my $filters = $host->{filters};
               $msg .= "  $host->{name}\n"
                     . join("\n", map { "    $_ = $host->{filters}->{$_}" }
                            keys %{$host->{filters}})
                     . "\n";
            }
            $msg .= "Please read the --check-replication-filters documentation "
                  . "to learn how to solve this problem.";
            die ts($msg);
         }
      }

      # #####################################################################
      # Check that the replication table exists, or possibly create it.
      # #####################################################################
      eval {
         check_repl_table(
            dbh          => $master_dbh,
            repl_table   => $repl_table,
            slaves       => $slaves,
            OptionParser => $o,
            TableParser  => $tp,
            Quoter       => $q,
         );
      };
      if ( $EVAL_ERROR ) {
         die ts($EVAL_ERROR);
      }

      # #####################################################################
      # Make a ReplicaLagWaiter to help wait for slaves after each chunk.
      # #####################################################################
      my $sleep = sub {
         # Don't let the master dbh die while waiting for slaves because we
         # may wait a very long time for slaves.

         # This is called from within the main TABLE loop, so use the
         # master cxn; do not use $master_dbh.
         my $dbh = $master_cxn->dbh();
         if ( !$dbh || !$dbh->ping() ) {
            PTDEBUG && _d('Lost connection to master while waiting for slave lag');
            eval { $dbh = $master_cxn->connect() };  # connect or die trying
            if ( $EVAL_ERROR ) {
               $oktorun = 0;  # Fatal error
               chomp $EVAL_ERROR;
               die "Lost connection to master while waiting for replica lag "
                  . "($EVAL_ERROR)";
            }
         }
         $dbh->do("SELECT 'pt-table-checksum keepalive'");
         sleep $o->get('check-interval');
         return;
      };

      my $get_lag = sub {
         my ($cxn) = @_;
         my $dbh = $cxn->dbh();
         if ( !$dbh || !$dbh->ping() ) {
            PTDEBUG && _d('Lost connection to slave', $cxn->name(),
               'while waiting for slave lag');
            eval { $dbh = $cxn->connect() };  # connect or die trying
            if ( $EVAL_ERROR ) {
               $oktorun = 0;  # Fatal error
               chomp $EVAL_ERROR;
               die "Lost connection to replica " . $cxn->name()
                  . " while attempting to get its lag ($EVAL_ERROR)";
            }
         }
         return $ms->get_slave_lag($dbh);
      };

      $replica_lag = new ReplicaLagWaiter(
         slaves   => $slave_lag_cxns,
         max_lag  => $o->get('max-lag'),
         oktorun  => sub { return $oktorun },
         get_lag  => $get_lag,
         sleep    => $sleep,
      );

      my $get_status;
      {
         my $sql = "SHOW GLOBAL STATUS LIKE ?";
         my $sth = $master_cxn->dbh()->prepare($sql);

         $get_status = sub {
            my ($var) = @_;
            PTDEBUG && _d($sth->{Statement}, $var);
            $sth->execute($var);
            my (undef, $val) = $sth->fetchrow_array();
            return $val;
         };
      }

      eval {
         $sys_load = new MySQLStatusWaiter(
            max_spec   => $o->get('max-load'),
            get_status => $get_status,
            oktorun    => sub { return $oktorun },
            sleep      => $sleep,
         );
      };
      if ( $EVAL_ERROR ) {
         chomp $EVAL_ERROR;
         die "Error checking --max-load: $EVAL_ERROR.  "
            . "Check that the variables specified for --max-load "
            . "are spelled correctly and exist in "
            . "SHOW GLOBAL STATUS.  Current value for this option is:\n"
            . "  --max-load " . (join(',', @{$o->get('max-load')})) . "\n";
      }
      
      if ( $o->get('progress') ) {
         $replica_lag_pr = new Progress(
            jobsize => scalar @$slaves,
            spec    => $o->get('progress'),
            name    => "Waiting for replicas to catch up",  # not used
         );

         $sys_load_pr = new Progress(
            jobsize => scalar @{$o->get('max-load')},
            spec    => $o->get('progress'),
            name    => "Waiting for --max-load", # not used
         );
      }

      # #####################################################################
      # Prepare statement handles to update the repl table on the master.
      # #####################################################################
      $fetch_sth = $master_dbh->prepare(
         "SELECT this_crc, this_cnt FROM $repl_table "
         . "WHERE db = ? AND tbl = ? AND chunk = ?");
      $update_sth = $master_dbh->prepare(
         "UPDATE $repl_table SET chunk_time = ?, master_crc = ?, master_cnt = ? "
         . "WHERE db = ? AND tbl = ? AND chunk = ?");
      $delete_sth = $master_dbh->prepare(
         "DELETE FROM $repl_table WHERE db = ? AND tbl = ?");
   } # !$o->get('explain')

   # ########################################################################
   # Checksum args and the DMS part of the checksum query for each table.
   # ########################################################################
   my %crc_args     = $rc->get_crc_args(dbh => $master_dbh);
   my $checksum_dml = "REPLACE INTO $repl_table "
                    . "(db, tbl, chunk, chunk_index,"
                    . " lower_boundary, upper_boundary, this_cnt, this_crc) "
                    . "SELECT ?, ?, ?, ?, ?, ?,";
   my $past_cols    = " COUNT(*), '0'";

   # ########################################################################
   # Get last chunk for --resume.
   # ########################################################################
   my $last_chunk;
   if ( $o->get('resume') ) {
      $last_chunk = last_chunk(
         dbh        => $master_dbh,
         repl_table => $repl_table,
      );
   }

   my $schema_iter = new SchemaIterator(
      dbh          => $master_dbh,
      resume       => $last_chunk ? $q->quote(@{$last_chunk}{qw(db tbl)})
                                  : "",
      OptionParser => $o,
      TableParser  => $tp,
      Quoter       => $q,
   );

   if ( $last_chunk &&
        !$schema_iter->table_is_allowed(@{$last_chunk}{qw(db tbl)}) ) {
      PTDEBUG && _d('Ignoring last table', @{$last_chunk}{qw(db tbl)},
         'and resuming from next table');
      $last_chunk = undef;
   }

   # ########################################################################
   # Various variables and modules for checksumming the tables.
   # ########################################################################
   my $total_rows = 0;
   my $total_time = 0;
   my $total_rate = 0;
   my $tn         = new TableNibbler(TableParser => $tp, Quoter => $q);
   my $retry      = new Retry();
   
   # --chunk-size-limit has two purposes.  The 1st, as documented, is
   # to prevent oversized chunks when the chunk index is not unique.
   # The 2nd is to determine if the table can be processed in one chunk
   # (WHERE 1=1 instead of nibbling).  This creates a problem when
   # the user does --chunk-size-limit=0 to disable the 1st, documented
   # purpose because, apparently, they're using non-unique indexes and
   # they don't care about potentially large chunks.  But disabling the
   # 1st purpose adversely affects the 2nd purpose becuase 0 * the chunk size
   # will always be zero, so tables will only be single-chunked if EXPLAIN
   # says there are 0 rows, but sometimes EXPLAIN says there is 1 row
   # even when the table is empty.  This wouldn't matter except that nibbling
   # an empty table doesn't currently work becuase there are no boundaries,
   # so no checksum is written for the empty table.  To fix this and
   # preserve the two purposes of this option, usages of the 2nd purpose
   # do || 1 so the limit is never 0 and empty tables are single-chunked.
   # See: https://bugs.launchpad.net/percona-toolkit/+bug/987393
   # This is used for the 1st purpose of --chunk-size-limit:
   my $limit = $o->get('chunk-size-limit');

   # ########################################################################
   # Callbacks for each table's nibble iterator.  All checksum work is done
   # in these callbacks and the subs that they call.
   # ########################################################################
   my $callbacks = {
      init => sub {
         my (%args) = @_;
         my $tbl         = $args{tbl};
         my $nibble_iter = $args{NibbleIterator};
         my $statements  = $nibble_iter->statements();
         my $oktonibble  = 1;

         if ( $last_chunk ) { # resuming
            if ( have_more_chunks(%args, last_chunk => $last_chunk) ) {
               $nibble_iter->set_nibble_number($last_chunk->{chunk});
               PTDEBUG && _d('Have more chunks; resuming from',
                  $last_chunk->{chunk}, 'at', $last_chunk->{ts});
               if ( !$o->get('quiet') ) {
                  print "Resuming from $tbl->{db}.$tbl->{tbl} chunk "
                     . "$last_chunk->{chunk}, timestamp $last_chunk->{ts}\n";
               }
            }      
            else {
               # Problem resuming or no next lower boundary.
               PTDEBUG && _d('No more chunks; resuming from next table');
               $oktonibble = 0; # don't nibble table; next table
            }

            # Just need to call us once to kick-start the resume process.
            $last_chunk = undef;
         }

         if ( $o->get('explain') ) {
            # --explain level 1: print the checksum and next boundary
            # statements.
            print "--\n",
                  "-- $tbl->{db}.$tbl->{tbl}\n",
                  "--\n\n";

            foreach my $sth ( sort keys %$statements ) {
               next if $sth =~ m/^explain/;
               if ( $statements->{$sth} ) {
                  print $statements->{$sth}->{Statement}, "\n\n";
               }
            }

            if ( $o->get('explain') < 2 ) {
               $oktonibble = 0; # don't nibble table; next table
            }
         }
         else {
            if ( $nibble_iter->one_nibble() ) {
               PTDEBUG && _d('Getting table row estimate on replicas');

               # This is used for the 2nd purpose for --chunkr-size-limit;
               # see the large comment block above near my $limit = $o->...
               my $chunk_size_limit = $o->get('chunk-size-limit') || 1;

               my @too_large;
               foreach my $slave ( @$slaves ) {
                  # TODO: This duplicates NibbleIterator::can_nibble();
                  # probably best to have 1 code path to determine if
                  # a given table is oversized on a given host.
                  my ($n_rows) = NibbleIterator::get_row_estimate(
                     Cxn   => $slave,
                     tbl   => $tbl,
                     where => $o->get('where'),
                  );
                  PTDEBUG && _d('Table on', $slave->name(),
                     'has', $n_rows, 'rows');
                  if ( $n_rows
                       && $n_rows > ($tbl->{chunk_size} * $chunk_size_limit) )
                  {
                     PTDEBUG && _d('Table too large on', $slave->name());
                     push @too_large, [$slave->name(), $n_rows || 0];
                  }
               }
               if ( @too_large ) {
                  if ( $o->get('quiet') < 2 ) {
                     my $msg
                        = "Skipping table $tbl->{db}.$tbl->{tbl} because"
                        . " on the master it would be checksummed in one chunk"
                        . " but on these replicas it has too many rows:\n";
                     foreach my $info ( @too_large ) {
                        $msg .= "  $info->[1] rows on $info->[0]\n";
                     }
                     $msg .= "The current chunk size limit is "
                           . ($tbl->{chunk_size} * $chunk_size_limit)
                           . " rows (chunk size=$tbl->{chunk_size}"
                           . " * chunk size limit=$chunk_size_limit).\n";
                     warn ts($msg);
                  }
                  $tbl->{checksum_results}->{errors}++;
                  $oktonibble = 0;
               }
            }
            else { # chunking the table
               if ( $o->get('check-plan') ) {
                  my $idx_len = new IndexLength(Quoter => $q);
                  my ($key_len, $key) = $idx_len->index_length(
                     Cxn          => $args{Cxn},
                     tbl          => $tbl,
                     index        => $nibble_iter->nibble_index(),
                     n_index_cols => $o->get('chunk-index-columns'),
                  );
                  if ( !$key || lc($key) ne lc($nibble_iter->nibble_index()) ) {
                     die "Cannot determine the key_len of the chunk index "
                        . "because MySQL chose "
                        . ($key ? "the $key" : "no") . " index "
                        . "instead of the " . $nibble_iter->nibble_index()
                        . " index for the first lower boundary statement.  "
                        . "See --[no]check-plan in the documentation for more "
                        . "information.";
                  }
                  elsif ( !$key_len ) {
                     die "The key_len of the $key index is "
                        . (defined $key_len ? "zero" : "NULL")
                        . ", but this should not be possible.  " 
                        . "See --[no]check-plan in the documentation for more "
                        . "information.";
                  }
                  $tbl->{key_len} = $key_len;
               }
            }

            if ( $oktonibble && $o->get('empty-replicate-table') ) {
               use_repl_db(
                  dbh          => $master_cxn->dbh(),
                  repl_table   => $repl_table,
                  OptionParser => $o,
                  Quoter       => $q,
               );
               PTDEBUG && _d($delete_sth->{Statement});
               $delete_sth->execute($tbl->{db}, $tbl->{tbl});
            }

            # USE the correct db while checksumming this table.  The "correct"
            # db is a complicated subject; see sub for comments.
            use_repl_db(
               dbh          => $master_cxn->dbh(),
               tbl          => $tbl, # XXX working on this table
               repl_table   => $repl_table,
               OptionParser => $o,
               Quoter       => $q,
            );
            # #########################################################
            # XXX DO NOT CHANGE THE DB UNTIL THIS TABLE IS FINISHED XXX
            # #########################################################
         }

         return $oktonibble; # continue nibbling table?
      },
      next_boundaries => sub {
         my (%args) = @_;
         my $tbl         = $args{tbl};
         my $nibble_iter = $args{NibbleIterator};
         my $sth         = $nibble_iter->statements();
         my $boundary    = $nibble_iter->boundaries();

         return 1 if $nibble_iter->one_nibble();

         # Check that MySQL will use the nibble index for the next upper
         # boundary sql.  This check applies to the next nibble.  So if
         # the current nibble number is 5, then nibble 5 is already done
         # and we're checking nibble number 6.

         # XXX This call and others like it are relying on a Perl oddity.
         # See https://bugs.launchpad.net/percona-toolkit/+bug/987393
         my $expl = explain_statement(
            tbl  => $tbl,
            sth  => $sth->{explain_upper_boundary},
            vals => [ @{$boundary->{lower}}, $nibble_iter->chunk_size() ],
         );
         if (   lc($expl->{key} || '')
             ne lc($nibble_iter->nibble_index() || '') ) {
            PTDEBUG && _d('Cannot nibble next chunk, aborting table');
            if ( $o->get('quiet') < 2 ) {
               warn ts("Aborting table $tbl->{db}.$tbl->{tbl} at chunk "
                  . ($nibble_iter->nibble_number() + 1)
                  . " because it is not safe to chunk.  Chunking should "
                  . "use the "
                  . ($nibble_iter->nibble_index() || '?')
                  . " index, but MySQL chose "
                  . ($expl->{key} ? "the $expl->{key}" : "no")
                  . " index.\n");
            }
            $tbl->{checksum_results}->{errors}++;
            return 0; # stop nibbling table
         }

         # Once nibbling begins for a table, control does not return to this
         # tool until nibbling is done because, as noted above, all work is
         # done in these callbacks.  This callback is the only place where we
         # can prematurely stop nibbling by returning false.  This allows
         # Ctrl-C to stop the tool between nibbles instead of between tables.
         return $oktorun; # continue nibbling table?
      },
      exec_nibble => sub {
         my (%args) = @_;
         my $tbl         = $args{tbl};
         my $nibble_iter = $args{NibbleIterator};
         my $sth         = $nibble_iter->statements();
         my $boundary    = $nibble_iter->boundaries();

         # Count every chunk, even if it's ultimately skipped, etc.
         $tbl->{checksum_results}->{n_chunks}++;

         # Reset the nibble_time because this nibble hasn't been
         # executed yet.  If nibble_time is undef, then it's marked
         # as skipped in after_nibble.
         $tbl->{nibble_time} = undef;

         # --explain level 2: print chunk,lower boundary values,upper
         # boundary values.
         if ( $o->get('explain') > 1 ) {
            my $chunk = $nibble_iter->nibble_number();
            if ( $nibble_iter->one_nibble() ) {
               printf "%d 1=1\n", $chunk;
            }
            else {
               # XXX This call and others like it are relying on a Perl oddity.
               # See https://bugs.launchpad.net/percona-toolkit/+bug/987393
               my $lb_quoted = join(
                  ',', map { defined $_ ? $_ : 'NULL'} @{$boundary->{lower}});
               my $ub_quoted = join(
                  ',', map { defined $_ ? $_ : 'NULL'} @{$boundary->{upper}});
               printf "%d %s %s\n", $chunk, $lb_quoted, $ub_quoted;
            }
            if ( !$nibble_iter->more_boundaries() ) {
               print "\n"; # blank line between this table and the next table
            }
            return 0;  # next boundary
         }

         # Skip this nibble unless it's safe.
         return 0 unless nibble_is_safe(
            %args,
            OptionParser => $o,
         );

         # Exec and time the nibble.
         $tbl->{nibble_time} = exec_nibble(
            %args,
            Retry        => $retry,
            Quoter       => $q,
            OptionParser => $o,
         );
         PTDEBUG && _d('Nibble time:', $tbl->{nibble_time});

         # We're executing REPLACE queries which don't return rows.
         # Returning 0 from this callback causes the nibble iter to
         # get the next boundaries/nibble.
         return 0;
      },
      after_nibble => sub {
         my (%args) = @_;
         my $tbl         = $args{tbl};
         my $nibble_iter = $args{NibbleIterator};
         
         # Don't need to do anything here if we're just --explain'ing.
         return if $o->get('explain');

         # Chunk/nibble number that we just inserted or skipped.
         my $chunk = $nibble_iter->nibble_number();

         # Nibble time will be zero if the chunk was skipped.
         if ( !defined $tbl->{nibble_time} ) {
            PTDEBUG && _d('Skipping chunk', $chunk);
            $tbl->{checksum_results}->{skipped}++;
            return;
         }

         # Max chunk number that worked.  This may be less than the total
         # number of chunks if, for example, chunk 16 of 16 times out, but
         # chunk 15 worked.  The max chunk is used for checking for diffs
         # on the slaves, in the done callback.
         $tbl->{max_chunk} = $chunk;

         # Fetch the checksum that we just executed from the replicate table.
         $fetch_sth->execute(@{$tbl}{qw(db tbl)}, $chunk);
         my ($crc, $cnt) = $fetch_sth->fetchrow_array();

         $tbl->{checksum_results}->{n_rows} += $cnt || 0;

         # We're working on the master, so update the checksum's master_cnt
         # and master_crc.
         $update_sth->execute(
            # UPDATE repl_table SET
            sprintf('%.6f', $tbl->{nibble_time}), # chunk_time
            $crc,                                 # master_crc
            $cnt,                                 # master_cnt
            # WHERE
            $tbl->{db},
            $tbl->{tbl},
            $chunk,
         );

         # Should be done automatically, but I like to be explicit.
         $fetch_sth->finish();
         $update_sth->finish();

         # Update rate, chunk size, and progress if the nibble actually
         # selected some rows.
         if ( ($cnt || 0) > 0 ) {
            # Update the rate of rows per second for the entire server.
            # This is used for the initial chunk size of the next table.
            $total_rows += $cnt;
            $total_time += $tbl->{nibble_time};
            $total_rate  = int($total_rows / $total_time);
            PTDEBUG && _d('Total avg rate:', $total_rate);

            # Adjust chunk size.  This affects the next chunk.
            if ( $o->get('chunk-time') ) {
               $tbl->{chunk_size}
                  = $tbl->{rate}->update($cnt, $tbl->{nibble_time});

               if ( $tbl->{chunk_size} < 1 ) {
                  # This shouldn't happen.  WeightedAvgRate::update() may return
                  # a value < 1, but minimum chunk size is 1.
                  $tbl->{chunk_size} = 1;

                  # This warning is printed once per table.
                  if ( !$tbl->{warned}->{slow}++ && $o->get('quiet') < 2 ) {
                     warn ts("Checksum queries for table "
                        . "$tbl->{db}.$tbl->{tbl} are executing very slowly.  "
                        . "--chunk-size has been automatically reduced to 1.  "
                        . "Check that the server is not being overloaded, "
                        . "or increase --chunk-time.  The last chunk, number "
                        . "$chunk of table $tbl->{db}.$tbl->{tbl}, "
                        . "selected $cnt rows and took "
                        . sprintf('%.3f', $tbl->{nibble_time})
                        . " seconds to execute.\n");
                  }
               }

               # Update chunk-size based on rows/s checksum rate.
               $nibble_iter->set_chunk_size($tbl->{chunk_size});
            }

            # Every table should have a Progress obj; update it.
            if ( my $tbl_pr = $tbl->{progress} ) {
               $tbl_pr->update(sub {return $tbl->{checksum_results}->{n_rows}});
            }
         }

         # Wait forever for slaves to catch up.
         $replica_lag_pr->start() if $replica_lag_pr;
         $replica_lag->wait(Progress => $replica_lag_pr);

         # Wait forever for system load to abate.
         $sys_load_pr->start() if $sys_load_pr;
         $sys_load->wait(Progress => $sys_load_pr);

         return;
      },
      done => sub { # done nibbling table
         my (%args) = @_;
         my $tbl         = $args{tbl};
         my $nibble_iter = $args{NibbleIterator};
         my $max_chunk   = $tbl->{max_chunk};

         # Don't need to do anything here if we're just --explain'ing.
         return if $o->get('explain');

         # Wait for all slaves to run all checksum chunks,
         # then check for differences.
         if ( $max_chunk && $o->get('replicate-check') && scalar @$slaves ) {
            PTDEBUG && _d('Checking slave diffs');

            my $check_pr;
            if ( $o->get('progress') ) {
               $check_pr = new Progress(
                  jobsize => $max_chunk,
                  spec    => $o->get('progress'),
                  name    => "Waiting to check replicas for differences",
               );
            }

            # Wait for the last checksum of this table to replicate
            # to each slave.
            wait_for_last_checksum(
               tbl          => $tbl,
               repl_table   => $repl_table,
               slaves       => $slaves,
               max_chunk    => $max_chunk,
               check_pr     => $check_pr,
               OptionParser => $o,
            );

            # Check each slave for checksum diffs.
            my %diff_chunks;
            foreach my $slave ( @$slaves ) {
               eval {
                  my $diffs = $rc->find_replication_differences(
                     dbh        => $slave->dbh(),
                     repl_table => $repl_table,
                     where      => "db='$tbl->{db}' AND tbl='$tbl->{tbl}'",
                  );
                  PTDEBUG && _d(scalar @$diffs, 'checksum diffs on',
                     $slave->name());
                  # Save unique chunks that differ.
                  # https://bugs.launchpad.net/percona-toolkit/+bug/1030031
                  if ( scalar @$diffs ) {
                     # "chunk" is the chunk number.  See the SELECT
                     # statement in RowChecksum::find_replication_differences()
                     # for the full list of columns.
                     map { $diff_chunks{ $_->{chunk} }++ } @$diffs;
                  }
               };
               if ($EVAL_ERROR) {
                  if ( $o->get('quiet') < 2 ) {
                     warn ts("Error checking for checksum differences of table "
                        . "$tbl->{db}.$tbl->{tbl} on replica " . $slave->name()
                        . ": $EVAL_ERROR\n"
                        . "Check that the replica is running and has the "
                        . "replicate table $repl_table.\n");
                  }
                  $tbl->{checksum_results}->{errors}++;
               }
            }
            $tbl->{checksum_results}->{diffs} = scalar keys %diff_chunks;
         }

         # Print table's checksum results if we're not being quiet,
         # else print if table has diffs and we're not being completely
         # quiet.
         if ( !$o->get('quiet')
              || $o->get('quiet') < 2 &&  $tbl->{checksum_results}->{diffs} ) {
            print_checksum_results(tbl => $tbl);
         }

         return;
      },
   };

   # ########################################################################
   # Checksum each table.
   # ########################################################################

   TABLE:
   while ( $oktorun &&  (my $tbl = $schema_iter->next()) ) {
      eval {
         # Results, stats, and info related to checksuming this table can
         # be saved here.  print_checksum_results() uses this info.
         $tbl->{checksum_results} = {};

         # Set table's initial chunk size.  If this is the first table,
         # then total rate will be zero, so use --chunk-size.  Or, if
         # --chunk-time=0, then only use --chunk-size for every table.
         # Else, the initial chunk size is based on the total rates of
         # rows/s from all previous tables.  If --chunk-time is really
         # small, like 0.001, then Perl int() will probably round the
         # chunk size to zero, which is invalid, so we default to 1.
         my $chunk_time = $o->get('chunk-time');
         my $chunk_size = $chunk_time && $total_rate
                        ? int($total_rate * $chunk_time) || 1
                        : $o->get('chunk-size');
         $tbl->{chunk_size} = $chunk_size;

         # Make a nibble iterator for this table.  This should only fail
         # if the table has no indexes and is too large to checksum in
         # one chunk.
         my $checksum_cols = $rc->make_chunk_checksum(
            dbh => $master_cxn->dbh(),
            tbl => $tbl,
            %crc_args
         );
         my $nibble_iter;
         eval {
            $nibble_iter = new OobNibbleIterator(
               Cxn                => $master_cxn,
               tbl                => $tbl,
               chunk_size         => $tbl->{chunk_size},
               chunk_index        => $o->get('chunk-index'),
               n_chunk_index_cols => $o->get('chunk-index-columns'),
               dml                => $checksum_dml,
               select             => $checksum_cols,
               past_dml           => $checksum_dml,
               past_select        => $past_cols,
               callbacks          => $callbacks,
               resume             => $last_chunk,
               OptionParser       => $o,
               Quoter             => $q,
               TableNibbler       => $tn,
               TableParser        => $tp,
               RowChecksum        => $rc,
               comments           => {
                  bite   => "checksum table",
                  nibble => "checksum chunk",
               },
            );
         };
         if ( $EVAL_ERROR ) {
            if ( $o->get('quiet') < 2 ) {
               warn ts("Cannot checksum table $tbl->{db}.$tbl->{tbl}: "
                  . "$EVAL_ERROR\n");
            }
            $tbl->{checksum_results}->{errors}++;
         }
         else {
            # Init a new weighted avg rate calculator for the table.
            $tbl->{rate} = new WeightedAvgRate(target_t => $chunk_time);

            # Make a Progress obj for this table.  It may not be used;
            # depends on how many rows, chunk size, how fast the server
            # is, etc.  But just in case, all tables have a Progress obj.
            if ( $o->get('progress')
                 && !$nibble_iter->one_nibble()
                 &&  $nibble_iter->row_estimate() )
            {
               $tbl->{progress} = new Progress(
                  jobsize => $nibble_iter->row_estimate(),
                  spec    => $o->get('progress'),
                  name    => "Checksumming $tbl->{db}.$tbl->{tbl}",
               );
            }

            # Finally, checksum the table.
            # The "1 while" loop is necessary because we're executing REPLACE
            # statements which don't return rows and NibbleIterator only
            # returns if it has rows to return.  So all the work is done via
            # the callbacks. -- print_checksum_results(), which is called
            # from the done callback, uses this start time.
            $tbl->{checksum_results}->{start_time} = time;
            1 while $nibble_iter->next();
         }
      };
      if ( $EVAL_ERROR ) {
         # This should not happen.  If it does, it's probably some bug
         # or error that we're not catching.
         warn ts(($oktorun ? "Error " : "Fatal error ")
            . "checksumming table $tbl->{db}.$tbl->{tbl}: "
            . "$EVAL_ERROR\n");
         $tbl->{checksum_results}->{errors}++;

         # Print whatever checksums results we got before dying, regardless
         # of --quiet because at this point we need all the info we can get.
         print_checksum_results(tbl => $tbl);
      }

      # Update the tool's exit status.
      if ( $tbl->{checksum_results}->{errors}
           || $tbl->{checksum_results}->{diffs} ) {
         $exit_status |= 1;
      }
   }

   PTDEBUG && _d('Exit status', $exit_status, 'oktorun', $oktorun);
   return $exit_status;
}

# ############################################################################
# Subroutines
# ############################################################################
sub ts {
   my ($msg) = @_;
   my ($s, $m, $h, $d, $M) = localtime;
   my $ts = sprintf('%02d-%02dT%02d:%02d:%02d', $M+1, $d, $h, $m, $s);
   return $msg ? "$ts $msg" : $ts;
}

sub nibble_is_safe {
   my (%args) = @_;
   my @required_args = qw(Cxn tbl NibbleIterator OptionParser);
   foreach my $arg ( @required_args ) {
      die "I need a $arg argument" unless $args{$arg};
   }
   my ($cxn, $tbl, $nibble_iter, $o)= @args{@required_args};

   # EXPLAIN the checksum chunk query to get its row estimate and index.
   # XXX This call and others like it are relying on a Perl oddity.
   # See https://bugs.launchpad.net/percona-toolkit/+bug/987393
   my $sth      = $nibble_iter->statements();
   my $boundary = $nibble_iter->boundaries();
   my $expl     = explain_statement(
      tbl  => $tbl,
      sth  => $sth->{explain_nibble},
      vals => [ @{$boundary->{lower}}, @{$boundary->{upper}} ],
   );

   # Ensure that MySQL is using the chunk index if the table is being chunked.
   if ( !$nibble_iter->one_nibble()
        && lc($expl->{key} || '') ne lc($nibble_iter->nibble_index() || '') ) { 
      if ( !$tbl->{warned}->{not_using_chunk_index}++
           && $o->get('quiet') < 2 ) {
         warn ts("Skipping chunk " . $nibble_iter->nibble_number()
            . " of $tbl->{db}.$tbl->{tbl} because MySQL chose "
            . ($expl->{key} ? "the $expl->{key}" : "no") . " index "
            . " instead of the " . $nibble_iter->nibble_index() . "index.\n");
      }
      return 0; # not safe
   }

   # Ensure that the chunk isn't too large if there's a --chunk-size-limit.
   # If single-chunking the table, this has already been checked, so it
   # shouldn't have changed.  If chunking the table with a non-unique key,
   # oversize chunks are possible. 
   if ( my $limit = $o->get('chunk-size-limit') ) {
      my $oversize_chunk
         = $limit ? ($expl->{rows} || 0) >= $tbl->{chunk_size} * $limit
         :          0;
      if ( $oversize_chunk
           && $nibble_iter->identical_boundaries($boundary->{upper},
                                                 $boundary->{next_lower}) ) {
         if ( !$tbl->{warned}->{oversize_chunk}++
              && $o->get('quiet') < 2 ) {
            warn ts("Skipping chunk " . $nibble_iter->nibble_number()
               . " of $tbl->{db}.$tbl->{tbl} because it is oversized.  "
               . "The current chunk size limit is "
               . ($tbl->{chunk_size} * $limit)
               . " rows (chunk size=$tbl->{chunk_size}"
               . " * chunk size limit=$limit), but MySQL estimates "
               . "that there are " . ($expl->{rows} || 0)
               . " rows in the chunk.\n");
         }
         return 0; # not safe
      }
   }

   # Ensure that MySQL is still using the entire index.
   # https://bugs.launchpad.net/percona-toolkit/+bug/1010232
   if ( !$nibble_iter->one_nibble()
        && $tbl->{key_len}
        && ($expl->{key_len} || 0) < $tbl->{key_len} ) {
      if ( !$tbl->{warned}->{key_len}++
           && $o->get('quiet') < 2 ) {
         warn ts("Skipping chunk " . $nibble_iter->nibble_number()
            . " of $tbl->{db}.$tbl->{tbl} because MySQL used "
            . "only " . ($expl->{key_len} || 0) . " bytes "
            . "of the " . ($expl->{key} || '?') . " index instead of "
            . $tbl->{key_len} . ".  See the --[no]check-plan documentation "
            . "for more information.\n");
      }
      return 0; # not safe
   }

   return 1; # safe
}

sub exec_nibble {
   my (%args) = @_;
   my @required_args = qw(Cxn tbl NibbleIterator Retry Quoter OptionParser);
   foreach my $arg ( @required_args ) {
      die "I need a $arg argument" unless $args{$arg};
   }
   my ($cxn, $tbl, $nibble_iter, $retry, $q, $o)= @args{@required_args};

   my $dbh         = $cxn->dbh();
   my $sth         = $nibble_iter->statements();
   my $boundary    = $nibble_iter->boundaries();
   # XXX This call and others like it are relying on a Perl oddity.
   # See https://bugs.launchpad.net/percona-toolkit/+bug/987393
   my $lb_quoted   = $q->serialize_list(@{$boundary->{lower}});
   my $ub_quoted   = $q->serialize_list(@{$boundary->{upper}});
   my $chunk       = $nibble_iter->nibble_number();
   my $chunk_index = $nibble_iter->nibble_index();

   return $retry->retry(
      tries => $o->get('retries'),
      wait  => sub { return; },
      try   => sub {
         # ###################################################################
         # Start timing the checksum query.
         # ###################################################################
         my $t_start = time;        

         # Execute the REPLACE...SELECT checksum query.
         # XXX This call and others like it are relying on a Perl oddity.
         # See https://bugs.launchpad.net/percona-toolkit/+bug/987393
         PTDEBUG && _d($sth->{nibble}->{Statement},
            'lower boundary:', @{$boundary->{lower}},
            'upper boundary:', @{$boundary->{upper}});
         $sth->{nibble}->execute(
            # REPLACE INTO repl_table SELECT
            $tbl->{db},             # db
            $tbl->{tbl},            # tbl
            $chunk,                 # chunk (number)
            $chunk_index,           # chunk_index
            $lb_quoted,             # lower_boundary
            $ub_quoted,             # upper_boundary
            # this_cnt, this_crc WHERE
            @{$boundary->{lower}},  # upper boundary values
            @{$boundary->{upper}},  # lower boundary values
         );

         my $t_end = time;
         # ###################################################################
         # End timing the checksum query.
         # ###################################################################

         # Check if checksum query caused any warnings.
         my $sql_warn = 'SHOW WARNINGS';
         PTDEBUG && _d($sql_warn);
         my $warnings = $dbh->selectall_arrayref($sql_warn, { Slice => {} } );
         foreach my $warning ( @$warnings ) {
            my $code    = ($warning->{code} || 0);
            my $message = $warning->{message};
            if ( $ignore_code{$code} ) {
               PTDEBUG && _d('Ignoring warning:', $code, $message);
               next;
            }
            elsif ( $warn_code{$code}
                    && (!$warn_code{$code}->{pattern}
                        || $message =~ m/$warn_code{$code}->{pattern}/) )
            {
               if ( !$tbl->{warned}->{$code}++ ) {  # warn once per table
                  if ( $o->get('quiet') < 2 ) {
                     warn ts("Checksum query for table $tbl->{db}.$tbl->{tbl} "
                        . "caused MySQL error $code: "
                        . ($warn_code{$code}->{message}
                           ? $warn_code{$code}->{message}
                           : $message)
                        . "\n");
                  }
                  $tbl->{checksum_results}->{errors}++;
               }
            }
            else {
               # This die will propagate to fail which will return 0
               # and propagate it to final_fail which will die with
               # this error message.  (So don't wrap it in ts().)
               die "Checksum query for table $tbl->{db}.$tbl->{tbl} "
                  . "caused MySQL error $code:\n"
                  . "    Level: " . ($warning->{level}   || '') . "\n"
                  . "     Code: " . ($warning->{code}    || '') . "\n"
                  . "  Message: " . ($warning->{message} || '') . "\n"
                  . "    Query: " . $sth->{nibble}->{Statement} . "\n";
            }
         }

         # Success: no warnings, no errors.  Return nibble time.
         return $t_end - $t_start;
      },
      fail => sub {
         my (%args) = @_;
         my $error = $args{error};

         if (   $error =~ m/Lock wait timeout exceeded/
             || $error =~ m/Query execution was interrupted/
         ) {
            # These errors/warnings can be retried, so don't print
            # a warning yet; do that in final_fail.
            return 1;
         }
         elsif (   $error =~ m/MySQL server has gone away/
                || $error =~ m/Lost connection to MySQL server/
         ) {
            # The 2nd pattern means that MySQL itself died or was stopped.
            # The 3rd pattern means that our cxn was killed (KILL <id>).
            eval { $dbh = $cxn->connect(); };
            return 1 unless $EVAL_ERROR; # reconnected, retry checksum query
            $oktorun = 0;                # failed to reconnect, exit tool
         }

         # At this point, either the error/warning cannot be retried,
         # or we failed to reconnect.  So stop trying and call final_fail.
         return 0;
      },
      final_fail => sub {
         my (%args) = @_;
         my $error = $args{error};

         if (   $error =~ /Lock wait timeout exceeded/
             || $error =~ /Query execution was interrupted/
         ) {
            # These errors/warnings are not fatal but only cause this
            # nibble to be skipped.
            if ( $o->get('quiet') < 2 ) {
               warn "$error\n";
            }
            return;  # skip this nibble
         }

         # This die will be caught by the eval inside the TABLE loop.
         # Checksumming for this table will stop, which is probably
         # good because by this point the error or warning indicates
         # that something fundamental is broken or wrong.  Checksumming
         # will continue with the next table, unless the fail code set
         # oktorun=0, in which case the error/warning is fatal.
         die "Error executing checksum query: $args{error}\n";
      }
   );
}

{
my $line_fmt = "%14s %6s %6s %8s %7s %7s %7s %-s\n";
my @headers  =  qw(TS ERRORS DIFFS ROWS CHUNKS SKIPPED TIME TABLE);

sub print_checksum_results {
   my (%args) = @_;
   my @required_args = qw(tbl);
   foreach my $arg ( @required_args ) {
      die "I need a $arg argument" unless $args{$arg};
   }
   my ($tbl) = @args{@required_args};

   if ($print_header) {
      printf $line_fmt, @headers;
      $print_header = 0;
   }

   my $res = $tbl->{checksum_results};
   printf $line_fmt,
      ts(),
      $res->{errors}   || 0,
      $res->{diffs}    || 0,
      $res->{n_rows}   || 0,
      $res->{n_chunks} || 0,
      $res->{skipped}  || 0,
      sprintf('%.3f', $res->{start_time} ? time - $res->{start_time} : 0),
      "$tbl->{db}.$tbl->{tbl}";

   return;
}
}

{
my @headers = qw(table chunk cnt_diff crc_diff chunk_index lower_boundary upper_boundary);

sub print_checksum_diffs {
   my ( %args ) = @_;
   my @required_args = qw(cxn diffs);
   foreach my $arg ( @required_args ) {
      die "I need a $arg argument" unless $args{$arg};
   }
   my ($cxn, $diffs) = @args{@required_args};

   print "Differences on ", $cxn->name(), "\n";
   print join(' ', map { uc $_ } @headers), "\n";
   foreach my $diff ( @$diffs ) {
      print join(' ', map { defined $_ ? $_ : '' } @{$diff}{@headers}), "\n";
   }
   print "\n";

   return;
}
}

sub check_repl_table {
   my ( %args ) = @_;
   my @required_args = qw(dbh repl_table slaves OptionParser TableParser Quoter);
   foreach my $arg ( @required_args ) {
      die "I need a $arg argument" unless $args{$arg};
   }
   my ($dbh, $repl_table, $slaves, $o, $tp, $q) = @args{@required_args};
   PTDEBUG && _d('Checking --replicate table', $repl_table);

   # If the repl db doesn't exit, auto-create it, maybe.
   my ($db, $tbl) = $q->split_unquote($repl_table);
   my $sql = "SHOW DATABASES LIKE '$db'";
   PTDEBUG && _d($sql);
   my @db_exists = $dbh->selectrow_array($sql);
   if ( !@db_exists && !$o->get('create-replicate-table') ) {
      die "--replicate database $db does not exist and "
         . "--no-create-replicate-table was specified.  You need "
         . "to create the database.\n";
   }

   if ( $o->get('create-replicate-table') ) {
      $sql = "CREATE DATABASE IF NOT EXISTS "
            . $q->quote($db)
            . " /* pt-table-checksum */";
      local $@;
      PTDEBUG && _d($sql);
      eval {
         $dbh->do($sql);
      };
      if ( $EVAL_ERROR ) {
         if ( @db_exists ) {
            die "Error executing $sql: $EVAL_ERROR\n"
              . "The database exists on the master, but replication will "
              . "break if it does not also exist on all replicas. If the "
              . "--replicate database and table already exist on the master "
              . "and all replicas, or if you created them manually, then "
              . "specify --no-create-replicate-table to avoid this error."
         }
         else {
            die "--replicate database $db does not exist and it cannot be "
               . "created automatically.  You need to create the database. "
               . $EVAL_ERROR;
         }
      }
   }
   
   # USE the correct db (probably the repl db, but maybe --replicate-database).
   use_repl_db(%args);

   # Check if the repl table exists; if not, create it, maybe.
   my $tbl_exists = $tp->check_table(
      dbh => $dbh,
      db  => $db,
      tbl => $tbl,
   );

   # Always create the table, unless --no-create-replicate-table
   # was passed in; see https://bugs.launchpad.net/percona-toolkit/+bug/950294
   if ( !$tbl_exists ) {
      if ( !$o->get('create-replicate-table') ) {
         die "--replicate table $repl_table does not exist and "
         . "--no-create-replicate-table was specified.  "
         . "You need to create the table.\n";
      }
   }
   else {
      PTDEBUG && _d('--replicate table', $repl_table, 'already exists');
      # We used to check the table privs here, but:
      # https://bugs.launchpad.net/percona-toolkit/+bug/916168
<<<<<<< HEAD
=======
   }

   if ( $o->get('create-replicate-table') ) {
      local $@;
      eval {
         create_repl_table(%args);
      };
      if ( $EVAL_ERROR ) {
         if ( $tbl_exists ) {
            die "Error executing $sql: $EVAL_ERROR\n"
              . "The table exists on the master, but replication will "
              . "break if it does not also exist on all replicas. If the "
              . "--replicate database and table already exist on the master "
              . "and all replicas, or if you created them manually, then "
              . "specify --no-create-replicate-table to avoid this error."
         }
         else {
            die "--replicate table $tbl does not exist and it cannot be "
               . "created automatically.  You need to create the table. "
               . $EVAL_ERROR;
         }
      }
>>>>>>> e7d778e4
   }

   # Check and wait for the repl table to appear on all slaves.
   # https://bugs.launchpad.net/percona-toolkit/+bug/1008778
   if ( scalar @$slaves ) {
      my $waiting_for;
      my $pr;
      if ( $o->get('progress') ) {
         $pr = new Progress(
            jobsize  => scalar @$slaves,
            spec     => $o->get('progress'),
            callback => sub {
               print STDERR "Waiting for the --replicate table to replicate to "
                  . $waiting_for->name() . "...\n";
            },
         );
         $pr->start();
      }

      foreach my $slave ( @$slaves ) {
         PTDEBUG && _d('Checking if', $slave->name(), 'has repl table');
         $waiting_for = $slave;
         my $slave_has_repl_table = $tp->check_table(
               dbh => $slave->dbh(),
               db  => $db,
               tbl => $tbl,
         );
         while ( !$slave_has_repl_table ) {
            $pr->update(sub { return 0; }) if $pr;
            sleep 0.5;
            $slave_has_repl_table = $tp->check_table(
               dbh => $slave->dbh(),
               db  => $db,
               tbl => $tbl,
            );
         }
      }
   }

   return;  # success, repl table is ready to go
}

# Sub: use_repl_db
#   USE the correct database for the --replicate table.
#   This sub must be called before any work is done with the --replicatte
#   table because replication filters can really complicate replicating the
#   checksums.  The originally issue is,
#   http://code.google.com/p/maatkit/issues/detail?id=982,
#   but here's what you need to know:
#   - If there is no active DB, then if there's any do-db or ignore-db
#     settings, the checksums will get filtered out of replication. So we
#     have to have some DB be the current one.
#   - Other places in the code may change the DB and we might not know it.
#     Opportunity for bugs.  The SHOW CREATE TABLE, for example. In the
#     end, a bunch of USE statements isn't a big deal, it just looks noisy
#     when you analyze the logs this tool creates. But it's better to just
#     have them even if they're no-op.
#   - We need to always let the user specify, because there are so many
#     possibilities that the tool can't guess the right thing in all of
#     them.
#   - The right default behavior, which the user can override, is:
#       * When running queries on the --replicate table itself, such as
#         emptying it, USE that table's database.
#       * When running checksum queries, USE the database of the table that's
#         being checksummed.
#       * When the user specifies --replicate-database, in contrast, always
#         USE that database.
#   - This behavior is the best compromise by default, because users who
#     explicitly replicate some databases and filter out others will be
#     very likely to run pt-table-checksum and limit its checksumming to
#     only the databases that are replicated. I've seen people do this,
#     including Peter. In this case, the tool will work okay even without
#     an explicit --replicate-database setting.
#
# Required Arguments:
#   dbh          - dbh
#   repl_table   - Full quoted --replicate table name
#   OptionParser - <OptionParser>
#   Quoter       - <Quoter>
#
# Optional Arguments:
#   tbl - Standard tbl hashref of table being checksummed
#
# Returns:
#   Nothing or dies on error
sub use_repl_db {
   my ( %args ) = @_;
   my @required_args = qw(dbh repl_table OptionParser Quoter);
   foreach my $arg ( @required_args ) {
      die "I need a $arg argument" unless $args{$arg};
   }
   my ($dbh, $repl_table, $o, $q) = @args{@required_args};
   PTDEBUG && _d('use_repl_db');

   my ($db, $tbl) = $q->split_unquote($repl_table);
   if ( my $tbl = $args{tbl} ) {
      # If there's a tbl arg then its db will be used unless
      # --replicate-database was specified.  A tbl arg means
      # we're checksumming that table.  Other callers won't
      # pass a tbl arg when they're just doing something to
      # the --replicate table.
      $db = $o->get('replicate-database') ? $o->get('replicate-database')
          :                                 $tbl->{db};
   }
   else {
      # Caller is doing something just to the --replicate table.
      # Use the db from --replicate db.tbl (gotten earlier) unless
      # --replicate-database is in effect.
      $db = $o->get('replicate-database') if $o->get('replicate-database');
   }

   eval {
      my $sql = "USE " . $q->quote($db);
      PTDEBUG && _d($sql);
      $dbh->do($sql);
   };
   if ( $EVAL_ERROR ) {
      # Report which option db really came from.
      my $opt = $o->get('replicate-database') ? "--replicate-database"
              :                                 "--replicate database";
      if ( $EVAL_ERROR =~ m/unknown database/i ) {
         die "$opt $db does not exist.  You need to create the "
            . "database or specify a database for $opt that exists.\n";
      }
      else {
         die "Error using $opt $db: $EVAL_ERROR\n";
      }
   }

   return;
}

sub create_repl_table {
   my ( %args ) = @_;
   my @required_args = qw(dbh repl_table OptionParser);
   foreach my $arg ( @required_args ) {
      die "I need a $arg argument" unless $args{$arg};
   }
   my ($dbh, $repl_table, $o) = @args{@required_args};
   PTDEBUG && _d('Creating --replicate table', $repl_table); 
   my $sql = $o->read_para_after(__FILE__, qr/MAGIC_create_replicate/);
   $sql =~ s/CREATE TABLE checksums/CREATE TABLE IF NOT EXISTS $repl_table/;
   $sql =~ s/;$//;
   PTDEBUG && _d($dbh, $sql);
   eval {
      $dbh->do($sql);
   };
   if ( $EVAL_ERROR ) {
      die ts("--create-replicate-table failed: $EVAL_ERROR");
   }

   return;
}

# Sub: explain_statement
#   EXPLAIN a statement.
#
# Required Arguments:
#   * tbl  - Standard tbl hashref
#   * sth  - Sth with EXLAIN <statement>
#   * vals - Values for sth, if any
#
# Returns:
#   Hashref with EXPLAIN plan
sub explain_statement {
   my ( %args ) = @_;
   my @required_args = qw(tbl sth vals);
   foreach my $arg ( @required_args ) {
      die "I need a $arg argument" unless defined $args{$arg};
   }
   my ($tbl, $sth, $vals) = @args{@required_args};

   my $expl;
   eval {
      PTDEBUG && _d($sth->{Statement}, 'params:', @$vals);
      $sth->execute(@$vals);
      $expl = $sth->fetchrow_hashref();
      $sth->finish();
   };
   if ( $EVAL_ERROR ) {
      # This shouldn't happen.
      warn ts("Error executing " . $sth->{Statement} . ": $EVAL_ERROR\n");
      $tbl->{checksum_results}->{errors}++;
   }
   PTDEBUG && _d('EXPLAIN plan:', Dumper($expl));
   return $expl;
}

sub last_chunk {
   my (%args) = @_;
   my @required_args = qw(dbh repl_table);
   foreach my $arg ( @required_args ) {
      die "I need a $arg argument" unless $args{$arg};
   }
   my ($dbh, $repl_table, $q) = @args{@required_args};
   PTDEBUG && _d('Getting last chunk for --resume');

   my $sql = "SELECT * FROM $repl_table FORCE INDEX (ts_db_tbl) "
           . "WHERE master_cnt IS NOT NULL "
           . "ORDER BY ts DESC, db DESC, tbl DESC LIMIT 1";
   PTDEBUG && _d($sql);
   my $sth = $dbh->prepare($sql);
   $sth->execute();
   my $last_chunk = $sth->fetchrow_hashref();
   $sth->finish();
   PTDEBUG && _d('Last chunk:', Dumper($last_chunk));

   if ( !$last_chunk || !$last_chunk->{ts} ) {
      PTDEBUG && _d('Replicate table is empty; will not resume');
      return;
   }

   return $last_chunk;
}

sub have_more_chunks {
   my (%args) = @_;
   my @required_args = qw(tbl last_chunk NibbleIterator);
   foreach my $arg ( @required_args ) {
      die "I need a $arg argument" unless $args{$arg};
   }
   my ($tbl, $last_chunk, $nibble_iter) = @args{@required_args};
   PTDEBUG && _d('Checking for more chunks beyond last chunk');

   # If there's no next lower boundary, then this is the last
   # chunk of the table.
   if ( !$nibble_iter->more_boundaries() ) {
      PTDEBUG && _d('No more boundaries');
      return 0;
   }

   # The previous chunk index must match the current chunk index,
   # else we don't know what to do.
   my $chunk_index = lc($nibble_iter->nibble_index() || '');
   if (lc($last_chunk->{chunk_index}   || '') ne $chunk_index) {
      warn ts("Cannot resume from table $tbl->{db}.$tbl->{tbl} chunk "
         . "$last_chunk->{chunk} because the chunk indexes are different: "
         . ($last_chunk->{chunk_index} ? $last_chunk->{chunk_index} 
                                       : "no index")
         . " was used originally but "
         . ($chunk_index ? $chunk_index : "no index")
         . " is used now.  If the table has not changed significantly, "
         . "this may be caused by running the tool with different command "
         . "line options.  This table will be skipped and checksumming "
         . "will resume with the next table.\n");
      $tbl->{checksum_results}->{errors}++;
      return 0;
   }

   return 1; # more chunks
}

sub wait_for_last_checksum {
   my (%args) = @_;
   my @required_args = qw(tbl repl_table slaves max_chunk OptionParser);
   foreach my $arg ( @required_args ) {
      die "I need a $arg argument" unless defined $args{$arg};
   }
   my ($tbl, $repl_table, $slaves, $max_chunk, $o) = @args{@required_args};
   my $check_pr = $args{check_pr};

   # Requiring "AND master_crc IS NOT NULL" avoids a race condition
   # when the system is fast but replication is slow.  In such cases,
   # we can select on the slave before the update for $update_sth
   # replicates; this causes a false-positive diff.
   my $sql = "SELECT MAX(chunk) FROM $repl_table "
           . "WHERE db='$tbl->{db}' AND tbl='$tbl->{tbl}' "
           . "AND master_crc IS NOT NULL";
   PTDEBUG && _d($sql);

   my $sleep_time = 0;
   my $n_slaves   = scalar @$slaves - 1;
   my @chunks;
   my %skip_slave;
   while ( $oktorun && ($chunks[0] || 0) < $max_chunk ) {
      @chunks = ();
      for my $i ( 0..$n_slaves ) {
         my $slave = $slaves->[$i];
         if ( $skip_slave{$i} ) {
            PTDEBUG && _d('Skipping slave', $slave->name(),
               'due to previous error it caused');
            next;
         }
         eval {
            my ($chunk) = $slave->dbh()->selectrow_array($sql);
            PTDEBUG && _d($slave->name(), 'max chunk:', $chunk);
            push @chunks, $chunk || 0;
         };
         if ($EVAL_ERROR) {
            if ( $o->get('quiet') < 2 ) {
               warn ts("Error waiting for the last checksum of table "
                  . "$tbl->{db}.$tbl->{tbl} to replicate to "
                  . "replica " . $slave->name() . ": $EVAL_ERROR\n"
                  . "Check that the replica is running and has the "
                  . "replicate table $repl_table.  Checking the replica "
                  . "for checksum differences will probably cause "
                  . "another error.\n");
            }
            $tbl->{checksum_results}->{errors}++;
            $skip_slave{$i} = 1;
            next;
         }
      }
      @chunks = sort { $a <=> $b } @chunks;
      if ( $chunks[0] < $max_chunk ) {
         if ( $check_pr ) {
            $check_pr->update(sub { return $chunks[0]; });
         }

         # We shouldn't wait long here because we already waited
         # for all slaves to catchup at least until --max-lag.
         $sleep_time += 0.25 if $sleep_time <= $o->get('max-lag');
         PTDEBUG && _d('Sleep', $sleep_time, 'waiting for chunks');
         sleep $sleep_time;
      }
   }
   return;
}

# Catches signals so we can exit gracefully.
sub sig_int {
   my ( $signal ) = @_;
   if ( $oktorun ) {
      print STDERR "# Caught SIG$signal.\n";
      $oktorun = 0;
   }
   else {
      print STDERR "# Exiting on SIG$signal.\n";
      exit 1;
   }
}

sub _d {
   my ($package, undef, $line) = caller 0;
   @_ = map { (my $temp = $_) =~ s/\n/\n# /g; $temp; }
        map { defined $_ ? $_ : 'undef' }
        @_;
   print STDERR "# $package:$line $PID ", join(' ', @_), "\n";
}

# ############################################################################
# Run the program.
# ############################################################################

# https://bugs.launchpad.net/percona-toolkit/+bug/916999
# http://www.mysqlperformanceblog.com/2012/02/21/dbd-mysql-4-014-breaks-pt-table-checksum-2-0/
eval {
   require DBD::mysql;
};
if ( !$EVAL_ERROR && $DBD::mysql::VERSION eq "4.014" ) {
   die "DBD::mysql v4.014 is installed, but it has as bug which causes "
     . "pt-table-checksum to fail.  Please upgrade DBD::mysql to any "
     . "newer version.\n"
}

if ( !caller ) { exit main(@ARGV); }

1; # Because this is a module as well as a script.

# ############################################################################
# Documentation
# ############################################################################
=pod

=head1 NAME

pt-table-checksum - Verify MySQL replication integrity.

=head1 SYNOPSIS

Usage: pt-table-checksum [OPTION...] [DSN]

pt-table-checksum performs an online replication consistency check by executing
checksum queries on the master, which produces different results on replicas
that are inconsistent with the master.  The optional DSN specifies the master
host.  The tool's exit status is nonzero if any differences are found, or if any
warnings or errors occur.

The following command will connect to the replication master on localhost,
checksum every table, and report the results on every detected replica:

   pt-table-checksum

This tool is focused on finding data differences efficiently.  If any data is
different, you can resolve the problem with pt-table-sync.

=head1 RISKS

The following section is included to inform users about the potential risks,
whether known or unknown, of using this tool.  The two main categories of risks
are those created by the nature of the tool (e.g. read-only tools vs. read-write
tools) and those created by bugs.

pt-table-checksum can add load to the MySQL server, although it has many
safeguards to prevent this.  It inserts a small amount of data into a table that
contains checksum results.  It has checks that, if disabled, can potentially
cause replication to fail when unsafe replication options are used.  In short,
it is safe by default, but it permits you to turn off its safety checks.

The tool presumes that schemas and tables are identical on the master and
all replicas.  Replication will break if, for example, a replica does not
have a schema that exists on the master (and that schema is checksummed),
or if the structure of a table on a replica is different than on the master.

At the time of this release, we know of no bugs that could cause harm to
users.

The authoritative source for updated information is always the online issue
tracking system.  Issues that affect this tool will be marked as such.  You can
see a list of such issues at the following URL:
L<http://www.percona.com/bugs/pt-table-checksum>.

See also L<"BUGS"> for more information on filing bugs and getting help.

=head1 DESCRIPTION

pt-table-checksum is designed to do the right thing by default in almost every
case.  When in doubt, use L<"--explain"> to see how the tool will checksum a
table.  The following is a high-level overview of how the tool functions.

In contrast to older versions of pt-table-checksum, this tool is focused on a
single purpose, and does not have a lot of complexity or support many different
checksumming techniques.  It executes checksum queries on only one server, and
these flow through replication to re-execute on replicas.  If you need the older
behavior, you can use Percona Toolkit version 1.0.

pt-table-checksum connects to the server you specify, and finds databases and
tables that match the filters you specify (if any).  It works one table at a
time, so it does not accumulate large amounts of memory or do a lot of work
before beginning to checksum.  This makes it usable on very large servers. We
have used it on servers with hundreds of thousands of databases and tables, and
trillions of rows.  No matter how large the server is, pt-table-checksum works
equally well.

One reason it can work on very large tables is that it divides each table into
chunks of rows, and checksums each chunk with a single REPLACE..SELECT query.
It varies the chunk size to make the checksum queries run in the desired amount
of time.  The goal of chunking the tables, instead of doing each table with a
single big query, is to ensure that checksums are unintrusive and don't cause
too much replication lag or load on the server.  That's why the target time for
each chunk is 0.5 seconds by default.

The tool keeps track of how quickly the server is able to execute the queries,
and adjusts the chunks as it learns more about the server's performance.  It
uses an exponentially decaying weighted average to keep the chunk size stable,
yet remain responsive if the server's performance changes during checksumming
for any reason.  This means that the tool will quickly throttle itself if your
server becomes heavily loaded during a traffic spike or a background task, for
example.

Chunking is accomplished by a technique that we used to call "nibbling" in other
tools in Percona Toolkit.  It is the same technique used for pt-archiver, for
example.  The legacy chunking algorithms used in older versions of
pt-table-checksum are removed, because they did not result in predictably sized
chunks, and didn't work well on many tables.  All that is required to divide a
table into chunks is an index of some sort (preferably a primary key or unique
index).  If there is no index, and the table contains a suitably small number of
rows, the tool will checksum the table in a single chunk.

pt-table-checksum has many other safeguards to ensure that it does not interfere
with any server's operation, including replicas.  To accomplish this,
pt-table-checksum detects replicas and connects to them automatically.  (If this
fails, you can give it a hint with the L<"--recursion-method"> option.)

The tool monitors replicas continually.  If any replica falls too far behind in
replication, pt-table-checksum pauses to allow it to catch up.  If any replica
has an error, or replication stops, pt-table-checksum pauses and waits.  In
addition, pt-table-checksum looks for common causes of problems, such as
replication filters, and refuses to operate unless you force it to.  Replication
filters are dangerous, because the queries that pt-table-checksum executes could
potentially conflict with them and cause replication to fail.

pt-table-checksum verifies that chunks are not too large to checksum safely. It
performs an EXPLAIN query on each chunk, and skips chunks that might be larger
than the desired number of rows. You can configure the sensitivity of this
safeguard with the L<"--chunk-size-limit"> option. If a table will be
checksummed in a single chunk because it has a small number of rows, then
pt-table-checksum additionally verifies that the table isn't oversized on
replicas.  This avoids the following scenario: a table is empty on the master
but is very large on a replica, and is checksummed in a single large query,
which causes a very long delay in replication.

There are several other safeguards. For example, pt-table-checksum sets its
session-level innodb_lock_wait_timeout to 1 second, so that if there is a lock
wait, it will be the victim instead of causing other queries to time out.
Another safeguard checks the load on the database server, and pauses if the load
is too high. There is no single right answer for how to do this, but by default
pt-table-checksum will pause if there are more than 25 concurrently executing
queries.  You should probably set a sane value for your server with the
L<"--max-load"> option.

Checksumming usually is a low-priority task that should yield to other work on
the server. However, a tool that must be restarted constantly is difficult to
use.  Thus, pt-table-checksum is very resilient to errors.  For example, if the
database administrator needs to kill pt-table-checksum's queries for any reason,
that is not a fatal error.  Users often run pt-kill to kill any long-running
checksum queries. The tool will retry a killed query once, and if it fails
again, it will move on to the next chunk of that table.  The same behavior
applies if there is a lock wait timeout.  The tool will print a warning if such
an error happens, but only once per table.  If the connection to any server
fails, pt-table-checksum will attempt to reconnect and continue working.

If pt-table-checksum encounters a condition that causes it to stop completely,
it is easy to resume it with the L<"--resume"> option. It will begin from the
last chunk of the last table that it processed.  You can also safely stop the
tool with CTRL-C.  It will finish the chunk it is currently processing, and then
exit.  You can resume it as usual afterwards.

After pt-table-checksum finishes checksumming all of the chunks in a table, it
pauses and waits for all detected replicas to finish executing the checksum
queries.  Once that is finished, it checks all of the replicas to see if they
have the same data as the master, and then prints a line of output with the
results.  You can see a sample of its output later in this documentation.

The tool prints progress indicators during time-consuming operations.  It prints
a progress indicator as each table is checksummed.  The progress is computed by
the estimated number of rows in the table. It will also print a progress report
when it pauses to wait for replication to catch up, and when it is waiting to
check replicas for differences from the master.  You can make the output less
verbose with the L<"--quiet"> option.

If you wish, you can query the checksum tables manually to get a report of which
tables and chunks have differences from the master.  The following query will
report every database and table with differences, along with a summary of the
number of chunks and rows possibly affected:

  SELECT db, tbl, SUM(this_cnt) AS total_rows, COUNT(*) AS chunks
  FROM percona.checksums
  WHERE (
   master_cnt <> this_cnt
   OR master_crc <> this_crc
   OR ISNULL(master_crc) <> ISNULL(this_crc))
  GROUP BY db, tbl;

The table referenced in that query is the checksum table, where the checksums
are stored.  Each row in the table contains the checksum of one chunk of data
from some table in the server.

Version 2.0 of pt-table-checksum is not backwards compatible with pt-table-sync
version 1.0.  In some cases this is not a serious problem.  Adding a
"boundaries" column to the table, and then updating it with a manually generated
WHERE clause, may suffice to let pt-table-sync version 1.0 interoperate with
pt-table-checksum version 2.0.  Assuming an integer primary key named 'id', You
can try something like the following:

  ALTER TABLE checksums ADD boundaries VARCHAR(500);
  UPDATE checksums
   SET boundaries = COALESCE(CONCAT('id BETWEEN ', lower_boundary,
      ' AND ', upper_boundary), '1=1');

=head1 OUTPUT

The tool prints tabular results, one line per table:

              TS ERRORS  DIFFS  ROWS  CHUNKS SKIPPED    TIME TABLE
  10-20T08:36:50      0      0   200       1       0   0.005 db1.tbl1
  10-20T08:36:50      0      0   603       7       0   0.035 db1.tbl2
  10-20T08:36:50      0      0    16       1       0   0.003 db2.tbl3
  10-20T08:36:50      0      0   600       6       0   0.024 db2.tbl4

Errors, warnings, and progress reports are printed to standard error.  See also
L<"--quiet">.

Each table's results are printed when the tool finishes checksumming the table.
The columns are as follows:

=over

=item TS

The timestamp (without the year) when the tool finished checksumming the table.

=item ERRORS

The number of errors and warnings that occurred while checksumming the table.
Errors and warnings are printed to standard error while the table is in
progress.

=item DIFFS

The number of chunks that differ from the master on one or more replicas.
If C<--no-replicate-check> is specified, this column will always have zeros.
If L<"--replicate-check-only"> is specified, then only tables with differences
are printed.

=item ROWS

The number of rows selected and checksummed from the table.  It might be
different from the number of rows in the table if you use the --where option.

=item CHUNKS

The number of chunks into which the table was divided.

=item SKIPPED

The number of chunks that were skipped due to errors or warnings, or because
they were oversized.

=item TIME

The time elapsed while checksumming the table.

=item TABLE

The database and table that was checksummed.

=back

If L<"--replicate-check-only"> is specified, only checksum differences on
detected replicas are printed.  The output is different: one paragraph per
replica, one checksum difference per line, and values are separted by spaces:

  Differences on h=127.0.0.1,P=12346
  TABLE CHUNK CNT_DIFF CRC_DIFF CHUNK_INDEX LOWER_BOUNDARY UPPER_BOUNDARY
  db1.tbl1 1 0 1 PRIMARY 1 100
  db1.tbl1 6 0 1 PRIMARY 501 600

  Differences on h=127.0.0.1,P=12347
  TABLE CHUNK CNT_DIFF CRC_DIFF CHUNK_INDEX LOWER_BOUNDARY UPPER_BOUNDARY
  db1.tbl1 1 0 1 PRIMARY 1 100
  db2.tbl2 9 5 0 PRIMARY 101 200

The first line of a paragraph indicates the replica with differences.
In this example there are two: h=127.0.0.1,P=12346 and h=127.0.0.1,P=12347.
The columns are as follows:

=over

=item TABLE

The database and table that differs from the master.

=item CHUNK

The chunk number of the table that differs from the master.

=item CNT_DIFF

The number of chunk rows on the replica minus the number of chunk rows
on the master.

=item CRC_DIFF

1 if the CRC of the chunk on the replica is different than the CRC of the
chunk on the master, else 0.

=item CHUNK_INDEX

The index used to chunk the table.

=item LOWER_BOUNDARY

The index values that define the lower boundary of the chunk.

=item UPPER_BOUNDARY

The index values that define the upper boundary of the chunk.

=back

=head1 EXIT STATUS

A non-zero exit status indicates errors, warnings, or checksum differences.

=head1 OPTIONS

This tool accepts additional command-line arguments.  Refer to the
L<"SYNOPSIS"> and usage information for details.

=over

=item --ask-pass

group: Connection

Prompt for a password when connecting to MySQL.

=item --check-interval

type: time; default: 1; group: Throttle

Sleep time between checks for L<"--max-lag">.

=item --[no]check-plan

default: yes

Check query execution plans for safety. By default, this option causes
pt-table-checksum to run EXPLAIN before running queries that are meant to access
a small amount of data, but which could access many rows if MySQL chooses a bad
execution plan. These include the queries to determine chunk boundaries and the
chunk queries themselves. If it appears that MySQL will use a bad query
execution plan, the tool will skip the chunk of the table.

The tool uses several heuristics to determine whether an execution plan is bad.
The first is whether EXPLAIN reports that MySQL intends to use the desired index
to access the rows. If MySQL chooses a different index, the tool considers the
query unsafe.

The tool also checks how much of the index MySQL reports that it will use for
the query. The EXPLAIN output shows this in the key_len column. The tool
remembers the largest key_len seen, and skips chunks where MySQL reports that it
will use a smaller prefix of the index. This heuristic can be understood as
skipping chunks that have a worse execution plan than other chunks.

The tool prints a warning the first time a chunk is skipped due to
a bad execution plan in each table. Subsequent chunks are skipped silently,
although you can see the count of skipped chunks in the SKIPPED column in
the tool's output.

This option adds some setup work to each table and chunk. Although the work is
not intrusive for MySQL, it results in more round-trips to the server, which
consumes time. Making chunks too small will cause the overhead to become
relatively larger. It is therefore recommended that you not make chunks too
small, because the tool may take a very long time to complete if you do.

=item --[no]check-replication-filters

default: yes; group: Safety

Do not checksum if any replication filters are set on any replicas.
The tool looks for server options that filter replication, such as
binlog_ignore_db and replicate_do_db.  If it finds any such filters,
it aborts with an error.

If the replicas are configured with any filtering options, you should be careful
not to checksum any databases or tables that exist on the master and not the
replicas.  Changes to such tables might normally be skipped on the replicas
because of the filtering options, but the checksum queries modify the contents
of the table that stores the checksums, not the tables whose data you are
checksumming.  Therefore, these queries will be executed on the replica, and if
the table or database you're checksumming does not exist, the queries will cause
replication to fail.  For more information on replication rules, see
L<http://dev.mysql.com/doc/en/replication-rules.html>.

Replication filtering makes it impossible to be sure that the checksum queries
won't break replication (or simply fail to replicate).  If you are sure that
it's OK to run the checksum queries, you can negate this option to disable the
checks.  See also L<"--replicate-database">.

=item --check-slave-lag

type: string; group: Throttle

Pause checksumming until this replica's lag is less than L<"--max-lag">.  The
value is a DSN that inherits properties from the master host and the connection
options (L<"--port">, L<"--user">, etc.).  This option overrides the normal
behavior of finding and continually monitoring replication lag on ALL connected
replicas.  If you don't want to monitor ALL replicas, but you want more than
just one replica to be monitored, then use the DSN option to the
L<"--recursion-method"> option instead of this option.

=item --chunk-index

type: string

Prefer this index for chunking tables.  By default, pt-table-checksum chooses
the most appropriate index for chunking.  This option lets you specify the index
that you prefer.  If the index doesn't exist, then pt-table-checksum will fall
back to its default behavior of choosing an index.  pt-table-checksum adds the
index to the checksum SQL statements in a C<FORCE INDEX> clause.  Be careful
when using this option; a poor choice of index could cause bad performance.
This is probably best to use when you are checksumming only a single table, not
an entire server.

=item --chunk-index-columns

type: int

Use only this many left-most columns of a L<"--chunk-index">.  This works
only for compound indexes, and is useful in cases where a bug in the MySQL
query optimizer (planner) causes it to scan a large range of rows instead
of using the index to locate starting and ending points precisely.  This
problem sometimes occurs on indexes with many columns, such as 4 or more.
If this happens, the tool might print a warning related to the
L<"--[no]check-plan"> option.  Instructing the tool to use only the first
N columns of the index is a workaround for the bug in some cases.

=item --chunk-size

type: size; default: 1000

Number of rows to select for each checksum query.  Allowable suffixes are
k, M, G.  You should not use this option in most cases; prefer L<"--chunk-time">
instead.

This option can override the default behavior, which is to adjust chunk size
dynamically to try to make chunks run in exactly L<"--chunk-time"> seconds.
When this option isn't set explicitly, its default value is used as a starting
point, but after that, the tool ignores this option's value.  If you set this
option explicitly, however, then it disables the dynamic adjustment behavior and
tries to make all chunks exactly the specified number of rows.

There is a subtlety: if the chunk index is not unique, then it's possible that
chunks will be larger than desired. For example, if a table is chunked by an
index that contains 10,000 of a given value, there is no way to write a WHERE
clause that matches only 1,000 of the values, and that chunk will be at least
10,000 rows large.  Such a chunk will probably be skipped because of
L<"--chunk-size-limit">.

Selecting a small chunk size will cause the tool to become much slower, in part
because of the setup work required for L<"--[no]check-plan">.

=item --chunk-size-limit

type: float; default: 2.0; group: Safety

Do not checksum chunks this much larger than the desired chunk size.

When a table has no unique indexes, chunk sizes can be inaccurate.  This option
specifies a maximum tolerable limit to the inaccuracy.  The tool uses <EXPLAIN>
to estimate how many rows are in the chunk.  If that estimate exceeds the
desired chunk size times the limit (twice as large, by default), then the tool
skips the chunk.

The minimum value for this option is 1, which means that no chunk can be larger
than L<"--chunk-size">.  You probably don't want to specify 1, because rows
reported by EXPLAIN are estimates, which can be different from the real number
of rows in the chunk.  If the tool skips too many chunks because they are
oversized, you might want to specify a value larger than the default of 2.

You can disable oversized chunk checking by specifying a value of 0.

=item --chunk-time

type: float; default: 0.5

Adjust the chunk size dynamically so each checksum query takes this long to execute.

The tool tracks the checksum rate (rows per second) for all tables and each
table individually.  It uses these rates to adjust the chunk size after each
checksum query, so that the next checksum query takes this amount of time (in
seconds) to execute.

The algorithm is as follows: at the beginning of each table, the chunk size is
initialized from the overall average rows per second since the tool began
working, or the value of L<"--chunk-size"> if the tool hasn't started working
yet. For each subsequent chunk of a table, the tool adjusts the chunk size to
try to make queries run in the desired amount of time.  It keeps an
exponentially decaying moving average of queries per second, so that if the
server's performance changes due to changes in server load, the tool adapts
quickly.  This allows the tool to achieve predictably timed queries for each
table, and for the server overall.

If this option is set to zero, the chunk size doesn't auto-adjust, so query
checksum times will vary, but query checksum sizes will not. Another way to do
the same thing is to specify a value for L<"--chunk-size"> explicitly, instead
of leaving it at the default.

=item --columns

short form: -c; type: array; group: Filter

Checksum only this comma-separated list of columns.

=item --config

type: Array; group: Config

Read this comma-separated list of config files; if specified, this must be the
first option on the command line.

=item --[no]create-replicate-table

default: yes

Create the L<"--replicate"> database and table if they do not exist.
The structure of the replicate table is the same as the suggested table
mentioned in L<"--replicate">.

=item --databases

short form: -d; type: hash; group: Filter

Only checksum this comma-separated list of databases.

=item --databases-regex

type: string; group: Filter

Only checksum databases whose names match this Perl regex.

=item --defaults-file

short form: -F; type: string; group: Connection

Only read mysql options from the given file.  You must give an absolute
pathname.

=item --[no]empty-replicate-table

default: yes

Delete previous checksums for each table before checksumming the table.  This
option does not truncate the entire table, it only deletes rows (checksums) for
each table just before checksumming the table.  Therefore, if checksumming stops
prematurely and there was preexisting data, there will still be rows for tables
that were not checksummed before the tool was stopped.

If you're resuming from a previous checksum run, then the checksum records for
the table from which the tool resumes won't be emptied.

=item --engines

short form: -e; type: hash; group: Filter

Only checksum tables which use these storage engines.

=item --explain

cumulative: yes; default: 0; group: Output

Show, but do not execute, checksum queries (disables
L<"--[no]empty-replicate-table">).  If specified twice, the tool actually
iterates through the chunking algorithm, printing the upper and lower boundary
values for each chunk, but not executing the checksum queries.

=item --float-precision

type: int

Precision for FLOAT and DOUBLE number-to-string conversion.  Causes FLOAT
and DOUBLE values to be rounded to the specified number of digits after the
decimal point, with the ROUND() function in MySQL.  This can help avoid
checksum mismatches due to different floating-point representations of the same
values on different MySQL versions and hardware.  The default is no rounding;
the values are converted to strings by the CONCAT() function, and MySQL chooses
the string representation.  If you specify a value of 2, for example, then the
values 1.008 and 1.009 will be rounded to 1.01, and will checksum as equal.

=item --function

type: string

Hash function for checksums (FNV1A_64, MURMUR_HASH, SHA1, MD5, CRC32, etc).

The default is to use CRC32(), but MD5() and SHA1() also work, and you
can use your own function, such as a compiled UDF, if you wish.  The
function you specify is run in SQL, not in Perl, so it must be available
to MySQL.

MySQL doesn't have good built-in hash functions that are fast.  CRC32() is too
prone to hash collisions, and MD5() and SHA1() are very CPU-intensive. The
FNV1A_64() UDF that is distributed with Percona Server is a faster alternative.
It is very simple to compile and install; look at the header in the source code
for instructions.  If it is installed, it is preferred over MD5().  You can also
use the MURMUR_HASH() function if you compile and install that as a UDF; the
source is also distributed with Percona Server, and it might be better than
FNV1A_64().

=item --help

group: Help

Show help and exit.

=item --host

short form: -h; type: string; default: localhost; group: Connection

Host to connect to.

=item --ignore-columns

type: Hash; group: Filter

Ignore this comma-separated list of columns when calculating the checksum.

=item --ignore-databases

type: Hash; group: Filter

Ignore this comma-separated list of databases.

=item --ignore-databases-regex

type: string; group: Filter

Ignore databases whose names match this Perl regex.

=item --ignore-engines

type: Hash; default: FEDERATED,MRG_MyISAM; group: Filter

Ignore this comma-separated list of storage engines.

=item --ignore-tables

type: Hash; group: Filter

Ignore this comma-separated list of tables.  Table names may be qualified with
the database name.  The L<"--replicate"> table is always automatically ignored.

=item --ignore-tables-regex

type: string; group: Filter

Ignore tables whose names match the Perl regex.

=item --lock-wait-timeout

type: int; default: 1

Set the session value of C<innodb_lock_wait_timeout> on the master host.
This option helps guard against long lock waits if the checksum queries
become slow for some reason.  Setting this option dynamically requires the
InnoDB plugin, so this works only on newer InnoDB and MySQL versions.  If
setting the value fails and the current server value is greater than the
specified value, then a warning is printed; else, if the current server
value is less than or equal to the specified value, no warning is printed.

=item --max-lag

type: time; default: 1s; group: Throttle

Pause checksumming until all replicas' lag is less than this value.  After each
checksum query (each chunk), pt-table-checksum looks at the replication lag of
all replicas to which it connects, using Seconds_Behind_Master. If any replica
is lagging more than the value of this option, then pt-table-checksum will sleep
for L<"--check-interval"> seconds, then check all replicas again.  If you
specify L<"--check-slave-lag">, then the tool only examines that server for
lag, not all servers.  If you want to control exactly which servers the tool
monitors, use the DSN value to L<"--recursion-method">.

The tool waits forever for replicas to stop lagging.  If any replica is
stopped, the tool waits forever until the replica is started.  Checksumming
continues once all replicas are running and not lagging too much.

The tool prints progress reports while waiting.  If a replica is stopped, it
prints a progress report immediately, then again at every progress report
interval.

=item --max-load

type: Array; default: Threads_running=25; group: Throttle

Examine SHOW GLOBAL STATUS after every chunk, and pause if any status variables
are higher than the threshold.  The option accepts a comma-separated list of
MySQL status variables to check for a threshold.  An optional C<=MAX_VALUE> (or
C<:MAX_VALUE>) can follow each variable.  If not given, the tool determines a
threshold by examining the current value and increasing it by 20%.

For example, if you want the tool to pause when Threads_connected gets too high,
you can specify "Threads_connected", and the tool will check the current value
when it starts working and add 20% to that value.  If the current value is 100,
then the tool will pause when Threads_connected exceeds 120, and resume working
when it is below 120 again.  If you want to specify an explicit threshold, such
as 110, you can use either "Threads_connected:110" or "Threads_connected=110".

The purpose of this option is to prevent the tool from adding too much load to
the server. If the checksum queries are intrusive, or if they cause lock waits,
then other queries on the server will tend to block and queue. This will
typically cause Threads_running to increase, and the tool can detect that by
running SHOW GLOBAL STATUS immediately after each checksum query finishes.  If
you specify a threshold for this variable, then you can instruct the tool to
wait until queries are running normally again.  This will not prevent queueing,
however; it will only give the server a chance to recover from the queueing.  If
you notice queueing, it is best to decrease the chunk time.

=item --password

short form: -p; type: string; group: Connection

Password to use when connecting.

=item --pid

type: string

Create the given PID file.  The file contains the process ID of the script.
The PID file is removed when the script exits.  Before starting, the script
checks if the PID file already exists.  If it does not, then the script creates
and writes its own PID to it.  If it does, then the script checks the following:
if the file contains a PID and a process is running with that PID, then
the script dies; or, if there is no process running with that PID, then the
script overwrites the file with its own PID and starts; else, if the file
contains no PID, then the script dies.

=item --port

short form: -P; type: int; group: Connection

Port number to use for connection.

=item --progress

type: array; default: time,30

Print progress reports to STDERR.

The value is a comma-separated list with two parts.  The first part can be
percentage, time, or iterations; the second part specifies how often an update
should be printed, in percentage, seconds, or number of iterations.  The tool
prints progress reports for a variety of time-consuming operations, including
waiting for replicas to catch up if they become lagged.

=item --quiet

short form: -q; cumulative: yes; default: 0

Print only the most important information (disables L<"--progress">).
Specifying this option once causes the tool to print only errors, warnings, and
tables that have checksum differences.

Specifying this option twice causes the tool to print only errors.  In this
case, you can use the tool's exit status to determine if there were any warnings
or checksum differences.

=item --recurse

type: int

Number of levels to recurse in the hierarchy when discovering replicas.
Default is infinite.  See also L<"--recursion-method">.

=item --recursion-method

type: string

Preferred recursion method for discovering replicas.  Possible methods are:

  METHOD       USES
  ===========  ==================
  processlist  SHOW PROCESSLIST
  hosts        SHOW SLAVE HOSTS
  dsn=DSN      DSNs from a table
  none         Do not find slaves

The processlist method is the default, because SHOW SLAVE HOSTS is not
reliable.  However, the hosts method can work better if the server uses a
non-standard port (not 3306).  The tool usually does the right thing and
finds all replicas, but you may give a preferred method and it will be used
first.

The hosts method requires replicas to be configured with report_host,
report_port, etc.

The dsn method is special: it specifies a table from which other DSN strings
are read.  The specified DSN must specify a D and t, or a database-qualified
t.  The DSN table should have the following structure:

  CREATE TABLE `dsns` (
    `id` int(11) NOT NULL AUTO_INCREMENT,
    `parent_id` int(11) DEFAULT NULL,
    `dsn` varchar(255) NOT NULL,
    PRIMARY KEY (`id`)
  );

To make the tool monitor only the hosts 10.10.1.16 and 10.10.1.17 for
replication lag and checksum differences, insert the values C<h=10.10.1.16> and
C<h=10.10.1.17> into the table. Currently, the DSNs are ordered by id, but id
and parent_id are otherwise ignored.  

=item --replicate

type: string; default: percona.checksums

Write checksum results to this table.  The replicate table must have this
structure (MAGIC_create_replicate):

  CREATE TABLE checksums (
     db             char(64)     NOT NULL,
     tbl            char(64)     NOT NULL,
     chunk          int          NOT NULL,
     chunk_time     float            NULL,
     chunk_index    varchar(200)     NULL,
     lower_boundary text             NULL,
     upper_boundary text             NULL,
     this_crc       char(40)     NOT NULL,
     this_cnt       int          NOT NULL,
     master_crc     char(40)         NULL,
     master_cnt     int              NULL,
     ts             timestamp    NOT NULL,
     PRIMARY KEY (db, tbl, chunk),
     INDEX ts_db_tbl (ts, db, tbl)
  ) ENGINE=InnoDB;

By default, L<"--[no]create-replicate-table"> is true, so the database and
the table specified by this option are created automatically if they do not
exist.

Be sure to choose an appropriate storage engine for the replicate table.  If you
are checksumming InnoDB tables, and you use MyISAM for this table, a deadlock
will break replication, because the mixture of transactional and
non-transactional tables in the checksum statements will cause it to be written
to the binlog even though it had an error.  It will then replay without a
deadlock on the replicas, and break replication with "different error on master
and slave."  This is not a problem with pt-table-checksum; it's a problem with
MySQL replication, and you can read more about it in the MySQL manual.

The replicate table is never checksummed (the tool automatically adds this
table to L<"--ignore-tables">).

=item --[no]replicate-check

default: yes

Check replicas for data differences after finishing each table.  The tool finds
differences by executing a simple SELECT statement on all detected replicas.
The query compares the replica's checksum results to the master's checksum
results.  It reports differences in the DIFFS column of the output.

=item --replicate-check-only

Check replicas for consistency without executing checksum queries.
This option is used only with L<"--[no]replicate-check">.  If specified,
pt-table-checksum doesn't checksum any tables.  It checks replicas for
differences found by previous checksumming, and then exits.  It might be useful
if you run pt-table-checksum quietly in a cron job, for example, and later want
a report on the results of the cron job, perhaps to implement a Nagios check.

=item --replicate-database

type: string

USE only this database.  By default, pt-table-checksum executes USE to select
the database that contains the table it's currently working on.  This is is a
best effort to avoid problems with replication filters such as binlog_ignore_db
and replicate_ignore_db.  However, replication filters can create a situation
where there simply is no one right way to do things.  Some statements might not
be replicated, and others might cause replication to fail.  In such cases, you
can use this option to specify a default database that pt-table-checksum selects
with USE, and never changes.  See also L<"--[no]check-replication-filters">.

=item --resume

Resume checksumming from the last completed chunk (disables
L<"--[no]empty-replicate-table">).  If the tool stops before it checksums all
tables, this option makes checksumming resume from the last chunk of the last
table that it finished.

=item --retries

type: int; default: 2

Retry a chunk this many times when there is a nonfatal error.  Nonfatal errors
are problems such as a lock wait timeout or the query being killed.

=item --separator

type: string; default: #

The separator character used for CONCAT_WS().  This character is used to join
the values of columns when checksumming.

=item --set-vars

type: string; default: wait_timeout=10000; group: Connection

Set these MySQL variables.  Immediately after connecting to MySQL, this
string will be appended to SET and executed.

=item --socket

short form: -S; type: string; group: Connection

Socket file to use for connection.

=item --tables

short form: -t; type: hash; group: Filter

Checksum only this comma-separated list of tables.
Table names may be qualified with the database name.

=item --tables-regex

type: string; group: Filter

Checksum only tables whose names match this Perl regex.

=item --trim

Add TRIM() to VARCHAR columns (helps when comparing 4.1 to >= 5.0).
This is useful when you don't care about the trailing space differences between
MySQL versions that vary in their handling of trailing spaces. MySQL 5.0 and 
later all retain trailing spaces in VARCHAR, while previous versions would 
remove them.  These differences will cause false checksum differences.

=item --user

short form: -u; type: string; group: Connection

User for login if not current user.

=item --version

group: Help

Show version and exit.

=item --where

type: string

Do only rows matching this WHERE clause.  You can use this option to limit
the checksum to only part of the table.  This is particularly useful if you have
append-only tables and don't want to constantly re-check all rows; you could run
a daily job to just check yesterday's rows, for instance.

This option is much like the -w option to mysqldump.  Do not specify the WHERE
keyword.  You might need to quote the value.  Here is an example:

  pt-table-checksum --where "ts > CURRENT_DATE - INTERVAL 1 DAY"

=back

=head1 DSN OPTIONS

These DSN options are used to create a DSN.  Each option is given like
C<option=value>.  The options are case-sensitive, so P and p are not the
same option.  There cannot be whitespace before or after the C<=> and
if the value contains whitespace it must be quoted.  DSN options are
comma-separated.  See the L<percona-toolkit> manpage for full details.

=over

=item * A

dsn: charset; copy: yes

Default character set.

=item * D

copy: no

DSN table database.

=item * F

dsn: mysql_read_default_file; copy: no

Only read default options from the given file

=item * h

dsn: host; copy: yes

Connect to host.

=item * p

dsn: password; copy: yes

Password to use when connecting.

=item * P

dsn: port; copy: yes

Port number to use for connection.

=item * S

dsn: mysql_socket; copy: no

Socket file to use for connection.

=item * t

copy: no

DSN table table.

=item * u

dsn: user; copy: yes

User for login if not current user.

=back

=head1 ENVIRONMENT

The environment variable C<PTDEBUG> enables verbose debugging output to STDERR.
To enable debugging and capture all output to a file, run the tool like:

   PTDEBUG=1 pt-table-checksum ... > FILE 2>&1

Be careful: debugging output is voluminous and can generate several megabytes
of output.

=head1 SYSTEM REQUIREMENTS

You need Perl, DBI, DBD::mysql, and some core packages that ought to be
installed in any reasonably new version of Perl.

=head1 BUGS

For a list of known bugs, see L<http://www.percona.com/bugs/pt-table-checksum>.

Please report bugs at L<https://bugs.launchpad.net/percona-toolkit>.
Include the following information in your bug report:

=over

=item * Complete command-line used to run the tool

=item * Tool L<"--version">

=item * MySQL version of all servers involved

=item * Output from the tool including STDERR

=item * Input files (log/dump/config files, etc.)

=back

If possible, include debugging output by running the tool with C<PTDEBUG>;
see L<"ENVIRONMENT">.

=head1 DOWNLOADING

Visit L<http://www.percona.com/software/percona-toolkit/> to download the
latest release of Percona Toolkit.  Or, get the latest release from the
command line:

   wget percona.com/get/percona-toolkit.tar.gz

   wget percona.com/get/percona-toolkit.rpm

   wget percona.com/get/percona-toolkit.deb

You can also get individual tools from the latest release:

   wget percona.com/get/TOOL

Replace C<TOOL> with the name of any tool.

=head1 AUTHORS

Baron Schwartz and Daniel Nichter

=head1 ACKNOWLEDGMENTS

Claus Jeppesen, Francois Saint-Jacques, Giuseppe Maxia, Heikki Tuuri,
James Briggs, Martin Friebe, and Sergey Zhuravlev

=head1 ABOUT PERCONA TOOLKIT

This tool is part of Percona Toolkit, a collection of advanced command-line
tools developed by Percona for MySQL support and consulting.  Percona Toolkit
was forked from two projects in June, 2011: Maatkit and Aspersa.  Those
projects were created by Baron Schwartz and developed primarily by him and
Daniel Nichter, both of whom are employed by Percona.  Visit
L<http://www.percona.com/software/> for more software developed by Percona.

=head1 COPYRIGHT, LICENSE, AND WARRANTY

This program is copyright 2007-2011 Baron Schwartz, 2011-2012 Percona Inc.
Feedback and improvements are welcome.

THIS PROGRAM IS PROVIDED "AS IS" AND WITHOUT ANY EXPRESS OR IMPLIED
WARRANTIES, INCLUDING, WITHOUT LIMITATION, THE IMPLIED WARRANTIES OF
MERCHANTABILITY AND FITNESS FOR A PARTICULAR PURPOSE.

This program is free software; you can redistribute it and/or modify it under
the terms of the GNU General Public License as published by the Free Software
Foundation, version 2; OR the Perl Artistic License.  On UNIX and similar
systems, you can issue `man perlgpl' or `man perlartistic' to read these
licenses.

You should have received a copy of the GNU General Public License along with
this program; if not, write to the Free Software Foundation, Inc., 59 Temple
Place, Suite 330, Boston, MA  02111-1307  USA.

=head1 VERSION

pt-table-checksum 2.1.2

=cut<|MERGE_RESOLUTION|>--- conflicted
+++ resolved
@@ -8207,8 +8207,6 @@
       PTDEBUG && _d('--replicate table', $repl_table, 'already exists');
       # We used to check the table privs here, but:
       # https://bugs.launchpad.net/percona-toolkit/+bug/916168
-<<<<<<< HEAD
-=======
    }
 
    if ( $o->get('create-replicate-table') ) {
@@ -8231,7 +8229,6 @@
                . $EVAL_ERROR;
          }
       }
->>>>>>> e7d778e4
    }
 
    # Check and wait for the repl table to appear on all slaves.
