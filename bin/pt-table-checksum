--- conflicted
+++ resolved
@@ -10131,7 +10131,6 @@
    my $master_dbh = $master_cxn->dbh();  # just for brevity
    my $master_dsn = $master_cxn->dsn();  # just for brevity
 
-<<<<<<< HEAD
    if ($o->get('disable-qrt-plugin')) {
        eval {
            $master_dbh->selectrow_arrayref('SELECT @@QUERY_RESPONSE_TIME_SESSION_STATS' );
@@ -10147,7 +10146,6 @@
        }
    }
 
-=======
    my @ignored_engines = keys %{$o->get('ignore-engines')};
    my @rocksdb_ignored = grep(/^ROCKSDB$/i, @ignored_engines); 
    if (!@rocksdb_ignored) {
@@ -10187,7 +10185,6 @@
        }
        print STDOUT "Starting checksum ...\n";
    }
->>>>>>> 2bb4f481
    # ########################################################################
    # Set up the run time, if any.  Anything that waits should check this
    # between waits, else this will happen:
