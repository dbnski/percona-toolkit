#!/usr/bin/env perl

# This program is part of Percona Toolkit: http://www.percona.com/software/
# See "COPYRIGHT, LICENSE, AND WARRANTY" at the end of this file for legal
# notices and disclaimers.

use strict;
use warnings FATAL => 'all';
use constant PTDEBUG => $ENV{PTDEBUG} || 0;

# ###########################################################################
# DSNParser package
# This package is a copy without comments from the original.  The original
# with comments and its test file can be found in the Bazaar repository at,
#   lib/DSNParser.pm
#   t/lib/DSNParser.t
# See https://launchpad.net/percona-toolkit for more information.
# ###########################################################################
{
package DSNParser;

use strict;
use warnings FATAL => 'all';
use English qw(-no_match_vars);
use constant PTDEBUG => $ENV{PTDEBUG} || 0;

use Data::Dumper;
$Data::Dumper::Indent    = 0;
$Data::Dumper::Quotekeys = 0;

eval {
   require DBI;
};
my $have_dbi = $EVAL_ERROR ? 0 : 1;

sub new {
   my ( $class, %args ) = @_;
   foreach my $arg ( qw(opts) ) {
      die "I need a $arg argument" unless $args{$arg};
   }
   my $self = {
      opts => {}  # h, P, u, etc.  Should come from DSN OPTIONS section in POD.
   };
   foreach my $opt ( @{$args{opts}} ) {
      if ( !$opt->{key} || !$opt->{desc} ) {
         die "Invalid DSN option: ", Dumper($opt);
      }
      PTDEBUG && _d('DSN option:',
         join(', ',
            map { "$_=" . (defined $opt->{$_} ? ($opt->{$_} || '') : 'undef') }
               keys %$opt
         )
      );
      $self->{opts}->{$opt->{key}} = {
         dsn  => $opt->{dsn},
         desc => $opt->{desc},
         copy => $opt->{copy} || 0,
      };
   }
   return bless $self, $class;
}

sub prop {
   my ( $self, $prop, $value ) = @_;
   if ( @_ > 2 ) {
      PTDEBUG && _d('Setting', $prop, 'property');
      $self->{$prop} = $value;
   }
   return $self->{$prop};
}

sub parse {
   my ( $self, $dsn, $prev, $defaults ) = @_;
   if ( !$dsn ) {
      PTDEBUG && _d('No DSN to parse');
      return;
   }
   PTDEBUG && _d('Parsing', $dsn);
   $prev     ||= {};
   $defaults ||= {};
   my %given_props;
   my %final_props;
   my $opts = $self->{opts};

   foreach my $dsn_part ( split(/,/, $dsn) ) {
      if ( my ($prop_key, $prop_val) = $dsn_part =~  m/^(.)=(.*)$/ ) {
         $given_props{$prop_key} = $prop_val;
      }
      else {
         PTDEBUG && _d('Interpreting', $dsn_part, 'as h=', $dsn_part);
         $given_props{h} = $dsn_part;
      }
   }

   foreach my $key ( keys %$opts ) {
      PTDEBUG && _d('Finding value for', $key);
      $final_props{$key} = $given_props{$key};
      if (   !defined $final_props{$key}
           && defined $prev->{$key} && $opts->{$key}->{copy} )
      {
         $final_props{$key} = $prev->{$key};
         PTDEBUG && _d('Copying value for', $key, 'from previous DSN');
      }
      if ( !defined $final_props{$key} ) {
         $final_props{$key} = $defaults->{$key};
         PTDEBUG && _d('Copying value for', $key, 'from defaults');
      }
   }

   foreach my $key ( keys %given_props ) {
      die "Unknown DSN option '$key' in '$dsn'.  For more details, "
            . "please use the --help option, or try 'perldoc $PROGRAM_NAME' "
            . "for complete documentation."
         unless exists $opts->{$key};
   }
   if ( (my $required = $self->prop('required')) ) {
      foreach my $key ( keys %$required ) {
         die "Missing required DSN option '$key' in '$dsn'.  For more details, "
               . "please use the --help option, or try 'perldoc $PROGRAM_NAME' "
               . "for complete documentation."
            unless $final_props{$key};
      }
   }

   return \%final_props;
}

sub parse_options {
   my ( $self, $o ) = @_;
   die 'I need an OptionParser object' unless ref $o eq 'OptionParser';
   my $dsn_string
      = join(',',
          map  { "$_=".$o->get($_); }
          grep { $o->has($_) && $o->get($_) }
          keys %{$self->{opts}}
        );
   PTDEBUG && _d('DSN string made from options:', $dsn_string);
   return $self->parse($dsn_string);
}

sub as_string {
   my ( $self, $dsn, $props ) = @_;
   return $dsn unless ref $dsn;
   my @keys = $props ? @$props : sort keys %$dsn;
   return join(',',
      map  { "$_=" . ($_ eq 'p' ? '...' : $dsn->{$_}) }
      grep {
         exists $self->{opts}->{$_}
         && exists $dsn->{$_}
         && defined $dsn->{$_}
      } @keys);
}

sub usage {
   my ( $self ) = @_;
   my $usage
      = "DSN syntax is key=value[,key=value...]  Allowable DSN keys:\n\n"
      . "  KEY  COPY  MEANING\n"
      . "  ===  ====  =============================================\n";
   my %opts = %{$self->{opts}};
   foreach my $key ( sort keys %opts ) {
      $usage .= "  $key    "
             .  ($opts{$key}->{copy} ? 'yes   ' : 'no    ')
             .  ($opts{$key}->{desc} || '[No description]')
             . "\n";
   }
   $usage .= "\n  If the DSN is a bareword, the word is treated as the 'h' key.\n";
   return $usage;
}

sub get_cxn_params {
   my ( $self, $info ) = @_;
   my $dsn;
   my %opts = %{$self->{opts}};
   my $driver = $self->prop('dbidriver') || '';
   if ( $driver eq 'Pg' ) {
      $dsn = 'DBI:Pg:dbname=' . ( $info->{D} || '' ) . ';'
         . join(';', map  { "$opts{$_}->{dsn}=$info->{$_}" }
                     grep { defined $info->{$_} }
                     qw(h P));
   }
   else {
      $dsn = 'DBI:mysql:' . ( $info->{D} || '' ) . ';'
         . join(';', map  { "$opts{$_}->{dsn}=$info->{$_}" }
                     grep { defined $info->{$_} }
                     qw(F h P S A))
         . ';mysql_read_default_group=client';
   }
   PTDEBUG && _d($dsn);
   return ($dsn, $info->{u}, $info->{p});
}

sub fill_in_dsn {
   my ( $self, $dbh, $dsn ) = @_;
   my $vars = $dbh->selectall_hashref('SHOW VARIABLES', 'Variable_name');
   my ($user, $db) = $dbh->selectrow_array('SELECT USER(), DATABASE()');
   $user =~ s/@.*//;
   $dsn->{h} ||= $vars->{hostname}->{Value};
   $dsn->{S} ||= $vars->{'socket'}->{Value};
   $dsn->{P} ||= $vars->{port}->{Value};
   $dsn->{u} ||= $user;
   $dsn->{D} ||= $db;
}

sub get_dbh {
   my ( $self, $cxn_string, $user, $pass, $opts ) = @_;
   $opts ||= {};
   my $defaults = {
      AutoCommit         => 0,
      RaiseError         => 1,
      PrintError         => 0,
      ShowErrorStatement => 1,
      mysql_enable_utf8 => ($cxn_string =~ m/charset=utf8/i ? 1 : 0),
   };
   @{$defaults}{ keys %$opts } = values %$opts;

   if ( $opts->{mysql_use_result} ) {
      $defaults->{mysql_use_result} = 1;
   }

   if ( !$have_dbi ) {
      die "Cannot connect to MySQL because the Perl DBI module is not "
         . "installed or not found.  Run 'perl -MDBI' to see the directories "
         . "that Perl searches for DBI.  If DBI is not installed, try:\n"
         . "  Debian/Ubuntu  apt-get install libdbi-perl\n"
         . "  RHEL/CentOS    yum install perl-DBI\n"
         . "  OpenSolaris    pgk install pkg:/SUNWpmdbi\n";

   }

   my $dbh;
   my $tries = 2;
   while ( !$dbh && $tries-- ) {
      PTDEBUG && _d($cxn_string, ' ', $user, ' ', $pass, 
         join(', ', map { "$_=>$defaults->{$_}" } keys %$defaults ));

      eval {
         $dbh = DBI->connect($cxn_string, $user, $pass, $defaults);

         if ( $cxn_string =~ m/mysql/i ) {
            my $sql;

            $sql = 'SELECT @@SQL_MODE';
            PTDEBUG && _d($dbh, $sql);
            my ($sql_mode) = $dbh->selectrow_array($sql);

            $sql = 'SET @@SQL_QUOTE_SHOW_CREATE = 1'
                 . '/*!40101, @@SQL_MODE=\'NO_AUTO_VALUE_ON_ZERO'
                 . ($sql_mode ? ",$sql_mode" : '')
                 . '\'*/';
            PTDEBUG && _d($dbh, $sql);
            $dbh->do($sql);

            if ( my ($charset) = $cxn_string =~ m/charset=(\w+)/ ) {
               $sql = "/*!40101 SET NAMES $charset*/";
               PTDEBUG && _d($dbh, ':', $sql);
               $dbh->do($sql);
               PTDEBUG && _d('Enabling charset for STDOUT');
               if ( $charset eq 'utf8' ) {
                  binmode(STDOUT, ':utf8')
                     or die "Can't binmode(STDOUT, ':utf8'): $OS_ERROR";
               }
               else {
                  binmode(STDOUT) or die "Can't binmode(STDOUT): $OS_ERROR";
               }
            }

            if ( $self->prop('set-vars') ) {
               $sql = "SET " . $self->prop('set-vars');
               PTDEBUG && _d($dbh, ':', $sql);
               $dbh->do($sql);
            }
         }
      };
      if ( !$dbh && $EVAL_ERROR ) {
         PTDEBUG && _d($EVAL_ERROR);
         if ( $EVAL_ERROR =~ m/not a compiled character set|character set utf8/ ) {
            PTDEBUG && _d('Going to try again without utf8 support');
            delete $defaults->{mysql_enable_utf8};
         }
         elsif ( $EVAL_ERROR =~ m/locate DBD\/mysql/i ) {
            die "Cannot connect to MySQL because the Perl DBD::mysql module is "
               . "not installed or not found.  Run 'perl -MDBD::mysql' to see "
               . "the directories that Perl searches for DBD::mysql.  If "
               . "DBD::mysql is not installed, try:\n"
               . "  Debian/Ubuntu  apt-get install libdbd-mysql-perl\n"
               . "  RHEL/CentOS    yum install perl-DBD-MySQL\n"
               . "  OpenSolaris    pgk install pkg:/SUNWapu13dbd-mysql\n";
         }
         if ( !$tries ) {
            die $EVAL_ERROR;
         }
      }
   }

   PTDEBUG && _d('DBH info: ',
      $dbh,
      Dumper($dbh->selectrow_hashref(
         'SELECT DATABASE(), CONNECTION_ID(), VERSION()/*!50038 , @@hostname*/')),
      'Connection info:',      $dbh->{mysql_hostinfo},
      'Character set info:',   Dumper($dbh->selectall_arrayref(
                     'SHOW VARIABLES LIKE "character_set%"', { Slice => {}})),
      '$DBD::mysql::VERSION:', $DBD::mysql::VERSION,
      '$DBI::VERSION:',        $DBI::VERSION,
   );

   return $dbh;
}

sub get_hostname {
   my ( $self, $dbh ) = @_;
   if ( my ($host) = ($dbh->{mysql_hostinfo} || '') =~ m/^(\w+) via/ ) {
      return $host;
   }
   my ( $hostname, $one ) = $dbh->selectrow_array(
      'SELECT /*!50038 @@hostname, */ 1');
   return $hostname;
}

sub disconnect {
   my ( $self, $dbh ) = @_;
   PTDEBUG && $self->print_active_handles($dbh);
   $dbh->disconnect;
}

sub print_active_handles {
   my ( $self, $thing, $level ) = @_;
   $level ||= 0;
   printf("# Active %sh: %s %s %s\n", ($thing->{Type} || 'undef'), "\t" x $level,
      $thing, (($thing->{Type} || '') eq 'st' ? $thing->{Statement} || '' : ''))
      or die "Cannot print: $OS_ERROR";
   foreach my $handle ( grep {defined} @{ $thing->{ChildHandles} } ) {
      $self->print_active_handles( $handle, $level + 1 );
   }
}

sub copy {
   my ( $self, $dsn_1, $dsn_2, %args ) = @_;
   die 'I need a dsn_1 argument' unless $dsn_1;
   die 'I need a dsn_2 argument' unless $dsn_2;
   my %new_dsn = map {
      my $key = $_;
      my $val;
      if ( $args{overwrite} ) {
         $val = defined $dsn_1->{$key} ? $dsn_1->{$key} : $dsn_2->{$key};
      }
      else {
         $val = defined $dsn_2->{$key} ? $dsn_2->{$key} : $dsn_1->{$key};
      }
      $key => $val;
   } keys %{$self->{opts}};
   return \%new_dsn;
}

sub _d {
   my ($package, undef, $line) = caller 0;
   @_ = map { (my $temp = $_) =~ s/\n/\n# /g; $temp; }
        map { defined $_ ? $_ : 'undef' }
        @_;
   print STDERR "# $package:$line $PID ", join(' ', @_), "\n";
}

1;
}
# ###########################################################################
# End DSNParser package
# ###########################################################################

# ###########################################################################
# OptionParser package
# This package is a copy without comments from the original.  The original
# with comments and its test file can be found in the Bazaar repository at,
#   lib/OptionParser.pm
#   t/lib/OptionParser.t
# See https://launchpad.net/percona-toolkit for more information.
# ###########################################################################
{
package OptionParser;

use strict;
use warnings FATAL => 'all';
use English qw(-no_match_vars);
use constant PTDEBUG => $ENV{PTDEBUG} || 0;

use List::Util qw(max);
use Getopt::Long;

my $POD_link_re = '[LC]<"?([^">]+)"?>';

sub new {
   my ( $class, %args ) = @_;
   my @required_args = qw();
   foreach my $arg ( @required_args ) {
      die "I need a $arg argument" unless $args{$arg};
   }

   my ($program_name) = $PROGRAM_NAME =~ m/([.A-Za-z-]+)$/;
   $program_name ||= $PROGRAM_NAME;
   my $home = $ENV{HOME} || $ENV{HOMEPATH} || $ENV{USERPROFILE} || '.';

   my %attributes = (
      'type'       => 1,
      'short form' => 1,
      'group'      => 1,
      'default'    => 1,
      'cumulative' => 1,
      'negatable'  => 1,
   );

   my $self = {
      head1             => 'OPTIONS',        # These args are used internally
      skip_rules        => 0,                # to instantiate another Option-
      item              => '--(.*)',         # Parser obj that parses the
      attributes        => \%attributes,     # DSN OPTIONS section.  Tools
      parse_attributes  => \&_parse_attribs, # don't tinker with these args.

      %args,

      strict            => 1,  # disabled by a special rule
      program_name      => $program_name,
      opts              => {},
      got_opts          => 0,
      short_opts        => {},
      defaults          => {},
      groups            => {},
      allowed_groups    => {},
      errors            => [],
      rules             => [],  # desc of rules for --help
      mutex             => [],  # rule: opts are mutually exclusive
      atleast1          => [],  # rule: at least one opt is required
      disables          => {},  # rule: opt disables other opts 
      defaults_to       => {},  # rule: opt defaults to value of other opt
      DSNParser         => undef,
      default_files     => [
         "/etc/percona-toolkit/percona-toolkit.conf",
         "/etc/percona-toolkit/$program_name.conf",
         "$home/.percona-toolkit.conf",
         "$home/.$program_name.conf",
      ],
      types             => {
         string => 's', # standard Getopt type
         int    => 'i', # standard Getopt type
         float  => 'f', # standard Getopt type
         Hash   => 'H', # hash, formed from a comma-separated list
         hash   => 'h', # hash as above, but only if a value is given
         Array  => 'A', # array, similar to Hash
         array  => 'a', # array, similar to hash
         DSN    => 'd', # DSN
         size   => 'z', # size with kMG suffix (powers of 2^10)
         time   => 'm', # time, with an optional suffix of s/h/m/d
      },
   };

   return bless $self, $class;
}

sub get_specs {
   my ( $self, $file ) = @_;
   $file ||= $self->{file} || __FILE__;
   my @specs = $self->_pod_to_specs($file);
   $self->_parse_specs(@specs);

   open my $fh, "<", $file or die "Cannot open $file: $OS_ERROR";
   my $contents = do { local $/ = undef; <$fh> };
   close $fh;
   if ( $contents =~ m/^=head1 DSN OPTIONS/m ) {
      PTDEBUG && _d('Parsing DSN OPTIONS');
      my $dsn_attribs = {
         dsn  => 1,
         copy => 1,
      };
      my $parse_dsn_attribs = sub {
         my ( $self, $option, $attribs ) = @_;
         map {
            my $val = $attribs->{$_};
            if ( $val ) {
               $val    = $val eq 'yes' ? 1
                       : $val eq 'no'  ? 0
                       :                 $val;
               $attribs->{$_} = $val;
            }
         } keys %$attribs;
         return {
            key => $option,
            %$attribs,
         };
      };
      my $dsn_o = new OptionParser(
         description       => 'DSN OPTIONS',
         head1             => 'DSN OPTIONS',
         dsn               => 0,         # XXX don't infinitely recurse!
         item              => '\* (.)',  # key opts are a single character
         skip_rules        => 1,         # no rules before opts
         attributes        => $dsn_attribs,
         parse_attributes  => $parse_dsn_attribs,
      );
      my @dsn_opts = map {
         my $opts = {
            key  => $_->{spec}->{key},
            dsn  => $_->{spec}->{dsn},
            copy => $_->{spec}->{copy},
            desc => $_->{desc},
         };
         $opts;
      } $dsn_o->_pod_to_specs($file);
      $self->{DSNParser} = DSNParser->new(opts => \@dsn_opts);
   }

   if ( $contents =~ m/^=head1 VERSION\n\n^(.+)$/m ) {
      $self->{version} = $1;
      PTDEBUG && _d($self->{version});
   }

   return;
}

sub DSNParser {
   my ( $self ) = @_;
   return $self->{DSNParser};
};

sub get_defaults_files {
   my ( $self ) = @_;
   return @{$self->{default_files}};
}

sub _pod_to_specs {
   my ( $self, $file ) = @_;
   $file ||= $self->{file} || __FILE__;
   open my $fh, '<', $file or die "Cannot open $file: $OS_ERROR";

   my @specs = ();
   my @rules = ();
   my $para;

   local $INPUT_RECORD_SEPARATOR = '';
   while ( $para = <$fh> ) {
      next unless $para =~ m/^=head1 $self->{head1}/;
      last;
   }

   while ( $para = <$fh> ) {
      last if $para =~ m/^=over/;
      next if $self->{skip_rules};
      chomp $para;
      $para =~ s/\s+/ /g;
      $para =~ s/$POD_link_re/$1/go;
      PTDEBUG && _d('Option rule:', $para);
      push @rules, $para;
   }

   die "POD has no $self->{head1} section" unless $para;

   do {
      if ( my ($option) = $para =~ m/^=item $self->{item}/ ) {
         chomp $para;
         PTDEBUG && _d($para);
         my %attribs;

         $para = <$fh>; # read next paragraph, possibly attributes

         if ( $para =~ m/: / ) { # attributes
            $para =~ s/\s+\Z//g;
            %attribs = map {
                  my ( $attrib, $val) = split(/: /, $_);
                  die "Unrecognized attribute for --$option: $attrib"
                     unless $self->{attributes}->{$attrib};
                  ($attrib, $val);
               } split(/; /, $para);
            if ( $attribs{'short form'} ) {
               $attribs{'short form'} =~ s/-//;
            }
            $para = <$fh>; # read next paragraph, probably short help desc
         }
         else {
            PTDEBUG && _d('Option has no attributes');
         }

         $para =~ s/\s+\Z//g;
         $para =~ s/\s+/ /g;
         $para =~ s/$POD_link_re/$1/go;

         $para =~ s/\.(?:\n.*| [A-Z].*|\Z)//s;
         PTDEBUG && _d('Short help:', $para);

         die "No description after option spec $option" if $para =~ m/^=item/;

         if ( my ($base_option) =  $option =~ m/^\[no\](.*)/ ) {
            $option = $base_option;
            $attribs{'negatable'} = 1;
         }

         push @specs, {
            spec  => $self->{parse_attributes}->($self, $option, \%attribs), 
            desc  => $para
               . (defined $attribs{default} ? " (default $attribs{default})" : ''),
            group => ($attribs{'group'} ? $attribs{'group'} : 'default'),
         };
      }
      while ( $para = <$fh> ) {
         last unless $para;
         if ( $para =~ m/^=head1/ ) {
            $para = undef; # Can't 'last' out of a do {} block.
            last;
         }
         last if $para =~ m/^=item /;
      }
   } while ( $para );

   die "No valid specs in $self->{head1}" unless @specs;

   close $fh;
   return @specs, @rules;
}

sub _parse_specs {
   my ( $self, @specs ) = @_;
   my %disables; # special rule that requires deferred checking

   foreach my $opt ( @specs ) {
      if ( ref $opt ) { # It's an option spec, not a rule.
         PTDEBUG && _d('Parsing opt spec:',
            map { ($_, '=>', $opt->{$_}) } keys %$opt);

         my ( $long, $short ) = $opt->{spec} =~ m/^([\w-]+)(?:\|([^!+=]*))?/;
         if ( !$long ) {
            die "Cannot parse long option from spec $opt->{spec}";
         }
         $opt->{long} = $long;

         die "Duplicate long option --$long" if exists $self->{opts}->{$long};
         $self->{opts}->{$long} = $opt;

         if ( length $long == 1 ) {
            PTDEBUG && _d('Long opt', $long, 'looks like short opt');
            $self->{short_opts}->{$long} = $long;
         }

         if ( $short ) {
            die "Duplicate short option -$short"
               if exists $self->{short_opts}->{$short};
            $self->{short_opts}->{$short} = $long;
            $opt->{short} = $short;
         }
         else {
            $opt->{short} = undef;
         }

         $opt->{is_negatable}  = $opt->{spec} =~ m/!/        ? 1 : 0;
         $opt->{is_cumulative} = $opt->{spec} =~ m/\+/       ? 1 : 0;
         $opt->{is_required}   = $opt->{desc} =~ m/required/ ? 1 : 0;

         $opt->{group} ||= 'default';
         $self->{groups}->{ $opt->{group} }->{$long} = 1;

         $opt->{value} = undef;
         $opt->{got}   = 0;

         my ( $type ) = $opt->{spec} =~ m/=(.)/;
         $opt->{type} = $type;
         PTDEBUG && _d($long, 'type:', $type);


         $opt->{spec} =~ s/=./=s/ if ( $type && $type =~ m/[HhAadzm]/ );

         if ( (my ($def) = $opt->{desc} =~ m/default\b(?: ([^)]+))?/) ) {
            $self->{defaults}->{$long} = defined $def ? $def : 1;
            PTDEBUG && _d($long, 'default:', $def);
         }

         if ( $long eq 'config' ) {
            $self->{defaults}->{$long} = join(',', $self->get_defaults_files());
         }

         if ( (my ($dis) = $opt->{desc} =~ m/(disables .*)/) ) {
            $disables{$long} = $dis;
            PTDEBUG && _d('Deferring check of disables rule for', $opt, $dis);
         }

         $self->{opts}->{$long} = $opt;
      }
      else { # It's an option rule, not a spec.
         PTDEBUG && _d('Parsing rule:', $opt); 
         push @{$self->{rules}}, $opt;
         my @participants = $self->_get_participants($opt);
         my $rule_ok = 0;

         if ( $opt =~ m/mutually exclusive|one and only one/ ) {
            $rule_ok = 1;
            push @{$self->{mutex}}, \@participants;
            PTDEBUG && _d(@participants, 'are mutually exclusive');
         }
         if ( $opt =~ m/at least one|one and only one/ ) {
            $rule_ok = 1;
            push @{$self->{atleast1}}, \@participants;
            PTDEBUG && _d(@participants, 'require at least one');
         }
         if ( $opt =~ m/default to/ ) {
            $rule_ok = 1;
            $self->{defaults_to}->{$participants[0]} = $participants[1];
            PTDEBUG && _d($participants[0], 'defaults to', $participants[1]);
         }
         if ( $opt =~ m/restricted to option groups/ ) {
            $rule_ok = 1;
            my ($groups) = $opt =~ m/groups ([\w\s\,]+)/;
            my @groups = split(',', $groups);
            %{$self->{allowed_groups}->{$participants[0]}} = map {
               s/\s+//;
               $_ => 1;
            } @groups;
         }
         if( $opt =~ m/accepts additional command-line arguments/ ) {
            $rule_ok = 1;
            $self->{strict} = 0;
            PTDEBUG && _d("Strict mode disabled by rule");
         }

         die "Unrecognized option rule: $opt" unless $rule_ok;
      }
   }

   foreach my $long ( keys %disables ) {
      my @participants = $self->_get_participants($disables{$long});
      $self->{disables}->{$long} = \@participants;
      PTDEBUG && _d('Option', $long, 'disables', @participants);
   }

   return; 
}

sub _get_participants {
   my ( $self, $str ) = @_;
   my @participants;
   foreach my $long ( $str =~ m/--(?:\[no\])?([\w-]+)/g ) {
      die "Option --$long does not exist while processing rule $str"
         unless exists $self->{opts}->{$long};
      push @participants, $long;
   }
   PTDEBUG && _d('Participants for', $str, ':', @participants);
   return @participants;
}

sub opts {
   my ( $self ) = @_;
   my %opts = %{$self->{opts}};
   return %opts;
}

sub short_opts {
   my ( $self ) = @_;
   my %short_opts = %{$self->{short_opts}};
   return %short_opts;
}

sub set_defaults {
   my ( $self, %defaults ) = @_;
   $self->{defaults} = {};
   foreach my $long ( keys %defaults ) {
      die "Cannot set default for nonexistent option $long"
         unless exists $self->{opts}->{$long};
      $self->{defaults}->{$long} = $defaults{$long};
      PTDEBUG && _d('Default val for', $long, ':', $defaults{$long});
   }
   return;
}

sub get_defaults {
   my ( $self ) = @_;
   return $self->{defaults};
}

sub get_groups {
   my ( $self ) = @_;
   return $self->{groups};
}

sub _set_option {
   my ( $self, $opt, $val ) = @_;
   my $long = exists $self->{opts}->{$opt}       ? $opt
            : exists $self->{short_opts}->{$opt} ? $self->{short_opts}->{$opt}
            : die "Getopt::Long gave a nonexistent option: $opt";

   $opt = $self->{opts}->{$long};
   if ( $opt->{is_cumulative} ) {
      $opt->{value}++;
   }
   else {
      $opt->{value} = $val;
   }
   $opt->{got} = 1;
   PTDEBUG && _d('Got option', $long, '=', $val);
}

sub get_opts {
   my ( $self ) = @_; 

   foreach my $long ( keys %{$self->{opts}} ) {
      $self->{opts}->{$long}->{got} = 0;
      $self->{opts}->{$long}->{value}
         = exists $self->{defaults}->{$long}       ? $self->{defaults}->{$long}
         : $self->{opts}->{$long}->{is_cumulative} ? 0
         : undef;
   }
   $self->{got_opts} = 0;

   $self->{errors} = [];

   if ( @ARGV && $ARGV[0] eq "--config" ) {
      shift @ARGV;
      $self->_set_option('config', shift @ARGV);
   }
   if ( $self->has('config') ) {
      my @extra_args;
      foreach my $filename ( split(',', $self->get('config')) ) {
         eval {
            push @extra_args, $self->_read_config_file($filename);
         };
         if ( $EVAL_ERROR ) {
            if ( $self->got('config') ) {
               die $EVAL_ERROR;
            }
            elsif ( PTDEBUG ) {
               _d($EVAL_ERROR);
            }
         }
      }
      unshift @ARGV, @extra_args;
   }

   Getopt::Long::Configure('no_ignore_case', 'bundling');
   GetOptions(
      map    { $_->{spec} => sub { $self->_set_option(@_); } }
      grep   { $_->{long} ne 'config' } # --config is handled specially above.
      values %{$self->{opts}}
   ) or $self->save_error('Error parsing options');

   if ( exists $self->{opts}->{version} && $self->{opts}->{version}->{got} ) {
      if ( $self->{version} ) {
         print $self->{version}, "\n";
      }
      else {
         print "Error parsing version.  See the VERSION section of the tool's documentation.\n";
      }
      exit 0;
   }

   if ( @ARGV && $self->{strict} ) {
      $self->save_error("Unrecognized command-line options @ARGV");
   }

   foreach my $mutex ( @{$self->{mutex}} ) {
      my @set = grep { $self->{opts}->{$_}->{got} } @$mutex;
      if ( @set > 1 ) {
         my $err = join(', ', map { "--$self->{opts}->{$_}->{long}" }
                      @{$mutex}[ 0 .. scalar(@$mutex) - 2] )
                 . ' and --'.$self->{opts}->{$mutex->[-1]}->{long}
                 . ' are mutually exclusive.';
         $self->save_error($err);
      }
   }

   foreach my $required ( @{$self->{atleast1}} ) {
      my @set = grep { $self->{opts}->{$_}->{got} } @$required;
      if ( @set == 0 ) {
         my $err = join(', ', map { "--$self->{opts}->{$_}->{long}" }
                      @{$required}[ 0 .. scalar(@$required) - 2] )
                 .' or --'.$self->{opts}->{$required->[-1]}->{long};
         $self->save_error("Specify at least one of $err");
      }
   }

   $self->_check_opts( keys %{$self->{opts}} );
   $self->{got_opts} = 1;
   return;
}

sub _check_opts {
   my ( $self, @long ) = @_;
   my $long_last = scalar @long;
   while ( @long ) {
      foreach my $i ( 0..$#long ) {
         my $long = $long[$i];
         next unless $long;
         my $opt  = $self->{opts}->{$long};
         if ( $opt->{got} ) {
            if ( exists $self->{disables}->{$long} ) {
               my @disable_opts = @{$self->{disables}->{$long}};
               map { $self->{opts}->{$_}->{value} = undef; } @disable_opts;
               PTDEBUG && _d('Unset options', @disable_opts,
                  'because', $long,'disables them');
            }

            if ( exists $self->{allowed_groups}->{$long} ) {

               my @restricted_groups = grep {
                  !exists $self->{allowed_groups}->{$long}->{$_}
               } keys %{$self->{groups}};

               my @restricted_opts;
               foreach my $restricted_group ( @restricted_groups ) {
                  RESTRICTED_OPT:
                  foreach my $restricted_opt (
                     keys %{$self->{groups}->{$restricted_group}} )
                  {
                     next RESTRICTED_OPT if $restricted_opt eq $long;
                     push @restricted_opts, $restricted_opt
                        if $self->{opts}->{$restricted_opt}->{got};
                  }
               }

               if ( @restricted_opts ) {
                  my $err;
                  if ( @restricted_opts == 1 ) {
                     $err = "--$restricted_opts[0]";
                  }
                  else {
                     $err = join(', ',
                               map { "--$self->{opts}->{$_}->{long}" }
                               grep { $_ } 
                               @restricted_opts[0..scalar(@restricted_opts) - 2]
                            )
                          . ' or --'.$self->{opts}->{$restricted_opts[-1]}->{long};
                  }
                  $self->save_error("--$long is not allowed with $err");
               }
            }

         }
         elsif ( $opt->{is_required} ) { 
            $self->save_error("Required option --$long must be specified");
         }

         $self->_validate_type($opt);
         if ( $opt->{parsed} ) {
            delete $long[$i];
         }
         else {
            PTDEBUG && _d('Temporarily failed to parse', $long);
         }
      }

      die "Failed to parse options, possibly due to circular dependencies"
         if @long == $long_last;
      $long_last = @long;
   }

   return;
}

sub _validate_type {
   my ( $self, $opt ) = @_;
   return unless $opt;

   if ( !$opt->{type} ) {
      $opt->{parsed} = 1;
      return;
   }

   my $val = $opt->{value};

   if ( $val && $opt->{type} eq 'm' ) {  # type time
      PTDEBUG && _d('Parsing option', $opt->{long}, 'as a time value');
      my ( $prefix, $num, $suffix ) = $val =~ m/([+-]?)(\d+)([a-z])?$/;
      if ( !$suffix ) {
         my ( $s ) = $opt->{desc} =~ m/\(suffix (.)\)/;
         $suffix = $s || 's';
         PTDEBUG && _d('No suffix given; using', $suffix, 'for',
            $opt->{long}, '(value:', $val, ')');
      }
      if ( $suffix =~ m/[smhd]/ ) {
         $val = $suffix eq 's' ? $num            # Seconds
              : $suffix eq 'm' ? $num * 60       # Minutes
              : $suffix eq 'h' ? $num * 3600     # Hours
              :                  $num * 86400;   # Days
         $opt->{value} = ($prefix || '') . $val;
         PTDEBUG && _d('Setting option', $opt->{long}, 'to', $val);
      }
      else {
         $self->save_error("Invalid time suffix for --$opt->{long}");
      }
   }
   elsif ( $val && $opt->{type} eq 'd' ) {  # type DSN
      PTDEBUG && _d('Parsing option', $opt->{long}, 'as a DSN');
      my $prev = {};
      my $from_key = $self->{defaults_to}->{ $opt->{long} };
      if ( $from_key ) {
         PTDEBUG && _d($opt->{long}, 'DSN copies from', $from_key, 'DSN');
         if ( $self->{opts}->{$from_key}->{parsed} ) {
            $prev = $self->{opts}->{$from_key}->{value};
         }
         else {
            PTDEBUG && _d('Cannot parse', $opt->{long}, 'until',
               $from_key, 'parsed');
            return;
         }
      }
      my $defaults = $self->{DSNParser}->parse_options($self);
      $opt->{value} = $self->{DSNParser}->parse($val, $prev, $defaults);
   }
   elsif ( $val && $opt->{type} eq 'z' ) {  # type size
      PTDEBUG && _d('Parsing option', $opt->{long}, 'as a size value');
      $self->_parse_size($opt, $val);
   }
   elsif ( $opt->{type} eq 'H' || (defined $val && $opt->{type} eq 'h') ) {
      $opt->{value} = { map { $_ => 1 } split(/(?<!\\),\s*/, ($val || '')) };
   }
   elsif ( $opt->{type} eq 'A' || (defined $val && $opt->{type} eq 'a') ) {
      $opt->{value} = [ split(/(?<!\\),\s*/, ($val || '')) ];
   }
   else {
      PTDEBUG && _d('Nothing to validate for option',
         $opt->{long}, 'type', $opt->{type}, 'value', $val);
   }

   $opt->{parsed} = 1;
   return;
}

sub get {
   my ( $self, $opt ) = @_;
   my $long = (length $opt == 1 ? $self->{short_opts}->{$opt} : $opt);
   die "Option $opt does not exist"
      unless $long && exists $self->{opts}->{$long};
   return $self->{opts}->{$long}->{value};
}

sub got {
   my ( $self, $opt ) = @_;
   my $long = (length $opt == 1 ? $self->{short_opts}->{$opt} : $opt);
   die "Option $opt does not exist"
      unless $long && exists $self->{opts}->{$long};
   return $self->{opts}->{$long}->{got};
}

sub has {
   my ( $self, $opt ) = @_;
   my $long = (length $opt == 1 ? $self->{short_opts}->{$opt} : $opt);
   return defined $long ? exists $self->{opts}->{$long} : 0;
}

sub set {
   my ( $self, $opt, $val ) = @_;
   my $long = (length $opt == 1 ? $self->{short_opts}->{$opt} : $opt);
   die "Option $opt does not exist"
      unless $long && exists $self->{opts}->{$long};
   $self->{opts}->{$long}->{value} = $val;
   return;
}

sub save_error {
   my ( $self, $error ) = @_;
   push @{$self->{errors}}, $error;
   return;
}

sub errors {
   my ( $self ) = @_;
   return $self->{errors};
}

sub usage {
   my ( $self ) = @_;
   warn "No usage string is set" unless $self->{usage}; # XXX
   return "Usage: " . ($self->{usage} || '') . "\n";
}

sub descr {
   my ( $self ) = @_;
   warn "No description string is set" unless $self->{description}; # XXX
   my $descr  = ($self->{description} || $self->{program_name} || '')
              . "  For more details, please use the --help option, "
              . "or try 'perldoc $PROGRAM_NAME' "
              . "for complete documentation.";
   $descr = join("\n", $descr =~ m/(.{0,80})(?:\s+|$)/g)
      unless $ENV{DONT_BREAK_LINES};
   $descr =~ s/ +$//mg;
   return $descr;
}

sub usage_or_errors {
   my ( $self, $file, $return ) = @_;
   $file ||= $self->{file} || __FILE__;

   if ( !$self->{description} || !$self->{usage} ) {
      PTDEBUG && _d("Getting description and usage from SYNOPSIS in", $file);
      my %synop = $self->_parse_synopsis($file);
      $self->{description} ||= $synop{description};
      $self->{usage}       ||= $synop{usage};
      PTDEBUG && _d("Description:", $self->{description},
         "\nUsage:", $self->{usage});
   }

   if ( $self->{opts}->{help}->{got} ) {
      print $self->print_usage() or die "Cannot print usage: $OS_ERROR";
      exit 0 unless $return;
   }
   elsif ( scalar @{$self->{errors}} ) {
      print $self->print_errors() or die "Cannot print errors: $OS_ERROR";
      exit 0 unless $return;
   }

   return;
}

sub print_errors {
   my ( $self ) = @_;
   my $usage = $self->usage() . "\n";
   if ( (my @errors = @{$self->{errors}}) ) {
      $usage .= join("\n  * ", 'Errors in command-line arguments:', @errors)
              . "\n";
   }
   return $usage . "\n" . $self->descr();
}

sub print_usage {
   my ( $self ) = @_;
   die "Run get_opts() before print_usage()" unless $self->{got_opts};
   my @opts = values %{$self->{opts}};

   my $maxl = max(
      map {
         length($_->{long})               # option long name
         + ($_->{is_negatable} ? 4 : 0)   # "[no]" if opt is negatable
         + ($_->{type} ? 2 : 0)           # "=x" where x is the opt type
      }
      @opts);

   my $maxs = max(0,
      map {
         length($_)
         + ($self->{opts}->{$_}->{is_negatable} ? 4 : 0)
         + ($self->{opts}->{$_}->{type} ? 2 : 0)
      }
      values %{$self->{short_opts}});

   my $lcol = max($maxl, ($maxs + 3));
   my $rcol = 80 - $lcol - 6;
   my $rpad = ' ' x ( 80 - $rcol );

   $maxs = max($lcol - 3, $maxs);

   my $usage = $self->descr() . "\n" . $self->usage();

   my @groups = reverse sort grep { $_ ne 'default'; } keys %{$self->{groups}};
   push @groups, 'default';

   foreach my $group ( reverse @groups ) {
      $usage .= "\n".($group eq 'default' ? 'Options' : $group).":\n\n";
      foreach my $opt (
         sort { $a->{long} cmp $b->{long} }
         grep { $_->{group} eq $group }
         @opts )
      {
         my $long  = $opt->{is_negatable} ? "[no]$opt->{long}" : $opt->{long};
         my $short = $opt->{short};
         my $desc  = $opt->{desc};

         $long .= $opt->{type} ? "=$opt->{type}" : "";

         if ( $opt->{type} && $opt->{type} eq 'm' ) {
            my ($s) = $desc =~ m/\(suffix (.)\)/;
            $s    ||= 's';
            $desc =~ s/\s+\(suffix .\)//;
            $desc .= ".  Optional suffix s=seconds, m=minutes, h=hours, "
                   . "d=days; if no suffix, $s is used.";
         }
         $desc = join("\n$rpad", grep { $_ } $desc =~ m/(.{0,$rcol})(?:\s+|$)/g);
         $desc =~ s/ +$//mg;
         if ( $short ) {
            $usage .= sprintf("  --%-${maxs}s -%s  %s\n", $long, $short, $desc);
         }
         else {
            $usage .= sprintf("  --%-${lcol}s  %s\n", $long, $desc);
         }
      }
   }

   $usage .= "\nOption types: s=string, i=integer, f=float, h/H/a/A=comma-separated list, d=DSN, z=size, m=time\n";

   if ( (my @rules = @{$self->{rules}}) ) {
      $usage .= "\nRules:\n\n";
      $usage .= join("\n", map { "  $_" } @rules) . "\n";
   }
   if ( $self->{DSNParser} ) {
      $usage .= "\n" . $self->{DSNParser}->usage();
   }
   $usage .= "\nOptions and values after processing arguments:\n\n";
   foreach my $opt ( sort { $a->{long} cmp $b->{long} } @opts ) {
      my $val   = $opt->{value};
      my $type  = $opt->{type} || '';
      my $bool  = $opt->{spec} =~ m/^[\w-]+(?:\|[\w-])?!?$/;
      $val      = $bool              ? ( $val ? 'TRUE' : 'FALSE' )
                : !defined $val      ? '(No value)'
                : $type eq 'd'       ? $self->{DSNParser}->as_string($val)
                : $type =~ m/H|h/    ? join(',', sort keys %$val)
                : $type =~ m/A|a/    ? join(',', @$val)
                :                    $val;
      $usage .= sprintf("  --%-${lcol}s  %s\n", $opt->{long}, $val);
   }
   return $usage;
}

sub prompt_noecho {
   shift @_ if ref $_[0] eq __PACKAGE__;
   my ( $prompt ) = @_;
   local $OUTPUT_AUTOFLUSH = 1;
   print $prompt
      or die "Cannot print: $OS_ERROR";
   my $response;
   eval {
      require Term::ReadKey;
      Term::ReadKey::ReadMode('noecho');
      chomp($response = <STDIN>);
      Term::ReadKey::ReadMode('normal');
      print "\n"
         or die "Cannot print: $OS_ERROR";
   };
   if ( $EVAL_ERROR ) {
      die "Cannot read response; is Term::ReadKey installed? $EVAL_ERROR";
   }
   return $response;
}

sub _read_config_file {
   my ( $self, $filename ) = @_;
   open my $fh, "<", $filename or die "Cannot open $filename: $OS_ERROR\n";
   my @args;
   my $prefix = '--';
   my $parse  = 1;

   LINE:
   while ( my $line = <$fh> ) {
      chomp $line;
      next LINE if $line =~ m/^\s*(?:\#|\;|$)/;
      $line =~ s/\s+#.*$//g;
      $line =~ s/^\s+|\s+$//g;
      if ( $line eq '--' ) {
         $prefix = '';
         $parse  = 0;
         next LINE;
      }
      if ( $parse
         && (my($opt, $arg) = $line =~ m/^\s*([^=\s]+?)(?:\s*=\s*(.*?)\s*)?$/)
      ) {
         push @args, grep { defined $_ } ("$prefix$opt", $arg);
      }
      elsif ( $line =~ m/./ ) {
         push @args, $line;
      }
      else {
         die "Syntax error in file $filename at line $INPUT_LINE_NUMBER";
      }
   }
   close $fh;
   return @args;
}

sub read_para_after {
   my ( $self, $file, $regex ) = @_;
   open my $fh, "<", $file or die "Can't open $file: $OS_ERROR";
   local $INPUT_RECORD_SEPARATOR = '';
   my $para;
   while ( $para = <$fh> ) {
      next unless $para =~ m/^=pod$/m;
      last;
   }
   while ( $para = <$fh> ) {
      next unless $para =~ m/$regex/;
      last;
   }
   $para = <$fh>;
   chomp($para);
   close $fh or die "Can't close $file: $OS_ERROR";
   return $para;
}

sub clone {
   my ( $self ) = @_;

   my %clone = map {
      my $hashref  = $self->{$_};
      my $val_copy = {};
      foreach my $key ( keys %$hashref ) {
         my $ref = ref $hashref->{$key};
         $val_copy->{$key} = !$ref           ? $hashref->{$key}
                           : $ref eq 'HASH'  ? { %{$hashref->{$key}} }
                           : $ref eq 'ARRAY' ? [ @{$hashref->{$key}} ]
                           : $hashref->{$key};
      }
      $_ => $val_copy;
   } qw(opts short_opts defaults);

   foreach my $scalar ( qw(got_opts) ) {
      $clone{$scalar} = $self->{$scalar};
   }

   return bless \%clone;     
}

sub _parse_size {
   my ( $self, $opt, $val ) = @_;

   if ( lc($val || '') eq 'null' ) {
      PTDEBUG && _d('NULL size for', $opt->{long});
      $opt->{value} = 'null';
      return;
   }

   my %factor_for = (k => 1_024, M => 1_048_576, G => 1_073_741_824);
   my ($pre, $num, $factor) = $val =~ m/^([+-])?(\d+)([kMG])?$/;
   if ( defined $num ) {
      if ( $factor ) {
         $num *= $factor_for{$factor};
         PTDEBUG && _d('Setting option', $opt->{y},
            'to num', $num, '* factor', $factor);
      }
      $opt->{value} = ($pre || '') . $num;
   }
   else {
      $self->save_error("Invalid size for --$opt->{long}: $val");
   }
   return;
}

sub _parse_attribs {
   my ( $self, $option, $attribs ) = @_;
   my $types = $self->{types};
   return $option
      . ($attribs->{'short form'} ? '|' . $attribs->{'short form'}   : '' )
      . ($attribs->{'negatable'}  ? '!'                              : '' )
      . ($attribs->{'cumulative'} ? '+'                              : '' )
      . ($attribs->{'type'}       ? '=' . $types->{$attribs->{type}} : '' );
}

sub _parse_synopsis {
   my ( $self, $file ) = @_;
   $file ||= $self->{file} || __FILE__;
   PTDEBUG && _d("Parsing SYNOPSIS in", $file);

   local $INPUT_RECORD_SEPARATOR = '';  # read paragraphs
   open my $fh, "<", $file or die "Cannot open $file: $OS_ERROR";
   my $para;
   1 while defined($para = <$fh>) && $para !~ m/^=head1 SYNOPSIS/;
   die "$file does not contain a SYNOPSIS section" unless $para;
   my @synop;
   for ( 1..2 ) {  # 1 for the usage, 2 for the description
      my $para = <$fh>;
      push @synop, $para;
   }
   close $fh;
   PTDEBUG && _d("Raw SYNOPSIS text:", @synop);
   my ($usage, $desc) = @synop;
   die "The SYNOPSIS section in $file is not formatted properly"
      unless $usage && $desc;

   $usage =~ s/^\s*Usage:\s+(.+)/$1/;
   chomp $usage;

   $desc =~ s/\n/ /g;
   $desc =~ s/\s{2,}/ /g;
   $desc =~ s/\. ([A-Z][a-z])/.  $1/g;
   $desc =~ s/\s+$//;

   return (
      description => $desc,
      usage       => $usage,
   );
};

sub _d {
   my ($package, undef, $line) = caller 0;
   @_ = map { (my $temp = $_) =~ s/\n/\n# /g; $temp; }
        map { defined $_ ? $_ : 'undef' }
        @_;
   print STDERR "# $package:$line $PID ", join(' ', @_), "\n";
}

if ( PTDEBUG ) {
   print '# ', $^X, ' ', $], "\n";
   if ( my $uname = `uname -a` ) {
      $uname =~ s/\s+/ /g;
      print "# $uname\n";
   }
   print '# Arguments: ',
      join(' ', map { my $a = "_[$_]_"; $a =~ s/\n/\n# /g; $a; } @ARGV), "\n";
}

1;
}
# ###########################################################################
# End OptionParser package
# ###########################################################################

# ###########################################################################
# Cxn package
# This package is a copy without comments from the original.  The original
# with comments and its test file can be found in the Bazaar repository at,
#   lib/Cxn.pm
#   t/lib/Cxn.t
# See https://launchpad.net/percona-toolkit for more information.
# ###########################################################################
{
package Cxn;

use strict;
use warnings FATAL => 'all';
use English qw(-no_match_vars);
use constant PTDEBUG => $ENV{PTDEBUG} || 0;

use constant PERCONA_TOOLKIT_TEST_USE_DSN_NAMES => $ENV{PERCONA_TOOLKIT_TEST_USE_DSN_NAMES} || 0;

sub new {
   my ( $class, %args ) = @_;
   my @required_args = qw(DSNParser OptionParser);
   foreach my $arg ( @required_args ) {
      die "I need a $arg argument" unless $args{$arg};
   };
   my ($dp, $o) = @args{@required_args};

   my $dsn_defaults = $dp->parse_options($o);
   my $prev_dsn     = $args{prev_dsn};
   my $dsn          = $args{dsn};
   if ( !$dsn ) {
      $args{dsn_string} ||= 'h=' . ($dsn_defaults->{h} || 'localhost');

      $dsn = $dp->parse(
         $args{dsn_string}, $prev_dsn, $dsn_defaults);
   }
   elsif ( $prev_dsn ) {
      $dsn = $dp->copy($prev_dsn, $dsn);
   }

   my $self = {
      dsn          => $dsn,
      dbh          => $args{dbh},
      dsn_name     => $dp->as_string($dsn, [qw(h P S)]),
      hostname     => '',
      set          => $args{set},
      dbh_set      => 0,
      OptionParser => $o,
      DSNParser    => $dp,
   };

   return bless $self, $class;
}

sub connect {
   my ( $self ) = @_;
   my $dsn = $self->{dsn};
   my $dp  = $self->{DSNParser};
   my $o   = $self->{OptionParser};

   my $dbh = $self->{dbh};
   if ( !$dbh || !$dbh->ping() ) {
      if ( $o->get('ask-pass') && !$self->{asked_for_pass} ) {
         $dsn->{p} = OptionParser::prompt_noecho("Enter MySQL password: ");
         $self->{asked_for_pass} = 1;
      }
      $dbh = $dp->get_dbh($dp->get_cxn_params($dsn),  { AutoCommit => 1 });
   }
   PTDEBUG && _d($dbh, 'Connected dbh to', $self->{name});

   return $self->set_dbh($dbh);
}

sub set_dbh {
   my ($self, $dbh) = @_;

   if ( $self->{dbh} && $self->{dbh} == $dbh && $self->{dbh_set} ) {
      PTDEBUG && _d($dbh, 'Already set dbh');
      return $dbh;
   }

   PTDEBUG && _d($dbh, 'Setting dbh');

   $dbh->{FetchHashKeyName} = 'NAME_lc';
   
   my $sql = 'SELECT @@hostname, @@server_id';
   PTDEBUG && _d($dbh, $sql);
   my ($hostname, $server_id) = $dbh->selectrow_array($sql);
   PTDEBUG && _d($dbh, 'hostname:', $hostname, $server_id);
   if ( $hostname ) {
      $self->{hostname} = $hostname;
   }

   if ( my $set = $self->{set}) {
      $set->($dbh);
   }

   $self->{dbh}     = $dbh;
   $self->{dbh_set} = 1;
   return $dbh;
}

sub dbh {
   my ($self) = @_;
   return $self->{dbh};
}

sub dsn {
   my ($self) = @_;
   return $self->{dsn};
}

sub name {
   my ($self) = @_;
   return $self->{dsn_name} if PERCONA_TOOLKIT_TEST_USE_DSN_NAMES;
   return $self->{hostname} || $self->{dsn_name} || 'unknown host';
}

sub DESTROY {
   my ($self) = @_;
   if ( $self->{dbh} ) {
      PTDEBUG && _d('Disconnecting dbh', $self->{dbh}, $self->{name});
      $self->{dbh}->disconnect();
   }
   return;
}

sub _d {
   my ($package, undef, $line) = caller 0;
   @_ = map { (my $temp = $_) =~ s/\n/\n# /g; $temp; }
        map { defined $_ ? $_ : 'undef' }
        @_;
   print STDERR "# $package:$line $PID ", join(' ', @_), "\n";
}

1;
}
# ###########################################################################
# End Cxn package
# ###########################################################################

# ###########################################################################
# Quoter package
# This package is a copy without comments from the original.  The original
# with comments and its test file can be found in the Bazaar repository at,
#   lib/Quoter.pm
#   t/lib/Quoter.t
# See https://launchpad.net/percona-toolkit for more information.
# ###########################################################################
{
package Quoter;

use strict;
use warnings FATAL => 'all';
use English qw(-no_match_vars);
use constant PTDEBUG => $ENV{PTDEBUG} || 0;

sub new {
   my ( $class, %args ) = @_;
   return bless {}, $class;
}

sub quote {
   my ( $self, @vals ) = @_;
   foreach my $val ( @vals ) {
      $val =~ s/`/``/g;
   }
   return join('.', map { '`' . $_ . '`' } @vals);
}

sub quote_val {
   my ( $self, $val ) = @_;

   return 'NULL' unless defined $val;          # undef = NULL
   return "''" if $val eq '';                  # blank string = ''
   return $val if $val =~ m/^0x[0-9a-fA-F]+$/;  # hex data

   $val =~ s/(['\\])/\\$1/g;
   return "'$val'";
}

sub split_unquote {
   my ( $self, $db_tbl, $default_db ) = @_;
   $db_tbl =~ s/`//g;
   my ( $db, $tbl ) = split(/[.]/, $db_tbl);
   if ( !$tbl ) {
      $tbl = $db;
      $db  = $default_db;
   }
   return ($db, $tbl);
}

sub literal_like {
   my ( $self, $like ) = @_;
   return unless $like;
   $like =~ s/([%_])/\\$1/g;
   return "'$like'";
}

sub join_quote {
   my ( $self, $default_db, $db_tbl ) = @_;
   return unless $db_tbl;
   my ($db, $tbl) = split(/[.]/, $db_tbl);
   if ( !$tbl ) {
      $tbl = $db;
      $db  = $default_db;
   }
   $db  = "`$db`"  if $db  && $db  !~ m/^`/;
   $tbl = "`$tbl`" if $tbl && $tbl !~ m/^`/;
   return $db ? "$db.$tbl" : $tbl;
}

sub serialize_list {
   my ( $self, @args ) = @_;
   return unless @args;

   return $args[0] if @args == 1 && !defined $args[0];

   die "Cannot serialize multiple values with undef/NULL"
      if grep { !defined $_ } @args;

   return join ',', map { quotemeta } @args;
}

sub deserialize_list {
   my ( $self, $string ) = @_;
   return $string unless defined $string;
   my @escaped_parts = $string =~ /
         \G             # Start of string, or end of previous match.
         (              # Each of these is an element in the original list.
            [^\\,]*     # Anything not a backslash or a comma
            (?:         # When we get here, we found one of the above.
               \\.      # A backslash followed by something so we can continue
               [^\\,]*  # Same as above.
            )*          # Repeat zero of more times.
         )
         ,              # Comma dividing elements
      /sxgc;

   push @escaped_parts, pos($string) ? substr( $string, pos($string) ) : $string;

   my @unescaped_parts = map {
      my $part = $_;

      my $char_class = utf8::is_utf8($part)  # If it's a UTF-8 string,
                     ? qr/(?=\p{ASCII})\W/   # We only care about non-word
                     : qr/(?=\p{ASCII})\W|[\x{80}-\x{FF}]/; # Otherwise,
      $part =~ s/\\($char_class)/$1/g;
      $part;
   } @escaped_parts;

   return @unescaped_parts;
}

1;
}
# ###########################################################################
# End Quoter package
# ###########################################################################

# ###########################################################################
# VersionParser package
# This package is a copy without comments from the original.  The original
# with comments and its test file can be found in the Bazaar repository at,
#   lib/VersionParser.pm
#   t/lib/VersionParser.t
# See https://launchpad.net/percona-toolkit for more information.
# ###########################################################################
{
package VersionParser;

use strict;
use warnings FATAL => 'all';
use English qw(-no_match_vars);
use constant PTDEBUG => $ENV{PTDEBUG} || 0;

sub new {
   my ( $class ) = @_;
   bless {}, $class;
}

sub parse {
   my ( $self, $str ) = @_;
   my $result = sprintf('%03d%03d%03d', $str =~ m/(\d+)/g);
   PTDEBUG && _d($str, 'parses to', $result);
   return $result;
}

sub version_ge {
   my ( $self, $dbh, $target ) = @_;
   if ( !$self->{$dbh} ) {
      $self->{$dbh} = $self->parse(
         $dbh->selectrow_array('SELECT VERSION()'));
   }
   my $result = $self->{$dbh} ge $self->parse($target) ? 1 : 0;
   PTDEBUG && _d($self->{$dbh}, 'ge', $target, ':', $result);
   return $result;
}

sub innodb_version {
   my ( $self, $dbh ) = @_;
   return unless $dbh;
   my $innodb_version = "NO";

   my ($innodb) =
      grep { $_->{engine} =~ m/InnoDB/i }
      map  {
         my %hash;
         @hash{ map { lc $_ } keys %$_ } = values %$_;
         \%hash;
      }
      @{ $dbh->selectall_arrayref("SHOW ENGINES", {Slice=>{}}) };
   if ( $innodb ) {
      PTDEBUG && _d("InnoDB support:", $innodb->{support});
      if ( $innodb->{support} =~ m/YES|DEFAULT/i ) {
         my $vars = $dbh->selectrow_hashref(
            "SHOW VARIABLES LIKE 'innodb_version'");
         $innodb_version = !$vars ? "BUILTIN"
                         :          ($vars->{Value} || $vars->{value});
      }
      else {
         $innodb_version = $innodb->{support};  # probably DISABLED or NO
      }
   }

   PTDEBUG && _d("InnoDB version:", $innodb_version);
   return $innodb_version;
}

sub _d {
   my ($package, undef, $line) = caller 0;
   @_ = map { (my $temp = $_) =~ s/\n/\n# /g; $temp; }
        map { defined $_ ? $_ : 'undef' }
        @_;
   print STDERR "# $package:$line $PID ", join(' ', @_), "\n";
}

1;
}
# ###########################################################################
# End VersionParser package
# ###########################################################################

# ###########################################################################
# TableParser package
# This package is a copy without comments from the original.  The original
# with comments and its test file can be found in the Bazaar repository at,
#   lib/TableParser.pm
#   t/lib/TableParser.t
# See https://launchpad.net/percona-toolkit for more information.
# ###########################################################################
{
package TableParser;

use strict;
use warnings FATAL => 'all';
use English qw(-no_match_vars);
use constant PTDEBUG => $ENV{PTDEBUG} || 0;

use Data::Dumper;
$Data::Dumper::Indent    = 1;
$Data::Dumper::Sortkeys  = 1;
$Data::Dumper::Quotekeys = 0;

sub new {
   my ( $class, %args ) = @_;
   my @required_args = qw(Quoter);
   foreach my $arg ( @required_args ) {
      die "I need a $arg argument" unless $args{$arg};
   }
   my $self = { %args };
   return bless $self, $class;
}

sub get_create_table {
   my ( $self, $dbh, $db, $tbl ) = @_;
   die "I need a dbh parameter" unless $dbh;
   die "I need a db parameter"  unless $db;
   die "I need a tbl parameter" unless $tbl;
   my $q = $self->{Quoter};

   my $new_sql_mode
      = '/*!40101 SET @OLD_SQL_MODE := @@SQL_MODE, '
      . q{@@SQL_MODE := REPLACE(REPLACE(@@SQL_MODE, 'ANSI_QUOTES', ''), ',,', ','), }
      . '@OLD_QUOTE := @@SQL_QUOTE_SHOW_CREATE, '
      . '@@SQL_QUOTE_SHOW_CREATE := 1 */';

   my $old_sql_mode = '/*!40101 SET @@SQL_MODE := @OLD_SQL_MODE, '
                     . '@@SQL_QUOTE_SHOW_CREATE := @OLD_QUOTE */';

   PTDEBUG && _d($new_sql_mode);
   eval { $dbh->do($new_sql_mode); };
   PTDEBUG && $EVAL_ERROR && _d($EVAL_ERROR);

   my $use_sql = 'USE ' . $q->quote($db);
   PTDEBUG && _d($dbh, $use_sql);
   $dbh->do($use_sql);

   my $show_sql = "SHOW CREATE TABLE " . $q->quote($db, $tbl);
   PTDEBUG && _d($show_sql);
   my $href;
   eval { $href = $dbh->selectrow_hashref($show_sql); };
   if ( $EVAL_ERROR ) {
      PTDEBUG && _d($EVAL_ERROR);

      PTDEBUG && _d($old_sql_mode);
      $dbh->do($old_sql_mode);

      return;
   }

   PTDEBUG && _d($old_sql_mode);
   $dbh->do($old_sql_mode);

   my ($key) = grep { m/create (?:table|view)/i } keys %$href;
   if ( !$key ) {
      die "Error: no 'Create Table' or 'Create View' in result set from "
         . "$show_sql: " . Dumper($href);
   }

   return $href->{$key};
}

sub parse {
   my ( $self, $ddl, $opts ) = @_;
   return unless $ddl;

   if ( $ddl !~ m/CREATE (?:TEMPORARY )?TABLE `/ ) {
      die "Cannot parse table definition; is ANSI quoting "
         . "enabled or SQL_QUOTE_SHOW_CREATE disabled?";
   }

   my ($name)     = $ddl =~ m/CREATE (?:TEMPORARY )?TABLE\s+(`.+?`)/;
   (undef, $name) = $self->{Quoter}->split_unquote($name) if $name;

   $ddl =~ s/(`[^`]+`)/\L$1/g;

   my $engine = $self->get_engine($ddl);

   my @defs   = $ddl =~ m/^(\s+`.*?),?$/gm;
   my @cols   = map { $_ =~ m/`([^`]+)`/ } @defs;
   PTDEBUG && _d('Table cols:', join(', ', map { "`$_`" } @cols));

   my %def_for;
   @def_for{@cols} = @defs;

   my (@nums, @null);
   my (%type_for, %is_nullable, %is_numeric, %is_autoinc);
   foreach my $col ( @cols ) {
      my $def = $def_for{$col};
      my ( $type ) = $def =~ m/`[^`]+`\s([a-z]+)/;
      die "Can't determine column type for $def" unless $type;
      $type_for{$col} = $type;
      if ( $type =~ m/(?:(?:tiny|big|medium|small)?int|float|double|decimal|year)/ ) {
         push @nums, $col;
         $is_numeric{$col} = 1;
      }
      if ( $def !~ m/NOT NULL/ ) {
         push @null, $col;
         $is_nullable{$col} = 1;
      }
      $is_autoinc{$col} = $def =~ m/AUTO_INCREMENT/i ? 1 : 0;
   }

   my ($keys, $clustered_key) = $self->get_keys($ddl, $opts, \%is_nullable);

   my ($charset) = $ddl =~ m/DEFAULT CHARSET=(\w+)/;

   return {
      name           => $name,
      cols           => \@cols,
      col_posn       => { map { $cols[$_] => $_ } 0..$#cols },
      is_col         => { map { $_ => 1 } @cols },
      null_cols      => \@null,
      is_nullable    => \%is_nullable,
      is_autoinc     => \%is_autoinc,
      clustered_key  => $clustered_key,
      keys           => $keys,
      defs           => \%def_for,
      numeric_cols   => \@nums,
      is_numeric     => \%is_numeric,
      engine         => $engine,
      type_for       => \%type_for,
      charset        => $charset,
   };
}

sub sort_indexes {
   my ( $self, $tbl ) = @_;

   my @indexes
      = sort {
         (($a ne 'PRIMARY') <=> ($b ne 'PRIMARY'))
         || ( !$tbl->{keys}->{$a}->{is_unique} <=> !$tbl->{keys}->{$b}->{is_unique} )
         || ( $tbl->{keys}->{$a}->{is_nullable} <=> $tbl->{keys}->{$b}->{is_nullable} )
         || ( scalar(@{$tbl->{keys}->{$a}->{cols}}) <=> scalar(@{$tbl->{keys}->{$b}->{cols}}) )
      }
      grep {
         $tbl->{keys}->{$_}->{type} eq 'BTREE'
      }
      sort keys %{$tbl->{keys}};

   PTDEBUG && _d('Indexes sorted best-first:', join(', ', @indexes));
   return @indexes;
}

sub find_best_index {
   my ( $self, $tbl, $index ) = @_;
   my $best;
   if ( $index ) {
      ($best) = grep { uc $_ eq uc $index } keys %{$tbl->{keys}};
   }
   if ( !$best ) {
      if ( $index ) {
         die "Index '$index' does not exist in table";
      }
      else {
         ($best) = $self->sort_indexes($tbl);
      }
   }
   PTDEBUG && _d('Best index found is', $best);
   return $best;
}

sub find_possible_keys {
   my ( $self, $dbh, $database, $table, $quoter, $where ) = @_;
   return () unless $where;
   my $sql = 'EXPLAIN SELECT * FROM ' . $quoter->quote($database, $table)
      . ' WHERE ' . $where;
   PTDEBUG && _d($sql);
   my $expl = $dbh->selectrow_hashref($sql);
   $expl = { map { lc($_) => $expl->{$_} } keys %$expl };
   if ( $expl->{possible_keys} ) {
      PTDEBUG && _d('possible_keys =', $expl->{possible_keys});
      my @candidates = split(',', $expl->{possible_keys});
      my %possible   = map { $_ => 1 } @candidates;
      if ( $expl->{key} ) {
         PTDEBUG && _d('MySQL chose', $expl->{key});
         unshift @candidates, grep { $possible{$_} } split(',', $expl->{key});
         PTDEBUG && _d('Before deduping:', join(', ', @candidates));
         my %seen;
         @candidates = grep { !$seen{$_}++ } @candidates;
      }
      PTDEBUG && _d('Final list:', join(', ', @candidates));
      return @candidates;
   }
   else {
      PTDEBUG && _d('No keys in possible_keys');
      return ();
   }
}

sub check_table {
   my ( $self, %args ) = @_;
   my @required_args = qw(dbh db tbl);
   foreach my $arg ( @required_args ) {
      die "I need a $arg argument" unless $args{$arg};
   }
   my ($dbh, $db, $tbl) = @args{@required_args};
   my $q      = $self->{Quoter};
   my $db_tbl = $q->quote($db, $tbl);
   PTDEBUG && _d('Checking', $db_tbl);

   my $sql = "SHOW TABLES FROM " . $q->quote($db)
           . ' LIKE ' . $q->literal_like($tbl);
   PTDEBUG && _d($sql);
   my $row;
   eval {
      $row = $dbh->selectrow_arrayref($sql);
   };
   if ( $EVAL_ERROR ) {
      PTDEBUG && _d($EVAL_ERROR);
      return 0;
   }
   if ( !$row->[0] || $row->[0] ne $tbl ) {
      PTDEBUG && _d('Table does not exist');
      return 0;
   }

   PTDEBUG && _d('Table exists; no privs to check');
   return 1 unless $args{all_privs};

   $sql = "SHOW FULL COLUMNS FROM $db_tbl";
   PTDEBUG && _d($sql);
   eval {
      $row = $dbh->selectrow_hashref($sql);
   };
   if ( $EVAL_ERROR ) {
      PTDEBUG && _d($EVAL_ERROR);
      return 0;
   }
   if ( !scalar keys %$row ) {
      PTDEBUG && _d('Table has no columns:', Dumper($row));
      return 0;
   }
   my $privs = $row->{privileges} || $row->{Privileges};

   $sql = "DELETE FROM $db_tbl LIMIT 0";
   PTDEBUG && _d($sql);
   eval {
      $dbh->do($sql);
   };
   my $can_delete = $EVAL_ERROR ? 0 : 1;

   PTDEBUG && _d('User privs on', $db_tbl, ':', $privs,
      ($can_delete ? 'delete' : ''));

   if ( !($privs =~ m/select/ && $privs =~ m/insert/ && $privs =~ m/update/
          && $can_delete) ) {
      PTDEBUG && _d('User does not have all privs');
      return 0;
   }

   PTDEBUG && _d('User has all privs');
   return 1;
}

sub get_engine {
   my ( $self, $ddl, $opts ) = @_;
   my ( $engine ) = $ddl =~ m/\).*?(?:ENGINE|TYPE)=(\w+)/;
   PTDEBUG && _d('Storage engine:', $engine);
   return $engine || undef;
}

sub get_keys {
   my ( $self, $ddl, $opts, $is_nullable ) = @_;
   my $engine        = $self->get_engine($ddl);
   my $keys          = {};
   my $clustered_key = undef;

   KEY:
   foreach my $key ( $ddl =~ m/^  ((?:[A-Z]+ )?KEY .*)$/gm ) {

      next KEY if $key =~ m/FOREIGN/;

      my $key_ddl = $key;
      PTDEBUG && _d('Parsed key:', $key_ddl);

      if ( $engine !~ m/MEMORY|HEAP/ ) {
         $key =~ s/USING HASH/USING BTREE/;
      }

      my ( $type, $cols ) = $key =~ m/(?:USING (\w+))? \((.+)\)/;
      my ( $special ) = $key =~ m/(FULLTEXT|SPATIAL)/;
      $type = $type || $special || 'BTREE';
      if ( $opts->{mysql_version} && $opts->{mysql_version} lt '004001000'
         && $engine =~ m/HEAP|MEMORY/i )
      {
         $type = 'HASH'; # MySQL pre-4.1 supports only HASH indexes on HEAP
      }

      my ($name) = $key =~ m/(PRIMARY|`[^`]*`)/;
      my $unique = $key =~ m/PRIMARY|UNIQUE/ ? 1 : 0;
      my @cols;
      my @col_prefixes;
      foreach my $col_def ( $cols =~ m/`[^`]+`(?:\(\d+\))?/g ) {
         my ($name, $prefix) = $col_def =~ m/`([^`]+)`(?:\((\d+)\))?/;
         push @cols, $name;
         push @col_prefixes, $prefix;
      }
      $name =~ s/`//g;

      PTDEBUG && _d( $name, 'key cols:', join(', ', map { "`$_`" } @cols));

      $keys->{$name} = {
         name         => $name,
         type         => $type,
         colnames     => $cols,
         cols         => \@cols,
         col_prefixes => \@col_prefixes,
         is_unique    => $unique,
         is_nullable  => scalar(grep { $is_nullable->{$_} } @cols),
         is_col       => { map { $_ => 1 } @cols },
         ddl          => $key_ddl,
      };

      if ( $engine =~ m/InnoDB/i && !$clustered_key ) {
         my $this_key = $keys->{$name};
         if ( $this_key->{name} eq 'PRIMARY' ) {
            $clustered_key = 'PRIMARY';
         }
         elsif ( $this_key->{is_unique} && !$this_key->{is_nullable} ) {
            $clustered_key = $this_key->{name};
         }
         PTDEBUG && $clustered_key && _d('This key is the clustered key');
      }
   }

   return $keys, $clustered_key;
}

sub get_fks {
   my ( $self, $ddl, $opts ) = @_;
   my $q   = $self->{Quoter};
   my $fks = {};

   foreach my $fk (
      $ddl =~ m/CONSTRAINT .* FOREIGN KEY .* REFERENCES [^\)]*\)/mg )
   {
      my ( $name ) = $fk =~ m/CONSTRAINT `(.*?)`/;
      my ( $cols ) = $fk =~ m/FOREIGN KEY \(([^\)]+)\)/;
      my ( $parent, $parent_cols ) = $fk =~ m/REFERENCES (\S+) \(([^\)]+)\)/;

      my ($db, $tbl) = $q->split_unquote($parent, $opts->{database});
      my %parent_tbl = (tbl => $tbl);
      $parent_tbl{db} = $db if $db;

      if ( $parent !~ m/\./ && $opts->{database} ) {
         $parent = $q->quote($opts->{database}) . ".$parent";
      }

      $fks->{$name} = {
         name           => $name,
         colnames       => $cols,
         cols           => [ map { s/[ `]+//g; $_; } split(',', $cols) ],
         parent_tbl     => \%parent_tbl,
         parent_tblname => $parent,
         parent_cols    => [ map { s/[ `]+//g; $_; } split(',', $parent_cols) ],
         parent_colnames=> $parent_cols,
         ddl            => $fk,
      };
   }

   return $fks;
}

sub remove_auto_increment {
   my ( $self, $ddl ) = @_;
   $ddl =~ s/(^\).*?) AUTO_INCREMENT=\d+\b/$1/m;
   return $ddl;
}

sub get_table_status {
   my ( $self, $dbh, $db, $like ) = @_;
   my $q = $self->{Quoter};
   my $sql = "SHOW TABLE STATUS FROM " . $q->quote($db);
   my @params;
   if ( $like ) {
      $sql .= ' LIKE ?';
      push @params, $like;
   }
   PTDEBUG && _d($sql, @params);
   my $sth = $dbh->prepare($sql);
   eval { $sth->execute(@params); };
   if ($EVAL_ERROR) {
      PTDEBUG && _d($EVAL_ERROR);
      return;
   }
   my @tables = @{$sth->fetchall_arrayref({})};
   @tables = map {
      my %tbl; # Make a copy with lowercased keys
      @tbl{ map { lc $_ } keys %$_ } = values %$_;
      $tbl{engine} ||= $tbl{type} || $tbl{comment};
      delete $tbl{type};
      \%tbl;
   } @tables;
   return @tables;
}

sub _d {
   my ($package, undef, $line) = caller 0;
   @_ = map { (my $temp = $_) =~ s/\n/\n# /g; $temp; }
        map { defined $_ ? $_ : 'undef' }
        @_;
   print STDERR "# $package:$line $PID ", join(' ', @_), "\n";
}

1;
}
# ###########################################################################
# End TableParser package
# ###########################################################################

# ###########################################################################
# TableNibbler package
# This package is a copy without comments from the original.  The original
# with comments and its test file can be found in the Bazaar repository at,
#   lib/TableNibbler.pm
#   t/lib/TableNibbler.t
# See https://launchpad.net/percona-toolkit for more information.
# ###########################################################################
{
package TableNibbler;

use strict;
use warnings FATAL => 'all';
use English qw(-no_match_vars);
use constant PTDEBUG => $ENV{PTDEBUG} || 0;

sub new {
   my ( $class, %args ) = @_;
   my @required_args = qw(TableParser Quoter);
   foreach my $arg ( @required_args ) {
      die "I need a $arg argument" unless $args{$arg};
   }
   my $self = { %args };
   return bless $self, $class;
}

sub generate_asc_stmt {
   my ( $self, %args ) = @_;
   my @required_args = qw(tbl_struct index);
   foreach my $arg ( @required_args ) {
      die "I need a $arg argument" unless defined $args{$arg};
   }
   my ($tbl_struct, $index) = @args{@required_args};
   my @cols = $args{cols} ? @{$args{cols}} : @{$tbl_struct->{cols}};
   my $q    = $self->{Quoter};

   die "Index '$index' does not exist in table"
      unless exists $tbl_struct->{keys}->{$index};
   PTDEBUG && _d('Will ascend index', $index);  

   my @asc_cols = @{$tbl_struct->{keys}->{$index}->{cols}};
   if ( $args{asc_first} ) {
      @asc_cols = $asc_cols[0];
      PTDEBUG && _d('Ascending only first column');
   }
   PTDEBUG && _d('Will ascend columns', join(', ', @asc_cols));

   my @asc_slice;
   my %col_posn = do { my $i = 0; map { $_ => $i++ } @cols };
   foreach my $col ( @asc_cols ) {
      if ( !exists $col_posn{$col} ) {
         push @cols, $col;
         $col_posn{$col} = $#cols;
      }
      push @asc_slice, $col_posn{$col};
   }
   PTDEBUG && _d('Will ascend, in ordinal position:', join(', ', @asc_slice));

   my $asc_stmt = {
      cols  => \@cols,
      index => $index,
      where => '',
      slice => [],
      scols => [],
   };

   if ( @asc_slice ) {
      my $cmp_where;
      foreach my $cmp ( qw(< <= >= >) ) {
         $cmp_where = $self->generate_cmp_where(
            type        => $cmp,
            slice       => \@asc_slice,
            cols        => \@cols,
            quoter      => $q,
            is_nullable => $tbl_struct->{is_nullable},
         );
         $asc_stmt->{boundaries}->{$cmp} = $cmp_where->{where};
      }
      my $cmp = $args{asc_only} ? '>' : '>=';
      $asc_stmt->{where} = $asc_stmt->{boundaries}->{$cmp};
      $asc_stmt->{slice} = $cmp_where->{slice};
      $asc_stmt->{scols} = $cmp_where->{scols};
   }

   return $asc_stmt;
}

sub generate_cmp_where {
   my ( $self, %args ) = @_;
   foreach my $arg ( qw(type slice cols is_nullable) ) {
      die "I need a $arg arg" unless defined $args{$arg};
   }
   my @slice       = @{$args{slice}};
   my @cols        = @{$args{cols}};
   my $is_nullable = $args{is_nullable};
   my $type        = $args{type};
   my $q           = $self->{Quoter};

   (my $cmp = $type) =~ s/=//;

   my @r_slice;    # Resulting slice columns, by ordinal
   my @r_scols;    # Ditto, by name

   my @clauses;
   foreach my $i ( 0 .. $#slice ) {
      my @clause;

      foreach my $j ( 0 .. $i - 1 ) {
         my $ord = $slice[$j];
         my $col = $cols[$ord];
         my $quo = $q->quote($col);
         if ( $is_nullable->{$col} ) {
            push @clause, "((? IS NULL AND $quo IS NULL) OR ($quo = ?))";
            push @r_slice, $ord, $ord;
            push @r_scols, $col, $col;
         }
         else {
            push @clause, "$quo = ?";
            push @r_slice, $ord;
            push @r_scols, $col;
         }
      }

      my $ord = $slice[$i];
      my $col = $cols[$ord];
      my $quo = $q->quote($col);
      my $end = $i == $#slice; # Last clause of the whole group.
      if ( $is_nullable->{$col} ) {
         if ( $type =~ m/=/ && $end ) {
            push @clause, "(? IS NULL OR $quo $type ?)";
         }
         elsif ( $type =~ m/>/ ) {
            push @clause, "((? IS NULL AND $quo IS NOT NULL) OR ($quo $cmp ?))";
         }
         else { # If $type =~ m/</ ) {
            push @clause, "((? IS NOT NULL AND $quo IS NULL) OR ($quo $cmp ?))";
         }
         push @r_slice, $ord, $ord;
         push @r_scols, $col, $col;
      }
      else {
         push @r_slice, $ord;
         push @r_scols, $col;
         push @clause, ($type =~ m/=/ && $end ? "$quo $type ?" : "$quo $cmp ?");
      }

      push @clauses, '(' . join(' AND ', @clause) . ')';
   }
   my $result = '(' . join(' OR ', @clauses) . ')';
   my $where = {
      slice => \@r_slice,
      scols => \@r_scols,
      where => $result,
   };
   return $where;
}

sub generate_del_stmt {
   my ( $self, %args ) = @_;

   my $tbl  = $args{tbl_struct};
   my @cols = $args{cols} ? @{$args{cols}} : ();
   my $tp   = $self->{TableParser};
   my $q    = $self->{Quoter};

   my @del_cols;
   my @del_slice;

   my $index = $tp->find_best_index($tbl, $args{index});
   die "Cannot find an ascendable index in table" unless $index;

   if ( $index ) {
      @del_cols = @{$tbl->{keys}->{$index}->{cols}};
   }
   else {
      @del_cols = @{$tbl->{cols}};
   }
   PTDEBUG && _d('Columns needed for DELETE:', join(', ', @del_cols));

   my %col_posn = do { my $i = 0; map { $_ => $i++ } @cols };
   foreach my $col ( @del_cols ) {
      if ( !exists $col_posn{$col} ) {
         push @cols, $col;
         $col_posn{$col} = $#cols;
      }
      push @del_slice, $col_posn{$col};
   }
   PTDEBUG && _d('Ordinals needed for DELETE:', join(', ', @del_slice));

   my $del_stmt = {
      cols  => \@cols,
      index => $index,
      where => '',
      slice => [],
      scols => [],
   };

   my @clauses;
   foreach my $i ( 0 .. $#del_slice ) {
      my $ord = $del_slice[$i];
      my $col = $cols[$ord];
      my $quo = $q->quote($col);
      if ( $tbl->{is_nullable}->{$col} ) {
         push @clauses, "((? IS NULL AND $quo IS NULL) OR ($quo = ?))";
         push @{$del_stmt->{slice}}, $ord, $ord;
         push @{$del_stmt->{scols}}, $col, $col;
      }
      else {
         push @clauses, "$quo = ?";
         push @{$del_stmt->{slice}}, $ord;
         push @{$del_stmt->{scols}}, $col;
      }
   }

   $del_stmt->{where} = '(' . join(' AND ', @clauses) . ')';

   return $del_stmt;
}

sub generate_ins_stmt {
   my ( $self, %args ) = @_;
   foreach my $arg ( qw(ins_tbl sel_cols) ) {
      die "I need a $arg argument" unless $args{$arg};
   }
   my $ins_tbl  = $args{ins_tbl};
   my @sel_cols = @{$args{sel_cols}};

   die "You didn't specify any SELECT columns" unless @sel_cols;

   my @ins_cols;
   my @ins_slice;
   for my $i ( 0..$#sel_cols ) {
      next unless $ins_tbl->{is_col}->{$sel_cols[$i]};
      push @ins_cols, $sel_cols[$i];
      push @ins_slice, $i;
   }

   return {
      cols  => \@ins_cols,
      slice => \@ins_slice,
   };
}

sub _d {
   my ($package, undef, $line) = caller 0;
   @_ = map { (my $temp = $_) =~ s/\n/\n# /g; $temp; }
        map { defined $_ ? $_ : 'undef' }
        @_;
   print STDERR "# $package:$line $PID ", join(' ', @_), "\n";
}

1;
}
# ###########################################################################
# End TableNibbler package
# ###########################################################################

# ###########################################################################
# MasterSlave package
# This package is a copy without comments from the original.  The original
# with comments and its test file can be found in the Bazaar repository at,
#   lib/MasterSlave.pm
#   t/lib/MasterSlave.t
# See https://launchpad.net/percona-toolkit for more information.
# ###########################################################################
{
package MasterSlave;

use strict;
use warnings FATAL => 'all';
use English qw(-no_match_vars);
use constant PTDEBUG => $ENV{PTDEBUG} || 0;

sub new {
   my ( $class, %args ) = @_;
   my $self = {
      %args,
      replication_thread => {},
   };
   return bless $self, $class;
}

sub get_slaves {
   my ($self, %args) = @_;
   my @required_args = qw(make_cxn OptionParser DSNParser Quoter);
   foreach my $arg ( @required_args ) {
      die "I need a $arg argument" unless $args{$arg};
   }
   my ($make_cxn, $o, $dp) = @args{@required_args};

   my $slaves = [];
   my $method = $o->get('recursion-method');
   PTDEBUG && _d('Slave recursion method:', $method);
   if ( !$method || $method =~ m/processlist|hosts/i ) {
      my @required_args = qw(dbh dsn);
      foreach my $arg ( @required_args ) {
         die "I need a $arg argument" unless $args{$arg};
      }
      my ($dbh, $dsn) = @args{@required_args};
      $self->recurse_to_slaves(
         {  dbh        => $dbh,
            dsn        => $dsn,
            dsn_parser => $dp,
            recurse    => $o->get('recurse'),
            method     => $o->get('recursion-method'),
            callback   => sub {
               my ( $dsn, $dbh, $level, $parent ) = @_;
               return unless $level;
               PTDEBUG && _d('Found slave:', $dp->as_string($dsn));
               push @$slaves, $make_cxn->(dsn => $dsn, dbh => $dbh);
               return;
            },
         }
      );
   }
   elsif ( $method =~ m/^dsn=/i ) {
      my ($dsn_table_dsn) = $method =~ m/^dsn=(.+)/i;
      $slaves = $self->get_cxn_from_dsn_table(
         %args,
         dsn_table_dsn => $dsn_table_dsn,
      );
   }
   else {
      die "Invalid --recursion-method: $method.  Valid values are: "
        . "dsn=DSN, hosts, or processlist.\n";
   }

   return $slaves;
}

sub recurse_to_slaves {
   my ( $self, $args, $level ) = @_;
   $level ||= 0;
   my $dp   = $args->{dsn_parser};
   my $dsn  = $args->{dsn};

   my $dbh;
   eval {
      $dbh = $args->{dbh} || $dp->get_dbh(
         $dp->get_cxn_params($dsn), { AutoCommit => 1 });
      PTDEBUG && _d('Connected to', $dp->as_string($dsn));
   };
   if ( $EVAL_ERROR ) {
      print STDERR "Cannot connect to ", $dp->as_string($dsn), "\n"
         or die "Cannot print: $OS_ERROR";
      return;
   }

   my $sql  = 'SELECT @@SERVER_ID';
   PTDEBUG && _d($sql);
   my ($id) = $dbh->selectrow_array($sql);
   PTDEBUG && _d('Working on server ID', $id);
   my $master_thinks_i_am = $dsn->{server_id};
   if ( !defined $id
       || ( defined $master_thinks_i_am && $master_thinks_i_am != $id )
       || $args->{server_ids_seen}->{$id}++
   ) {
      PTDEBUG && _d('Server ID seen, or not what master said');
      if ( $args->{skip_callback} ) {
         $args->{skip_callback}->($dsn, $dbh, $level, $args->{parent});
      }
      return;
   }

   $args->{callback}->($dsn, $dbh, $level, $args->{parent});

   if ( !defined $args->{recurse} || $level < $args->{recurse} ) {

      my @slaves =
         grep { !$_->{master_id} || $_->{master_id} == $id } # Only my slaves.
         $self->find_slave_hosts($dp, $dbh, $dsn, $args->{method});

      foreach my $slave ( @slaves ) {
         PTDEBUG && _d('Recursing from',
            $dp->as_string($dsn), 'to', $dp->as_string($slave));
         $self->recurse_to_slaves(
            { %$args, dsn => $slave, dbh => undef, parent => $dsn }, $level + 1 );
      }
   }
}

sub find_slave_hosts {
   my ( $self, $dsn_parser, $dbh, $dsn, $method ) = @_;

   my @methods = qw(processlist hosts);
   if ( $method ) {
      @methods = grep { $_ ne $method } @methods;
      unshift @methods, $method;
   }
   else {
      if ( ($dsn->{P} || 3306) != 3306 ) {
         PTDEBUG && _d('Port number is non-standard; using only hosts method');
         @methods = qw(hosts);
      }
   }
   PTDEBUG && _d('Looking for slaves on', $dsn_parser->as_string($dsn),
      'using methods', @methods);

   my @slaves;
   METHOD:
   foreach my $method ( @methods ) {
      my $find_slaves = "_find_slaves_by_$method";
      PTDEBUG && _d('Finding slaves with', $find_slaves);
      @slaves = $self->$find_slaves($dsn_parser, $dbh, $dsn);
      last METHOD if @slaves;
   }

   PTDEBUG && _d('Found', scalar(@slaves), 'slaves');
   return @slaves;
}

sub _find_slaves_by_processlist {
   my ( $self, $dsn_parser, $dbh, $dsn ) = @_;

   my @slaves = map  {
      my $slave        = $dsn_parser->parse("h=$_", $dsn);
      $slave->{source} = 'processlist';
      $slave;
   }
   grep { $_ }
   map  {
      my ( $host ) = $_->{host} =~ m/^([^:]+):/;
      if ( $host eq 'localhost' ) {
         $host = '127.0.0.1'; # Replication never uses sockets.
      }
      $host;
   } $self->get_connected_slaves($dbh);

   return @slaves;
}

sub _find_slaves_by_hosts {
   my ( $self, $dsn_parser, $dbh, $dsn ) = @_;

   my @slaves;
   my $sql = 'SHOW SLAVE HOSTS';
   PTDEBUG && _d($dbh, $sql);
   @slaves = @{$dbh->selectall_arrayref($sql, { Slice => {} })};

   if ( @slaves ) {
      PTDEBUG && _d('Found some SHOW SLAVE HOSTS info');
      @slaves = map {
         my %hash;
         @hash{ map { lc $_ } keys %$_ } = values %$_;
         my $spec = "h=$hash{host},P=$hash{port}"
            . ( $hash{user} ? ",u=$hash{user}" : '')
            . ( $hash{password} ? ",p=$hash{password}" : '');
         my $dsn           = $dsn_parser->parse($spec, $dsn);
         $dsn->{server_id} = $hash{server_id};
         $dsn->{master_id} = $hash{master_id};
         $dsn->{source}    = 'hosts';
         $dsn;
      } @slaves;
   }

   return @slaves;
}

sub get_connected_slaves {
   my ( $self, $dbh ) = @_;

   my $show = "SHOW GRANTS FOR ";
   my $user = 'CURRENT_USER()';
   my $vp   = $self->{VersionParser};
   if ( $vp && !$vp->version_ge($dbh, '4.1.2') ) {
      $user = $dbh->selectrow_arrayref('SELECT USER()')->[0];
      $user =~ s/([^@]+)@(.+)/'$1'\@'$2'/;
   }
   my $sql = $show . $user;
   PTDEBUG && _d($dbh, $sql);

   my $proc;
   eval {
      $proc = grep {
         m/ALL PRIVILEGES.*?\*\.\*|PROCESS/
      } @{$dbh->selectcol_arrayref($sql)};
   };
   if ( $EVAL_ERROR ) {

      if ( $EVAL_ERROR =~ m/no such grant defined for user/ ) {
         PTDEBUG && _d('Retrying SHOW GRANTS without host; error:',
            $EVAL_ERROR);
         ($user) = split('@', $user);
         $sql    = $show . $user;
         PTDEBUG && _d($sql);
         eval {
            $proc = grep {
               m/ALL PRIVILEGES.*?\*\.\*|PROCESS/
            } @{$dbh->selectcol_arrayref($sql)};
         };
      }

      die "Failed to $sql: $EVAL_ERROR" if $EVAL_ERROR;
   }
   if ( !$proc ) {
      die "You do not have the PROCESS privilege";
   }

   $sql = 'SHOW PROCESSLIST';
   PTDEBUG && _d($dbh, $sql);
   grep { $_->{command} =~ m/Binlog Dump/i }
   map  { # Lowercase the column names
      my %hash;
      @hash{ map { lc $_ } keys %$_ } = values %$_;
      \%hash;
   }
   @{$dbh->selectall_arrayref($sql, { Slice => {} })};
}

sub is_master_of {
   my ( $self, $master, $slave ) = @_;
   my $master_status = $self->get_master_status($master)
      or die "The server specified as a master is not a master";
   my $slave_status  = $self->get_slave_status($slave)
      or die "The server specified as a slave is not a slave";
   my @connected     = $self->get_connected_slaves($master)
      or die "The server specified as a master has no connected slaves";
   my (undef, $port) = $master->selectrow_array('SHOW VARIABLES LIKE "port"');

   if ( $port != $slave_status->{master_port} ) {
      die "The slave is connected to $slave_status->{master_port} "
         . "but the master's port is $port";
   }

   if ( !grep { $slave_status->{master_user} eq $_->{user} } @connected ) {
      die "I don't see any slave I/O thread connected with user "
         . $slave_status->{master_user};
   }

   if ( ($slave_status->{slave_io_state} || '')
      eq 'Waiting for master to send event' )
   {
      my ( $master_log_name, $master_log_num )
         = $master_status->{file} =~ m/^(.*?)\.0*([1-9][0-9]*)$/;
      my ( $slave_log_name, $slave_log_num )
         = $slave_status->{master_log_file} =~ m/^(.*?)\.0*([1-9][0-9]*)$/;
      if ( $master_log_name ne $slave_log_name
         || abs($master_log_num - $slave_log_num) > 1 )
      {
         die "The slave thinks it is reading from "
            . "$slave_status->{master_log_file},  but the "
            . "master is writing to $master_status->{file}";
      }
   }
   return 1;
}

sub get_master_dsn {
   my ( $self, $dbh, $dsn, $dsn_parser ) = @_;
   my $master = $self->get_slave_status($dbh) or return undef;
   my $spec   = "h=$master->{master_host},P=$master->{master_port}";
   return       $dsn_parser->parse($spec, $dsn);
}

sub get_slave_status {
   my ( $self, $dbh ) = @_;
   if ( !$self->{not_a_slave}->{$dbh} ) {
      my $sth = $self->{sths}->{$dbh}->{SLAVE_STATUS}
            ||= $dbh->prepare('SHOW SLAVE STATUS');
      PTDEBUG && _d($dbh, 'SHOW SLAVE STATUS');
      $sth->execute();
      my ($ss) = @{$sth->fetchall_arrayref({})};

      if ( $ss && %$ss ) {
         $ss = { map { lc($_) => $ss->{$_} } keys %$ss }; # lowercase the keys
         return $ss;
      }

      PTDEBUG && _d('This server returns nothing for SHOW SLAVE STATUS');
      $self->{not_a_slave}->{$dbh}++;
   }
}

sub get_master_status {
   my ( $self, $dbh ) = @_;

   if ( $self->{not_a_master}->{$dbh} ) {
      PTDEBUG && _d('Server on dbh', $dbh, 'is not a master');
      return;
   }

   my $sth = $self->{sths}->{$dbh}->{MASTER_STATUS}
         ||= $dbh->prepare('SHOW MASTER STATUS');
   PTDEBUG && _d($dbh, 'SHOW MASTER STATUS');
   $sth->execute();
   my ($ms) = @{$sth->fetchall_arrayref({})};
   PTDEBUG && _d(
      $ms ? map { "$_=" . (defined $ms->{$_} ? $ms->{$_} : '') } keys %$ms
          : '');

   if ( !$ms || scalar keys %$ms < 2 ) {
      PTDEBUG && _d('Server on dbh', $dbh, 'does not seem to be a master');
      $self->{not_a_master}->{$dbh}++;
   }

  return { map { lc($_) => $ms->{$_} } keys %$ms }; # lowercase the keys
}

sub wait_for_master {
   my ( $self, %args ) = @_;
   my @required_args = qw(master_status slave_dbh);
   foreach my $arg ( @required_args ) {
      die "I need a $arg argument" unless $args{$arg};
   }
   my ($master_status, $slave_dbh) = @args{@required_args};
   my $timeout       = $args{timeout} || 60;

   my $result;
   my $waited;
   if ( $master_status ) {
      my $sql = "SELECT MASTER_POS_WAIT('$master_status->{file}', "
              . "$master_status->{position}, $timeout)";
      PTDEBUG && _d($slave_dbh, $sql);
      my $start = time;
      ($result) = $slave_dbh->selectrow_array($sql);

      $waited = time - $start;

      PTDEBUG && _d('Result of waiting:', $result);
      PTDEBUG && _d("Waited", $waited, "seconds");
   }
   else {
      PTDEBUG && _d('Not waiting: this server is not a master');
   }

   return {
      result => $result,
      waited => $waited,
   };
}

sub stop_slave {
   my ( $self, $dbh ) = @_;
   my $sth = $self->{sths}->{$dbh}->{STOP_SLAVE}
         ||= $dbh->prepare('STOP SLAVE');
   PTDEBUG && _d($dbh, $sth->{Statement});
   $sth->execute();
}

sub start_slave {
   my ( $self, $dbh, $pos ) = @_;
   if ( $pos ) {
      my $sql = "START SLAVE UNTIL MASTER_LOG_FILE='$pos->{file}', "
              . "MASTER_LOG_POS=$pos->{position}";
      PTDEBUG && _d($dbh, $sql);
      $dbh->do($sql);
   }
   else {
      my $sth = $self->{sths}->{$dbh}->{START_SLAVE}
            ||= $dbh->prepare('START SLAVE');
      PTDEBUG && _d($dbh, $sth->{Statement});
      $sth->execute();
   }
}

sub catchup_to_master {
   my ( $self, $slave, $master, $timeout ) = @_;
   $self->stop_slave($master);
   $self->stop_slave($slave);
   my $slave_status  = $self->get_slave_status($slave);
   my $slave_pos     = $self->repl_posn($slave_status);
   my $master_status = $self->get_master_status($master);
   my $master_pos    = $self->repl_posn($master_status);
   PTDEBUG && _d('Master position:', $self->pos_to_string($master_pos),
      'Slave position:', $self->pos_to_string($slave_pos));

   my $result;
   if ( $self->pos_cmp($slave_pos, $master_pos) < 0 ) {
      PTDEBUG && _d('Waiting for slave to catch up to master');
      $self->start_slave($slave, $master_pos);

      $result = $self->wait_for_master(
            master_status => $master_status,
            slave_dbh     => $slave,
            timeout       => $timeout,
            master_status => $master_status
      );
      if ( !defined $result->{result} ) {
         $slave_status = $self->get_slave_status($slave);
         if ( !$self->slave_is_running($slave_status) ) {
            PTDEBUG && _d('Master position:',
               $self->pos_to_string($master_pos),
               'Slave position:', $self->pos_to_string($slave_pos));
            $slave_pos = $self->repl_posn($slave_status);
            if ( $self->pos_cmp($slave_pos, $master_pos) != 0 ) {
               die "MASTER_POS_WAIT() returned NULL but slave has not "
                  . "caught up to master";
            }
            PTDEBUG && _d('Slave is caught up to master and stopped');
         }
         else {
            die "Slave has not caught up to master and it is still running";
         }
      }
   }
   else {
      PTDEBUG && _d("Slave is already caught up to master");
   }

   return $result;
}

sub catchup_to_same_pos {
   my ( $self, $s1_dbh, $s2_dbh ) = @_;
   $self->stop_slave($s1_dbh);
   $self->stop_slave($s2_dbh);
   my $s1_status = $self->get_slave_status($s1_dbh);
   my $s2_status = $self->get_slave_status($s2_dbh);
   my $s1_pos    = $self->repl_posn($s1_status);
   my $s2_pos    = $self->repl_posn($s2_status);
   if ( $self->pos_cmp($s1_pos, $s2_pos) < 0 ) {
      $self->start_slave($s1_dbh, $s2_pos);
   }
   elsif ( $self->pos_cmp($s2_pos, $s1_pos) < 0 ) {
      $self->start_slave($s2_dbh, $s1_pos);
   }

   $s1_status = $self->get_slave_status($s1_dbh);
   $s2_status = $self->get_slave_status($s2_dbh);
   $s1_pos    = $self->repl_posn($s1_status);
   $s2_pos    = $self->repl_posn($s2_status);

   if ( $self->slave_is_running($s1_status)
     || $self->slave_is_running($s2_status)
     || $self->pos_cmp($s1_pos, $s2_pos) != 0)
   {
      die "The servers aren't both stopped at the same position";
   }

}

sub slave_is_running {
   my ( $self, $slave_status ) = @_;
   return ($slave_status->{slave_sql_running} || 'No') eq 'Yes';
}

sub has_slave_updates {
   my ( $self, $dbh ) = @_;
   my $sql = q{SHOW VARIABLES LIKE 'log_slave_updates'};
   PTDEBUG && _d($dbh, $sql);
   my ($name, $value) = $dbh->selectrow_array($sql);
   return $value && $value =~ m/^(1|ON)$/;
}

sub repl_posn {
   my ( $self, $status ) = @_;
   if ( exists $status->{file} && exists $status->{position} ) {
      return {
         file     => $status->{file},
         position => $status->{position},
      };
   }
   else {
      return {
         file     => $status->{relay_master_log_file},
         position => $status->{exec_master_log_pos},
      };
   }
}

sub get_slave_lag {
   my ( $self, $dbh ) = @_;
   my $stat = $self->get_slave_status($dbh);
   return unless $stat;  # server is not a slave
   return $stat->{seconds_behind_master};
}

sub pos_cmp {
   my ( $self, $a, $b ) = @_;
   return $self->pos_to_string($a) cmp $self->pos_to_string($b);
}

sub short_host {
   my ( $self, $dsn ) = @_;
   my ($host, $port);
   if ( $dsn->{master_host} ) {
      $host = $dsn->{master_host};
      $port = $dsn->{master_port};
   }
   else {
      $host = $dsn->{h};
      $port = $dsn->{P};
   }
   return ($host || '[default]') . ( ($port || 3306) == 3306 ? '' : ":$port" );
}

sub is_replication_thread {
   my ( $self, $query, %args ) = @_; 
   return unless $query;

   my $type = lc($args{type} || 'all');
   die "Invalid type: $type"
      unless $type =~ m/^binlog_dump|slave_io|slave_sql|all$/i;

   my $match = 0;
   if ( $type =~ m/binlog_dump|all/i ) {
      $match = 1
         if ($query->{Command} || $query->{command} || '') eq "Binlog Dump";
   }
   if ( !$match ) {
      if ( ($query->{User} || $query->{user} || '') eq "system user" ) {
         PTDEBUG && _d("Slave replication thread");
         if ( $type ne 'all' ) { 
            my $state = $query->{State} || $query->{state} || '';

            if ( $state =~ m/^init|end$/ ) {
               PTDEBUG && _d("Special state:", $state);
               $match = 1;
            }
            else {
               my ($slave_sql) = $state =~ m/
                  ^(Waiting\sfor\sthe\snext\sevent
                   |Reading\sevent\sfrom\sthe\srelay\slog
                   |Has\sread\sall\srelay\slog;\swaiting
                   |Making\stemp\sfile
                   |Waiting\sfor\sslave\smutex\son\sexit)/xi; 

               $match = $type eq 'slave_sql' &&  $slave_sql ? 1
                      : $type eq 'slave_io'  && !$slave_sql ? 1
                      :                                       0;
            }
         }
         else {
            $match = 1;
         }
      }
      else {
         PTDEBUG && _d('Not system user');
      }

      if ( !defined $args{check_known_ids} || $args{check_known_ids} ) {
         my $id = $query->{Id} || $query->{id};
         if ( $match ) {
            $self->{replication_thread}->{$id} = 1;
         }
         else {
            if ( $self->{replication_thread}->{$id} ) {
               PTDEBUG && _d("Thread ID is a known replication thread ID");
               $match = 1;
            }
         }
      }
   }

   PTDEBUG && _d('Matches', $type, 'replication thread:',
      ($match ? 'yes' : 'no'), '; match:', $match);

   return $match;
}


sub get_replication_filters {
   my ( $self, %args ) = @_;
   my @required_args = qw(dbh);
   foreach my $arg ( @required_args ) {
      die "I need a $arg argument" unless $args{$arg};
   }
   my ($dbh) = @args{@required_args};

   my %filters = ();

   my $status = $self->get_master_status($dbh);
   if ( $status ) {
      map { $filters{$_} = $status->{$_} }
      grep { defined $status->{$_} && $status->{$_} ne '' }
      qw(
         binlog_do_db
         binlog_ignore_db
      );
   }

   $status = $self->get_slave_status($dbh);
   if ( $status ) {
      map { $filters{$_} = $status->{$_} }
      grep { defined $status->{$_} && $status->{$_} ne '' }
      qw(
         replicate_do_db
         replicate_ignore_db
         replicate_do_table
         replicate_ignore_table 
         replicate_wild_do_table
         replicate_wild_ignore_table
      );

      my $sql = "SHOW VARIABLES LIKE 'slave_skip_errors'";
      PTDEBUG && _d($dbh, $sql);
      my $row = $dbh->selectrow_arrayref($sql);
      $filters{slave_skip_errors} = $row->[1] if $row->[1] && $row->[1] ne 'OFF';
   }

   return \%filters; 
}


sub pos_to_string {
   my ( $self, $pos ) = @_;
   my $fmt  = '%s/%020d';
   return sprintf($fmt, @{$pos}{qw(file position)});
}

sub reset_known_replication_threads {
   my ( $self ) = @_;
   $self->{replication_thread} = {};
   return;
}

sub get_cxn_from_dsn_table {
   my ($self, %args) = @_;
   my @required_args = qw(dsn_table_dsn make_cxn DSNParser Quoter);
   foreach my $arg ( @required_args ) {
      die "I need a $arg argument" unless $args{$arg};
   }
   my ($dsn_table_dsn, $make_cxn, $dp, $q) = @args{@required_args};
   PTDEBUG && _d('DSN table DSN:', $dsn_table_dsn);

   my $dsn = $dp->parse($dsn_table_dsn);
   my $dsn_table;
   if ( $dsn->{D} && $dsn->{t} ) {
      $dsn_table = $q->quote($dsn->{D}, $dsn->{t});
   }
   elsif ( $dsn->{t} && $dsn->{t} =~ m/\./ ) {
      $dsn_table = $q->quote($q->split_unquote($dsn->{t}));
   }
   else {
      die "DSN table DSN does not specify a database (D) "
        . "or a database-qualified table (t)";
   }

   my $dsn_tbl_cxn = $make_cxn->(dsn => $dsn);
   my $dbh         = $dsn_tbl_cxn->connect();
   my $sql         = "SELECT dsn FROM $dsn_table ORDER BY id";
   PTDEBUG && _d($sql);
   my $dsn_strings = $dbh->selectcol_arrayref($sql);
   my @cxn;
   if ( $dsn_strings ) {
      foreach my $dsn_string ( @$dsn_strings ) {
         PTDEBUG && _d('DSN from DSN table:', $dsn_string);
         push @cxn, $make_cxn->(dsn_string => $dsn_string);
      }
   }
   return \@cxn;
}

sub _d {
   my ($package, undef, $line) = caller 0;
   @_ = map { (my $temp = $_) =~ s/\n/\n# /g; $temp; }
        map { defined $_ ? $_ : 'undef' }
        @_;
   print STDERR "# $package:$line $PID ", join(' ', @_), "\n";
}

1;
}
# ###########################################################################
# End MasterSlave package
# ###########################################################################

# ###########################################################################
# RowChecksum package
# This package is a copy without comments from the original.  The original
# with comments and its test file can be found in the Bazaar repository at,
#   lib/RowChecksum.pm
#   t/lib/RowChecksum.t
# See https://launchpad.net/percona-toolkit for more information.
# ###########################################################################
{
package RowChecksum;

use strict;
use warnings FATAL => 'all';
use English qw(-no_match_vars);
use constant PTDEBUG => $ENV{PTDEBUG} || 0;

use List::Util qw(max);
use Data::Dumper;
$Data::Dumper::Indent    = 1;
$Data::Dumper::Sortkeys  = 1;
$Data::Dumper::Quotekeys = 0;

sub new {
   my ( $class, %args ) = @_;
   foreach my $arg ( qw(OptionParser Quoter) ) {
      die "I need a $arg argument" unless defined $args{$arg};
   }
   my $self = { %args };
   return bless $self, $class;
}

sub make_row_checksum {
   my ( $self, %args ) = @_;
   my @required_args = qw(tbl);
   foreach my $arg( @required_args ) {
      die "I need a $arg argument" unless $args{$arg};
   }
   my ($tbl) = @args{@required_args};

   my $o          = $self->{OptionParser};
   my $q          = $self->{Quoter};
   my $tbl_struct = $tbl->{tbl_struct};
   my $func       = $args{func} || uc($o->get('function'));
   my $cols       = $self->get_checksum_columns(%args);

   my $query;
   if ( !$args{no_cols} ) {
      $query = join(', ',
                  map { 
                     my $col = $_;
                     if ( $col =~ m/\+ 0/ ) {
                        my ($real_col) = /^(\S+)/;
                        $col .= " AS $real_col";
                     }
                     elsif ( $col =~ m/TRIM/ ) {
                        my ($real_col) = m/TRIM\(([^\)]+)\)/;
                        $col .= " AS $real_col";
                     }
                     $col;
                  } @{$cols->{select}})
             . ', ';
   }

   if ( uc $func ne 'FNV_64' && uc $func ne 'FNV1A_64' ) {
      my $sep = $o->get('separator') || '#';
      $sep    =~ s/'//g;
      $sep  ||= '#';

      my @nulls = grep { $cols->{allowed}->{$_} } @{$tbl_struct->{null_cols}};
      if ( @nulls ) {
         my $bitmap = "CONCAT("
            . join(', ', map { 'ISNULL(' . $q->quote($_) . ')' } @nulls)
            . ")";
         push @{$cols->{select}}, $bitmap;
      }

      $query .= @{$cols->{select}} > 1
              ? "$func(CONCAT_WS('$sep', " . join(', ', @{$cols->{select}}) . '))'
              : "$func($cols->{select}->[0])";
   }
   else {
      my $fnv_func = uc $func;
      $query .= "$fnv_func(" . join(', ', @{$cols->{select}}) . ')';
   }

   PTDEBUG && _d('Row checksum:', $query);
   return $query;
}

sub make_chunk_checksum {
   my ( $self, %args ) = @_;
   my @required_args = qw(tbl);
   foreach my $arg( @required_args ) {
      die "I need a $arg argument" unless $args{$arg};
   }
   if ( !$args{dbh} && !($args{func} && $args{crc_width} && $args{crc_type}) ) {
      die "I need a dbh argument"
   }
   my ($tbl) = @args{@required_args};
   my $o     = $self->{OptionParser};
   my $q     = $self->{Quoter};

   my %crc_args = $self->get_crc_args(%args);
   PTDEBUG && _d("Checksum strat:", Dumper(\%crc_args));

   my $row_checksum = $self->make_row_checksum(
      %args,
      %crc_args,
      no_cols => 1
   );
   my $crc;
   if ( $crc_args{crc_type} =~ m/int$/ ) {
      $crc = "COALESCE(LOWER(CONV(BIT_XOR(CAST($row_checksum AS UNSIGNED)), "
           . "10, 16)), 0)";
   }
   else {
      my $slices = $self->_make_xor_slices(
         row_checksum => $row_checksum,
         %crc_args,
      );
      $crc = "COALESCE(LOWER(CONCAT($slices)), 0)";
   }

   my $select = "COUNT(*) AS cnt, $crc AS crc";
   PTDEBUG && _d('Chunk checksum:', $select);
   return $select;
}

sub get_checksum_columns {
   my ($self, %args) = @_;
   my @required_args = qw(tbl);
   foreach my $arg( @required_args ) {
      die "I need a $arg argument" unless $args{$arg};
   }
   my ($tbl) = @args{@required_args};
   my $o     = $self->{OptionParser};
   my $q     = $self->{Quoter};

   my $trim            = $o->get('trim');
   my $float_precision = $o->get('float-precision');

   my $tbl_struct = $tbl->{tbl_struct};
   my $ignore_col = $o->get('ignore-columns') || {};
   my $all_cols   = $o->get('columns') || $tbl_struct->{cols};
   my %cols       = map { lc($_) => 1 } grep { !$ignore_col->{$_} } @$all_cols;
   my %seen;
   my @cols =
      map {
         my $type   = $tbl_struct->{type_for}->{$_};
         my $result = $q->quote($_);
         if ( $type eq 'timestamp' ) {
            $result .= ' + 0';
         }
         elsif ( $float_precision && $type =~ m/float|double/ ) {
            $result = "ROUND($result, $float_precision)";
         }
         elsif ( $trim && $type =~ m/varchar/ ) {
            $result = "TRIM($result)";
         }
         $result;
      }
      grep {
         $cols{$_} && !$seen{$_}++
      }
      @{$tbl_struct->{cols}};

   return {
      select  => \@cols,
      allowed => \%cols,
   };
}

sub get_crc_args {
   my ($self, %args) = @_;
   my $func      = $args{func}     || $self->_get_hash_func(%args);
   my $crc_width = $args{crc_width}|| $self->_get_crc_width(%args, func=>$func);
   my $crc_type  = $args{crc_type} || $self->_get_crc_type(%args, func=>$func);
   my $opt_slice; 
   if ( $args{dbh} && $crc_type !~ m/int$/ ) {
      $opt_slice = $self->_optimize_xor(%args, func=>$func);
   }

   return (
      func      => $func,
      crc_width => $crc_width,
      crc_type  => $crc_type,
      opt_slice => $opt_slice,
   );
}

sub _get_hash_func {
   my ( $self, %args ) = @_;
   my @required_args = qw(dbh);
   foreach my $arg( @required_args ) {
      die "I need a $arg argument" unless $args{$arg};
   }
   my ($dbh) = @args{@required_args};
   my $o     = $self->{OptionParser};
   my @funcs = qw(CRC32 FNV1A_64 FNV_64 MD5 SHA1);

   if ( my $func = $o->get('function') ) {
      unshift @funcs, $func;
   }

   my ($result, $error);
   foreach my $func ( @funcs ) {
      eval {
         my $sql = "SELECT $func('test-string')";
         PTDEBUG && _d($sql);
         $args{dbh}->do($sql);
      };
      if ( $EVAL_ERROR && $EVAL_ERROR =~ m/failed: (.*?) at \S+ line/ ) {
         $error .= qq{$func cannot be used because "$1"\n};
         PTDEBUG && _d($func, 'cannot be used because', $1);
      }
      PTDEBUG && _d('Chosen hash func:', $result);
      return $func;
   }
   die $error || 'No hash functions (CRC32, MD5, etc.) are available';
}

sub _get_crc_width {
   my ( $self, %args ) = @_;
   my @required_args = qw(dbh func);
   foreach my $arg( @required_args ) {
      die "I need a $arg argument" unless $args{$arg};
   }
   my ($dbh, $func) = @args{@required_args};

   my $crc_width = 16;
   if ( uc $func ne 'FNV_64' && uc $func ne 'FNV1A_64' ) {
      eval {
         my ($val) = $dbh->selectrow_array("SELECT $func('a')");
         $crc_width = max(16, length($val));
      };
   }
   return $crc_width;
}

sub _get_crc_type {
   my ( $self, %args ) = @_;
   my @required_args = qw(dbh func);
   foreach my $arg( @required_args ) {
      die "I need a $arg argument" unless $args{$arg};
   }
   my ($dbh, $func) = @args{@required_args};

   my $type   = '';
   my $length = 0;
   my $sql    = "SELECT $func('a')";
   my $sth    = $dbh->prepare($sql);
   eval {
      $sth->execute();
      $type   = $sth->{mysql_type_name}->[0];
      $length = $sth->{mysql_length}->[0];
      PTDEBUG && _d($sql, $type, $length);
      if ( $type eq 'bigint' && $length < 20 ) {
         $type = 'int';
      }
   };
   $sth->finish;
   PTDEBUG && _d('crc_type:', $type, 'length:', $length);
   return $type;
}

sub _optimize_xor {
   my ( $self, %args ) = @_;
   my @required_args = qw(dbh func);
   foreach my $arg( @required_args ) {
      die "I need a $arg argument" unless $args{$arg};
   }
   my ($dbh, $func) = @args{@required_args};

   die "$func never needs BIT_XOR optimization"
      if $func =~ m/^(?:FNV1A_64|FNV_64|CRC32)$/i;

   my $opt_slice = 0;
   my $unsliced  = uc $dbh->selectall_arrayref("SELECT $func('a')")->[0]->[0];
   my $sliced    = '';
   my $start     = 1;
   my $crc_width = length($unsliced) < 16 ? 16 : length($unsliced);

   do { # Try different positions till sliced result equals non-sliced.
      PTDEBUG && _d('Trying slice', $opt_slice);
      $dbh->do('SET @crc := "", @cnt := 0');
      my $slices = $self->_make_xor_slices(
         row_checksum => "\@crc := $func('a')",
         crc_width    => $crc_width,
         opt_slice    => $opt_slice,
      );

      my $sql = "SELECT CONCAT($slices) AS TEST FROM (SELECT NULL) AS x";
      $sliced = ($dbh->selectrow_array($sql))[0];
      if ( $sliced ne $unsliced ) {
         PTDEBUG && _d('Slice', $opt_slice, 'does not work');
         $start += 16;
         ++$opt_slice;
      }
   } while ( $start < $crc_width && $sliced ne $unsliced );

   if ( $sliced eq $unsliced ) {
      PTDEBUG && _d('Slice', $opt_slice, 'works');
      return $opt_slice;
   }
   else {
      PTDEBUG && _d('No slice works');
      return undef;
   }
}

sub _make_xor_slices {
   my ( $self, %args ) = @_;
   my @required_args = qw(row_checksum crc_width);
   foreach my $arg( @required_args ) {
      die "I need a $arg argument" unless $args{$arg};
   }
   my ($row_checksum, $crc_width) = @args{@required_args};
   my ($opt_slice) = $args{opt_slice};

   my @slices;
   for ( my $start = 1; $start <= $crc_width; $start += 16 ) {
      my $len = $crc_width - $start + 1;
      if ( $len > 16 ) {
         $len = 16;
      }
      push @slices,
         "LPAD(CONV(BIT_XOR("
         . "CAST(CONV(SUBSTRING(\@crc, $start, $len), 16, 10) AS UNSIGNED))"
         . ", 10, 16), $len, '0')";
   }

   if ( defined $opt_slice && $opt_slice < @slices ) {
      $slices[$opt_slice] =~ s/\@crc/\@crc := $row_checksum/;
   }
   else {
      map { s/\@crc/$row_checksum/ } @slices;
   }

   return join(', ', @slices);
}

sub find_replication_differences {
   my ($self, %args) = @_;
   my @required_args = qw(dbh repl_table);
   foreach my $arg( @required_args ) {
      die "I need a $arg argument" unless $args{$arg};
   }
   my ($dbh, $repl_table) = @args{@required_args};

   my $sql
      = "SELECT CONCAT(db, '.', tbl) AS `table`, "
      . "chunk, chunk_index, lower_boundary, upper_boundary, "
      . "COALESCE(this_cnt-master_cnt, 0) AS cnt_diff, "
      . "COALESCE("
      .   "this_crc <> master_crc OR ISNULL(master_crc) <> ISNULL(this_crc), 0"
      . ") AS crc_diff, this_cnt, master_cnt, this_crc, master_crc "
      . "FROM $repl_table "
      . "WHERE (master_cnt <> this_cnt OR master_crc <> this_crc "
      .        "OR ISNULL(master_crc) <> ISNULL(this_crc))"
      . ($args{where} ? " AND ($args{where})" : "");
   PTDEBUG && _d($sql);
   my $diffs = $dbh->selectall_arrayref($sql, { Slice => {} });
   return $diffs;
}

sub _d {
   my ($package, undef, $line) = caller 0;
   @_ = map { (my $temp = $_) =~ s/\n/\n# /g; $temp; }
        map { defined $_ ? $_ : 'undef' }
        @_;
   print STDERR "# $package:$line $PID ", join(' ', @_), "\n";
}

1;
}
# ###########################################################################
# End RowChecksum package
# ###########################################################################

# ###########################################################################
# NibbleIterator package
# This package is a copy without comments from the original.  The original
# with comments and its test file can be found in the Bazaar repository at,
#   lib/NibbleIterator.pm
#   t/lib/NibbleIterator.t
# See https://launchpad.net/percona-toolkit for more information.
# ###########################################################################
{
package NibbleIterator;

use strict;
use warnings FATAL => 'all';
use English qw(-no_match_vars);
use constant PTDEBUG => $ENV{PTDEBUG} || 0;

use Data::Dumper;
$Data::Dumper::Indent    = 1;
$Data::Dumper::Sortkeys  = 1;
$Data::Dumper::Quotekeys = 0;

sub new {
   my ( $class, %args ) = @_;
   my @required_args = qw(Cxn tbl chunk_size OptionParser Quoter TableNibbler TableParser);
   foreach my $arg ( @required_args ) {
      die "I need a $arg argument" unless $args{$arg};
   }
   my ($cxn, $tbl, $chunk_size, $o, $q) = @args{@required_args};

   my $nibble_params = can_nibble(%args);

   my %comments = (
      bite   => "bite table",
      nibble => "nibble table",
   );
   if ( $args{comments} ) {
      map  { $comments{$_} = $args{comments}->{$_} }
      grep { defined $args{comments}->{$_}         }
      keys %{$args{comments}};
   }

   my $where      = $o->has('where') ? $o->get('where') : '';
   my $tbl_struct = $tbl->{tbl_struct};
   my $ignore_col = $o->has('ignore-columns')
                  ? ($o->get('ignore-columns') || {})
                  : {};
   my $all_cols   = $o->has('columns')
                  ? ($o->get('columns') || $tbl_struct->{cols})
                  : $tbl_struct->{cols};
   my @cols       = grep { !$ignore_col->{$_} } @$all_cols;
   my $self;
   if ( $nibble_params->{one_nibble} ) {
      my $nibble_sql
         = ($args{dml} ? "$args{dml} " : "SELECT ")
         . ($args{select} ? $args{select}
                          : join(', ', map { $q->quote($_) } @cols))
         . " FROM $tbl->{name}"
         . ($where ? " WHERE $where" : '')
         . " /*$comments{bite}*/";
      PTDEBUG && _d('One nibble statement:', $nibble_sql);

      my $explain_nibble_sql
         = "EXPLAIN SELECT "
         . ($args{select} ? $args{select}
                          : join(', ', map { $q->quote($_) } @cols))
         . " FROM $tbl->{name}"
         . ($where ? " WHERE $where" : '')
         . " /*explain $comments{bite}*/";
      PTDEBUG && _d('Explain one nibble statement:', $explain_nibble_sql);

      $self = {
         %args,
         one_nibble         => 1,
         limit              => 0,
         nibble_sql         => $nibble_sql,
         explain_nibble_sql => $explain_nibble_sql,
      };
   }
   else {
      my $index      = $nibble_params->{index}; # brevity
      my $index_cols = $tbl->{tbl_struct}->{keys}->{$index}->{cols};

      my $asc = $args{TableNibbler}->generate_asc_stmt(
         %args,
         tbl_struct => $tbl->{tbl_struct},
         index      => $index,
         cols       => \@cols,
         asc_only   => 1,
      );
      PTDEBUG && _d('Ascend params:', Dumper($asc));

      my $from     = "$tbl->{name} FORCE INDEX(`$index`)";
      my $order_by = join(', ', map {$q->quote($_)} @{$index_cols});

      my $first_lb_sql
         = "SELECT /*!40001 SQL_NO_CACHE */ "
         . join(', ', map { $q->quote($_) } @{$asc->{scols}})
         . " FROM $from"
         . ($where ? " WHERE $where" : '')
         . " ORDER BY $order_by"
         . " LIMIT 1"
         . " /*first lower boundary*/";
      PTDEBUG && _d('First lower boundary statement:', $first_lb_sql);

      my $resume_lb_sql;
      if ( $args{resume} ) {
         $resume_lb_sql
            = "SELECT /*!40001 SQL_NO_CACHE */ "
            . join(', ', map { $q->quote($_) } @{$asc->{scols}})
            . " FROM $from"
            . " WHERE " . $asc->{boundaries}->{'>'}
            . ($where ? " AND ($where)" : '')
            . " ORDER BY $order_by"
            . " LIMIT 1"
            . " /*resume lower boundary*/";
         PTDEBUG && _d('Resume lower boundary statement:', $resume_lb_sql);
      }

      my $last_ub_sql
         = "SELECT /*!40001 SQL_NO_CACHE */ "
         . join(', ', map { $q->quote($_) } @{$asc->{scols}})
         . " FROM $from"
         . ($where ? " WHERE $where" : '')
         . " ORDER BY "
         . join(' DESC, ', map {$q->quote($_)} @{$index_cols}) . ' DESC'
         . " LIMIT 1"
         . " /*last upper boundary*/";
      PTDEBUG && _d('Last upper boundary statement:', $last_ub_sql);

      my $ub_sql
         = "SELECT /*!40001 SQL_NO_CACHE */ "
         . join(', ', map { $q->quote($_) } @{$asc->{scols}})
         . " FROM $from"
         . " WHERE " . $asc->{boundaries}->{'>='}
                     . ($where ? " AND ($where)" : '')
         . " ORDER BY $order_by"
         . " LIMIT ?, 2"
         . " /*next chunk boundary*/";
      PTDEBUG && _d('Upper boundary statement:', $ub_sql);

      my $nibble_sql
         = ($args{dml} ? "$args{dml} " : "SELECT ")
         . ($args{select} ? $args{select}
                          : join(', ', map { $q->quote($_) } @{$asc->{cols}}))
         . " FROM $from"
         . " WHERE " . $asc->{boundaries}->{'>='}  # lower boundary
         . " AND "   . $asc->{boundaries}->{'<='}  # upper boundary
         . ($where ? " AND ($where)" : '')
         . ($args{order_by} ? " ORDER BY $order_by" : "")
         . " /*$comments{nibble}*/";
      PTDEBUG && _d('Nibble statement:', $nibble_sql);

      my $explain_nibble_sql 
         = "EXPLAIN SELECT "
         . ($args{select} ? $args{select}
                          : join(', ', map { $q->quote($_) } @{$asc->{cols}}))
         . " FROM $from"
         . " WHERE " . $asc->{boundaries}->{'>='}  # lower boundary
         . " AND "   . $asc->{boundaries}->{'<='}  # upper boundary
         . ($where ? " AND ($where)" : '')
         . ($args{order_by} ? " ORDER BY $order_by" : "")
         . " /*explain $comments{nibble}*/";
      PTDEBUG && _d('Explain nibble statement:', $explain_nibble_sql);

      my $limit = $chunk_size - 1;
      PTDEBUG && _d('Initial chunk size (LIMIT):', $limit);

      $self = {
         %args,
         index              => $index,
         limit              => $limit,
         first_lb_sql       => $first_lb_sql,
         last_ub_sql        => $last_ub_sql,
         ub_sql             => $ub_sql,
         nibble_sql         => $nibble_sql,
         explain_ub_sql     => "EXPLAIN $ub_sql",
         explain_nibble_sql => $explain_nibble_sql,
         resume_lb_sql      => $resume_lb_sql,
         sql                => {
            columns    => $asc->{scols},
            from       => $from,
            where      => $where,
            boundaries => $asc->{boundaries},
            order_by   => $order_by,
         },
      };
   }

   $self->{row_est}    = $nibble_params->{row_est},
   $self->{nibbleno}   = 0;
   $self->{have_rows}  = 0;
   $self->{rowno}      = 0;
   $self->{oktonibble} = 1;

   return bless $self, $class;
}

sub next {
   my ($self) = @_;

   if ( !$self->{oktonibble} ) {
      PTDEBUG && _d('Not ok to nibble');
      return;
   }

   my %callback_args = (
      Cxn            => $self->{Cxn},
      tbl            => $self->{tbl},
      NibbleIterator => $self,
   );

   if ($self->{nibbleno} == 0) {
      $self->_prepare_sths();
      $self->_get_bounds();
      if ( my $callback = $self->{callbacks}->{init} ) {
         $self->{oktonibble} = $callback->(%callback_args);
         PTDEBUG && _d('init callback returned', $self->{oktonibble});
         if ( !$self->{oktonibble} ) {
            $self->{no_more_boundaries} = 1;
            return;
         }
      }
   }

   NIBBLE:
   while ( $self->{have_rows} || $self->_next_boundaries() ) {
      if ( !$self->{have_rows} ) {
         $self->{nibbleno}++;
         PTDEBUG && _d($self->{nibble_sth}->{Statement}, 'params:',
            join(', ', (@{$self->{lower}}, @{$self->{upper}})));
         if ( my $callback = $self->{callbacks}->{exec_nibble} ) {
            $self->{have_rows} = $callback->(%callback_args);
         }
         else {
            $self->{nibble_sth}->execute(@{$self->{lower}}, @{$self->{upper}});
            $self->{have_rows} = $self->{nibble_sth}->rows();
         }
         PTDEBUG && _d($self->{have_rows}, 'rows in nibble', $self->{nibbleno});
      }

      if ( $self->{have_rows} ) {
         my $row = $self->{nibble_sth}->fetchrow_arrayref();
         if ( $row ) {
            $self->{rowno}++;
            PTDEBUG && _d('Row', $self->{rowno}, 'in nibble',$self->{nibbleno});
            return [ @$row ];
         }
      }

      PTDEBUG && _d('No rows in nibble or nibble skipped');
      if ( my $callback = $self->{callbacks}->{after_nibble} ) {
         $callback->(%callback_args);
      }
      $self->{rowno}     = 0;
      $self->{have_rows} = 0;
   }

   PTDEBUG && _d('Done nibbling');
   if ( my $callback = $self->{callbacks}->{done} ) {
      $callback->(%callback_args);
   }

   return;
}

sub nibble_number {
   my ($self) = @_;
   return $self->{nibbleno};
}

sub set_nibble_number {
   my ($self, $n) = @_;
   die "I need a number" unless $n;
   $self->{nibbleno} = $n;
   PTDEBUG && _d('Set new nibble number:', $n);
   return;
}

sub nibble_index {
   my ($self) = @_;
   return $self->{index};
}

sub statements {
   my ($self) = @_;
   return {
      nibble                 => $self->{nibble_sth},
      explain_nibble         => $self->{explain_nibble_sth},
      upper_boundary         => $self->{ub_sth},
      explain_upper_boundary => $self->{explain_ub_sth},
   }
}

sub boundaries {
   my ($self) = @_;
   return {
      first_lower => $self->{first_lower},
      lower       => $self->{lower},
      upper       => $self->{upper},
      next_lower  => $self->{next_lower},
      last_upper  => $self->{last_upper},
   };
}

sub set_boundary {
   my ($self, $boundary, $values) = @_;
   die "I need a boundary parameter"
      unless $boundary;
   die "Invalid boundary: $boundary"
      unless $boundary =~ m/^(?:lower|upper|next_lower|last_upper)$/;
   die "I need a values arrayref parameter"
      unless $values && ref $values eq 'ARRAY';
   $self->{$boundary} = $values;
   PTDEBUG && _d('Set new', $boundary, 'boundary:', Dumper($values));
   return;
}

sub one_nibble {
   my ($self) = @_;
   return $self->{one_nibble};
}

sub chunk_size {
   my ($self) = @_;
   return $self->{limit} + 1;
}

sub set_chunk_size {
   my ($self, $limit) = @_;
   return if $self->{one_nibble};
   die "Chunk size must be > 0" unless $limit;
   $self->{limit} = $limit - 1;
   PTDEBUG && _d('Set new chunk size (LIMIT):', $limit);
   return;
}

sub sql {
   my ($self) = @_;
   return $self->{sql};
}

sub more_boundaries {
   my ($self) = @_;
   return !$self->{no_more_boundaries};
}

sub row_estimate {
   my ($self) = @_;
   return $self->{row_est};
}

sub can_nibble {
   my (%args) = @_;
   my @required_args = qw(Cxn tbl chunk_size OptionParser TableParser);
   foreach my $arg ( @required_args ) {
      die "I need a $arg argument" unless $args{$arg};
   }
   my ($cxn, $tbl, $chunk_size, $o) = @args{@required_args};

   my ($row_est, $mysql_index) = get_row_estimate(
      Cxn   => $cxn,
      tbl   => $tbl,
      where => $o->has('where') ? $o->get('where') : '',
   );

   my $one_nibble = !defined $args{one_nibble} || $args{one_nibble}
                  ? $row_est <= $chunk_size * $o->get('chunk-size-limit')
                  : 0;
   PTDEBUG && _d('One nibble:', $one_nibble ? 'yes' : 'no');

   if ( $args{resume}
        && !defined $args{resume}->{lower_boundary}
        && !defined $args{resume}->{upper_boundary} ) {
      PTDEBUG && _d('Resuming from one nibble table');
      $one_nibble = 1;
   }

   my $index = _find_best_index(%args, mysql_index => $mysql_index);
   if ( !$index && !$one_nibble ) {
      die "There is no good index and the table is oversized.";
   }

   return {
      row_est     => $row_est,      # nibble about this many rows
      index       => $index,        # using this index
      one_nibble  => $one_nibble,   # if the table fits in one nibble/chunk
   };
}

sub _find_best_index {
   my (%args) = @_;
   my @required_args = qw(Cxn tbl TableParser);
   my ($cxn, $tbl, $tp) = @args{@required_args};
   my $tbl_struct = $tbl->{tbl_struct};
   my $indexes    = $tbl_struct->{keys};

   my $want_index = $args{chunk_index};
   if ( $want_index ) {
      PTDEBUG && _d('User wants to use index', $want_index);
      if ( !exists $indexes->{$want_index} ) {
         PTDEBUG && _d('Cannot use user index because it does not exist');
         $want_index = undef;
      }
   }

   if ( !$want_index && $args{mysql_index} ) {
      PTDEBUG && _d('MySQL wants to use index', $args{mysql_index});
      $want_index = $args{mysql_index};
   }

   my $best_index;
   my @possible_indexes;
   if ( $want_index ) {
      if ( $indexes->{$want_index}->{is_unique} ) {
         PTDEBUG && _d('Will use wanted index');
         $best_index = $want_index;
      }
      else {
         PTDEBUG && _d('Wanted index is a possible index');
         push @possible_indexes, $want_index;
      }
   }
   else {
      PTDEBUG && _d('Auto-selecting best index');
      foreach my $index ( $tp->sort_indexes($tbl_struct) ) {
         if ( $index eq 'PRIMARY' || $indexes->{$index}->{is_unique} ) {
            $best_index = $index;
            last;
         }
         else {
            push @possible_indexes, $index;
         }
      }
   }

   if ( !$best_index && @possible_indexes ) {
      PTDEBUG && _d('No PRIMARY or unique indexes;',
         'will use index with highest cardinality');
      foreach my $index ( @possible_indexes ) {
         $indexes->{$index}->{cardinality} = _get_index_cardinality(
            %args,
            index => $index,
         );
      }
      @possible_indexes = sort {
         my $cmp
            = $indexes->{$b}->{cardinality} <=> $indexes->{$b}->{cardinality};
         if ( $cmp == 0 ) {
            $cmp = scalar @{$indexes->{$b}->{cols}}
               <=> scalar @{$indexes->{$a}->{cols}};
         }
         $cmp;
      } @possible_indexes;
      $best_index = $possible_indexes[0];
   }

   PTDEBUG && _d('Best index:', $best_index);
   return $best_index;
}

sub _get_index_cardinality {
   my (%args) = @_;
   my @required_args = qw(Cxn tbl index);
   my ($cxn, $tbl, $index) = @args{@required_args};

   my $sql = "SHOW INDEXES FROM $tbl->{name} "
           . "WHERE Key_name = '$index'";
   PTDEBUG && _d($sql);
   my $cardinality = 1;
   my $rows = $cxn->dbh()->selectall_hashref($sql, 'key_name');
   foreach my $row ( values %$rows ) {
      $cardinality *= $row->{cardinality} if $row->{cardinality};
   }
   PTDEBUG && _d('Index', $index, 'cardinality:', $cardinality);
   return $cardinality;
}

sub get_row_estimate {
   my (%args) = @_;
   my @required_args = qw(Cxn tbl);
<<<<<<< HEAD
   my ($cxn, $tbl) = @args{@required_args};

   my $sql = "EXPLAIN SELECT * FROM $tbl->{name} "
           . "WHERE " . ($args{where} || '1=1');
   PTDEBUG && _d($sql);
   my $expl = $cxn->dbh()->selectrow_hashref($sql);
   PTDEBUG && _d(Dumper($expl));
   return ($expl->{rows} || 0), $expl->{key};
=======
   foreach my $arg ( @required_args ) {
      die "I need a $arg argument" unless $args{$arg};
   }
   my ($cxn, $tbl) = @args{@required_args};

   if ( !$args{where} && exists $tbl->{tbl_status} ) {
      PTDEBUG && _d('Using table status for row estimate');
      return $tbl->{tbl_status}->{rows} || 0;
   }
   else {
      PTDEBUG && _d('Use EXPLAIN for row estimate');
      my $sql   = "EXPLAIN SELECT * FROM $tbl->{name} "
                . "WHERE " . ($args{where} || '1=1');
      PTDEBUG && _d($sql);
      my $expl = $cxn->dbh()->selectrow_hashref($sql);
      PTDEBUG && _d(Dumper($expl));
      return ($expl->{rows} || 0), $expl->{key};
   }
>>>>>>> 0dd19a6f
}

sub _prepare_sths {
   my ($self) = @_;
   PTDEBUG && _d('Preparing statement handles');

   my $dbh = $self->{Cxn}->dbh();

   $self->{nibble_sth}         = $dbh->prepare($self->{nibble_sql});
   $self->{explain_nibble_sth} = $dbh->prepare($self->{explain_nibble_sql});

   if ( !$self->{one_nibble} ) {
      $self->{ub_sth} = $dbh->prepare($self->{ub_sql});
      $self->{explain_ub_sth} = $dbh->prepare($self->{explain_ub_sql});
   }

   return;
}

sub _get_bounds { 
   my ($self) = @_;

   if ( $self->{one_nibble} ) {
      if ( $self->{resume} ) {
         $self->{no_more_boundaries} = 1;
      }
      return;
   }

   my $dbh = $self->{Cxn}->dbh();

   $self->{first_lower} = $dbh->selectrow_arrayref($self->{first_lb_sql});
   PTDEBUG && _d('First lower boundary:', Dumper($self->{first_lower}));  

   if ( my $nibble = $self->{resume} ) {
      if (    defined $nibble->{lower_boundary}
           && defined $nibble->{upper_boundary} ) {
         my $sth = $dbh->prepare($self->{resume_lb_sql});
         my @ub  = split ',', $nibble->{upper_boundary};
         PTDEBUG && _d($sth->{Statement}, 'params:', @ub);
         $sth->execute(@ub);
         $self->{next_lower} = $sth->fetchrow_arrayref();
         $sth->finish();
      }
   }
   else {
      $self->{next_lower}  = $self->{first_lower};   
   }
   PTDEBUG && _d('Next lower boundary:', Dumper($self->{next_lower}));  

   if ( !$self->{next_lower} ) {
      PTDEBUG && _d('At end of table, or no more boundaries to resume');
      $self->{no_more_boundaries} = 1;
   }

   $self->{last_upper} = $dbh->selectrow_arrayref($self->{last_ub_sql});
   PTDEBUG && _d('Last upper boundary:', Dumper($self->{last_upper}));

   return;
}

sub _next_boundaries {
   my ($self) = @_;

   if ( $self->{no_more_boundaries} ) {
      PTDEBUG && _d('No more boundaries');
      return; # stop nibbling
   }

   if ( $self->{one_nibble} ) {
      $self->{lower} = $self->{upper} = [];
      $self->{no_more_boundaries} = 1;  # for next call
      return 1; # continue nibbling
   }

   if ( $self->identical_boundaries($self->{lower}, $self->{next_lower}) ) {
      PTDEBUG && _d('Infinite loop detected');
      my $tbl     = $self->{tbl};
      my $index   = $tbl->{tbl_struct}->{keys}->{$self->{index}};
      my $n_cols  = scalar @{$index->{cols}};
      my $chunkno = $self->{nibbleno};
      die "Possible infinite loop detected!  "
         . "The lower boundary for chunk $chunkno is "
         . "<" . join(', ', @{$self->{lower}}) . "> and the lower "
         . "boundary for chunk " . ($chunkno + 1) . " is also "
         . "<" . join(', ', @{$self->{next_lower}}) . ">.  "
         . "This usually happens when using a non-unique single "
         . "column index.  The current chunk index for table "
         . "$tbl->{db}.$tbl->{tbl} is $self->{index} which is"
         . ($index->{is_unique} ? '' : ' not') . " unique and covers "
         . ($n_cols > 1 ? "$n_cols columns" : "1 column") . ".\n";
   }
   $self->{lower} = $self->{next_lower};

   if ( my $callback = $self->{callbacks}->{next_boundaries} ) {
      my $oktonibble = $callback->(
         Cxn            => $self->{Cxn},
         tbl            => $self->{tbl},
         NibbleIterator => $self,
      );
      PTDEBUG && _d('next_boundaries callback returned', $oktonibble);
      if ( !$oktonibble ) {
         $self->{no_more_boundaries} = 1;
         return; # stop nibbling
      }
   }

   PTDEBUG && _d($self->{ub_sth}->{Statement}, 'params:',
      join(', ', @{$self->{lower}}), $self->{limit});
   $self->{ub_sth}->execute(@{$self->{lower}}, $self->{limit});
   my $boundary = $self->{ub_sth}->fetchall_arrayref();
   PTDEBUG && _d('Next boundary:', Dumper($boundary));
   if ( $boundary && @$boundary ) {
      $self->{upper} = $boundary->[0]; # this nibble
      if ( $boundary->[1] ) {
         $self->{next_lower} = $boundary->[1]; # next nibble
      }
      else {
         $self->{no_more_boundaries} = 1;  # for next call
         PTDEBUG && _d('Last upper boundary:', Dumper($boundary->[0]));
      }
   }
   else {
      $self->{no_more_boundaries} = 1;  # for next call
      $self->{upper} = $self->{last_upper};
      PTDEBUG && _d('Last upper boundary:', Dumper($self->{upper}));
   }
   $self->{ub_sth}->finish();

   return 1; # continue nibbling
}

sub identical_boundaries {
   my ($self, $b1, $b2) = @_;

   return 0 if ($b1 && !$b2) || (!$b1 && $b2);

   return 1 if !$b1 && !$b2;

   die "Boundaries have different numbers of values"
      if scalar @$b1 != scalar @$b2;  # shouldn't happen
   my $n_vals = scalar @$b1;
   for my $i ( 0..($n_vals-1) ) {
      return 0 if $b1->[$i] ne $b2->[$i]; # diff
   }
   return 1;
}

sub DESTROY {
   my ( $self ) = @_;
   foreach my $key ( keys %$self ) {
      if ( $key =~ m/_sth$/ ) {
         PTDEBUG && _d('Finish', $key);
         $self->{$key}->finish();
      }
   }
   return;
}

sub _d {
   my ($package, undef, $line) = caller 0;
   @_ = map { (my $temp = $_) =~ s/\n/\n# /g; $temp; }
        map { defined $_ ? $_ : 'undef' }
        @_;
   print STDERR "# $package:$line $PID ", join(' ', @_), "\n";
}

1;
}
# ###########################################################################
# End NibbleIterator package
# ###########################################################################

# ###########################################################################
# OobNibbleIterator package
# This package is a copy without comments from the original.  The original
# with comments and its test file can be found in the Bazaar repository at,
#   lib/OobNibbleIterator.pm
#   t/lib/OobNibbleIterator.t
# See https://launchpad.net/percona-toolkit for more information.
# ###########################################################################
{
package OobNibbleIterator;
use base 'NibbleIterator';

use strict;
use warnings FATAL => 'all';
use English qw(-no_match_vars);
use constant PTDEBUG => $ENV{PTDEBUG} || 0;

use Data::Dumper;
$Data::Dumper::Indent    = 1;
$Data::Dumper::Sortkeys  = 1;
$Data::Dumper::Quotekeys = 0;

sub new {
   my ( $class, %args ) = @_;
   my @required_args = qw();
   foreach my $arg ( @required_args ) {
      die "I need a $arg argument" unless $args{$arg};
   }

   my $self = $class->SUPER::new(%args);

   my $q     = $self->{Quoter};
   my $o     = $self->{OptionParser};
   my $where = $o->get('where');

   if ( !$self->one_nibble() ) {
      my $head_sql
         = ($args{past_dml} || "SELECT ")
         . ($args{past_select}
            || join(', ', map { $q->quote($_) } @{$self->{sql}->{columns}}))
         . " FROM "  . $self->{sql}->{from};

      my $tail_sql
         = ($where ? " AND ($where)" : '')
         . " ORDER BY " . $self->{sql}->{order_by};

      my $past_lower_sql
         = $head_sql
         . " WHERE " . $self->{sql}->{boundaries}->{'<'}
         . $tail_sql
         . " /*past lower chunk*/";
      PTDEBUG && _d('Past lower statement:', $past_lower_sql);

      my $explain_past_lower_sql
         = "EXPLAIN SELECT "
         . ($args{past_select}
            || join(', ', map { $q->quote($_) } @{$self->{sql}->{columns}}))
         . " FROM "  . $self->{sql}->{from}
         . " WHERE " . $self->{sql}->{boundaries}->{'<'}
         . $tail_sql
         . " /*explain past lower chunk*/";
      PTDEBUG && _d('Past lower statement:', $explain_past_lower_sql);

      my $past_upper_sql
         = $head_sql
         . " WHERE " . $self->{sql}->{boundaries}->{'>'}
         . $tail_sql
         . " /*past upper chunk*/";
      PTDEBUG && _d('Past upper statement:', $past_upper_sql);
      
      my $explain_past_upper_sql
         = "EXPLAIN SELECT "
         . ($args{past_select}
            || join(', ', map { $q->quote($_) } @{$self->{sql}->{columns}}))
         . " FROM "  . $self->{sql}->{from}
         . " WHERE " . $self->{sql}->{boundaries}->{'>'}
         . $tail_sql
         . " /*explain past upper chunk*/";
      PTDEBUG && _d('Past upper statement:', $explain_past_upper_sql);

      $self->{past_lower_sql}         = $past_lower_sql;
      $self->{past_upper_sql}         = $past_upper_sql;
      $self->{explain_past_lower_sql} = $explain_past_lower_sql;
      $self->{explain_past_upper_sql} = $explain_past_upper_sql;

      $self->{past_nibbles} = [qw(lower upper)];
      if ( my $nibble = $args{resume} ) {
         if (    !defined $nibble->{lower_boundary}
              || !defined $nibble->{upper_boundary} ) {
            $self->{past_nibbles} = !defined $nibble->{lower_boundary}
                                  ? ['upper']
                                  : [];
         }
      }
      PTDEBUG && _d('Nibble past', @{$self->{past_nibbles}});

   } # not one nibble

   return bless $self, $class;
}

sub more_boundaries {
   my ($self) = @_;
   return $self->SUPER::more_boundaries() if $self->{one_nibble};
   return scalar @{$self->{past_nibbles}} ? 1 : 0;
}

sub statements {
   my ($self) = @_;

   my $sths = $self->SUPER::statements();

   $sths->{past_lower_boundary} = $self->{past_lower_sth};
   $sths->{past_upper_boundary} = $self->{past_upper_sth};

   return $sths;
}

sub _prepare_sths {
   my ($self) = @_;
   PTDEBUG && _d('Preparing out-of-bound statement handles');

   if ( !$self->{one_nibble} ) {
      my $dbh = $self->{Cxn}->dbh();
      $self->{past_lower_sth}         = $dbh->prepare($self->{past_lower_sql});
      $self->{past_upper_sth}         = $dbh->prepare($self->{past_upper_sql});
      $self->{explain_past_lower_sth} = $dbh->prepare($self->{explain_past_lower_sql});
      $self->{explain_past_upper_sth} = $dbh->prepare($self->{explain_past_upper_sql});
   }

   return $self->SUPER::_prepare_sths();
}

sub _next_boundaries {
   my ($self) = @_;

   return $self->SUPER::_next_boundaries() unless $self->{no_more_boundaries};

   if ( my $past = shift @{$self->{past_nibbles}} ) {
      if ( $past eq 'lower' ) {
         PTDEBUG && _d('Nibbling values below lower boundary');
         $self->{nibble_sth}         = $self->{past_lower_sth};
         $self->{explain_nibble_sth} = $self->{explain_past_lower_sth};
         $self->{lower}              = [];
         $self->{upper}              = $self->boundaries()->{first_lower};
         $self->{next_lower}         = undef;
      }
      elsif ( $past eq 'upper' ) {
         PTDEBUG && _d('Nibbling values above upper boundary');
         $self->{nibble_sth}         = $self->{past_upper_sth};
         $self->{explain_nibble_sth} = $self->{explain_past_upper_sth};
         $self->{lower}              = $self->boundaries()->{last_upper};
         $self->{upper}              = [];
         $self->{next_lower}         = undef;
      }
      else {
         die "Invalid past nibble: $past";
      }
      return 1; # continue nibbling
   }

   PTDEBUG && _d('Done nibbling past boundaries');
   return; # stop nibbling
}

sub DESTROY {
   my ( $self ) = @_;
   foreach my $key ( keys %$self ) {
      if ( $key =~ m/_sth$/ ) {
         PTDEBUG && _d('Finish', $key);
         $self->{$key}->finish();
      }
   }
   return;
}

sub _d {
   my ($package, undef, $line) = caller 0;
   @_ = map { (my $temp = $_) =~ s/\n/\n# /g; $temp; }
        map { defined $_ ? $_ : 'undef' }
        @_;
   print STDERR "# $package:$line $PID ", join(' ', @_), "\n";
}

1;
}
# ###########################################################################
# End OobNibbleIterator package
# ###########################################################################

# ###########################################################################
# Daemon package
# This package is a copy without comments from the original.  The original
# with comments and its test file can be found in the Bazaar repository at,
#   lib/Daemon.pm
#   t/lib/Daemon.t
# See https://launchpad.net/percona-toolkit for more information.
# ###########################################################################
{
package Daemon;

use strict;
use warnings FATAL => 'all';
use English qw(-no_match_vars);
use constant PTDEBUG => $ENV{PTDEBUG} || 0;

use POSIX qw(setsid);

sub new {
   my ( $class, %args ) = @_;
   foreach my $arg ( qw(o) ) {
      die "I need a $arg argument" unless $args{$arg};
   }
   my $o = $args{o};
   my $self = {
      o        => $o,
      log_file => $o->has('log') ? $o->get('log') : undef,
      PID_file => $o->has('pid') ? $o->get('pid') : undef,
   };

   check_PID_file(undef, $self->{PID_file});

   PTDEBUG && _d('Daemonized child will log to', $self->{log_file});
   return bless $self, $class;
}

sub daemonize {
   my ( $self ) = @_;

   PTDEBUG && _d('About to fork and daemonize');
   defined (my $pid = fork()) or die "Cannot fork: $OS_ERROR";
   if ( $pid ) {
      PTDEBUG && _d('Parent PID', $PID, 'exiting after forking child PID',$pid);
      exit;
   }

   PTDEBUG && _d('Daemonizing child PID', $PID);
   $self->{PID_owner} = $PID;
   $self->{child}     = 1;

   POSIX::setsid() or die "Cannot start a new session: $OS_ERROR";
   chdir '/'       or die "Cannot chdir to /: $OS_ERROR";

   $self->_make_PID_file();

   $OUTPUT_AUTOFLUSH = 1;

   PTDEBUG && _d('Redirecting STDIN to /dev/null');
   close STDIN;
   open  STDIN, '/dev/null'
      or die "Cannot reopen STDIN to /dev/null: $OS_ERROR";

   if ( $self->{log_file} ) {
      PTDEBUG && _d('Redirecting STDOUT and STDERR to', $self->{log_file});
      close STDOUT;
      open  STDOUT, '>>', $self->{log_file}
         or die "Cannot open log file $self->{log_file}: $OS_ERROR";

      close STDERR;
      open  STDERR, ">&STDOUT"
         or die "Cannot dupe STDERR to STDOUT: $OS_ERROR"; 
   }
   else {
      if ( -t STDOUT ) {
         PTDEBUG && _d('No log file and STDOUT is a terminal;',
            'redirecting to /dev/null');
         close STDOUT;
         open  STDOUT, '>', '/dev/null'
            or die "Cannot reopen STDOUT to /dev/null: $OS_ERROR";
      }
      if ( -t STDERR ) {
         PTDEBUG && _d('No log file and STDERR is a terminal;',
            'redirecting to /dev/null');
         close STDERR;
         open  STDERR, '>', '/dev/null'
            or die "Cannot reopen STDERR to /dev/null: $OS_ERROR";
      }
   }

   return;
}

sub check_PID_file {
   my ( $self, $file ) = @_;
   my $PID_file = $self ? $self->{PID_file} : $file;
   PTDEBUG && _d('Checking PID file', $PID_file);
   if ( $PID_file && -f $PID_file ) {
      my $pid;
      eval { chomp($pid = `cat $PID_file`); };
      die "Cannot cat $PID_file: $OS_ERROR" if $EVAL_ERROR;
      PTDEBUG && _d('PID file exists; it contains PID', $pid);
      if ( $pid ) {
         my $pid_is_alive = kill 0, $pid;
         if ( $pid_is_alive ) {
            die "The PID file $PID_file already exists "
               . " and the PID that it contains, $pid, is running";
         }
         else {
            warn "Overwriting PID file $PID_file because the PID that it "
               . "contains, $pid, is not running";
         }
      }
      else {
         die "The PID file $PID_file already exists but it does not "
            . "contain a PID";
      }
   }
   else {
      PTDEBUG && _d('No PID file');
   }
   return;
}

sub make_PID_file {
   my ( $self ) = @_;
   if ( exists $self->{child} ) {
      die "Do not call Daemon::make_PID_file() for daemonized scripts";
   }
   $self->_make_PID_file();
   $self->{PID_owner} = $PID;
   return;
}

sub _make_PID_file {
   my ( $self ) = @_;

   my $PID_file = $self->{PID_file};
   if ( !$PID_file ) {
      PTDEBUG && _d('No PID file to create');
      return;
   }

   $self->check_PID_file();

   open my $PID_FH, '>', $PID_file
      or die "Cannot open PID file $PID_file: $OS_ERROR";
   print $PID_FH $PID
      or die "Cannot print to PID file $PID_file: $OS_ERROR";
   close $PID_FH
      or die "Cannot close PID file $PID_file: $OS_ERROR";

   PTDEBUG && _d('Created PID file:', $self->{PID_file});
   return;
}

sub _remove_PID_file {
   my ( $self ) = @_;
   if ( $self->{PID_file} && -f $self->{PID_file} ) {
      unlink $self->{PID_file}
         or warn "Cannot remove PID file $self->{PID_file}: $OS_ERROR";
      PTDEBUG && _d('Removed PID file');
   }
   else {
      PTDEBUG && _d('No PID to remove');
   }
   return;
}

sub DESTROY {
   my ( $self ) = @_;

   $self->_remove_PID_file() if ($self->{PID_owner} || 0) == $PID;

   return;
}

sub _d {
   my ($package, undef, $line) = caller 0;
   @_ = map { (my $temp = $_) =~ s/\n/\n# /g; $temp; }
        map { defined $_ ? $_ : 'undef' }
        @_;
   print STDERR "# $package:$line $PID ", join(' ', @_), "\n";
}

1;
}
# ###########################################################################
# End Daemon package
# ###########################################################################

# ###########################################################################
# SchemaIterator package
# This package is a copy without comments from the original.  The original
# with comments and its test file can be found in the Bazaar repository at,
#   lib/SchemaIterator.pm
#   t/lib/SchemaIterator.t
# See https://launchpad.net/percona-toolkit for more information.
# ###########################################################################
{
package SchemaIterator;

use strict;
use warnings FATAL => 'all';
use English qw(-no_match_vars);
use constant PTDEBUG => $ENV{PTDEBUG} || 0;

use Data::Dumper;
$Data::Dumper::Indent    = 1;
$Data::Dumper::Sortkeys  = 1;
$Data::Dumper::Quotekeys = 0;

my $open_comment = qr{/\*!\d{5} };
my $tbl_name     = qr{
   CREATE\s+
   (?:TEMPORARY\s+)?
   TABLE\s+
   (?:IF NOT EXISTS\s+)?
   ([^\(]+)
}x;


sub new {
   my ( $class, %args ) = @_;
   my @required_args = qw(OptionParser TableParser Quoter);
   foreach my $arg ( @required_args ) {
      die "I need a $arg argument" unless $args{$arg};
   }

   my ($file_itr, $dbh) = @args{qw(file_itr dbh)};
   die "I need either a dbh or file_itr argument"
      if (!$dbh && !$file_itr) || ($dbh && $file_itr);

   my %resume;
   if ( my $table = $args{resume} ) {
      PTDEBUG && _d('Will resume from or after', $table);
      my ($db, $tbl) = $args{Quoter}->split_unquote($table);
      die "Resume table must be database-qualified: $table"
         unless $db && $tbl;
      $resume{db}  = $db;
      $resume{tbl} = $tbl;
   }

   my $self = {
      %args,
      resume  => \%resume,
      filters => _make_filters(%args),
   };

   return bless $self, $class;
}

sub _make_filters {
   my ( %args ) = @_;
   my @required_args = qw(OptionParser Quoter);
   foreach my $arg ( @required_args ) {
      die "I need a $arg argument" unless $args{$arg};
   }
   my ($o, $q) = @args{@required_args};

   my %filters;


   my @simple_filters = qw(
      databases         tables         engines
      ignore-databases  ignore-tables  ignore-engines);
   FILTER:
   foreach my $filter ( @simple_filters ) {
      if ( $o->has($filter) ) {
         my $objs = $o->get($filter);
         next FILTER unless $objs && scalar keys %$objs;
         my $is_table = $filter =~ m/table/ ? 1 : 0;
         foreach my $obj ( keys %$objs ) {
            die "Undefined value for --$filter" unless $obj;
            $obj = lc $obj;
            if ( $is_table ) {
               my ($db, $tbl) = $q->split_unquote($obj);
               $db ||= '*';
               PTDEBUG && _d('Filter', $filter, 'value:', $db, $tbl);
               $filters{$filter}->{$tbl} = $db;
            }
            else { # database
               PTDEBUG && _d('Filter', $filter, 'value:', $obj);
               $filters{$filter}->{$obj} = 1;
            }
         }
      }
   }

   my @regex_filters = qw(
      databases-regex         tables-regex
      ignore-databases-regex  ignore-tables-regex);
   REGEX_FILTER:
   foreach my $filter ( @regex_filters ) {
      if ( $o->has($filter) ) {
         my $pat = $o->get($filter);
         next REGEX_FILTER unless $pat;
         $filters{$filter} = qr/$pat/;
         PTDEBUG && _d('Filter', $filter, 'value:', $filters{$filter});
      }
   }

   PTDEBUG && _d('Schema object filters:', Dumper(\%filters));
   return \%filters;
}

sub next {
   my ( $self ) = @_;

   if ( !$self->{initialized} ) {
      $self->{initialized} = 1;
      if ( $self->{resume}->{tbl}
           && !$self->table_is_allowed(@{$self->{resume}}{qw(db tbl)}) ) {
         PTDEBUG && _d('Will resume after',
            join('.', @{$self->{resume}}{qw(db tbl)}));
         $self->{resume}->{after} = 1;
      }
   }

   my $schema_obj;
   if ( $self->{file_itr} ) {
      $schema_obj= $self->_iterate_files();
   }
   else { # dbh
      $schema_obj= $self->_iterate_dbh();
   }

   if ( $schema_obj ) {
      if ( my $schema = $self->{Schema} ) {
         $schema->add_schema_object($schema_obj);
      }
      PTDEBUG && _d('Next schema object:',
         $schema_obj->{db}, $schema_obj->{tbl});
   }

   return $schema_obj;
}

sub _iterate_files {
<<<<<<< HEAD
   my ( $self ) = @_; 
=======
   my ( $self ) = @_;
   my $q = $self->{Quoter};
>>>>>>> 0dd19a6f

   if ( !$self->{fh} ) {
      my ($fh, $file) = $self->{file_itr}->();
      if ( !$fh ) {
         PTDEBUG && _d('No more files to iterate');
         return;
      }
      $self->{fh}   = $fh;
      $self->{file} = $file;
   }
   my $fh = $self->{fh};
   PTDEBUG && _d('Getting next schema object from', $self->{file});

   local $INPUT_RECORD_SEPARATOR = '';
   CHUNK:
   while (defined(my $chunk = <$fh>)) {
      if ($chunk =~ m/Database: (\S+)/) {
         my $db = $1; # XXX
         $db =~ s/^`//;  # strip leading `
         $db =~ s/`$//;  # and trailing `
         if ( $self->database_is_allowed($db)
              && $self->_resume_from_database($db) ) {
            $self->{db} = $db;
         }
      }
      elsif ($self->{db} && $chunk =~ m/CREATE TABLE/) {
         if ($chunk =~ m/DROP VIEW IF EXISTS/) {
            PTDEBUG && _d('Table is a VIEW, skipping');
            next CHUNK;
         }

         my ($tbl) = $chunk =~ m/$tbl_name/;
         $tbl      =~ s/^\s*`//;
         $tbl      =~ s/`\s*$//;
         if ( $self->_resume_from_table($tbl)
              && $self->table_is_allowed($self->{db}, $tbl) ) {
            my ($ddl) = $chunk =~ m/^(?:$open_comment)?(CREATE TABLE.+?;)$/ms;
            if ( !$ddl ) {
               warn "Failed to parse CREATE TABLE from\n" . $chunk;
               next CHUNK;
            }
            $ddl =~ s/ \*\/;\Z/;/;  # remove end of version comment
            my $tbl_struct = $self->{TableParser}->parse($ddl);
            if ( $self->engine_is_allowed($tbl_struct->{engine}) ) {
               return {
<<<<<<< HEAD
                  db         => $self->{db},
                  tbl        => $tbl,
                  name       => $self->{Quoter}->quote($self->{db}, $tbl),
                  ddl        => $ddl,
                  tbl_struct => $tbl_struct,
=======
                  db   => $self->{db},
                  tbl  => $tbl,
                  name => $q->quote($self->{db}, $tbl),
                  ddl  => $ddl,
>>>>>>> 0dd19a6f
               };
            }
         }
      }
   }  # CHUNK

   PTDEBUG && _d('No more schema objects in', $self->{file});
   close $self->{fh};
   $self->{fh} = undef;

   return $self->_iterate_files();
}

sub _iterate_dbh {
   my ( $self ) = @_;
   my $q   = $self->{Quoter};
   my $tp  = $self->{TableParser};
   my $dbh = $self->{dbh};
   PTDEBUG && _d('Getting next schema object from dbh', $dbh);

   if ( !defined $self->{dbs} ) {
      my $sql = 'SHOW DATABASES';
      PTDEBUG && _d($sql);
      my @dbs = grep { $self->database_is_allowed($_) }
                @{$dbh->selectcol_arrayref($sql)};
      PTDEBUG && _d('Found', scalar @dbs, 'databases');
      $self->{dbs} = \@dbs;
   }

   if ( !$self->{db} ) {
      do {
         $self->{db} = shift @{$self->{dbs}};
      } until $self->_resume_from_database($self->{db});
      PTDEBUG && _d('Next database:', $self->{db});
      return unless $self->{db};
   }

   if ( !defined $self->{tbls} ) {
      my $sql = 'SHOW /*!50002 FULL*/ TABLES FROM ' . $q->quote($self->{db});
      PTDEBUG && _d($sql);
      my @tbls = map {
         $_->[0];  # (tbl, type)
      }
      grep {
         my ($tbl, $type) = @$_;
         (!$type || ($type ne 'VIEW'))
         && $self->_resume_from_table($tbl)
         && $self->table_is_allowed($self->{db}, $tbl);
      }
      @{$dbh->selectall_arrayref($sql)};
      PTDEBUG && _d('Found', scalar @tbls, 'tables in database', $self->{db});
      $self->{tbls} = \@tbls;
   }

   while ( my $tbl = shift @{$self->{tbls}} ) {
      my $ddl        = $tp->get_create_table($dbh, $self->{db}, $tbl);
      my $tbl_struct = $tp->parse($ddl);
      if ( $self->engine_is_allowed($tbl_struct->{engine}) ) {
         return {
            db         => $self->{db},
            tbl        => $tbl,
            name       => $q->quote($self->{db}, $tbl),
            ddl        => $ddl,
            tbl_struct => $tbl_struct,
         };
      }
   }

   PTDEBUG && _d('No more tables in database', $self->{db});
   $self->{db}   = undef;
   $self->{tbls} = undef;

   return $self->_iterate_dbh();
}

sub database_is_allowed {
   my ( $self, $db ) = @_;
   die "I need a db argument" unless $db;

   $db = lc $db;

   my $filter = $self->{filters};

   if ( $db =~ m/information_schema|performance_schema|lost\+found/ ) {
      PTDEBUG && _d('Database', $db, 'is a system database, ignoring');
      return 0;
   }

   if ( $self->{filters}->{'ignore-databases'}->{$db} ) {
      PTDEBUG && _d('Database', $db, 'is in --ignore-databases list');
      return 0;
   }

   if ( $filter->{'ignore-databases-regex'}
        && $db =~ $filter->{'ignore-databases-regex'} ) {
      PTDEBUG && _d('Database', $db, 'matches --ignore-databases-regex');
      return 0;
   }

   if ( $filter->{'databases'}
        && !$filter->{'databases'}->{$db} ) {
      PTDEBUG && _d('Database', $db, 'is not in --databases list, ignoring');
      return 0;
   }

   if ( $filter->{'databases-regex'}
        && $db !~ $filter->{'databases-regex'} ) {
      PTDEBUG && _d('Database', $db, 'does not match --databases-regex, ignoring');
      return 0;
   }

   return 1;
}

sub table_is_allowed {
   my ( $self, $db, $tbl ) = @_;
   die "I need a db argument"  unless $db;
   die "I need a tbl argument" unless $tbl;

   $db  = lc $db;
   $tbl = lc $tbl;

   my $filter = $self->{filters};

   if ( $db eq 'mysql' && ($tbl eq 'general_log' || $tbl eq 'slow_log') ) {
      return 0;
   }

   if ( $filter->{'ignore-tables'}->{$tbl}
        && ($filter->{'ignore-tables'}->{$tbl} eq '*'
            || $filter->{'ignore-tables'}->{$tbl} eq $db) ) {
      PTDEBUG && _d('Table', $tbl, 'is in --ignore-tables list');
      return 0;
   }

   if ( $filter->{'ignore-tables-regex'}
        && $tbl =~ $filter->{'ignore-tables-regex'} ) {
      PTDEBUG && _d('Table', $tbl, 'matches --ignore-tables-regex');
      return 0;
   }

   if ( $filter->{'tables'}
        && !$filter->{'tables'}->{$tbl} ) { 
      PTDEBUG && _d('Table', $tbl, 'is not in --tables list, ignoring');
      return 0;
   }

   if ( $filter->{'tables-regex'}
        && $tbl !~ $filter->{'tables-regex'} ) {
      PTDEBUG && _d('Table', $tbl, 'does not match --tables-regex, ignoring');
      return 0;
   }

   if ( $filter->{'tables'}
        && $filter->{'tables'}->{$tbl}
        && $filter->{'tables'}->{$tbl} ne '*'
        && $filter->{'tables'}->{$tbl} ne $db ) {
      PTDEBUG && _d('Table', $tbl, 'is only allowed in database',
         $filter->{'tables'}->{$tbl});
      return 0;
   }

   return 1;
}

sub engine_is_allowed {
   my ( $self, $engine ) = @_;

   if ( !$engine ) {
      PTDEBUG && _d('No engine specified; allowing the table');
      return 1;
   }

   $engine = lc $engine;

   my $filter = $self->{filters};

   if ( $filter->{'ignore-engines'}->{$engine} ) {
      PTDEBUG && _d('Engine', $engine, 'is in --ignore-databases list');
      return 0;
   }

   if ( $filter->{'engines'}
        && !$filter->{'engines'}->{$engine} ) {
      PTDEBUG && _d('Engine', $engine, 'is not in --engines list, ignoring');
      return 0;
   }

   return 1;
}

sub _resume_from_database {
   my ($self, $db) = @_;

   return 1 unless $self->{resume}->{db};

   if ( $db eq $self->{resume}->{db} ) {
      PTDEBUG && _d('At resume db', $db);
      delete $self->{resume}->{db};
      return 1;
   }

   return 0;
}

sub _resume_from_table {
   my ($self, $tbl) = @_;

   return 1 unless $self->{resume}->{tbl};

   if ( $tbl eq $self->{resume}->{tbl} ) {
      if ( !$self->{resume}->{after} ) {
         PTDEBUG && _d('Resuming from table', $tbl);
         delete $self->{resume}->{tbl};
         return 1;
      }
      else {
         PTDEBUG && _d('Resuming after table', $tbl);
         delete $self->{resume}->{tbl};
      }
   }

   return 0;
}

sub _d {
   my ($package, undef, $line) = caller 0;
   @_ = map { (my $temp = $_) =~ s/\n/\n# /g; $temp; }
        map { defined $_ ? $_ : 'undef' }
        @_;
   print STDERR "# $package:$line $PID ", join(' ', @_), "\n";
}

1;
}
# ###########################################################################
# End SchemaIterator package
# ###########################################################################

# ###########################################################################
# Retry package
# This package is a copy without comments from the original.  The original
# with comments and its test file can be found in the Bazaar repository at,
#   lib/Retry.pm
#   t/lib/Retry.t
# See https://launchpad.net/percona-toolkit for more information.
# ###########################################################################
{
package Retry;

use strict;
use warnings FATAL => 'all';
use English qw(-no_match_vars);
use constant PTDEBUG => $ENV{PTDEBUG} || 0;

sub new {
   my ( $class, %args ) = @_;
   my $self = {
      %args,
   };
   return bless $self, $class;
}

sub retry {
   my ( $self, %args ) = @_;
   my @required_args = qw(try fail final_fail);
   foreach my $arg ( @required_args ) {
      die "I need a $arg argument" unless $args{$arg};
   };
   my ($try, $fail, $final_fail) = @args{@required_args};
   my $wait  = $args{wait}  || sub { sleep 1; };
   my $tries = $args{tries} || 3;

   my $last_error;
   my $tryno = 0;
   TRY:
   while ( ++$tryno <= $tries ) {
      PTDEBUG && _d("Try", $tryno, "of", $tries);
      my $result;
      eval {
         $result = $try->(tryno=>$tryno);
      };
      if ( $EVAL_ERROR ) {
         PTDEBUG && _d("Try code failed:", $EVAL_ERROR);
         $last_error = $EVAL_ERROR;

         if ( $tryno < $tries ) {   # more retries
            my $retry = $fail->(tryno=>$tryno, error=>$last_error);
            last TRY unless $retry;
            PTDEBUG && _d("Calling wait code");
            $wait->(tryno=>$tryno);
         }
      }
      else {
         PTDEBUG && _d("Try code succeeded");
         return $result;
      }
   }

   PTDEBUG && _d('Try code did not succeed');
   return $final_fail->(error=>$last_error);
}

sub _d {
   my ($package, undef, $line) = caller 0;
   @_ = map { (my $temp = $_) =~ s/\n/\n# /g; $temp; }
        map { defined $_ ? $_ : 'undef' }
        @_;
   print STDERR "# $package:$line $PID ", join(' ', @_), "\n";
}

1;
}
# ###########################################################################
# End Retry package
# ###########################################################################

# ###########################################################################
# Transformers package
# This package is a copy without comments from the original.  The original
# with comments and its test file can be found in the Bazaar repository at,
#   lib/Transformers.pm
#   t/lib/Transformers.t
# See https://launchpad.net/percona-toolkit for more information.
# ###########################################################################
{
package Transformers;

use strict;
use warnings FATAL => 'all';
use English qw(-no_match_vars);
use constant PTDEBUG => $ENV{PTDEBUG} || 0;

use Time::Local qw(timegm timelocal);
use Digest::MD5 qw(md5_hex);

require Exporter;
our @ISA         = qw(Exporter);
our %EXPORT_TAGS = ();
our @EXPORT      = ();
our @EXPORT_OK   = qw(
   micro_t
   percentage_of
   secs_to_time
   time_to_secs
   shorten
   ts
   parse_timestamp
   unix_timestamp
   any_unix_timestamp
   make_checksum
   crc32
);

our $mysql_ts  = qr/(\d\d)(\d\d)(\d\d) +(\d+):(\d+):(\d+)(\.\d+)?/;
our $proper_ts = qr/(\d\d\d\d)-(\d\d)-(\d\d)[T ](\d\d):(\d\d):(\d\d)(\.\d+)?/;
our $n_ts      = qr/(\d{1,5})([shmd]?)/; # Limit \d{1,5} because \d{6} looks

sub micro_t {
   my ( $t, %args ) = @_;
   my $p_ms = defined $args{p_ms} ? $args{p_ms} : 0;  # precision for ms vals
   my $p_s  = defined $args{p_s}  ? $args{p_s}  : 0;  # precision for s vals
   my $f;

   $t = 0 if $t < 0;

   $t = sprintf('%.17f', $t) if $t =~ /e/;

   $t =~ s/\.(\d{1,6})\d*/\.$1/;

   if ($t > 0 && $t <= 0.000999) {
      $f = ($t * 1000000) . 'us';
   }
   elsif ($t >= 0.001000 && $t <= 0.999999) {
      $f = sprintf("%.${p_ms}f", $t * 1000);
      $f = ($f * 1) . 'ms'; # * 1 to remove insignificant zeros
   }
   elsif ($t >= 1) {
      $f = sprintf("%.${p_s}f", $t);
      $f = ($f * 1) . 's'; # * 1 to remove insignificant zeros
   }
   else {
      $f = 0;  # $t should = 0 at this point
   }

   return $f;
}

sub percentage_of {
   my ( $is, $of, %args ) = @_;
   my $p   = $args{p} || 0; # float precision
   my $fmt = $p ? "%.${p}f" : "%d";
   return sprintf $fmt, ($is * 100) / ($of ||= 1);
}

sub secs_to_time {
   my ( $secs, $fmt ) = @_;
   $secs ||= 0;
   return '00:00' unless $secs;

   $fmt ||= $secs >= 86_400 ? 'd'
          : $secs >= 3_600  ? 'h'
          :                   'm';

   return
      $fmt eq 'd' ? sprintf(
         "%d+%02d:%02d:%02d",
         int($secs / 86_400),
         int(($secs % 86_400) / 3_600),
         int(($secs % 3_600) / 60),
         $secs % 60)
      : $fmt eq 'h' ? sprintf(
         "%02d:%02d:%02d",
         int(($secs % 86_400) / 3_600),
         int(($secs % 3_600) / 60),
         $secs % 60)
      : sprintf(
         "%02d:%02d",
         int(($secs % 3_600) / 60),
         $secs % 60);
}

sub time_to_secs {
   my ( $val, $default_suffix ) = @_;
   die "I need a val argument" unless defined $val;
   my $t = 0;
   my ( $prefix, $num, $suffix ) = $val =~ m/([+-]?)(\d+)([a-z])?$/;
   $suffix = $suffix || $default_suffix || 's';
   if ( $suffix =~ m/[smhd]/ ) {
      $t = $suffix eq 's' ? $num * 1        # Seconds
         : $suffix eq 'm' ? $num * 60       # Minutes
         : $suffix eq 'h' ? $num * 3600     # Hours
         :                  $num * 86400;   # Days

      $t *= -1 if $prefix && $prefix eq '-';
   }
   else {
      die "Invalid suffix for $val: $suffix";
   }
   return $t;
}

sub shorten {
   my ( $num, %args ) = @_;
   my $p = defined $args{p} ? $args{p} : 2;     # float precision
   my $d = defined $args{d} ? $args{d} : 1_024; # divisor
   my $n = 0;
   my @units = ('', qw(k M G T P E Z Y));
   while ( $num >= $d && $n < @units - 1 ) {
      $num /= $d;
      ++$n;
   }
   return sprintf(
      $num =~ m/\./ || $n
         ? "%.${p}f%s"
         : '%d',
      $num, $units[$n]);
}

sub ts {
   my ( $time, $gmt ) = @_;
   my ( $sec, $min, $hour, $mday, $mon, $year )
      = $gmt ? gmtime($time) : localtime($time);
   $mon  += 1;
   $year += 1900;
   my $val = sprintf("%d-%02d-%02dT%02d:%02d:%02d",
      $year, $mon, $mday, $hour, $min, $sec);
   if ( my ($us) = $time =~ m/(\.\d+)$/ ) {
      $us = sprintf("%.6f", $us);
      $us =~ s/^0\././;
      $val .= $us;
   }
   return $val;
}

sub parse_timestamp {
   my ( $val ) = @_;
   if ( my($y, $m, $d, $h, $i, $s, $f)
         = $val =~ m/^$mysql_ts$/ )
   {
      return sprintf "%d-%02d-%02d %02d:%02d:"
                     . (defined $f ? '%09.6f' : '%02d'),
                     $y + 2000, $m, $d, $h, $i, (defined $f ? $s + $f : $s);
   }
   return $val;
}

sub unix_timestamp {
   my ( $val, $gmt ) = @_;
   if ( my($y, $m, $d, $h, $i, $s, $us) = $val =~ m/^$proper_ts$/ ) {
      $val = $gmt
         ? timegm($s, $i, $h, $d, $m - 1, $y)
         : timelocal($s, $i, $h, $d, $m - 1, $y);
      if ( defined $us ) {
         $us = sprintf('%.6f', $us);
         $us =~ s/^0\././;
         $val .= $us;
      }
   }
   return $val;
}

sub any_unix_timestamp {
   my ( $val, $callback ) = @_;

   if ( my ($n, $suffix) = $val =~ m/^$n_ts$/ ) {
      $n = $suffix eq 's' ? $n            # Seconds
         : $suffix eq 'm' ? $n * 60       # Minutes
         : $suffix eq 'h' ? $n * 3600     # Hours
         : $suffix eq 'd' ? $n * 86400    # Days
         :                  $n;           # default: Seconds
      PTDEBUG && _d('ts is now - N[shmd]:', $n);
      return time - $n;
   }
   elsif ( $val =~ m/^\d{9,}/ ) {
      PTDEBUG && _d('ts is already a unix timestamp');
      return $val;
   }
   elsif ( my ($ymd, $hms) = $val =~ m/^(\d{6})(?:\s+(\d+:\d+:\d+))?/ ) {
      PTDEBUG && _d('ts is MySQL slow log timestamp');
      $val .= ' 00:00:00' unless $hms;
      return unix_timestamp(parse_timestamp($val));
   }
   elsif ( ($ymd, $hms) = $val =~ m/^(\d{4}-\d\d-\d\d)(?:[T ](\d+:\d+:\d+))?/) {
      PTDEBUG && _d('ts is properly formatted timestamp');
      $val .= ' 00:00:00' unless $hms;
      return unix_timestamp($val);
   }
   else {
      PTDEBUG && _d('ts is MySQL expression');
      return $callback->($val) if $callback && ref $callback eq 'CODE';
   }

   PTDEBUG && _d('Unknown ts type:', $val);
   return;
}

sub make_checksum {
   my ( $val ) = @_;
   my $checksum = uc substr(md5_hex($val), -16);
   PTDEBUG && _d($checksum, 'checksum for', $val);
   return $checksum;
}

sub crc32 {
   my ( $string ) = @_;
   return unless $string;
   my $poly = 0xEDB88320;
   my $crc  = 0xFFFFFFFF;
   foreach my $char ( split(//, $string) ) {
      my $comp = ($crc ^ ord($char)) & 0xFF;
      for ( 1 .. 8 ) {
         $comp = $comp & 1 ? $poly ^ ($comp >> 1) : $comp >> 1;
      }
      $crc = (($crc >> 8) & 0x00FFFFFF) ^ $comp;
   }
   return $crc ^ 0xFFFFFFFF;
}

sub _d {
   my ($package, undef, $line) = caller 0;
   @_ = map { (my $temp = $_) =~ s/\n/\n# /g; $temp; }
        map { defined $_ ? $_ : 'undef' }
        @_;
   print STDERR "# $package:$line $PID ", join(' ', @_), "\n";
}

1;
}
# ###########################################################################
# End Transformers package
# ###########################################################################

# ###########################################################################
# Progress package
# This package is a copy without comments from the original.  The original
# with comments and its test file can be found in the Bazaar repository at,
#   lib/Progress.pm
#   t/lib/Progress.t
# See https://launchpad.net/percona-toolkit for more information.
# ###########################################################################
{
package Progress;

use strict;
use warnings FATAL => 'all';
use English qw(-no_match_vars);
use constant PTDEBUG => $ENV{PTDEBUG} || 0;

sub new {
   my ( $class, %args ) = @_;
   foreach my $arg (qw(jobsize)) {
      die "I need a $arg argument" unless defined $args{$arg};
   }
   if ( (!$args{report} || !$args{interval}) ) {
      if ( $args{spec} && @{$args{spec}} == 2 ) {
         @args{qw(report interval)} = @{$args{spec}};
      }
      else {
         die "I need either report and interval arguments, or a spec";
      }
   }

   my $name  = $args{name} || "Progress";
   $args{start} ||= time();
   my $self;
   $self = {
      last_reported => $args{start},
      fraction      => 0,       # How complete the job is
      callback      => sub {
         my ($fraction, $elapsed, $remaining, $eta) = @_;
         printf STDERR "$name: %3d%% %s remain\n",
            $fraction * 100,
            Transformers::secs_to_time($remaining),
            Transformers::ts($eta);
      },
      %args,
   };
   return bless $self, $class;
}

sub validate_spec {
   shift @_ if $_[0] eq 'Progress'; # Permit calling as Progress-> or Progress::
   my ( $spec ) = @_;
   if ( @$spec != 2 ) {
      die "spec array requires a two-part argument\n";
   }
   if ( $spec->[0] !~ m/^(?:percentage|time|iterations)$/ ) {
      die "spec array's first element must be one of "
        . "percentage,time,iterations\n";
   }
   if ( $spec->[1] !~ m/^\d+$/ ) {
      die "spec array's second element must be an integer\n";
   }
}

sub set_callback {
   my ( $self, $callback ) = @_;
   $self->{callback} = $callback;
}

sub start {
   my ( $self, $start ) = @_;
   $self->{start} = $self->{last_reported} = $start || time();
   $self->{first_report} = 0;
}

sub update {
   my ( $self, $callback, %args ) = @_;
   my $jobsize   = $self->{jobsize};
   my $now    ||= $args{now} || time;

   $self->{iterations}++; # How many updates have happened;

   if ( !$self->{first_report} && $args{first_report} ) {
      $args{first_report}->();
      $self->{first_report} = 1;
   }

   if ( $self->{report} eq 'time'
         && $self->{interval} > $now - $self->{last_reported}
   ) {
      return;
   }
   elsif ( $self->{report} eq 'iterations'
         && ($self->{iterations} - 1) % $self->{interval} > 0
   ) {
      return;
   }
   $self->{last_reported} = $now;

   my $completed = $callback->();
   $self->{updates}++; # How many times we have run the update callback

   return if $completed > $jobsize;

   my $fraction = $completed > 0 ? $completed / $jobsize : 0;

   if ( $self->{report} eq 'percentage'
         && $self->fraction_modulo($self->{fraction})
            >= $self->fraction_modulo($fraction)
   ) {
      $self->{fraction} = $fraction;
      return;
   }
   $self->{fraction} = $fraction;

   my $elapsed   = $now - $self->{start};
   my $remaining = 0;
   my $eta       = $now;
   if ( $completed > 0 && $completed <= $jobsize && $elapsed > 0 ) {
      my $rate = $completed / $elapsed;
      if ( $rate > 0 ) {
         $remaining = ($jobsize - $completed) / $rate;
         $eta       = $now + int($remaining);
      }
   }
   $self->{callback}->($fraction, $elapsed, $remaining, $eta, $completed);
}

sub fraction_modulo {
   my ( $self, $num ) = @_;
   $num *= 100; # Convert from fraction to percentage
   return sprintf('%d',
      sprintf('%d', $num / $self->{interval}) * $self->{interval});
}

sub _d {
   my ($package, undef, $line) = caller 0;
   @_ = map { (my $temp = $_) =~ s/\n/\n# /g; $temp; }
        map { defined $_ ? $_ : 'undef' }
        @_;
   print STDERR "# $package:$line $PID ", join(' ', @_), "\n";
}

1;
}
# ###########################################################################
# End Progress package
# ###########################################################################

# ###########################################################################
# ReplicaLagWaiter package
# This package is a copy without comments from the original.  The original
# with comments and its test file can be found in the Bazaar repository at,
#   lib/ReplicaLagWaiter.pm
#   t/lib/ReplicaLagWaiter.t
# See https://launchpad.net/percona-toolkit for more information.
# ###########################################################################
{
package ReplicaLagWaiter;

use strict;
use warnings FATAL => 'all';
use English qw(-no_match_vars);
use constant PTDEBUG => $ENV{PTDEBUG} || 0;

use Time::HiRes qw(sleep time);
use Data::Dumper;

sub new {
   my ( $class, %args ) = @_;
   my @required_args = qw(oktorun get_lag sleep max_lag slaves);
   foreach my $arg ( @required_args ) {
      die "I need a $arg argument" unless defined $args{$arg};
   }

   my $self = {
      %args,
   };

   return bless $self, $class;
}

sub wait {
   my ( $self, %args ) = @_;
   my @required_args = qw();
   foreach my $arg ( @required_args ) {
      die "I need a $arg argument" unless $args{$arg};
   }
   my $pr = $args{Progress};

   my $oktorun = $self->{oktorun};
   my $get_lag = $self->{get_lag};
   my $sleep   = $self->{sleep};
   my $slaves  = $self->{slaves};
   my $max_lag = $self->{max_lag};

   my $worst;  # most lagging slave
   my $pr_callback;
   my $pr_first_report;
   if ( $pr ) {
      $pr_callback = sub {
         my ($fraction, $elapsed, $remaining, $eta, $completed) = @_;
         my $dsn_name = $worst->{cxn}->name();
         if ( defined $worst->{lag} ) {
            print STDERR "Replica lag is " . ($worst->{lag} || '?')
               . " seconds on $dsn_name.  Waiting.\n";
         }
         else {
            print STDERR "Replica $dsn_name is stopped.  Waiting.\n";
         }
         return;
      };
      $pr->set_callback($pr_callback);

      $pr_first_report = sub {
         my $dsn_name = $worst->{cxn}->name();
         if ( !defined $worst->{lag} ) {
            print STDERR "Replica $dsn_name is stopped.  Waiting.\n";
         }
         return;
      };
   }

   my @lagged_slaves = map { {cxn=>$_, lag=>undef} } @$slaves;  
   while ( $oktorun->() && @lagged_slaves ) {
      PTDEBUG && _d('Checking slave lag');
      for my $i ( 0..$#lagged_slaves ) {
         my $lag = $get_lag->($lagged_slaves[$i]->{cxn});
         PTDEBUG && _d($lagged_slaves[$i]->{cxn}->name(),
            'slave lag:', $lag);
         if ( !defined $lag || $lag > $max_lag ) {
            $lagged_slaves[$i]->{lag} = $lag;
         }
         else {
            delete $lagged_slaves[$i];
         }
      }

      @lagged_slaves = grep { defined $_ } @lagged_slaves;
      if ( @lagged_slaves ) {
         @lagged_slaves = reverse sort {
              defined $a->{lag} && defined $b->{lag} ? $a->{lag} <=> $b->{lag}
            : defined $a->{lag}                      ? -1
            :                                           1;
         } @lagged_slaves;
         $worst = $lagged_slaves[0];
         PTDEBUG && _d(scalar @lagged_slaves, 'slaves are lagging, worst:',
            $worst->{lag}, 'on', Dumper($worst->{cxn}->dsn()));

         if ( $pr ) {
            $pr->update(
               sub { return 0; },
               first_report => $pr_first_report,
            );
         }

         PTDEBUG && _d('Calling sleep callback');
         $sleep->($worst->{cxn}, $worst->{lag});
      }
   }

   PTDEBUG && _d('All slaves caught up');
   return;
}

sub _d {
   my ($package, undef, $line) = caller 0;
   @_ = map { (my $temp = $_) =~ s/\n/\n# /g; $temp; }
        map { defined $_ ? $_ : 'undef' }
        @_;
   print STDERR "# $package:$line $PID ", join(' ', @_), "\n";
}

1;
}
# ###########################################################################
# End ReplicaLagWaiter package
# ###########################################################################

# ###########################################################################
# MySQLStatusWaiter package
# This package is a copy without comments from the original.  The original
# with comments and its test file can be found in the Bazaar repository at,
#   lib/MySQLStatusWaiter.pm
#   t/lib/MySQLStatusWaiter.t
# See https://launchpad.net/percona-toolkit for more information.
# ###########################################################################
{
package MySQLStatusWaiter;

use strict;
use warnings FATAL => 'all';
use English qw(-no_match_vars);
use constant PTDEBUG => $ENV{PTDEBUG} || 0;

sub new {
   my ( $class, %args ) = @_;
   my @required_args = qw(spec get_status sleep oktorun);
   foreach my $arg ( @required_args ) {
      die "I need a $arg argument" unless defined $args{$arg};
   }

   my $max_val_for = _parse_spec(%args);

   my $self = {
      get_status  => $args{get_status},
      sleep       => $args{sleep},
      oktorun     => $args{oktorun},
      max_val_for => $max_val_for,
   };

   return bless $self, $class;
}

sub _parse_spec {
   my ( %args ) = @_;
   my @required_args = qw(spec get_status);
   foreach my $arg ( @required_args ) {
      die "I need a $arg argument" unless defined $args{$arg};
   }
   my ($spec, $get_status) = @args{@required_args};

   if ( !@$spec ) {
      PTDEBUG && _d('No spec, disabling status var waits');
      return;
   }

   my %max_val_for;
   foreach my $var_val ( @$spec ) {
      my ($var, $val) = split /[:=]/, $var_val;
      die "Invalid spec: $var_val" unless $var;
      if ( !$val ) {
         my $init_val = $get_status->($var);
         PTDEBUG && _d('Initial', $var, 'value:', $init_val);
         $val = int(($init_val * .20) + $init_val);
      }
      PTDEBUG && _d('Wait if', $var, '>=', $val);
      $max_val_for{$var} = $val;
   }

   return \%max_val_for; 
}

sub max_values {
   my ($self) = @_;
   return $self->{max_val_for};
}

sub wait {
   my ( $self, %args ) = @_;

   return unless $self->{max_val_for};

   my $pr = $args{Progress}; # optional

   my $oktorun    = $self->{oktorun};
   my $get_status = $self->{get_status};
   my $sleep      = $self->{sleep};
   
   my %vals_too_high = %{$self->{max_val_for}};
   my $pr_callback;
   if ( $pr ) {
      $pr_callback = sub {
         print STDERR "Pausing because "
            . join(', ',
                 map {
                    "$_="
                    . (defined $vals_too_high{$_} ? $vals_too_high{$_}
                                                  : 'unknown')
                 } sort keys %vals_too_high
              )
            . ".\n";
         return;
      };
      $pr->set_callback($pr_callback);
   }

   while ( $oktorun->() ) {
      PTDEBUG && _d('Checking status variables');
      foreach my $var ( sort keys %vals_too_high ) {
         my $val = $get_status->($var);
         PTDEBUG && _d($var, '=', $val);
         if ( !$val || $val >= $self->{max_val_for}->{$var} ) {
            $vals_too_high{$var} = $val;
         }
         else {
            delete $vals_too_high{$var};
         }
      }

      last unless scalar keys %vals_too_high;

      PTDEBUG && _d(scalar keys %vals_too_high, 'values are too high:',
         %vals_too_high);
      if ( $pr ) {
         $pr->update(sub { return 0; });
      }
      PTDEBUG && _d('Calling sleep callback');
      $sleep->();
      %vals_too_high = %{$self->{max_val_for}}; # recheck all vars
   }

   PTDEBUG && _d('All var vals are low enough');
   return;
}

sub _d {
   my ($package, undef, $line) = caller 0;
   @_ = map { (my $temp = $_) =~ s/\n/\n# /g; $temp; }
        map { defined $_ ? $_ : 'undef' }
        @_;
   print STDERR "# $package:$line $PID ", join(' ', @_), "\n";
}

1;
}
# ###########################################################################
# End MySQLStatusWaiter package
# ###########################################################################

# ###########################################################################
# WeightedAvgRate package
# This package is a copy without comments from the original.  The original
# with comments and its test file can be found in the Bazaar repository at,
#   lib/WeightedAvgRate.pm
#   t/lib/WeightedAvgRate.t
# See https://launchpad.net/percona-toolkit for more information.
# ###########################################################################
{
package WeightedAvgRate;

use strict;
use warnings FATAL => 'all';
use English qw(-no_match_vars);
use constant PTDEBUG => $ENV{PTDEBUG} || 0;

sub new {
   my ( $class, %args ) = @_;
   my @required_args = qw(target_t);
   foreach my $arg ( @required_args ) {
      die "I need a $arg argument" unless defined $args{$arg};
   }

   my $self = {
      %args,
      avg_n  => 0,
      avg_t  => 0,
      weight => $args{weight} || 0.75,
   };

   return bless $self, $class;
}

sub update {
   my ($self, $n, $t) = @_;
   PTDEBUG && _d('Master op time:', $n, 'n /', $t, 's');

   if ( $self->{avg_n} && $self->{avg_t} ) {
      $self->{avg_n}    = ($self->{avg_n} * $self->{weight}) + $n;
      $self->{avg_t}    = ($self->{avg_t} * $self->{weight}) + $t;
      $self->{avg_rate} = $self->{avg_n}  / $self->{avg_t};
      PTDEBUG && _d('Weighted avg rate:', $self->{avg_rate}, 'n/s');
   }
   else {
      $self->{avg_n}    = $n;
      $self->{avg_t}    = $t;
      $self->{avg_rate} = $self->{avg_n}  / $self->{avg_t};
      PTDEBUG && _d('Initial avg rate:', $self->{avg_rate}, 'n/s');
   }

   my $new_n = int($self->{avg_rate} * $self->{target_t});
   PTDEBUG && _d('Adjust n to', $new_n);
   return $new_n;
}

sub _d {
   my ($package, undef, $line) = caller 0;
   @_ = map { (my $temp = $_) =~ s/\n/\n# /g; $temp; }
        map { defined $_ ? $_ : 'undef' }
        @_;
   print STDERR "# $package:$line $PID ", join(' ', @_), "\n";
}

1;
}
# ###########################################################################
# End WeightedAvgRate package
# ###########################################################################

# ###########################################################################
# This is a combination of modules and programs in one -- a runnable module.
# http://www.perl.com/pub/a/2006/07/13/lightning-articles.html?page=last
# Or, look it up in the Camel book on pages 642 and 643 in the 3rd edition.
#
# Check at the end of this package for the call to main() which actually runs
# the program.
# ###########################################################################
package pt_table_checksum;

use strict;
use warnings FATAL => 'all';
use English qw(-no_match_vars);
use constant PTDEBUG => $ENV{PTDEBUG} || 0;

use POSIX qw(signal_h);
use List::Util qw(max);
use Time::HiRes qw(sleep time);
use Data::Dumper;
$Data::Dumper::Indent    = 1;
$Data::Dumper::Sortkeys  = 1;
$Data::Dumper::Quotekeys = 0;

use sigtrap 'handler', \&sig_int, 'normal-signals';

my $oktorun      = 1;
my $print_header = 1;

sub main {
   # Reset global vars else tests will fail in strange ways.
   @ARGV         = @_;
   $oktorun      = 1;  
   $print_header = 1;

   my $exit_status = 0;

   # ########################################################################
   # Get configuration information.
   # ########################################################################
   my $o = new OptionParser();
   $o->get_specs();
   $o->get_opts();

   my $dp = $o->DSNParser();
   $dp->prop('set-vars', $o->get('set-vars'));

   # Add the --replicate table to --ignore-tables.
   my %ignore_tables = (
      %{$o->get('ignore-tables')},
      $o->get('replicate') => 1,
   );
   $o->set('ignore-tables', \%ignore_tables);

   $o->set('chunk-time', 0) if $o->got('chunk-size');

   if ( !$o->get('help') ) {
      if ( @ARGV > 1 ) {
         $o->save_error("More than one host specified; only one allowed");
      }

      if ( ($o->get('replicate') || '') !~ m/[\w`]\.[\w`]/ ) {
         $o->save_error('The --replicate table must be database-qualified');
      }

      if ( my $limit = $o->get('chunk-size-limit') ) {
         if ( $limit < 0 || ($limit > 0 && $limit < 1) ) {
            $o->save_error('--chunk-size-limit must be >= 1 or 0 to disable');
         }
      }

      if ( $o->get('progress') ) {
         eval { Progress->validate_spec($o->get('progress')) };
         if ( $EVAL_ERROR ) {
            chomp $EVAL_ERROR;
            $o->save_error("--progress $EVAL_ERROR");
         }
      }
   }

   $o->usage_or_errors();

   # ########################################################################
   # If --pid, check it first since we'll die if it already exists.
   # ########################################################################
   my $daemon;
   if ( $o->get('pid') ) {
      # We're not daemoninzing, it just handles PID stuff.  Keep $daemon
      # in the the scope of main() because when it's destroyed it automatically
      # removes the PID file.
      $daemon = new Daemon(o=>$o);
      $daemon->make_PID_file();
   }

   # ########################################################################
   # Connect to the master.
   # ########################################################################
   my $vp = new VersionParser();

   my $set_on_connect = sub {
      my ($dbh) = @_;
      return if $o->get('explain');
      my $sql;

      # https://bugs.launchpad.net/percona-toolkit/+bug/919352
      # The tool shouldn't blindly attempt to change binlog_format;
      # instead, it should check if it's already set to STATEMENT.
      # This is becase starting with MySQL 5.1.29, changing the format
      # requires a SUPER user.
      if ( $vp->version_ge($dbh, '5.1.5') ) {
         $sql = 'SELECT @@binlog_format';
         PTDEBUG && _d($dbh, $sql);
         my ($original_binlog_format) = $dbh->selectrow_array($sql);
         PTDEBUG && _d('Original binlog_format:', $original_binlog_format);
         if ( $original_binlog_format !~ /STATEMENT/i ) {
            $sql = q{/*!50108 SET @@binlog_format := 'STATEMENT'*/};
            eval {
               PTDEBUG && _d($dbh, $sql);
               $dbh->do($sql);
            };
            if ( $EVAL_ERROR ) {
               die "Failed to $sql: $EVAL_ERROR\n"
                  . "This tool requires binlog_format=STATEMENT, "
                  . "but the current binlog_format is set to "
                  ."$original_binlog_format and an error occurred while "
                  . "attempting to change it.  If running MySQL 5.1.29 or newer, "
                  . "setting binlog_format requires the SUPER privilege.  "
                  . "You will need to manually set binlog_format to 'STATEMENT' "
                  . "before running this tool.\n";
            }
         }
      }

      # Set transaction isolation level. We set binlog_format to STATEMENT,
      # but if the transaction isolation level is set to READ COMMITTED and the
      # --replicate table is in InnoDB format, the tool fails with the following
      # message:
      #
      # Binary logging not possible. Message: Transaction level 'READ-COMMITTED'
      # in InnoDB is not safe for binlog mode 'STATEMENT'
      #
      # See also http://code.google.com/p/maatkit/issues/detail?id=720
      $sql = 'SET SESSION TRANSACTION ISOLATION LEVEL REPEATABLE READ';
      eval {
         PTDEBUG && _d($dbh, $sql);
         $dbh->do($sql);
      };
      if ( $EVAL_ERROR ) {
         die "Failed to $sql: $EVAL_ERROR\n"
            . "If the --replicate table is InnoDB and the default server "
            . "transaction isolation level is not REPEATABLE-READ then "
            . "checksumming may fail with errors such as \"Binary logging not "
            . "possible. Message: Transaction level 'READ-COMMITTED' in "
            . "InnoDB is not safe for binlog mode 'STATEMENT'\".  In that "
            . "case you will need to manually set the transaction isolation "
            . "level to REPEATABLE-READ.\n";
      }

      # We set innodb_lock_wait_timeout=1 (the option's default value)
      # so that if this tool happens to cause some locking, it will more
      # likely be the victim than other connections and thus avoid disrupting
      # the server.  The var is only dynamic with the InnoDB plugin, so
      # if setting it fails we only warn if the server's value is greater
      # than the desired value.  E.g. if user does --lock-wait-timeout 5
      # and the set fails but the server's value is 1, then that's ok, but
      # if the server's value is 10, then that's not ok.
      my $lock_wait_timeout = $o->get('lock-wait-timeout');
      my $set_lwt = "SET SESSION innodb_lock_wait_timeout=$lock_wait_timeout";
      PTDEBUG && _d($dbh, $set_lwt);
      eval {
         $dbh->do($set_lwt);
      };
      if ( $EVAL_ERROR ) {
         PTDEBUG && _d($EVAL_ERROR);
         # Get the server's current value.
         $sql = "SHOW SESSION VARIABLES LIKE 'innodb_lock_wait_timeout'";
         PTDEBUG && _d($dbh, $sql);
         my (undef, $curr_lwt) = $dbh->selectrow_array($sql);
         PTDEBUG && _d('innodb_lock_wait_timeout on server:', $curr_lwt);
         if ( $curr_lwt > $lock_wait_timeout ) { 
            warn "Failed to $set_lwt: $EVAL_ERROR\n"
               . "The current innodb_lock_wait_timeout value "
               . "$curr_lwt is greater than the --lock-wait-timeout "
               . "value $lock_wait_timeout and the variable cannot be "
               . "changed.  innodb_lock_wait_timeout is only dynamic when "
               . "using the InnoDB plugin.  To prevent this warning, either "
               . "specify --lock-wait-time=$curr_lwt, or manually set "
               . "innodb_lock_wait_timeout to a value less than or equal "
               . "to $lock_wait_timeout and restart MySQL.\n";
         }
      }
   };

   # Do not call "new Cxn(" directly; use this sub so that set_on_connect
   # is applied to every cxn.
   # TODO: maybe this stuff only needs to be set on master cxn?
   my $make_cxn = sub {
      my (%args) = @_;
      my $cxn = new Cxn(
         %args,
         DSNParser    => $dp,
         OptionParser => $o,
         set          => $args{set_vars} ? $set_on_connect : undef,
      );
      eval { $cxn->connect() };  # connect or die trying
      if ( $EVAL_ERROR ) {
         die ts($EVAL_ERROR);
      }
      return $cxn;
   };

   # The dbh and dsn can be used before checksumming starts, but once
   # inside the main TABLE loop, only use the master cxn because its
   # dbh may be recreated.
   my $master_cxn = $make_cxn->(set_vars => 1, dsn_string => shift @ARGV);
   my $master_dbh = $master_cxn->dbh();  # just for brevity
   my $master_dsn = $master_cxn->dsn();  # just for brevity

   # ########################################################################
   # If this is not a dry run (--explain was not specified), then we're
   # going to checksum the tables, so do the necessary preparations and
   # checks.  Else, this all can be skipped because all we need for a
   # dry run is a connection to the master.
   # ########################################################################
   my $q  = new Quoter();
   my $tp = new TableParser(Quoter => $q);
   my $rc = new RowChecksum(Quoter=> $q, OptionParser => $o);
   my $ms = new MasterSlave(VersionParser => $vp);

   my $slaves;         # all slaves (that we can find)
   my $slave_lag_cxns; # slaves whose lag we'll check
   
   my $replica_lag;    # ReplicaLagWaiter object
   my $replica_lag_pr; # Progress for ReplicaLagWaiter
   my $sys_load;       # MySQLStatusWaiter object
   my $sys_load_pr;    # Progress for MySQLStatusWaiter object

   my $repl_table = $q->quote($q->split_unquote($o->get('replicate')));
   my $fetch_sth;  # fetch chunk from repl table
   my $update_sth; # update master_cnt and master_cnt in repl table
   my $delete_sth; # delete checksums for one db.tbl from repl table

   if ( !$o->get('explain') ) {
      # #####################################################################
      # Find and connect to slaves.
      # #####################################################################
      $slaves = $ms->get_slaves(
         dbh          => $master_dbh,
         dsn          => $master_dsn,
         OptionParser => $o,
         DSNParser    => $dp,
         Quoter       => $q,
         make_cxn     => sub {
            return $make_cxn->(@_, prev_dsn => $master_cxn->dsn());
         },
      );
      PTDEBUG && _d(scalar @$slaves, 'slaves found');

      if ( $o->get('check-slave-lag') ) {
         PTDEBUG && _d('Will use --check-slave-lag to check for slave lag');
         my $cxn = $make_cxn->(
            dsn_string => $o->get('check-slave-lag'),
            prev_dsn   => $master_cxn->dsn(),
         );
         $slave_lag_cxns = [ $cxn ];
      }
      else {
         PTDEBUG && _d('Will check slave lag on all slaves');
         $slave_lag_cxns = $slaves;
      }

      # #####################################################################
      # Possibly check replication slaves and exit.
      # #####################################################################
      if ( $o->get('replicate-check') && $o->get('replicate-check-only') ) {
         PTDEBUG && _d('Will --replicate-check and exit');

         foreach my $slave ( @$slaves ) {
            my $diffs = $rc->find_replication_differences(
               dbh        => $slave->dbh(),
               repl_table => $repl_table,
            );
            PTDEBUG && _d(scalar @$diffs, 'checksum diffs on',
               $slave->name());
            if ( @$diffs ) {
               $exit_status |= 1;
               if ( $o->get('quiet') < 2 ) { 
                  print_checksum_diffs(
                     cxn   => $slave,
                     diffs => $diffs,
                  );
               }
            }
         }

         PTDEBUG && _d('Exit status', $exit_status, 'oktorun', $oktorun);
         return $exit_status;
      }

      # #####################################################################
      # Check for replication filters.
      # #####################################################################
      if ( $o->get('check-replication-filters') ) {
         PTDEBUG && _d("Checking slave replication filters");
         my @all_repl_filters;
         foreach my $slave ( @$slaves ) {
            my $repl_filters = $ms->get_replication_filters(
               dbh => $slave->dbh(),
            );
            if ( keys %$repl_filters ) {
               push @all_repl_filters,
                  { name    => $slave->name(),
                    filters => $repl_filters,
                  };
            }
         }
         if ( @all_repl_filters ) {
            my $msg = "Replication filters are set on these hosts:\n";
            foreach my $host ( @all_repl_filters ) {
               my $filters = $host->{filters};
               $msg .= "  $host->{name}\n"
                     . join("\n", map { "    $_ = $host->{filters}->{$_}" }
                            keys %{$host->{filters}})
                     . "\n";
            }
            $msg .= "Please read the --check-replication-filters documentation "
                  . "to learn how to solve this problem.";
            die ts($msg);
         }
      }

      # #####################################################################
      # Check that the replication table exists, or possibly create it.
      # #####################################################################
      eval {
         check_repl_table(
            dbh          => $master_dbh,
            repl_table   => $repl_table,
            OptionParser => $o,
            TableParser  => $tp,
            Quoter       => $q,
         );
      };
      if ( $EVAL_ERROR ) {
         die ts($EVAL_ERROR);
      }

      # #####################################################################
      # Make a ReplicaLagWaiter to help wait for slaves after each chunk.
      # #####################################################################
      my $sleep = sub {
         # Don't let the master dbh die while waiting for slaves because we
         # may wait a very long time for slaves.

         # This is called from within the main TABLE loop, so use the
         # master cxn; do not use $master_dbh.
         my $dbh = $master_cxn->dbh();
         if ( !$dbh || !$dbh->ping() ) {
            PTDEBUG && _d('Lost connection to master while waiting for slave lag');
            eval { $dbh = $master_cxn->connect() };  # connect or die trying
            if ( $EVAL_ERROR ) {
               $oktorun = 0;  # Fatal error
               chomp $EVAL_ERROR;
               die "Lost connection to master while waiting for replica lag "
                  . "($EVAL_ERROR)";
            }
         }
         $dbh->do("SELECT 'pt-table-checksum keepalive'");
         sleep $o->get('check-interval');
         return;
      };

      my $get_lag = sub {
         my ($cxn) = @_;
         my $dbh = $cxn->dbh();
         if ( !$dbh || !$dbh->ping() ) {
            PTDEBUG && _d('Lost connection to slave', $cxn->name(),
               'while waiting for slave lag');
            eval { $dbh = $cxn->connect() };  # connect or die trying
            if ( $EVAL_ERROR ) {
               $oktorun = 0;  # Fatal error
               chomp $EVAL_ERROR;
               die "Lost connection to replica " . $cxn->name()
                  . " while attempting to get its lag ($EVAL_ERROR)";
            }
         }
         return $ms->get_slave_lag($dbh);
      };

      $replica_lag = new ReplicaLagWaiter(
         slaves   => $slave_lag_cxns,
         max_lag  => $o->get('max-lag'),
         oktorun  => sub { return $oktorun },
         get_lag  => $get_lag,
         sleep    => $sleep,
      );

      my $get_status;
      {
         my $sql = "SHOW GLOBAL STATUS LIKE ?";
         my $sth = $master_cxn->dbh()->prepare($sql);

         $get_status = sub {
            my ($var) = @_;
            PTDEBUG && _d($sth->{Statement}, $var);
            $sth->execute($var);
            my (undef, $val) = $sth->fetchrow_array();
            return $val;
         };
      }

      $sys_load = new MySQLStatusWaiter(
         spec       => $o->get('max-load'),
         get_status => $get_status,
         oktorun    => sub { return $oktorun },
         sleep      => $sleep,
      );
      
      if ( $o->get('progress') ) {
         $replica_lag_pr = new Progress(
            jobsize => scalar @$slaves,
            spec    => $o->get('progress'),
            name    => "Waiting for replicas to catch up",  # not used
         );

         $sys_load_pr = new Progress(
            jobsize => scalar @{$o->get('max-load')},
            spec    => $o->get('progress'),
            name    => "Waiting for --max-load", # not used
         );
      }

      # #####################################################################
      # Prepare statement handles to update the repl table on the master.
      # #####################################################################
      $fetch_sth = $master_dbh->prepare(
         "SELECT this_crc, this_cnt FROM $repl_table "
         . "WHERE db = ? AND tbl = ? AND chunk = ?");
      $update_sth = $master_dbh->prepare(
         "UPDATE $repl_table SET chunk_time = ?, master_crc = ?, master_cnt = ? "
         . "WHERE db = ? AND tbl = ? AND chunk = ?");
      $delete_sth = $master_dbh->prepare(
         "DELETE FROM $repl_table WHERE db = ? AND tbl = ?");
   } # !$o->get('explain')

   # ########################################################################
   # Checksum args and the DMS part of the checksum query for each table.
   # ########################################################################
   my %crc_args     = $rc->get_crc_args(dbh => $master_dbh);
   my $checksum_dml = "REPLACE INTO $repl_table "
                    . "(db, tbl, chunk, chunk_index,"
                    . " lower_boundary, upper_boundary, this_cnt, this_crc) "
                    . "SELECT ?, ?, ?, ?, ?, ?,";
   my $past_cols    = " COUNT(*), '0'";

   # ########################################################################
   # Get last chunk for --resume.
   # ########################################################################
   my $last_chunk;
   if ( $o->get('resume') ) {
      $last_chunk = last_chunk(
         dbh        => $master_dbh,
         repl_table => $repl_table,
      );
   }

   my $schema_iter = new SchemaIterator(
      dbh          => $master_dbh,
      resume       => $last_chunk ? $q->quote(@{$last_chunk}{qw(db tbl)})
                                  : "",
      OptionParser => $o,
      TableParser  => $tp,
      Quoter       => $q,
   );

   if ( $last_chunk &&
        !$schema_iter->table_is_allowed(@{$last_chunk}{qw(db tbl)}) ) {
      PTDEBUG && _d('Ignoring last table', @{$last_chunk}{qw(db tbl)},
         'and resuming from next table');
      $last_chunk = undef;
   }

   # ########################################################################
   # Various variables and modules for checksumming the tables.
   # ########################################################################
   my $total_rows = 0;
   my $total_time = 0;
   my $total_rate = 0;
   my $limit      = $o->get('chunk-size-limit');
   my $tn         = new TableNibbler(TableParser => $tp, Quoter => $q);
   my $retry      = new Retry();

   # ########################################################################
   # Callbacks for each table's nibble iterator.  All checksum work is done
   # in these callbacks and the subs that they call.
   # ########################################################################
   my $callbacks = {
      init => sub {
         my (%args) = @_;
         my $tbl         = $args{tbl};
         my $nibble_iter = $args{NibbleIterator};
         my $oktonibble  = 1;

         if ( $last_chunk ) { # resuming
            if ( have_more_chunks(%args, last_chunk => $last_chunk) ) {
               $nibble_iter->set_nibble_number($last_chunk->{chunk});
               PTDEBUG && _d('Have more chunks; resuming from',
                  $last_chunk->{chunk}, 'at', $last_chunk->{ts});
               if ( !$o->get('quiet') ) {
                  print "Resuming from $tbl->{db}.$tbl->{tbl} chunk "
                     . "$last_chunk->{chunk}, timestamp $last_chunk->{ts}\n";
               }
            }      
            else {
               # Problem resuming or no next lower boundary.
               PTDEBUG && _d('No more chunks; resuming from next table');
               $oktonibble = 0; # don't nibble table; next table
            }

            # Just need to call us once to kick-start the resume process.
            $last_chunk = undef;
         }

         if ( $o->get('explain') ) {
            # --explain level 1: print the checksum and next boundary
            # statements.
            print "--\n",
                  "-- $tbl->{db}.$tbl->{tbl}\n",
                  "--\n\n";
            my $statements = $nibble_iter->statements();
            foreach my $sth ( sort keys %$statements ) {
               next if $sth =~ m/^explain/;
               if ( $statements->{$sth} ) {
                  print $statements->{$sth}->{Statement}, "\n\n";
               }
            }

            if ( $o->get('explain') < 2 ) {
               $oktonibble = 0; # don't nibble table; next table
            }
         }
         else {
            if ( $nibble_iter->one_nibble() ) {
               PTDEBUG && _d('Getting table row estimate on replicas');
               my $chunk_size_limit = $o->get('chunk-size-limit');
               my @too_large;
               foreach my $slave ( @$slaves ) {
                  # get_row_estimate() returns (row_est, index), but
                  # we only need the row_est.  Maybe in the future we'll
                  # care what index MySQL will use on a slave.
                  my ($n_rows) = NibbleIterator::get_row_estimate(
                     Cxn   => $slave,
                     tbl   => $tbl,
                     where => $o->get('where'),
                  );
                  PTDEBUG && _d('Table on', $slave->name(),
                     'has', $n_rows, 'rows');
                  if ( $n_rows
                       && $n_rows > ($tbl->{chunk_size} * $chunk_size_limit) )
                  {
                     PTDEBUG && _d('Table too large on', $slave->name());
                     push @too_large, [$slave->name(), $n_rows || 0];
                  }
               }
               if ( @too_large ) {
                  if ( $o->get('quiet') < 2 ) {
                     my $msg
                        = "Skipping table $tbl->{db}.$tbl->{tbl} because"
                        . " on the master it would be checksummed in one chunk"
                        . " but on these replicas it has too many rows:\n";
                     foreach my $info ( @too_large ) {
                        $msg .= "  $info->[1] rows on $info->[0]\n";
                     }
                     $msg .= "The current chunk size limit is "
                           . ($tbl->{chunk_size} * $chunk_size_limit)
                           . " rows (chunk size=$tbl->{chunk_size}"
                           . " * chunk size limit=$chunk_size_limit).\n";
                     warn ts($msg);
                  }
                  $tbl->{checksum_results}->{errors}++;
                  $oktonibble = 0;
               }
            }

            if ( $oktonibble && $o->get('empty-replicate-table') ) {
               use_repl_db(
                  dbh          => $master_cxn->dbh(),
                  repl_table   => $repl_table,
                  OptionParser => $o,
                  Quoter       => $q,
               );
               PTDEBUG && _d($delete_sth->{Statement});
               $delete_sth->execute($tbl->{db}, $tbl->{tbl});
            }

            # USE the correct db while checksumming this table.  The "correct"
            # db is a complicated subject; see sub for comments.
            use_repl_db(
               dbh          => $master_cxn->dbh(),
               tbl          => $tbl, # XXX working on this table
               repl_table   => $repl_table,
               OptionParser => $o,
               Quoter       => $q,
            );
            # #########################################################
            # XXX DO NOT CHANGE THE DB UNTIL THIS TABLE IS FINISHED XXX
            # #########################################################
         }

         return $oktonibble; # continue nibbling table?
      },
      next_boundaries => sub {
         my (%args) = @_;
         my $tbl         = $args{tbl};
         my $nibble_iter = $args{NibbleIterator};
         my $sth         = $nibble_iter->statements();
         my $boundary    = $nibble_iter->boundaries();

         return 1 if $nibble_iter->one_nibble();

         # Check that MySQL will use the nibble index for the next upper
         # boundary sql.  This check applies to the next nibble.  So if
         # the current nibble number is 5, then nibble 5 is already done
         # and we're checking nibble number 6.
         my $expl = explain_statement(
            tbl  => $tbl,
            sth  => $sth->{explain_upper_boundary},
            vals => [ @{$boundary->{lower}}, $nibble_iter->chunk_size() ],
         );
         if (   lc($expl->{key} || '')
             ne lc($nibble_iter->nibble_index() || '') ) {
            PTDEBUG && _d('Cannot nibble next chunk, aborting table');
            if ( $o->get('quiet') < 2 ) {
               my $msg
                  = "Aborting table $tbl->{db}.$tbl->{tbl} at chunk "
                  . ($nibble_iter->nibble_number() + 1)
                  . " because it is not safe to chunk.  Chunking should "
                  . "use the "
                  . ($nibble_iter->nibble_index() || '?')
                  . " index, but MySQL EXPLAIN reports that "
                  . ($expl->{key} ? "the $expl->{key}" : "no")
                  . " index will be used.\n";
               warn ts($msg);
            }
            $tbl->{checksum_results}->{errors}++;
            return 0; # stop nibbling table
         }

         # Once nibbling begins for a table, control does not return to this
         # tool until nibbling is done because, as noted above, all work is
         # done in these callbacks.  This callback is the only place where we
         # can prematurely stop nibbling by returning false.  This allows
         # Ctrl-C to stop the tool between nibbles instead of between tables.
         return $oktorun; # continue nibbling table?
      },
      exec_nibble => sub {
         my (%args) = @_;
         my $tbl         = $args{tbl};
         my $nibble_iter = $args{NibbleIterator};
         my $sth         = $nibble_iter->statements();
         my $boundary    = $nibble_iter->boundaries();

         # Count every chunk, even if it's ultimately skipped, etc.
         $tbl->{checksum_results}->{n_chunks}++;

         # --explain level 2: print chunk,lower boundary values,upper
         # boundary values.
         if ( $o->get('explain') > 1 ) {
            my $chunk = $nibble_iter->nibble_number();
            if ( $nibble_iter->one_nibble() ) {
               printf "%d 1=1\n", $chunk;
            }
            else {
               my $lb_quoted = join(
                  ',', map { defined $_ ? $_ : 'NULL'} @{$boundary->{lower}});
               my $ub_quoted = join(
                  ',', map { defined $_ ? $_ : 'NULL'} @{$boundary->{upper}});
               printf "%d %s %s\n", $chunk, $lb_quoted, $ub_quoted;
            }
            if ( !$nibble_iter->more_boundaries() ) {
               print "\n"; # blank line between this table and the next table
            }
            return 0;  # next boundary
         }

         # If the table is being chunk (i.e., it's not small enough to be
         # consumed by one nibble), then check index usage and chunk size.
         if ( !$nibble_iter->one_nibble() ) {
            my $expl = explain_statement(
               tbl  => $tbl,
               sth  => $sth->{explain_nibble},
               vals => [ @{$boundary->{lower}}, @{$boundary->{upper}} ],
            );
            my $oversize_chunk
               = $limit ? ($expl->{rows} || 0) >= $tbl->{chunk_size} * $limit
               :          0;

            # Ensure that MySQL is using the chunk index.
            if (   lc($expl->{key} || '')
                ne lc($nibble_iter->nibble_index() || '') ) {
               PTDEBUG && _d('Chunk', $args{nibbleno}, 'of table',
                  "$tbl->{db}.$tbl->{tbl} not using chunk index, skipping");
               return 0;  # next boundary
            }

            # Check chunk size limit if the upper boundary and next lower
            # boundary are identical.
            if ( $limit ) {
               my $boundary = $nibble_iter->boundaries(); 
               if ( $nibble_iter->identical_boundaries(
                       $boundary->{upper}, $boundary->{next_lower})
                    && $oversize_chunk ) {
                  PTDEBUG && _d('Chunk', $args{nibbleno}, 'of table',
                     "$tbl->{db}.$tbl->{tbl} is too large, skipping");
                  return 0;  # next boundary
               }
            }
         }

         # Exec and time the chunk checksum query.
         $tbl->{nibble_time} = exec_nibble(
            %args,
            Retry        => $retry,
            Quoter       => $q,
            OptionParser => $o,
         );
         PTDEBUG && _d('Nibble time:', $tbl->{nibble_time});

         # We're executing REPLACE queries which don't return rows.
         # Returning 0 from this callback causes the nibble iter to
         # get the next boundaries/nibble.
         return 0;
      },
      after_nibble => sub {
         my (%args) = @_;
         my $tbl         = $args{tbl};
         my $nibble_iter = $args{NibbleIterator};
         
         # Don't need to do anything here if we're just --explain'ing.
         return if $o->get('explain');

         # Chunk/nibble number that we just inserted or skipped.
         my $chunk = $nibble_iter->nibble_number();

         # Nibble time will be zero if the chunk was skipped.
         if ( !defined $tbl->{nibble_time} ) {
            PTDEBUG && _d('Skipping chunk', $chunk);
            $tbl->{checksum_results}->{skipped}++;
            return;
         }

         # Max chunk number that worked.  This may be less than the total
         # number of chunks if, for example, chunk 16 of 16 times out, but
         # chunk 15 worked.  The max chunk is used for checking for diffs
         # on the slaves, in the done callback.
         $tbl->{max_chunk} = $chunk;

         # Fetch the checksum that we just executed from the replicate table.
         $fetch_sth->execute(@{$tbl}{qw(db tbl)}, $chunk);
         my ($crc, $cnt) = $fetch_sth->fetchrow_array();

         $tbl->{checksum_results}->{n_rows} += $cnt || 0;

         # We're working on the master, so update the checksum's master_cnt
         # and master_crc.
         $update_sth->execute(
            # UPDATE repl_table SET
            sprintf('%.6f', $tbl->{nibble_time}), # chunk_time
            $crc,                                 # master_crc
            $cnt,                                 # master_cnt
            # WHERE
            $tbl->{db},
            $tbl->{tbl},
            $chunk,
         );

         # Should be done automatically, but I like to be explicit.
         $fetch_sth->finish();
         $update_sth->finish();

         # Update rate, chunk size, and progress if the nibble actually
         # selected some rows.
         if ( ($cnt || 0) > 0 ) {
            # Update the rate of rows per second for the entire server.
            # This is used for the initial chunk size of the next table.
            $total_rows += $cnt;
            $total_time += $tbl->{nibble_time};
            $total_rate  = int($total_rows / $total_time);
            PTDEBUG && _d('Total avg rate:', $total_rate);

            # Adjust chunk size.  This affects the next chunk.
            if ( $o->get('chunk-time') ) {
               $tbl->{chunk_size}
                  = $tbl->{rate}->update($cnt, $tbl->{nibble_time});

               if ( $tbl->{chunk_size} < 1 ) {
                  # This shouldn't happen.  WeightedAvgRate::update() may return
                  # a value < 1, but minimum chunk size is 1.
                  $tbl->{chunk_size} = 1;

                  # This warning is printed once per table.
                  if ( !$tbl->{warned_slow} && $o->get('quiet') < 2 ) {
                     warn ts("Checksum queries for table "
                        . "$tbl->{db}.$tbl->{tbl} are executing very slowly.  "
                        . "--chunk-size has been automatically reduced to 1.  "
                        . "Check that the server is not being overloaded, "
                        . "or increase --chunk-time.  The last chunk, number "
                        . "$chunk of table $tbl->{db}.$tbl->{tbl}, "
                        . "selected $cnt rows and took "
                        . sprintf('%.3f', $tbl->{nibble_time})
                        . " seconds to execute.\n");
                     $tbl->{warned_slow} = 1;
                  }
               }

               # Update chunk-size based on rows/s checksum rate.
               $nibble_iter->set_chunk_size($tbl->{chunk_size});
            }

            # Every table should have a Progress obj; update it.
            if ( my $tbl_pr = $tbl->{progress} ) {
               $tbl_pr->update(sub {return $tbl->{checksum_results}->{n_rows}});
            }
         }

         # Wait forever for slaves to catch up.
         $replica_lag_pr->start() if $replica_lag_pr;
         $replica_lag->wait(Progress => $replica_lag_pr);

         # Wait forever for system load to abate.
         $sys_load_pr->start() if $sys_load_pr;
         $sys_load->wait(Progress => $sys_load_pr);

         return;
      },
      done => sub { # done nibbling table
         my (%args) = @_;
         my $tbl         = $args{tbl};
         my $nibble_iter = $args{NibbleIterator};
         my $max_chunk   = $tbl->{max_chunk};

         # Don't need to do anything here if we're just --explain'ing.
         return if $o->get('explain');

         # Wait for all slaves to run all checksum chunks,
         # then check for differences.
         if ( $max_chunk && $o->get('replicate-check') && scalar @$slaves ) {
            PTDEBUG && _d('Checking slave diffs');

            my $check_pr;
            if ( $o->get('progress') ) {
               $check_pr = new Progress(
                  jobsize => $max_chunk,
                  spec    => $o->get('progress'),
                  name    => "Waiting to check replicas for differences",
               );
            }

            # Wait for the last checksum of this table to replicate
            # to each slave.
            wait_for_last_checksum(
               tbl          => $tbl,
               repl_table   => $repl_table,
               slaves       => $slaves,
               max_chunk    => $max_chunk,
               check_pr     => $check_pr,
               OptionParser => $o,
            );

            # Check each slave for checksum diffs.
            foreach my $slave ( @$slaves ) {
               eval {
                  my $diffs = $rc->find_replication_differences(
                     dbh        => $slave->dbh(),
                     repl_table => $repl_table,
                     where      => "db='$tbl->{db}' AND tbl='$tbl->{tbl}'",
                  );
                  PTDEBUG && _d(scalar @$diffs, 'checksum diffs on',
                     $slave->name());
                  if ( @$diffs ) {
                     $tbl->{checksum_results}->{diffs} = scalar @$diffs;
                  }
               };
               if ($EVAL_ERROR) {
                  if ( $o->get('quiet') < 2 ) {
                     warn ts("Error checking for checksum differences of table "
                        . "$tbl->{db}.$tbl->{tbl} on replica " . $slave->name()
                        . ": $EVAL_ERROR\n"
                        . "Check that the replica is running and has the "
                        . "replicate table $repl_table.\n");
                  }
                  $tbl->{checksum_results}->{errors}++;
               }
            }
         }

         # Print table's checksum results if we're not being quiet,
         # else print if table has diffs and we're not being completely
         # quiet.
         if ( !$o->get('quiet')
              || $o->get('quiet') < 2 &&  $tbl->{checksum_results}->{diffs} ) {
            print_checksum_results(tbl => $tbl);
         }

         return;
      },
   };

   # ########################################################################
   # Checksum each table.
   # ########################################################################

   TABLE:
   while ( $oktorun &&  (my $tbl = $schema_iter->next()) ) {
      eval {
         # Results, stats, and info related to checksuming this table can
         # be saved here.  print_checksum_results() uses this info.
         $tbl->{checksum_results} = {};

         # Set table's initial chunk size.  If this is the first table,
         # then total rate will be zero, so use --chunk-size.  Or, if
         # --chunk-time=0, then only use --chunk-size for every table.
         # Else, the initial chunk size is based on the total rates of
         # rows/s from all previous tables.  If --chunk-time is really
         # small, like 0.001, then Perl int() will probably round the
         # chunk size to zero, which is invalid, so we default to 1.
         my $chunk_time = $o->get('chunk-time');
         my $chunk_size = $chunk_time && $total_rate
                        ? int($total_rate * $chunk_time) || 1
                        : $o->get('chunk-size');
         $tbl->{chunk_size} = $chunk_size;

         # Make a nibble iterator for this table.  This should only fail
         # if the table has no indexes and is too large to checksum in
         # one chunk.
         my $checksum_cols = $rc->make_chunk_checksum(
            dbh => $master_cxn->dbh(),
            tbl => $tbl,
            %crc_args
         );
         my $nibble_iter;
         eval {
            $nibble_iter = new OobNibbleIterator(
               Cxn          => $master_cxn,
               tbl          => $tbl,
               chunk_size   => $tbl->{chunk_size},
               chunk_index  => $o->get('chunk-index'),
               dml          => $checksum_dml,
               select       => $checksum_cols,
               past_dml     => $checksum_dml,
               past_select  => $past_cols,
               callbacks    => $callbacks,
               resume       => $last_chunk,
               OptionParser => $o,
               Quoter       => $q,
               TableNibbler => $tn,
               TableParser  => $tp,
               RowChecksum  => $rc,
               comments     => {
                  bite   => "checksum table",
                  nibble => "checksum chunk",
               },
            );
         };
         if ( $EVAL_ERROR ) {
            if ( $o->get('quiet') < 2 ) {
               warn ts("Cannot checksum table $tbl->{db}.$tbl->{tbl}: "
                  . "$EVAL_ERROR\n");
            }
            $tbl->{checksum_results}->{errors}++;
         }
         else {
            # Init a new weighted avg rate calculator for the table.
            $tbl->{rate} = new WeightedAvgRate(target_t => $chunk_time);

            # Make a Progress obj for this table.  It may not be used;
            # depends on how many rows, chunk size, how fast the server
            # is, etc.  But just in case, all tables have a Progress obj.
            if ( $o->get('progress')
                 && !$nibble_iter->one_nibble()
                 &&  $nibble_iter->row_estimate() )
            {
               $tbl->{progress} = new Progress(
                  jobsize => $nibble_iter->row_estimate(),
                  spec    => $o->get('progress'),
                  name    => "Checksumming $tbl->{db}.$tbl->{tbl}",
               );
            }

            # Finally, checksum the table.
            # The "1 while" loop is necessary because we're executing REPLACE
            # statements which don't return rows and NibbleIterator only
            # returns if it has rows to return.  So all the work is done via
            # the callbacks. -- print_checksum_results(), which is called
            # from the done callback, uses this start time.
            $tbl->{checksum_results}->{start_time} = time;
            1 while $nibble_iter->next();
         }
      };
      if ( $EVAL_ERROR ) {
         # This should not happen.  If it does, it's probably some bug
         # or error that we're not catching.
         warn ts(($oktorun ? "Error " : "Fatal error ")
            . "checksumming table $tbl->{db}.$tbl->{tbl}: "
            . "$EVAL_ERROR\n");
         $tbl->{checksum_results}->{errors}++;

         # Print whatever checksums results we got before dying, regardless
         # of --quiet because at this point we need all the info we can get.
         print_checksum_results(tbl => $tbl);
      }

      # Update the tool's exit status.
      if ( $tbl->{checksum_results}->{errors}
           || $tbl->{checksum_results}->{diffs} ) {
         $exit_status |= 1;
      }
   }

   PTDEBUG && _d('Exit status', $exit_status, 'oktorun', $oktorun);
   return $exit_status;
}

# ############################################################################
# Subroutines
# ############################################################################
sub ts {
   my ($msg) = @_;
   my ($s, $m, $h, $d, $M) = localtime;
   my $ts = sprintf('%02d-%02dT%02d:%02d:%02d', $M+1, $d, $h, $m, $s);
   return $msg ? "$ts $msg" : $ts;
}

{
# Completely ignore these error codes.
my %ignore_code = (
   # Error: 1592 SQLSTATE: HY000  (ER_BINLOG_UNSAFE_STATEMENT)
   # Message: Statement may not be safe to log in statement format. 
   # Ignore this warning because we have purposely set statement-based
   # replication.
   1592 => 1,
);

# Warn once per-table for these error codes if the error message
# matches the pattern.
my %warn_code = (
   # Error: 1265 SQLSTATE: 01000 (WARN_DATA_TRUNCATED)
   # Message: Data truncated for column '%s' at row %ld
   1265 => {
      # any pattern
      # use MySQL's message for this warning
   },
);

sub exec_nibble {
   my (%args) = @_;
   my @required_args = qw(Cxn tbl NibbleIterator Retry Quoter OptionParser);
   foreach my $arg ( @required_args ) {
      die "I need a $arg argument" unless $args{$arg};
   }
   my ($cxn, $tbl, $nibble_iter, $retry, $q, $o)= @args{@required_args};

   my $dbh         = $cxn->dbh();
   my $sth         = $nibble_iter->statements();
   my $boundary    = $nibble_iter->boundaries();
   my $lb_quoted   = $q->serialize_list(@{$boundary->{lower}});
   my $ub_quoted   = $q->serialize_list(@{$boundary->{upper}});
   my $chunk       = $nibble_iter->nibble_number();
   my $chunk_index = $nibble_iter->nibble_index();

   return $retry->retry(
      tries => $o->get('retries'),
      wait  => sub { return; },
      try   => sub {
         # ###################################################################
         # Start timing the checksum query.
         # ###################################################################
         my $t_start = time;        

         # Execute the REPLACE...SELECT checksum query.
         PTDEBUG && _d($sth->{nibble}->{Statement},
            'lower boundary:', @{$boundary->{lower}},
            'upper boundary:', @{$boundary->{upper}});
         $sth->{nibble}->execute(
            # REPLACE INTO repl_table SELECT
            $tbl->{db},             # db
            $tbl->{tbl},            # tbl
            $chunk,                 # chunk (number)
            $chunk_index,           # chunk_index
            $lb_quoted,             # lower_boundary
            $ub_quoted,             # upper_boundary
            # this_cnt, this_crc WHERE
            @{$boundary->{lower}},  # upper boundary values
            @{$boundary->{upper}},  # lower boundary values
         );

         my $t_end = time;
         # ###################################################################
         # End timing the checksum query.
         # ###################################################################

         # Check if checksum query caused any warnings.
         my $sql_warn = 'SHOW WARNINGS';
         PTDEBUG && _d($sql_warn);
         my $warnings = $dbh->selectall_arrayref($sql_warn, { Slice => {} } );
         foreach my $warning ( @$warnings ) {
            my $code    = ($warning->{code} || 0);
            my $message = $warning->{message};
            if ( $ignore_code{$code} ) {
               PTDEBUG && _d('Ignoring warning:', $code, $message);
               next;
            }
            elsif ( $warn_code{$code}
                    && (!$warn_code{$code}->{pattern}
                        || $message =~ m/$warn_code{$code}->{pattern}/) )
            {
               if ( !$tbl->{"warned_code_$code"} ) {  # warn once per table
                  if ( $o->get('quiet') < 2 ) {
                     warn ts("Checksum query for table $tbl->{db}.$tbl->{tbl} "
                        . "caused MySQL error $code: "
                        . ($warn_code{$code}->{message}
                           ? $warn_code{$code}->{message}
                           : $message)
                        . "\n");
                  }
                  $tbl->{"warned_code_$code"} = 1;
                  $tbl->{checksum_results}->{errors}++;
               }
            }
            else {
               # This die will propagate to fail which will return 0
               # and propagate it to final_fail which will die with
               # this error message.  (So don't wrap it in ts().)
               die "Checksum query for table $tbl->{db}.$tbl->{tbl} "
                  . "caused MySQL error $code:\n"
                  . "    Level: " . ($warning->{level}   || '') . "\n"
                  . "     Code: " . ($warning->{code}    || '') . "\n"
                  . "  Message: " . ($warning->{message} || '') . "\n"
                  . "    Query: " . $sth->{nibble}->{Statement} . "\n";
            }
         }

         # Success: no warnings, no errors.  Return nibble time.
         return $t_end - $t_start;
      },
      fail => sub {
         my (%args) = @_;
         my $error = $args{error};

         if (   $error =~ m/Lock wait timeout exceeded/
             || $error =~ m/Query execution was interrupted/
         ) {
            # These errors/warnings can be retried, so don't print
            # a warning yet; do that in final_fail.
            return 1;
         }
         elsif (   $error =~ m/MySQL server has gone away/
                || $error =~ m/Lost connection to MySQL server/
         ) {
            # The 2nd pattern means that MySQL itself died or was stopped.
            # The 3rd pattern means that our cxn was killed (KILL <id>).
            eval { $dbh = $cxn->connect(); };
            return 1 unless $EVAL_ERROR; # reconnected, retry checksum query
            $oktorun = 0;                # failed to reconnect, exit tool
         }

         # At this point, either the error/warning cannot be retried,
         # or we failed to reconnect.  So stop trying and call final_fail.
         return 0;
      },
      final_fail => sub {
         my (%args) = @_;
         my $error = $args{error};

         if (   $error =~ /Lock wait timeout exceeded/
             || $error =~ /Query execution was interrupted/
         ) {
            # These errors/warnings are not fatal but only cause this
            # nibble to be skipped.
            if ( $o->get('quiet') < 2 ) {
               warn "$error\n";
            }
            return;  # skip this nibble
         }

         # This die will be caught by the eval inside the TABLE loop.
         # Checksumming for this table will stop, which is probably
         # good because by this point the error or warning indicates
         # that something fundamental is broken or wrong.  Checksumming
         # will continue with the next table, unless the fail code set
         # oktorun=0, in which case the error/warning is fatal.
         die "Error executing checksum query: $args{error}\n";
      }
   );
}
}

{
my $line_fmt = "%14s %6s %6s %8s %7s %7s %7s %-s\n";
my @headers  =  qw(TS ERRORS DIFFS ROWS CHUNKS SKIPPED TIME TABLE);

sub print_checksum_results {
   my (%args) = @_;
   my @required_args = qw(tbl);
   foreach my $arg ( @required_args ) {
      die "I need a $arg argument" unless $args{$arg};
   }
   my ($tbl) = @args{@required_args};

   if ($print_header) {
      printf $line_fmt, @headers;
      $print_header = 0;
   }

   my $res = $tbl->{checksum_results};
   printf $line_fmt,
      ts(),
      $res->{errors}   || 0,
      $res->{diffs}    || 0,
      $res->{n_rows}   || 0,
      $res->{n_chunks} || 0,
      $res->{skipped}  || 0,
      sprintf('%.3f', $res->{start_time} ? time - $res->{start_time} : 0),
      "$tbl->{db}.$tbl->{tbl}";

   return;
}
}

{
my @headers = qw(table chunk cnt_diff crc_diff chunk_index lower_boundary upper_boundary);

sub print_checksum_diffs {
   my ( %args ) = @_;
   my @required_args = qw(cxn diffs);
   foreach my $arg ( @required_args ) {
      die "I need a $arg argument" unless $args{$arg};
   }
   my ($cxn, $diffs) = @args{@required_args};

   print "Differences on ", $cxn->name(), "\n";
   print join(' ', map { uc $_ } @headers), "\n";
   foreach my $diff ( @$diffs ) {
      print join(' ', map { defined $_ ? $_ : '' } @{$diff}{@headers}), "\n";
   }
   print "\n";

   return;
}
}

sub check_repl_table {
   my ( %args ) = @_;
   my @required_args = qw(dbh repl_table OptionParser TableParser Quoter);
   foreach my $arg ( @required_args ) {
      die "I need a $arg argument" unless $args{$arg};
   }
   my ($dbh, $repl_table, $o, $tp, $q) = @args{@required_args};
   PTDEBUG && _d('Checking --replicate table', $repl_table);

   # If the repl db doesn't exit, auto-create it, maybe.
   my ($db, $tbl) = $q->split_unquote($repl_table);
   my $sql = "SHOW DATABASES LIKE '$db'";
   PTDEBUG && _d($sql);
   my @db_exists = $dbh->selectrow_array($sql);
   if ( !@db_exists && $o->get('create-replicate-table') ) {
      $sql = "CREATE DATABASE " . $q->quote($db) . " /* pt-table-checksum */";
      eval {
         $dbh->do($sql);
      };
      if ( $EVAL_ERROR ) {
         die "--replicate database $db does not exist and it cannot be "
            . "created automatically.  You need to create the database.\n";
      }
   }

   # USE the correct db (probably the repl db, but maybe --replicate-database).
   use_repl_db(%args);

   # Check if the repl table exists; if not, create it, maybe.
   my $tbl_exists = $tp->check_table(
      dbh => $dbh,
      db  => $db,
      tbl => $tbl,
   );
   if ( !$tbl_exists ) {
      if ( $o->get('create-replicate-table') ) {
         create_repl_table(%args)
      }
      else {
         die "--replicate table $repl_table does not exist; "
            . "read the documentation or use --create-replicate-table "
            . "to create it.\n";
      }
   }
   else {
      PTDEBUG && _d('--replicate table', $repl_table, 'already exists');
      # Check it again but this time check the privs.
      my $have_tbl_privs = $tp->check_table(
         dbh       => $dbh,
         db        => $db,
         tbl       => $tbl,
         all_privs => 1,
      );
      die "User does not have all privileges on --replicate table "
         . "$repl_table.\n" unless $have_tbl_privs;
   }

   return;  # success, repl table is ready to go
}

# Sub: use_repl_db
#   USE the correct database for the --replicate table.
#   This sub must be called before any work is done with the --replicatte
#   table because replication filters can really complicate replicating the
#   checksums.  The originally issue is,
#   http://code.google.com/p/maatkit/issues/detail?id=982,
#   but here's what you need to know:
#   - If there is no active DB, then if there's any do-db or ignore-db
#     settings, the checksums will get filtered out of replication. So we
#     have to have some DB be the current one.
#   - Other places in the code may change the DB and we might not know it.
#     Opportunity for bugs.  The SHOW CREATE TABLE, for example. In the
#     end, a bunch of USE statements isn't a big deal, it just looks noisy
#     when you analyze the logs this tool creates. But it's better to just
#     have them even if they're no-op.
#   - We need to always let the user specify, because there are so many
#     possibilities that the tool can't guess the right thing in all of
#     them.
#   - The right default behavior, which the user can override, is:
#       * When running queries on the --replicate table itself, such as
#         emptying it, USE that table's database.
#       * When running checksum queries, USE the database of the table that's
#         being checksummed.
#       * When the user specifies --replicate-database, in contrast, always
#         USE that database.
#   - This behavior is the best compromise by default, because users who
#     explicitly replicate some databases and filter out others will be
#     very likely to run pt-table-checksum and limit its checksumming to
#     only the databases that are replicated. I've seen people do this,
#     including Peter. In this case, the tool will work okay even without
#     an explicit --replicate-database setting.
#
# Required Arguments:
#   dbh          - dbh
#   repl_table   - Full quoted --replicate table name
#   OptionParser - <OptionParser>
#   Quoter       - <Quoter>
#
# Optional Arguments:
#   tbl - Standard tbl hashref of table being checksummed
#
# Returns:
#   Nothing or dies on error
sub use_repl_db {
   my ( %args ) = @_;
   my @required_args = qw(dbh repl_table OptionParser Quoter);
   foreach my $arg ( @required_args ) {
      die "I need a $arg argument" unless $args{$arg};
   }
   my ($dbh, $repl_table, $o, $q) = @args{@required_args};
   PTDEBUG && _d('use_repl_db');

   my ($db, $tbl) = $q->split_unquote($repl_table);
   if ( my $tbl = $args{tbl} ) {
      # If there's a tbl arg then its db will be used unless
      # --replicate-database was specified.  A tbl arg means
      # we're checksumming that table.  Other callers won't
      # pass a tbl arg when they're just doing something to
      # the --replicate table.
      $db = $o->get('replicate-database') ? $o->get('replicate-database')
          :                                 $tbl->{db};
   }
   else {
      # Caller is doing something just to the --replicate table.
      # Use the db from --replicate db.tbl (gotten earlier) unless
      # --replicate-database is in effect.
      $db = $o->get('replicate-database') if $o->get('replicate-database');
   }

   eval {
      my $sql = "USE " . $q->quote($db);
      PTDEBUG && _d($sql);
      $dbh->do($sql);
   };
   if ( $EVAL_ERROR ) {
      # Report which option db really came from.
      my $opt = $o->get('replicate-database') ? "--replicate-database"
              :                                 "--replicate database";
      if ( $EVAL_ERROR =~ m/unknown database/i ) {
         die "$opt $db does not exist.  You need to create the "
            . "database or specify a database for $opt that exists.\n";
      }
      else {
         die "Error using $opt $db: $EVAL_ERROR\n";
      }
   }

   return;
}

sub create_repl_table {
   my ( %args ) = @_;
   my @required_args = qw(dbh repl_table OptionParser);
   foreach my $arg ( @required_args ) {
      die "I need a $arg argument" unless $args{$arg};
   }
   my ($dbh, $repl_table, $o) = @args{@required_args};
   PTDEBUG && _d('Creating --replicate table', $repl_table); 
   my $sql = $o->read_para_after(__FILE__, qr/MAGIC_create_replicate/);
   $sql =~ s/CREATE TABLE checksums/CREATE TABLE $repl_table/;
   $sql =~ s/;$//;
   PTDEBUG && _d($dbh, $sql);
   eval {
      $dbh->do($sql);
   };
   if ( $EVAL_ERROR ) {
      die ts("--create-replicate-table failed: $EVAL_ERROR");
   }

   return;
}

# Sub: explain_statement
#   EXPLAIN a statement.
#
# Required Arguments:
#   * tbl  - Standard tbl hashref
#   * sth  - Sth with EXLAIN <statement>
#   * vals - Values for sth, if any
#
# Returns:
#   Hashref with EXPLAIN plan
sub explain_statement {
   my ( %args ) = @_;
   my @required_args = qw(tbl sth vals);
   foreach my $arg ( @required_args ) {
      die "I need a $arg argument" unless defined $args{$arg};
   }
   my ($tbl, $sth, $vals) = @args{@required_args};

   my $expl;
   eval {
      PTDEBUG && _d($sth->{Statement}, 'params:', @$vals);
      $sth->execute(@$vals);
      $expl = $sth->fetchrow_hashref();
      $sth->finish();
   };
   if ( $EVAL_ERROR ) {
      # This shouldn't happen.
      warn ts("Error executing " . $sth->{Statement} . ": $EVAL_ERROR\n");
      $tbl->{checksum_results}->{errors}++;
   }
   PTDEBUG && _d('EXPLAIN plan:', Dumper($expl));
   return $expl;
}

sub last_chunk {
   my (%args) = @_;
   my @required_args = qw(dbh repl_table);
   foreach my $arg ( @required_args ) {
      die "I need a $arg argument" unless $args{$arg};
   }
   my ($dbh, $repl_table, $q) = @args{@required_args};
   PTDEBUG && _d('Getting last chunk for --resume');

   my $sql = "SELECT * FROM $repl_table FORCE INDEX (ts_db_tbl) "
           . "WHERE master_cnt IS NOT NULL "
           . "ORDER BY ts DESC, db DESC, tbl DESC LIMIT 1";
   PTDEBUG && _d($sql);
   my $sth = $dbh->prepare($sql);
   $sth->execute();
   my $last_chunk = $sth->fetchrow_hashref();
   $sth->finish();
   PTDEBUG && _d('Last chunk:', Dumper($last_chunk));

   if ( !$last_chunk || !$last_chunk->{ts} ) {
      PTDEBUG && _d('Replicate table is empty; will not resume');
      return;
   }

   return $last_chunk;
}

sub have_more_chunks {
   my (%args) = @_;
   my @required_args = qw(tbl last_chunk NibbleIterator);
   foreach my $arg ( @required_args ) {
      die "I need a $arg argument" unless $args{$arg};
   }
   my ($tbl, $last_chunk, $nibble_iter) = @args{@required_args};
   PTDEBUG && _d('Checking for more chunks beyond last chunk');

   # If there's no next lower boundary, then this is the last
   # chunk of the table.
   if ( !$nibble_iter->more_boundaries() ) {
      PTDEBUG && _d('No more boundaries');
      return 0;
   }

   # The previous chunk index must match the current chunk index,
   # else we don't know what to do.
   my $chunk_index = lc($nibble_iter->nibble_index() || '');
   if (lc($last_chunk->{chunk_index}   || '') ne $chunk_index) {
      warn ts("Cannot resume from table $tbl->{db}.$tbl->{tbl} chunk "
         . "$last_chunk->{chunk} because the chunk indexes are different: "
         . ($last_chunk->{chunk_index} ? $last_chunk->{chunk_index} 
                                       : "no index")
         . " was used originally but "
         . ($chunk_index ? $chunk_index : "no index")
         . " is used now.  If the table has not changed significantly, "
         . "this may be caused by running the tool with different command "
         . "line options.  This table will be skipped and checksumming "
         . "will resume with the next table.\n");
      $tbl->{checksum_results}->{errors}++;
      return 0;
   }

   return 1; # more chunks
}

sub wait_for_last_checksum {
   my (%args) = @_;
   my @required_args = qw(tbl repl_table slaves max_chunk OptionParser);
   foreach my $arg ( @required_args ) {
      die "I need a $arg argument" unless defined $args{$arg};
   }
   my ($tbl, $repl_table, $slaves, $max_chunk, $o) = @args{@required_args};
   my $check_pr = $args{check_pr};

   # Requiring "AND master_crc IS NOT NULL" avoids a race condition
   # when the system is fast but replication is slow.  In such cases,
   # we can select on the slave before the update for $update_sth
   # replicates; this causes a false-positive diff.
   my $sql = "SELECT MAX(chunk) FROM $repl_table "
           . "WHERE db='$tbl->{db}' AND tbl='$tbl->{tbl}' "
           . "AND master_crc IS NOT NULL";
   PTDEBUG && _d($sql);

   my $sleep_time = 0;
   my $n_slaves   = scalar @$slaves - 1;
   my @chunks;
   my %skip_slave;
   while ( $oktorun && ($chunks[0] || 0) < $max_chunk ) {
      @chunks = ();
      for my $i ( 0..$n_slaves ) {
         my $slave = $slaves->[$i];
         if ( $skip_slave{$i} ) {
            PTDEBUG && _d('Skipping slave', $slave->name(),
               'due to previous error it caused');
            next;
         }
         eval {
            my ($chunk) = $slave->dbh()->selectrow_array($sql);
            PTDEBUG && _d($slave->name(), 'max chunk:', $chunk);
            push @chunks, $chunk || 0;
         };
         if ($EVAL_ERROR) {
            if ( $o->get('quiet') < 2 ) {
               warn ts("Error waiting for the last checksum of table "
                  . "$tbl->{db}.$tbl->{tbl} to replicate to "
                  . "replica " . $slave->name() . ": $EVAL_ERROR\n"
                  . "Check that the replica is running and has the "
                  . "replicate table $repl_table.  Checking the replica "
                  . "for checksum differences will probably cause "
                  . "another error.\n");
            }
            $tbl->{checksum_results}->{errors}++;
            $skip_slave{$i} = 1;
            next;
         }
      }
      @chunks = sort { $a <=> $b } @chunks;
      if ( $chunks[0] < $max_chunk ) {
         if ( $check_pr ) {
            $check_pr->update(sub { return $chunks[0]; });
         }

         # We shouldn't wait long here because we already waited
         # for all slaves to catchup at least until --max-lag.
         $sleep_time += 0.25 if $sleep_time <= $o->get('max-lag');
         PTDEBUG && _d('Sleep', $sleep_time, 'waiting for chunks');
         sleep $sleep_time;
      }
   }
   return;
}

# Catches signals so we can exit gracefully.
sub sig_int {
   my ( $signal ) = @_;
   if ( $oktorun ) {
      print STDERR "# Caught SIG$signal.\n";
      $oktorun = 0;
   }
   else {
      print STDERR "# Exiting on SIG$signal.\n";
      exit 1;
   }
}

sub _d {
   my ($package, undef, $line) = caller 0;
   @_ = map { (my $temp = $_) =~ s/\n/\n# /g; $temp; }
        map { defined $_ ? $_ : 'undef' }
        @_;
   print STDERR "# $package:$line $PID ", join(' ', @_), "\n";
}

# ############################################################################
# Run the program.
# ############################################################################

# https://bugs.launchpad.net/percona-toolkit/+bug/916999
# http://www.mysqlperformanceblog.com/2012/02/21/dbd-mysql-4-014-breaks-pt-table-checksum-2-0/
eval {
   require DBD::mysql;
};
if ( !$EVAL_ERROR && $DBD::mysql::VERSION eq "4.014" ) {
   die "DBD::mysql v4.014 is installed, but it has as bug which causes "
     . "pt-table-checksum to fail.  Please upgrade DBD::mysql to any "
     . "newer version.\n"
}

if ( !caller ) { exit main(@ARGV); }

1; # Because this is a module as well as a script.

# ############################################################################
# Documentation
# ############################################################################
=pod

=head1 NAME

pt-table-checksum - Verify MySQL replication integrity.

=head1 SYNOPSIS

Usage: pt-table-checksum [OPTION...] [DSN]

pt-table-checksum performs an online replication consistency check by executing
checksum queries on the master, which produces different results on replicas
that are inconsistent with the master.  The optional DSN specifies the master
host.  The tool's exit status is nonzero if any differences are found, or if any
warnings or errors occur.

The following command will connect to the replication master on localhost,
checksum every table, and report the results on every detected replica:

   pt-table-checksum

This tool is focused on finding data differences efficiently.  If any data is
different, you can resolve the problem with pt-table-sync.

=head1 RISKS

The following section is included to inform users about the potential risks,
whether known or unknown, of using this tool.  The two main categories of risks
are those created by the nature of the tool (e.g. read-only tools vs. read-write
tools) and those created by bugs.

pt-table-checksum can add load to the MySQL server, although it has many
safeguards to prevent this.  It inserts a small amount of data into a table that
contains checksum results.  It has checks that, if disabled, can potentially
cause replication to fail when unsafe replication options are used.  In short,
it is safe by default, but it permits you to turn off its safety checks.

The tool presumes that schemas and tables are identical on the master and
all replicas.  Replication will break if, for example, a replica does not
have a schema that exists on the master (and that schema is checksummed),
or if the structure of a table on a replica is different than on the master.

At the time of this release, we know of no bugs that could cause harm to
users.

The authoritative source for updated information is always the online issue
tracking system.  Issues that affect this tool will be marked as such.  You can
see a list of such issues at the following URL:
L<http://www.percona.com/bugs/pt-table-checksum>.

See also L<"BUGS"> for more information on filing bugs and getting help.

=head1 DESCRIPTION

pt-table-checksum is designed to do the right thing by default in almost every
case.  When in doubt, use L<"--explain"> to see how the tool will checksum a
table.  The following is a high-level overview of how the tool functions.

In contrast to older versions of pt-table-checksum, this tool is focused on a
single purpose, and does not have a lot of complexity or support many different
checksumming techniques.  It executes checksum queries on only one server, and
these flow through replication to re-execute on replicas.  If you need the older
behavior, you can use Percona Toolkit version 1.0.

pt-table-checksum connects to the server you specify, and finds databases and
tables that match the filters you specify (if any).  It works one table at a
time, so it does not accumulate large amounts of memory or do a lot of work
before beginning to checksum.  This makes it usable on very large servers. We
have used it on servers with hundreds of thousands of databases and tables, and
trillions of rows.  No matter how large the server is, pt-table-checksum works
equally well.

One reason it can work on very large tables is that it divides each table into
chunks of rows, and checksums each chunk with a single REPLACE..SELECT query.
It varies the chunk size to make the checksum queries run in the desired amount
of time.  The goal of chunking the tables, instead of doing each table with a
single big query, is to ensure that checksums are unintrusive and don't cause
too much replication lag or load on the server.  That's why the target time for
each chunk is 0.5 seconds by default.

The tool keeps track of how quickly the server is able to execute the queries,
and adjusts the chunks as it learns more about the server's performance.  It
uses an exponentially decaying weighted average to keep the chunk size stable,
yet remain responsive if the server's performance changes during checksumming
for any reason.  This means that the tool will quickly throttle itself if your
server becomes heavily loaded during a traffic spike or a background task, for
example.

Chunking is accomplished by a technique that we used to call "nibbling" in other
tools in Percona Toolkit.  It is the same technique used for pt-archiver, for
example.  The legacy chunking algorithms used in older versions of
pt-table-checksum are removed, because they did not result in predictably sized
chunks, and didn't work well on many tables.  All that is required to divide a
table into chunks is an index of some sort (preferably a primary key or unique
index).  If there is no index, and the table contains a suitably small number of
rows, the tool will checksum the table in a single chunk.

pt-table-checksum has many other safeguards to ensure that it does not interfere
with any server's operation, including replicas.  To accomplish this,
pt-table-checksum detects replicas and connects to them automatically.  (If this
fails, you can give it a hint with the L<"--recursion-method"> option.)

The tool monitors replicas continually.  If any replica falls too far behind in
replication, pt-table-checksum pauses to allow it to catch up.  If any replica
has an error, or replication stops, pt-table-checksum pauses and waits.  In
addition, pt-table-checksum looks for common causes of problems, such as
replication filters, and refuses to operate unless you force it to.  Replication
filters are dangerous, because the queries that pt-table-checksum executes could
potentially conflict with them and cause replication to fail.

pt-table-checksum verifies that chunks are not too large to checksum safely. It
performs an EXPLAIN query on each chunk, and skips chunks that might be larger
than the desired number of rows. You can configure the sensitivity of this
safeguard with the L<"--chunk-size-limit"> option. If a table will be
checksummed in a single chunk because it has a small number of rows, then
pt-table-checksum additionally verifies that the table isn't oversized on
replicas.  This avoids the following scenario: a table is empty on the master
but is very large on a replica, and is checksummed in a single large query,
which causes a very long delay in replication.

There are several other safeguards. For example, pt-table-checksum sets its
session-level innodb_lock_wait_timeout to 1 second, so that if there is a lock
wait, it will be the victim instead of causing other queries to time out.
Another safeguard checks the load on the database server, and pauses if the load
is too high. There is no single right answer for how to do this, but by default
pt-table-checksum will pause if there are more than 25 concurrently executing
queries.  You should probably set a sane value for your server with the
L<"--max-load"> option.

Checksumming usually is a low-priority task that should yield to other work on
the server. However, a tool that must be restarted constantly is difficult to
use.  Thus, pt-table-checksum is very resilient to errors.  For example, if the
database administrator needs to kill pt-table-checksum's queries for any reason,
that is not a fatal error.  Users often run pt-kill to kill any long-running
checksum queries. The tool will retry a killed query once, and if it fails
again, it will move on to the next chunk of that table.  The same behavior
applies if there is a lock wait timeout.  The tool will print a warning if such
an error happens, but only once per table.  If the connection to any server
fails, pt-table-checksum will attempt to reconnect and continue working.

If pt-table-checksum encounters a condition that causes it to stop completely,
it is easy to resume it with the L<"--resume"> option. It will begin from the
last chunk of the last table that it processed.  You can also safely stop the
tool with CTRL-C.  It will finish the chunk it is currently processing, and then
exit.  You can resume it as usual afterwards.

After pt-table-checksum finishes checksumming all of the chunks in a table, it
pauses and waits for all detected replicas to finish executing the checksum
queries.  Once that is finished, it checks all of the replicas to see if they
have the same data as the master, and then prints a line of output with the
results.  You can see a sample of its output later in this documentation.

The tool prints progress indicators during time-consuming operations.  It prints
a progress indicator as each table is checksummed.  The progress is computed by
the estimated number of rows in the table. It will also print a progress report
when it pauses to wait for replication to catch up, and when it is waiting to
check replicas for differences from the master.  You can make the output less
verbose with the L<"--quiet"> option.

If you wish, you can query the checksum tables manually to get a report of which
tables and chunks have differences from the master.  The following query will
report every database and table with differences, along with a summary of the
number of chunks and rows possibly affected:

  SELECT db, tbl, SUM(this_cnt) AS total_rows, COUNT(*) AS chunks
  FROM percona.checksums
  WHERE (
   master_cnt <> this_cnt
   OR master_crc <> this_crc
   OR ISNULL(master_crc) <> ISNULL(this_crc))
  GROUP BY db, tbl;

The table referenced in that query is the checksum table, where the checksums
are stored.  Each row in the table contains the checksum of one chunk of data
from some table in the server.

Version 2.0 of pt-table-checksum is not backwards compatible with pt-table-sync
version 1.0.  In some cases this is not a serious problem.  Adding a
"boundaries" column to the table, and then updating it with a manually generated
WHERE clause, may suffice to let pt-table-sync version 1.0 interoperate with
pt-table-checksum version 2.0.  Assuming an integer primary key named 'id', You
can try something like the following:

  ALTER TABLE checksums ADD boundaries VARCHAR(500);
  UPDATE checksums
   SET boundaries = COALESCE(CONCAT('id BETWEEN ', lower_boundary,
      ' AND ', upper_boundary), '1=1');

=head1 OUTPUT

The tool prints tabular results, one line per table:

              TS ERRORS  DIFFS  ROWS  CHUNKS SKIPPED    TIME TABLE
  10-20T08:36:50      0      0   200       1       0   0.005 db1.tbl1
  10-20T08:36:50      0      0   603       7       0   0.035 db1.tbl2
  10-20T08:36:50      0      0    16       1       0   0.003 db2.tbl3
  10-20T08:36:50      0      0   600       6       0   0.024 db2.tbl4

Errors, warnings, and progress reports are printed to standard error.  See also
L<"--quiet">.

Each table's results are printed when the tool finishes checksumming the table.
The columns are as follows:

=over

=item TS

The timestamp (without the year) when the tool finished checksumming the table.

=item ERRORS

The number of errors and warnings that occurred while checksumming the table.
Errors and warnings are printed to standard error while the table is in
progress.

=item DIFFS

The number of chunks that differ from the master on one or more replicas.
If C<--no-replicate-check> is specified, this column will always have zeros.
If L<"--replicate-check-only"> is specified, then only tables with differences
are printed.

=item ROWS

The number of rows selected and checksummed from the table.  It might be
different from the number of rows in the table if you use the --where option.

=item CHUNKS

The number of chunks into which the table was divided.

=item SKIPPED

The number of chunks that were skipped due to errors or warnings, or because
they were oversized.

=item TIME

The time elapsed while checksumming the table.

=item TABLE

The database and table that was checksummed.

=back

If L<"--replicate-check-only"> is specified, only checksum differences on
detected replicas are printed.  The output is different: one paragraph per
replica, one checksum difference per line, and values are separted by spaces:

  Differences on h=127.0.0.1,P=12346
  TABLE CHUNK CNT_DIFF CRC_DIFF CHUNK_INDEX LOWER_BOUNDARY UPPER_BOUNDARY
  db1.tbl1 1 0 1 PRIMARY 1 100
  db1.tbl1 6 0 1 PRIMARY 501 600

  Differences on h=127.0.0.1,P=12347
  TABLE CHUNK CNT_DIFF CRC_DIFF CHUNK_INDEX LOWER_BOUNDARY UPPER_BOUNDARY
  db1.tbl1 1 0 1 PRIMARY 1 100
  db2.tbl2 9 5 0 PRIMARY 101 200

The first line of a paragraph indicates the replica with differences.
In this example there are two: h=127.0.0.1,P=12346 and h=127.0.0.1,P=12347.
The columns are as follows:

=over

=item TABLE

The database and table that differs from the master.

=item CHUNK

The chunk number of the table that differs from the master.

=item CNT_DIFF

The number of chunk rows on the replica minus the number of chunk rows
on the master.

=item CRC_DIFF

1 if the CRC of the chunk on the replica is different than the CRC of the
chunk on the master, else 0.

=item CHUNK_INDEX

The index used to chunk the table.

=item LOWER_BOUNDARY

The index values that define the lower boundary of the chunk.

=item UPPER_BOUNDARY

The index values that define the upper boundary of the chunk.

=back

=head1 EXIT STATUS

A non-zero exit status indicates errors, warnings, or checksum differences.

=head1 OPTIONS

This tool accepts additional command-line arguments.  Refer to the
L<"SYNOPSIS"> and usage information for details.

=over

=item --ask-pass

group: Connection

Prompt for a password when connecting to MySQL.

=item --check-interval

type: time; default: 1; group: Throttle

Sleep time between checks for L<"--max-lag">.

=item --[no]check-replication-filters

default: yes; group: Safety

Do not checksum if any replication filters are set on any replicas.
The tool looks for server options that filter replication, such as
binlog_ignore_db and replicate_do_db.  If it finds any such filters,
it aborts with an error.

If the replicas are configured with any filtering options, you should be careful
not to checksum any databases or tables that exist on the master and not the
replicas.  Changes to such tables might normally be skipped on the replicas
because of the filtering options, but the checksum queries modify the contents
of the table that stores the checksums, not the tables whose data you are
checksumming.  Therefore, these queries will be executed on the replica, and if
the table or database you're checksumming does not exist, the queries will cause
replication to fail.  For more information on replication rules, see
L<http://dev.mysql.com/doc/en/replication-rules.html>.

Replication filtering makes it impossible to be sure that the checksum queries
won't break replication (or simply fail to replicate).  If you are sure that
it's OK to run the checksum queries, you can negate this option to disable the
checks.  See also L<"--replicate-database">.

=item --check-slave-lag

type: string; group: Throttle

Pause checksumming until this replica's lag is less than L<"--max-lag">.  The
value is a DSN that inherits properties from the master host and the connection
options (L<"--port">, L<"--user">, etc.).  This option overrides the normal
behavior of finding and continually monitoring replication lag on ALL connected
replicas.  If you don't want to monitor ALL replicas, but you want more than
just one replica to be monitored, then use the DSN option to the
L<"--recursion-method"> option instead of this option.

=item --chunk-index

type: string

Prefer this index for chunking tables.  By default, pt-table-checksum chooses
the most appropriate index for chunking.  This option lets you specify the index
that you prefer.  If the index doesn't exist, then pt-table-checksum will fall
back to its default behavior of choosing an index.  pt-table-checksum adds the
index to the checksum SQL statements in a C<FORCE INDEX> clause.  Be careful
when using this option; a poor choice of index could cause bad performance.
This is probably best to use when you are checksumming only a single table, not
an entire server.

=item --chunk-size

type: size; default: 1000

Number of rows to select for each checksum query.  Allowable suffixes are
k, M, G.

This option can override the default behavior, which is to adjust chunk size
dynamically to try to make chunks run in exactly L<"--chunk-time"> seconds.
When this option isn't set explicitly, its default value is used as a starting
point, but after that, the tool ignores this option's value.  If you set this
option explicitly, however, then it disables the dynamic adjustment behavior and
tries to make all chunks exactly the specified number of rows.

There is a subtlety: if the chunk index is not unique, then it's possible that
chunks will be larger than desired. For example, if a table is chunked by an
index that contains 10,000 of a given value, there is no way to write a WHERE
clause that matches only 1,000 of the values, and that chunk will be at least
10,000 rows large.  Such a chunk will probably be skipped because of
L<"--chunk-size-limit">.

=item --chunk-size-limit

type: float; default: 2.0; group: Safety

Do not checksum chunks this much larger than the desired chunk size.

When a table has no unique indexes, chunk sizes can be inaccurate.  This option
specifies a maximum tolerable limit to the inaccuracy.  The tool uses <EXPLAIN>
to estimate how many rows are in the chunk.  If that estimate exceeds the
desired chunk size times the limit (twice as large, by default), then the tool
skips the chunk.

The minimum value for this option is 1, which means that no chunk can be larger
than L<"--chunk-size">.  You probably don't want to specify 1, because rows
reported by EXPLAIN are estimates, which can be different from the real number
of rows in the chunk.  If the tool skips too many chunks because they are
oversized, you might want to specify a value larger than the default of 2.

You can disable oversized chunk checking by specifying a value of 0.

=item --chunk-time

type: float; default: 0.5

Adjust the chunk size dynamically so each checksum query takes this long to execute.

The tool tracks the checksum rate (rows per second) for all tables and each
table individually.  It uses these rates to adjust the chunk size after each
checksum query, so that the next checksum query takes this amount of time (in
seconds) to execute.

The algorithm is as follows: at the beginning of each table, the chunk size is
initialized from the overall average rows per second since the tool began
working, or the value of L<"--chunk-size"> if the tool hasn't started working
yet. For each subsequent chunk of a table, the tool adjusts the chunk size to
try to make queries run in the desired amount of time.  It keeps an
exponentially decaying moving average of queries per second, so that if the
server's performance changes due to changes in server load, the tool adapts
quickly.  This allows the tool to achieve predictably timed queries for each
table, and for the server overall.

If this option is set to zero, the chunk size doesn't auto-adjust, so query
checksum times will vary, but query checksum sizes will not. Another way to do
the same thing is to specify a value for L<"--chunk-size"> explicitly, instead
of leaving it at the default.

=item --columns

short form: -c; type: array; group: Filter

Checksum only this comma-separated list of columns.

=item --config

type: Array; group: Config

Read this comma-separated list of config files; if specified, this must be the
first option on the command line.

=item --[no]create-replicate-table

default: yes

Create the L<"--replicate"> database and table if they do not exist.
The structure of the replicate table is the same as the suggested table
mentioned in L<"--replicate">.

=item --databases

short form: -d; type: hash; group: Filter

Only checksum this comma-separated list of databases.

=item --databases-regex

type: string; group: Filter

Only checksum databases whose names match this Perl regex.

=item --defaults-file

short form: -F; type: string; group: Connection

Only read mysql options from the given file.  You must give an absolute
pathname.

=item --[no]empty-replicate-table

default: yes

Delete previous checksums for each table before checksumming the table.  This
option does not truncate the entire table, it only deletes rows (checksums) for
each table just before checksumming the table.  Therefore, if checksumming stops
prematurely and there was preexisting data, there will still be rows for tables
that were not checksummed before the tool was stopped.

If you're resuming from a previous checksum run, then the checksum records for
the table from which the tool resumes won't be emptied.

=item --engines

short form: -e; type: hash; group: Filter

Only checksum tables which use these storage engines.

=item --explain

cumulative: yes; default: 0; group: Output

Show, but do not execute, checksum queries (disables
L<"--[no]empty-replicate-table">).  If specified twice, the tool actually
iterates through the chunking algorithm, printing the upper and lower boundary
values for each chunk, but not executing the checksum queries.

=item --float-precision

type: int

Precision for FLOAT and DOUBLE number-to-string conversion.  Causes FLOAT
and DOUBLE values to be rounded to the specified number of digits after the
decimal point, with the ROUND() function in MySQL.  This can help avoid
checksum mismatches due to different floating-point representations of the same
values on different MySQL versions and hardware.  The default is no rounding;
the values are converted to strings by the CONCAT() function, and MySQL chooses
the string representation.  If you specify a value of 2, for example, then the
values 1.008 and 1.009 will be rounded to 1.01, and will checksum as equal.

=item --function

type: string

Hash function for checksums (FNV1A_64, MURMUR_HASH, SHA1, MD5, CRC32, etc).

The default is to use CRC32(), but MD5() and SHA1() also work, and you
can use your own function, such as a compiled UDF, if you wish.  The
function you specify is run in SQL, not in Perl, so it must be available
to MySQL.

MySQL doesn't have good built-in hash functions that are fast.  CRC32() is too
prone to hash collisions, and MD5() and SHA1() are very CPU-intensive. The
FNV1A_64() UDF that is distributed with Percona Server is a faster alternative.
It is very simple to compile and install; look at the header in the source code
for instructions.  If it is installed, it is preferred over MD5().  You can also
use the MURMUR_HASH() function if you compile and install that as a UDF; the
source is also distributed with Percona Server, and it might be better than
FNV1A_64().

=item --help

group: Help

Show help and exit.

=item --host

short form: -h; type: string; default: localhost; group: Connection

Host to connect to.

=item --ignore-columns

type: Hash; group: Filter

Ignore this comma-separated list of columns when calculating the checksum.

=item --ignore-databases

type: Hash; group: Filter

Ignore this comma-separated list of databases.

=item --ignore-databases-regex

type: string; group: Filter

Ignore databases whose names match this Perl regex.

=item --ignore-engines

type: Hash; default: FEDERATED,MRG_MyISAM; group: Filter

Ignore this comma-separated list of storage engines.

=item --ignore-tables

type: Hash; group: Filter

Ignore this comma-separated list of tables.  Table names may be qualified with
the database name.  The L<"--replicate"> table is always automatically ignored.

=item --ignore-tables-regex

type: string; group: Filter

Ignore tables whose names match the Perl regex.

=item --lock-wait-timeout

type: int; default: 1

Set the session value of C<innodb_lock_wait_timeout> on the master host.
This option helps guard against long lock waits if the checksum queries
become slow for some reason.  Setting this option dynamically requires the
InnoDB plugin, so this works only on newer InnoDB and MySQL versions.  If
setting the value fails and the current server value is greater than the
specified value, then a warning is printed; else, if the current server
value is less than or equal to the specified value, no warning is printed.

=item --max-lag

type: time; default: 1s; group: Throttle

Pause checksumming until all replicas' lag is less than this value.  After each
checksum query (each chunk), pt-table-checksum looks at the replication lag of
all replicas to which it connects, using Seconds_Behind_Master. If any replica
is lagging more than the value of this option, then pt-table-checksum will sleep
for L<"--check-interval"> seconds, then check all replicas again.  If you
specify L<"--check-slave-lag">, then the tool only examines that server for
lag, not all servers.  If you want to control exactly which servers the tool
monitors, use the DSN value to L<"--recursion-method">.

The tool waits forever for replicas to stop lagging.  If any replica is
stopped, the tool waits forever until the replica is started.  Checksumming
continues once all replicas are running and not lagging too much.

The tool prints progress reports while waiting.  If a replica is stopped, it
prints a progress report immediately, then again at every progress report
interval.

=item --max-load

type: Array; default: Threads_running=25; group: Throttle

Examine SHOW GLOBAL STATUS after every chunk, and pause if any status variables
are higher than the threshold.  The option accepts a comma-separated list of
MySQL status variables to check for a threshold.  An optional C<=MAX_VALUE> (or
C<:MAX_VALUE>) can follow each variable.  If not given, the tool determines a
threshold by examining the current value and increasing it by 20%.

For example, if you want the tool to pause when Threads_connected gets too high,
you can specify "Threads_connected", and the tool will check the current value
when it starts working and add 20% to that value.  If the current value is 100,
then the tool will pause when Threads_connected exceeds 120, and resume working
when it is below 120 again.  If you want to specify an explicit threshold, such
as 110, you can use either "Threads_connected:110" or "Threads_connected=110".

The purpose of this option is to prevent the tool from adding too much load to
the server. If the checksum queries are intrusive, or if they cause lock waits,
then other queries on the server will tend to block and queue. This will
typically cause Threads_running to increase, and the tool can detect that by
running SHOW GLOBAL STATUS immediately after each checksum query finishes.  If
you specify a threshold for this variable, then you can instruct the tool to
wait until queries are running normally again.  This will not prevent queueing,
however; it will only give the server a chance to recover from the queueing.  If
you notice queueing, it is best to decrease the chunk time.

=item --password

short form: -p; type: string; group: Connection

Password to use when connecting.

=item --pid

type: string

Create the given PID file.  The file contains the process ID of the script.
The PID file is removed when the script exits.  Before starting, the script
checks if the PID file already exists.  If it does not, then the script creates
and writes its own PID to it.  If it does, then the script checks the following:
if the file contains a PID and a process is running with that PID, then
the script dies; or, if there is no process running with that PID, then the
script overwrites the file with its own PID and starts; else, if the file
contains no PID, then the script dies.

=item --port

short form: -P; type: int; group: Connection

Port number to use for connection.

=item --progress

type: array; default: time,30

Print progress reports to STDERR.

The value is a comma-separated list with two parts.  The first part can be
percentage, time, or iterations; the second part specifies how often an update
should be printed, in percentage, seconds, or number of iterations.  The tool
prints progress reports for a variety of time-consuming operations, including
waiting for replicas to catch up if they become lagged.

=item --quiet

short form: -q; cumulative: yes; default: 0

Print only the most important information (disables L<"--progress">).
Specifying this option once causes the tool to print only errors, warnings, and
tables that have checksum differences.

Specifying this option twice causes the tool to print only errors.  In this
case, you can use the tool's exit status to determine if there were any warnings
or checksum differences.

=item --recurse

type: int

Number of levels to recurse in the hierarchy when discovering replicas.
Default is infinite.  See also L<"--recursion-method">.

=item --recursion-method

type: string

Preferred recursion method for discovering replicas.  Possible methods are:

  METHOD       USES
  ===========  ==================
  processlist  SHOW PROCESSLIST
  hosts        SHOW SLAVE HOSTS
  dsn=DSN      DSNs from a table

The processlist method is the default, because SHOW SLAVE HOSTS is not
reliable.  However, the hosts method can work better if the server uses a
non-standard port (not 3306).  The tool usually does the right thing and
finds all replicas, but you may give a preferred method and it will be used
first.

The hosts method requires replicas to be configured with report_host,
report_port, etc.

The dsn method is special: it specifies a table from which other DSN strings
are read.  The specified DSN must specify a D and t, or a database-qualified
t.  The DSN table should have the following structure:

  CREATE TABLE `dsns` (
    `id` int(11) NOT NULL AUTO_INCREMENT,
    `parent_id` int(11) DEFAULT NULL,
    `dsn` varchar(255) NOT NULL,
    PRIMARY KEY (`id`)
  );

To make the tool monitor only the hosts 10.10.1.16 and 10.10.1.17 for
replication lag and checksum differences, insert the values C<h=10.10.1.16> and
C<h=10.10.1.17> into the table. Currently, the DSNs are ordered by id, but id
and parent_id are otherwise ignored.  

=item --replicate

type: string; default: percona.checksums

Write checksum results to this table.  The replicate table must have this
structure (MAGIC_create_replicate):

  CREATE TABLE checksums (
     db             char(64)     NOT NULL,
     tbl            char(64)     NOT NULL,
     chunk          int          NOT NULL,
     chunk_time     float            NULL,
     chunk_index    varchar(200)     NULL,
     lower_boundary text             NULL,
     upper_boundary text             NULL,
     this_crc       char(40)     NOT NULL,
     this_cnt       int          NOT NULL,
     master_crc     char(40)         NULL,
     master_cnt     int              NULL,
     ts             timestamp    NOT NULL,
     PRIMARY KEY (db, tbl, chunk),
     INDEX ts_db_tbl (ts, db, tbl)
  ) ENGINE=InnoDB;

By default, L<"--[no]create-replicate-table"> is true, so the database and
the table specified by this option are created automatically if they do not
exist.

Be sure to choose an appropriate storage engine for the replicate table.  If you
are checksumming InnoDB tables, and you use MyISAM for this table, a deadlock
will break replication, because the mixture of transactional and
non-transactional tables in the checksum statements will cause it to be written
to the binlog even though it had an error.  It will then replay without a
deadlock on the replicas, and break replication with "different error on master
and slave."  This is not a problem with pt-table-checksum; it's a problem with
MySQL replication, and you can read more about it in the MySQL manual.

The replicate table is never checksummed (the tool automatically adds this
table to L<"--ignore-tables">).

=item --[no]replicate-check

default: yes

Check replicas for data differences after finishing each table.  The tool finds
differences by executing a simple SELECT statement on all detected replicas.
The query compares the replica's checksum results to the master's checksum
results.  It reports differences in the DIFFS column of the output.

=item --replicate-check-only

Check replicas for consistency without executing checksum queries.
This option is used only with L<"--[no]replicate-check">.  If specified,
pt-table-checksum doesn't checksum any tables.  It checks replicas for
differences found by previous checksumming, and then exits.  It might be useful
if you run pt-table-checksum quietly in a cron job, for example, and later want
a report on the results of the cron job, perhaps to implement a Nagios check.

=item --replicate-database

type: string

USE only this database.  By default, pt-table-checksum executes USE to select
the database that contains the table it's currently working on.  This is is a
best effort to avoid problems with replication filters such as binlog_ignore_db
and replicate_ignore_db.  However, replication filters can create a situation
where there simply is no one right way to do things.  Some statements might not
be replicated, and others might cause replication to fail.  In such cases, you
can use this option to specify a default database that pt-table-checksum selects
with USE, and never changes.  See also <L"--[no]check-replication-filters">.

=item --resume

Resume checksumming from the last completed chunk (disables
L<"--[no]empty-replicate-table">).  If the tool stops before it checksums all
tables, this option makes checksumming resume from the last chunk of the last
table that it finished.

=item --retries

type: int; default: 2

Retry a chunk this many times when there is a nonfatal error.  Nonfatal errors
are problems such as a lock wait timeout or the query being killed.

=item --separator

type: string; default: #

The separator character used for CONCAT_WS().  This character is used to join
the values of columns when checksumming.

=item --set-vars

type: string; default: wait_timeout=10000; group: Connection

Set these MySQL variables.  Immediately after connecting to MySQL, this
string will be appended to SET and executed.

=item --socket

short form: -S; type: string; group: Connection

Socket file to use for connection.

=item --tables

short form: -t; type: hash; group: Filter

Checksum only this comma-separated list of tables.
Table names may be qualified with the database name.

=item --tables-regex

type: string; group: Filter

Checksum only tables whose names match this Perl regex.

=item --trim

Add TRIM() to VARCHAR columns (helps when comparing 4.1 to >= 5.0).
This is useful when you don't care about the trailing space differences between
MySQL versions that vary in their handling of trailing spaces. MySQL 5.0 and 
later all retain trailing spaces in VARCHAR, while previous versions would 
remove them.  These differences will cause false checksum differences.

=item --user

short form: -u; type: string; group: Connection

User for login if not current user.

=item --version

group: Help

Show version and exit.

=item --where

type: string

Do only rows matching this WHERE clause.  You can use this option to limit
the checksum to only part of the table.  This is particularly useful if you have
append-only tables and don't want to constantly re-check all rows; you could run
a daily job to just check yesterday's rows, for instance.

This option is much like the -w option to mysqldump.  Do not specify the WHERE
keyword.  You might need to quote the value.  Here is an example:

  pt-table-checksum --where "ts > CURRENT_DATE - INTERVAL 1 DAY"

=back

=head1 DSN OPTIONS

These DSN options are used to create a DSN.  Each option is given like
C<option=value>.  The options are case-sensitive, so P and p are not the
same option.  There cannot be whitespace before or after the C<=> and
if the value contains whitespace it must be quoted.  DSN options are
comma-separated.  See the L<percona-toolkit> manpage for full details.

=over

=item * A

dsn: charset; copy: yes

Default character set.

=item * D

copy: no

DSN table database.

=item * F

dsn: mysql_read_default_file; copy: no

Only read default options from the given file

=item * h

dsn: host; copy: yes

Connect to host.

=item * p

dsn: password; copy: yes

Password to use when connecting.

=item * P

dsn: port; copy: yes

Port number to use for connection.

=item * S

dsn: mysql_socket; copy: no

Socket file to use for connection.

=item * t

copy: no

DSN table table.

=item * u

dsn: user; copy: yes

User for login if not current user.

=back

=head1 ENVIRONMENT

The environment variable C<PTDEBUG> enables verbose debugging output to STDERR.
To enable debugging and capture all output to a file, run the tool like:

   PTDEBUG=1 pt-table-checksum ... > FILE 2>&1

Be careful: debugging output is voluminous and can generate several megabytes
of output.

=head1 SYSTEM REQUIREMENTS

You need Perl, DBI, DBD::mysql, and some core packages that ought to be
installed in any reasonably new version of Perl.

=head1 BUGS

For a list of known bugs, see L<http://www.percona.com/bugs/pt-table-checksum>.

Please report bugs at L<https://bugs.launchpad.net/percona-toolkit>.
Include the following information in your bug report:

=over

=item * Complete command-line used to run the tool

=item * Tool L<"--version">

=item * MySQL version of all servers involved

=item * Output from the tool including STDERR

=item * Input files (log/dump/config files, etc.)

=back

If possible, include debugging output by running the tool with C<PTDEBUG>;
see L<"ENVIRONMENT">.

=head1 DOWNLOADING

Visit L<http://www.percona.com/software/percona-toolkit/> to download the
latest release of Percona Toolkit.  Or, get the latest release from the
command line:

   wget percona.com/get/percona-toolkit.tar.gz

   wget percona.com/get/percona-toolkit.rpm

   wget percona.com/get/percona-toolkit.deb

You can also get individual tools from the latest release:

   wget percona.com/get/TOOL

Replace C<TOOL> with the name of any tool.

=head1 AUTHORS

Baron Schwartz and Daniel Nichter

=head1 ACKNOWLEDGMENTS

Claus Jeppesen, Francois Saint-Jacques, Giuseppe Maxia, Heikki Tuuri,
James Briggs, Martin Friebe, and Sergey Zhuravlev

=head1 ABOUT PERCONA TOOLKIT

This tool is part of Percona Toolkit, a collection of advanced command-line
tools developed by Percona for MySQL support and consulting.  Percona Toolkit
was forked from two projects in June, 2011: Maatkit and Aspersa.  Those
projects were created by Baron Schwartz and developed primarily by him and
Daniel Nichter, both of whom are employed by Percona.  Visit
L<http://www.percona.com/software/> for more software developed by Percona.

=head1 COPYRIGHT, LICENSE, AND WARRANTY

This program is copyright 2007-2011 Baron Schwartz, 2011-2012 Percona Inc.
Feedback and improvements are welcome.

THIS PROGRAM IS PROVIDED "AS IS" AND WITHOUT ANY EXPRESS OR IMPLIED
WARRANTIES, INCLUDING, WITHOUT LIMITATION, THE IMPLIED WARRANTIES OF
MERCHANTABILITY AND FITNESS FOR A PARTICULAR PURPOSE.

This program is free software; you can redistribute it and/or modify it under
the terms of the GNU General Public License as published by the Free Software
Foundation, version 2; OR the Perl Artistic License.  On UNIX and similar
systems, you can issue `man perlgpl' or `man perlartistic' to read these
licenses.

You should have received a copy of the GNU General Public License along with
this program; if not, write to the Free Software Foundation, Inc., 59 Temple
Place, Suite 330, Boston, MA  02111-1307  USA.

=head1 VERSION

pt-table-checksum 2.0.4

=cut<|MERGE_RESOLUTION|>--- conflicted
+++ resolved
@@ -3968,7 +3968,11 @@
            . "WHERE Key_name = '$index'";
    PTDEBUG && _d($sql);
    my $cardinality = 1;
-   my $rows = $cxn->dbh()->selectall_hashref($sql, 'key_name');
+   my $dbh         = $cxn->dbh();
+   my $key_name    = $dbh && ($dbh->{FetchHashKeyName} || '') eq 'NAME_lc'
+                   ? 'key_name'
+                   : 'Key_name';
+   my $rows = $dbh->selectall_hashref($sql, $key_name);
    foreach my $row ( values %$rows ) {
       $cardinality *= $row->{cardinality} if $row->{cardinality};
    }
@@ -3979,7 +3983,9 @@
 sub get_row_estimate {
    my (%args) = @_;
    my @required_args = qw(Cxn tbl);
-<<<<<<< HEAD
+   foreach my $arg ( @required_args ) {
+      die "I need a $arg argument" unless $args{$arg};
+   }
    my ($cxn, $tbl) = @args{@required_args};
 
    my $sql = "EXPLAIN SELECT * FROM $tbl->{name} "
@@ -3988,26 +3994,6 @@
    my $expl = $cxn->dbh()->selectrow_hashref($sql);
    PTDEBUG && _d(Dumper($expl));
    return ($expl->{rows} || 0), $expl->{key};
-=======
-   foreach my $arg ( @required_args ) {
-      die "I need a $arg argument" unless $args{$arg};
-   }
-   my ($cxn, $tbl) = @args{@required_args};
-
-   if ( !$args{where} && exists $tbl->{tbl_status} ) {
-      PTDEBUG && _d('Using table status for row estimate');
-      return $tbl->{tbl_status}->{rows} || 0;
-   }
-   else {
-      PTDEBUG && _d('Use EXPLAIN for row estimate');
-      my $sql   = "EXPLAIN SELECT * FROM $tbl->{name} "
-                . "WHERE " . ($args{where} || '1=1');
-      PTDEBUG && _d($sql);
-      my $expl = $cxn->dbh()->selectrow_hashref($sql);
-      PTDEBUG && _d(Dumper($expl));
-      return ($expl->{rows} || 0), $expl->{key};
-   }
->>>>>>> 0dd19a6f
 }
 
 sub _prepare_sths {
@@ -4060,11 +4046,13 @@
 
    if ( !$self->{next_lower} ) {
       PTDEBUG && _d('At end of table, or no more boundaries to resume');
+
+      $self->{last_upper} = $dbh->selectrow_arrayref($self->{last_ub_sql});
+      PTDEBUG && _d('Last upper boundary:', Dumper($self->{last_upper}));
       $self->{no_more_boundaries} = 1;
-   }
-
-   $self->{last_upper} = $dbh->selectrow_arrayref($self->{last_ub_sql});
-   PTDEBUG && _d('Last upper boundary:', Dumper($self->{last_upper}));
+
+      $self->{no_more_boundaries} = 1;
+   }
 
    return;
 }
@@ -4121,19 +4109,25 @@
    my $boundary = $self->{ub_sth}->fetchall_arrayref();
    PTDEBUG && _d('Next boundary:', Dumper($boundary));
    if ( $boundary && @$boundary ) {
-      $self->{upper} = $boundary->[0]; # this nibble
+      $self->{upper} = $boundary->[0];
+
       if ( $boundary->[1] ) {
-         $self->{next_lower} = $boundary->[1]; # next nibble
+         $self->{next_lower} = $boundary->[1];
       }
       else {
+         PTDEBUG && _d('End of table boundary:', Dumper($boundary->[0]));
          $self->{no_more_boundaries} = 1;  # for next call
-         PTDEBUG && _d('Last upper boundary:', Dumper($boundary->[0]));
+
+         $self->{last_upper} = $boundary->[0];
       }
    }
    else {
+      my $dbh = $self->{Cxn}->dbh();
+      $self->{upper} = $dbh->selectrow_arrayref($self->{last_ub_sql});
+      PTDEBUG && _d('Last upper boundary:', Dumper($self->{upper}));
       $self->{no_more_boundaries} = 1;  # for next call
-      $self->{upper} = $self->{last_upper};
-      PTDEBUG && _d('Last upper boundary:', Dumper($self->{upper}));
+      
+      $self->{last_upper} = $self->{upper};
    }
    $self->{ub_sth}->finish();
 
@@ -4214,7 +4208,7 @@
 
    my $q     = $self->{Quoter};
    my $o     = $self->{OptionParser};
-   my $where = $o->get('where');
+   my $where = $o->has('where') ? $o->get('where') : undef;
 
    if ( !$self->one_nibble() ) {
       my $head_sql
@@ -4709,12 +4703,8 @@
 }
 
 sub _iterate_files {
-<<<<<<< HEAD
-   my ( $self ) = @_; 
-=======
    my ( $self ) = @_;
    my $q = $self->{Quoter};
->>>>>>> 0dd19a6f
 
    if ( !$self->{fh} ) {
       my ($fh, $file) = $self->{file_itr}->();
@@ -4760,18 +4750,11 @@
             my $tbl_struct = $self->{TableParser}->parse($ddl);
             if ( $self->engine_is_allowed($tbl_struct->{engine}) ) {
                return {
-<<<<<<< HEAD
                   db         => $self->{db},
                   tbl        => $tbl,
                   name       => $self->{Quoter}->quote($self->{db}, $tbl),
                   ddl        => $ddl,
                   tbl_struct => $tbl_struct,
-=======
-                  db   => $self->{db},
-                  tbl  => $tbl,
-                  name => $q->quote($self->{db}, $tbl),
-                  ddl  => $ddl,
->>>>>>> 0dd19a6f
                };
             }
          }
@@ -5641,18 +5624,31 @@
 
 sub new {
    my ( $class, %args ) = @_;
-   my @required_args = qw(spec get_status sleep oktorun);
+   my @required_args = qw(max_spec get_status sleep oktorun);
    foreach my $arg ( @required_args ) {
       die "I need a $arg argument" unless defined $args{$arg};
    }
 
-   my $max_val_for = _parse_spec(%args);
+   PTDEBUG && _d('Parsing spec for max thresholds');
+   my $max_val_for = _parse_spec(
+      spec             => $args{max_spec},
+      get_status       => $args{get_status},
+      threshold_factor => 0.2, # +20%
+   );
+
+   PTDEBUG && _d('Parsing spec for critical thresholds');
+   my $critical_val_for = _parse_spec(
+      spec             => $args{critical_spec} || [],
+      get_status       => $args{get_status},
+      threshold_factor => 1.0, # double (x2; +100%)
+   );
 
    my $self = {
-      get_status  => $args{get_status},
-      sleep       => $args{sleep},
-      oktorun     => $args{oktorun},
-      max_val_for => $max_val_for,
+      get_status       => $args{get_status},
+      sleep            => $args{sleep},
+      oktorun          => $args{oktorun},
+      max_val_for      => $max_val_for,
+      critical_val_for => $critical_val_for,
    };
 
    return bless $self, $class;
@@ -5666,10 +5662,8 @@
    }
    my ($spec, $get_status) = @args{@required_args};
 
-   if ( !@$spec ) {
-      PTDEBUG && _d('No spec, disabling status var waits');
-      return;
-   }
+   return unless $spec && scalar @$spec;
+   my $threshold_factor = $args{threshold_factor} || 0.20;
 
    my %max_val_for;
    foreach my $var_val ( @$spec ) {
@@ -5678,7 +5672,7 @@
       if ( !$val ) {
          my $init_val = $get_status->($var);
          PTDEBUG && _d('Initial', $var, 'value:', $init_val);
-         $val = int(($init_val * .20) + $init_val);
+         $val = int(($init_val * $threshold_factor) + $init_val);
       }
       PTDEBUG && _d('Wait if', $var, '>=', $val);
       $max_val_for{$var} = $val;
@@ -5692,6 +5686,11 @@
    return $self->{max_val_for};
 }
 
+sub critical_values {
+   my ($self) = @_;
+   return $self->{critical_val_for};
+}
+
 sub wait {
    my ( $self, %args ) = @_;
 
@@ -5702,7 +5701,7 @@
    my $oktorun    = $self->{oktorun};
    my $get_status = $self->{get_status};
    my $sleep      = $self->{sleep};
-   
+
    my %vals_too_high = %{$self->{max_val_for}};
    my $pr_callback;
    if ( $pr ) {
@@ -5726,6 +5725,12 @@
       foreach my $var ( sort keys %vals_too_high ) {
          my $val = $get_status->($var);
          PTDEBUG && _d($var, '=', $val);
+         if ( $val
+              && exists $self->{critical_val_for}->{$var}
+              && $val >= $self->{critical_val_for}->{$var} ) {
+            die "$var=$val exceeds its critical threshold "
+               . "$self->{critical_val_for}->{$var}\n";
+         }
          if ( !$val || $val >= $self->{max_val_for}->{$var} ) {
             $vals_too_high{$var} = $val;
          }
@@ -6244,7 +6249,7 @@
       }
 
       $sys_load = new MySQLStatusWaiter(
-         spec       => $o->get('max-load'),
+         max_spec   => $o->get('max-load'),
          get_status => $get_status,
          oktorun    => sub { return $oktorun },
          sleep      => $sleep,
