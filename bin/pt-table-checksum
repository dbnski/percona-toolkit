--- conflicted
+++ resolved
@@ -2978,17 +2978,6 @@
    }
 
    my $self = {
-<<<<<<< HEAD
-      dsn             => $dsn,
-      dbh             => $args{dbh},
-      dsn_name        => $dp->as_string($dsn, [qw(h P S)]),
-      hostname        => '',
-      set             => $args{set},
-      dbh_set         => 0,
-      is_cluster_node => undef,
-      OptionParser    => $o,
-      DSNParser       => $dp,
-=======
       dsn          => $dsn,
       dbh          => $args{dbh},
       dsn_name     => $dp->as_string($dsn, [qw(h P S)]),
@@ -2998,7 +2987,6 @@
       dbh_set      => 0,
       OptionParser => $o,
       DSNParser    => $dp,
->>>>>>> 8bf3979e
    };
 
    return bless $self, $class;
@@ -3066,19 +3054,6 @@
    my ($self) = @_;
    return $self->{dsn_name} if PERCONA_TOOLKIT_TEST_USE_DSN_NAMES;
    return $self->{hostname} || $self->{dsn_name} || 'unknown host';
-}
-
-sub is_cluster_node {
-   my ($self) = @_;
-   return $self->{is_cluster_node} if defined $self->{is_cluster_node};
-   
-   my $sql = "SHOW VARIABLES LIKE 'wsrep_on'";
-   PTDEBUG && _d($sql);
-   my $row = $self->{dbh}->selectrow_arrayref($sql);
-   PTDEBUG && _d(defined $row ? @$row : 'undef');
-   $self->{is_cluster_node} = $row && $row->[0] ? 1 : 0;
-  
-   return $self->{is_cluster_node};
 }
 
 sub DESTROY {
