--- conflicted
+++ resolved
@@ -1534,16 +1534,8 @@
 
    PTDEBUG && _d($dbh, 'Setting dbh');
 
-<<<<<<< HEAD
    $dbh->{FetchHashKeyName} = 'NAME_lc' if $self->{NAME_lc};
 
-=======
-   if ( !exists $self->{NAME_lc}
-        || (defined $self->{NAME_lc} && $self->{NAME_lc}) ) {
-      $dbh->{FetchHashKeyName} = 'NAME_lc';
-   }
-   
->>>>>>> ac015477
    my $sql = 'SELECT @@hostname, @@server_id';
    PTDEBUG && _d($dbh, $sql);
    my ($hostname, $server_id) = $dbh->selectrow_array($sql);
