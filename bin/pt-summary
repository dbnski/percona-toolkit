--- conflicted
+++ resolved
@@ -1749,42 +1749,11 @@
 }
 
 format_lvs () { local PTFUNCNAME=format_lvs;
-<<<<<<< HEAD
    local file="$1"
    if [ -e "$file" ]; then
       grep -v "open failed" "$file"
    else
       echo "Unable to collect information";
-=======
-   local lvs_file="$1"
-   local vgs_file="$2"
-   local lvs_errors="$3"
-
-   if [ -e "$lvs_file" -a -e "$vgs_file" ]; then
-      local header="$(head -n1 "$lvs_file")$(head -n1 "$vgs_file" | sed -e 's/^ *VG//')"
-
-      echo "$header"
-      tail -n+2 "$lvs_file" | while read lvs_line; do
-         local current_vg="$(echo $lvs_line | awk '{print $2}')"
-         while read vgs_line; do
-            local current_vgs_vg="$(echo $vgs_line | awk '{print $1}' )"
-            if [ "$current_vg" = "$current_vgs_vg" ]; then
-               lvs_line="${lvs_line}$(echo $vgs_line | sed -e "s/^ *$current_vg//")"
-               break
-            fi
-         done < "$vgs_file"
-         echo $lvs_line
-      done
-   else
-      if [ -e "$lvs_file" ]; then
-         cat "$lvs_file"
-      elif [ -e "$lvs_errors" ]; then
-         echo "lvs didn't output anything and had the following errors:"
-         cat "$lvs_errors"
-      else
-         echo "Cannot execute 'lvs'";
-      fi
->>>>>>> f8113b46
    fi
 }
 
@@ -2069,13 +2038,9 @@
       done
 
       section "LVM_Volumes"
-<<<<<<< HEAD
       format_lvs "$data_dir/lvs"
       section "LVM_Volume_Groups"
       format_lvs "$data_dir/vgs"
-=======
-      format_lvs "$data_dir/lvs" "$data_dir/vgs" "$data_dir/lvs.stderr"
->>>>>>> f8113b46
    fi
 
    section "RAID_Controller"
