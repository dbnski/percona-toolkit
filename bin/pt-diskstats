#!/usr/bin/env   perl 

# This program is part of Percona Toolkit: http://www.percona.com/software/
# See "COPYRIGHT, LICENSE, AND WARRANTY" at the end of this file for legal
# notices and disclaimers.

use strict;
use warnings FATAL => 'all';
use constant MKDEBUG => $ENV{MKDEBUG} || 0;

# %INC magic to allow us to require/use these even within the big file.
BEGIN {
   $INC{$_} = __FILE__ for map {
         (my $t = $_ . ".pm") =~ s!::!/!g; $t
      } qw( OptionParser Transformers ReadKeyMini Diskstats DiskstatsGroupByAll DiskstatsGroupByDisk DiskstatsGroupBySample DiskstatsMenu pt_diskstats );
}

# This program is copyright 2007-2011 Baron Schwartz, 2011 Percona Inc.
# Feedback and improvements are welcome.
#
# THIS PROGRAM IS PROVIDED "AS IS" AND WITHOUT ANY EXPRESS OR IMPLIED
# WARRANTIES, INCLUDING, WITHOUT LIMITATION, THE IMPLIED WARRANTIES OF
# MERCHANTIBILITY AND FITNESS FOR A PARTICULAR PURPOSE.
#
# This program is free software; you can redistribute it and/or modify it under
# the terms of the GNU General Public License as published by the Free Software
# Foundation, version 2; OR the Perl Artistic License.  On UNIX and similar
# systems, you can issue `man perlgpl' or `man perlartistic' to read these
# licenses.
#
# You should have received a copy of the GNU General Public License along with
# this program; if not, write to the Free Software Foundation, Inc., 59 Temple
# Place, Suite 330, Boston, MA  02111-1307  USA.
# ###########################################################################
# OptionParser package
# This package is a copy without comments from the original.  The original
# with comments and its test file can be found in the Bazaar repository at,
#   lib/OptionParser.pm
#   t/lib/OptionParser.t
# See https://launchpad.net/percona-toolkit for more information.
# ###########################################################################
{
package OptionParser;

use strict;
use warnings FATAL => 'all';
use English qw(-no_match_vars);
use constant MKDEBUG => $ENV{MKDEBUG} || 0;

use List::Util qw(max);
use Getopt::Long;

my $POD_link_re = '[LC]<"?([^">]+)"?>';

sub new {
   my ( $class, %args ) = @_;
   my @required_args = qw();
   foreach my $arg ( @required_args ) {
      die "I need a $arg argument" unless $args{$arg};
   }

   my ($program_name) = $PROGRAM_NAME =~ m/([.A-Za-z-]+)$/;
   $program_name ||= $PROGRAM_NAME;
   my $home = $ENV{HOME} || $ENV{HOMEPATH} || $ENV{USERPROFILE} || '.';

   my %attributes = (
      'type'       => 1,
      'short form' => 1,
      'group'      => 1,
      'default'    => 1,
      'cumulative' => 1,
      'negatable'  => 1,
   );

   my $self = {
      head1             => 'OPTIONS',        # These args are used internally
      skip_rules        => 0,                # to instantiate another Option-
      item              => '--(.*)',         # Parser obj that parses the
      attributes        => \%attributes,     # DSN OPTIONS section.  Tools
      parse_attributes  => \&_parse_attribs, # don't tinker with these args.

      %args,

      strict            => 1,  # disabled by a special rule
      program_name      => $program_name,
      opts              => {},
      got_opts          => 0,
      short_opts        => {},
      defaults          => {},
      groups            => {},
      allowed_groups    => {},
      errors            => [],
      rules             => [],  # desc of rules for --help
      mutex             => [],  # rule: opts are mutually exclusive
      atleast1          => [],  # rule: at least one opt is required
      disables          => {},  # rule: opt disables other opts 
      defaults_to       => {},  # rule: opt defaults to value of other opt
      DSNParser         => undef,
      default_files     => [
         "/etc/percona-toolkit/percona-toolkit.conf",
         "/etc/percona-toolkit/$program_name.conf",
         "$home/.percona-toolkit.conf",
         "$home/.$program_name.conf",
      ],
      types             => {
         string => 's', # standard Getopt type
         int    => 'i', # standard Getopt type
         float  => 'f', # standard Getopt type
         Hash   => 'H', # hash, formed from a comma-separated list
         hash   => 'h', # hash as above, but only if a value is given
         Array  => 'A', # array, similar to Hash
         array  => 'a', # array, similar to hash
         DSN    => 'd', # DSN
         size   => 'z', # size with kMG suffix (powers of 2^10)
         time   => 'm', # time, with an optional suffix of s/h/m/d
      },
   };

   return bless $self, $class;
}

sub get_specs {
   my ( $self, $file ) = @_;
   $file ||= $self->{file} || __FILE__;
   my @specs = $self->_pod_to_specs($file);
   $self->_parse_specs(@specs);

   open my $fh, "<", $file or die "Cannot open $file: $OS_ERROR";
   my $contents = do { local $/ = undef; <$fh> };
   close $fh;
   if ( $contents =~ m/^=head1 DSN OPTIONS/m ) {
      MKDEBUG && _d('Parsing DSN OPTIONS');
      my $dsn_attribs = {
         dsn  => 1,
         copy => 1,
      };
      my $parse_dsn_attribs = sub {
         my ( $self, $option, $attribs ) = @_;
         map {
            my $val = $attribs->{$_};
            if ( $val ) {
               $val    = $val eq 'yes' ? 1
                       : $val eq 'no'  ? 0
                       :                 $val;
               $attribs->{$_} = $val;
            }
         } keys %$attribs;
         return {
            key => $option,
            %$attribs,
         };
      };
      my $dsn_o = new OptionParser(
         description       => 'DSN OPTIONS',
         head1             => 'DSN OPTIONS',
         dsn               => 0,         # XXX don't infinitely recurse!
         item              => '\* (.)',  # key opts are a single character
         skip_rules        => 1,         # no rules before opts
         attributes        => $dsn_attribs,
         parse_attributes  => $parse_dsn_attribs,
      );
      my @dsn_opts = map {
         my $opts = {
            key  => $_->{spec}->{key},
            dsn  => $_->{spec}->{dsn},
            copy => $_->{spec}->{copy},
            desc => $_->{desc},
         };
         $opts;
      } $dsn_o->_pod_to_specs($file);
      $self->{DSNParser} = DSNParser->new(opts => \@dsn_opts);
   }

   if ( $contents =~ m/^=head1 VERSION\n\n^(.+)$/m ) {
      $self->{version} = $1;
      MKDEBUG && _d($self->{version});
   }

   return;
}

sub DSNParser {
   my ( $self ) = @_;
   return $self->{DSNParser};
};

sub get_defaults_files {
   my ( $self ) = @_;
   return @{$self->{default_files}};
}

sub _pod_to_specs {
   my ( $self, $file ) = @_;
   $file ||= $self->{file} || __FILE__;
   open my $fh, '<', $file or die "Cannot open $file: $OS_ERROR";

   my @specs = ();
   my @rules = ();
   my $para;

   local $INPUT_RECORD_SEPARATOR = '';
   while ( $para = <$fh> ) {
      next unless $para =~ m/^=head1 $self->{head1}/;
      last;
   }

   while ( $para = <$fh> ) {
      last if $para =~ m/^=over/;
      next if $self->{skip_rules};
      chomp $para;
      $para =~ s/\s+/ /g;
      $para =~ s/$POD_link_re/$1/go;
      MKDEBUG && _d('Option rule:', $para);
      push @rules, $para;
   }

   die "POD has no $self->{head1} section" unless $para;

   do {
      if ( my ($option) = $para =~ m/^=item $self->{item}/ ) {
         chomp $para;
         MKDEBUG && _d($para);
         my %attribs;

         $para = <$fh>; # read next paragraph, possibly attributes

         if ( $para =~ m/: / ) { # attributes
            $para =~ s/\s+\Z//g;
            %attribs = map {
                  my ( $attrib, $val) = split(/: /, $_);
                  die "Unrecognized attribute for --$option: $attrib"
                     unless $self->{attributes}->{$attrib};
                  ($attrib, $val);
               } split(/; /, $para);
            if ( $attribs{'short form'} ) {
               $attribs{'short form'} =~ s/-//;
            }
            $para = <$fh>; # read next paragraph, probably short help desc
         }
         else {
            MKDEBUG && _d('Option has no attributes');
         }

         $para =~ s/\s+\Z//g;
         $para =~ s/\s+/ /g;
         $para =~ s/$POD_link_re/$1/go;

         $para =~ s/\.(?:\n.*| [A-Z].*|\Z)//s;
         MKDEBUG && _d('Short help:', $para);

         die "No description after option spec $option" if $para =~ m/^=item/;

         if ( my ($base_option) =  $option =~ m/^\[no\](.*)/ ) {
            $option = $base_option;
            $attribs{'negatable'} = 1;
         }

         push @specs, {
            spec  => $self->{parse_attributes}->($self, $option, \%attribs), 
            desc  => $para
               . (defined $attribs{default} ? " (default $attribs{default})" : ''),
            group => ($attribs{'group'} ? $attribs{'group'} : 'default'),
         };
      }
      while ( $para = <$fh> ) {
         last unless $para;
         if ( $para =~ m/^=head1/ ) {
            $para = undef; # Can't 'last' out of a do {} block.
            last;
         }
         last if $para =~ m/^=item /;
      }
   } while ( $para );

   die "No valid specs in $self->{head1}" unless @specs;

   close $fh;
   return @specs, @rules;
}

sub _parse_specs {
   my ( $self, @specs ) = @_;
   my %disables; # special rule that requires deferred checking

   foreach my $opt ( @specs ) {
      if ( ref $opt ) { # It's an option spec, not a rule.
         MKDEBUG && _d('Parsing opt spec:',
            map { ($_, '=>', $opt->{$_}) } keys %$opt);

         my ( $long, $short ) = $opt->{spec} =~ m/^([\w-]+)(?:\|([^!+=]*))?/;
         if ( !$long ) {
            die "Cannot parse long option from spec $opt->{spec}";
         }
         $opt->{long} = $long;

         die "Duplicate long option --$long" if exists $self->{opts}->{$long};
         $self->{opts}->{$long} = $opt;

         if ( length $long == 1 ) {
            MKDEBUG && _d('Long opt', $long, 'looks like short opt');
            $self->{short_opts}->{$long} = $long;
         }

         if ( $short ) {
            die "Duplicate short option -$short"
               if exists $self->{short_opts}->{$short};
            $self->{short_opts}->{$short} = $long;
            $opt->{short} = $short;
         }
         else {
            $opt->{short} = undef;
         }

         $opt->{is_negatable}  = $opt->{spec} =~ m/!/        ? 1 : 0;
         $opt->{is_cumulative} = $opt->{spec} =~ m/\+/       ? 1 : 0;
         $opt->{is_required}   = $opt->{desc} =~ m/required/ ? 1 : 0;

         $opt->{group} ||= 'default';
         $self->{groups}->{ $opt->{group} }->{$long} = 1;

         $opt->{value} = undef;
         $opt->{got}   = 0;

         my ( $type ) = $opt->{spec} =~ m/=(.)/;
         $opt->{type} = $type;
         MKDEBUG && _d($long, 'type:', $type);


         $opt->{spec} =~ s/=./=s/ if ( $type && $type =~ m/[HhAadzm]/ );

         if ( (my ($def) = $opt->{desc} =~ m/default\b(?: ([^)]+))?/) ) {
            $self->{defaults}->{$long} = defined $def ? $def : 1;
            MKDEBUG && _d($long, 'default:', $def);
         }

         if ( $long eq 'config' ) {
            $self->{defaults}->{$long} = join(',', $self->get_defaults_files());
         }

         if ( (my ($dis) = $opt->{desc} =~ m/(disables .*)/) ) {
            $disables{$long} = $dis;
            MKDEBUG && _d('Deferring check of disables rule for', $opt, $dis);
         }

         $self->{opts}->{$long} = $opt;
      }
      else { # It's an option rule, not a spec.
         MKDEBUG && _d('Parsing rule:', $opt); 
         push @{$self->{rules}}, $opt;
         my @participants = $self->_get_participants($opt);
         my $rule_ok = 0;

         if ( $opt =~ m/mutually exclusive|one and only one/ ) {
            $rule_ok = 1;
            push @{$self->{mutex}}, \@participants;
            MKDEBUG && _d(@participants, 'are mutually exclusive');
         }
         if ( $opt =~ m/at least one|one and only one/ ) {
            $rule_ok = 1;
            push @{$self->{atleast1}}, \@participants;
            MKDEBUG && _d(@participants, 'require at least one');
         }
         if ( $opt =~ m/default to/ ) {
            $rule_ok = 1;
            $self->{defaults_to}->{$participants[0]} = $participants[1];
            MKDEBUG && _d($participants[0], 'defaults to', $participants[1]);
         }
         if ( $opt =~ m/restricted to option groups/ ) {
            $rule_ok = 1;
            my ($groups) = $opt =~ m/groups ([\w\s\,]+)/;
            my @groups = split(',', $groups);
            %{$self->{allowed_groups}->{$participants[0]}} = map {
               s/\s+//;
               $_ => 1;
            } @groups;
         }
         if( $opt =~ m/accepts additional command-line arguments/ ) {
            $rule_ok = 1;
            $self->{strict} = 0;
            MKDEBUG && _d("Strict mode disabled by rule");
         }

         die "Unrecognized option rule: $opt" unless $rule_ok;
      }
   }

   foreach my $long ( keys %disables ) {
      my @participants = $self->_get_participants($disables{$long});
      $self->{disables}->{$long} = \@participants;
      MKDEBUG && _d('Option', $long, 'disables', @participants);
   }

   return; 
}

sub _get_participants {
   my ( $self, $str ) = @_;
   my @participants;
   foreach my $long ( $str =~ m/--(?:\[no\])?([\w-]+)/g ) {
      die "Option --$long does not exist while processing rule $str"
         unless exists $self->{opts}->{$long};
      push @participants, $long;
   }
   MKDEBUG && _d('Participants for', $str, ':', @participants);
   return @participants;
}

sub opts {
   my ( $self ) = @_;
   my %opts = %{$self->{opts}};
   return %opts;
}

sub short_opts {
   my ( $self ) = @_;
   my %short_opts = %{$self->{short_opts}};
   return %short_opts;
}

sub set_defaults {
   my ( $self, %defaults ) = @_;
   $self->{defaults} = {};
   foreach my $long ( keys %defaults ) {
      die "Cannot set default for nonexistent option $long"
         unless exists $self->{opts}->{$long};
      $self->{defaults}->{$long} = $defaults{$long};
      MKDEBUG && _d('Default val for', $long, ':', $defaults{$long});
   }
   return;
}

sub get_defaults {
   my ( $self ) = @_;
   return $self->{defaults};
}

sub get_groups {
   my ( $self ) = @_;
   return $self->{groups};
}

sub _set_option {
   my ( $self, $opt, $val ) = @_;
   my $long = exists $self->{opts}->{$opt}       ? $opt
            : exists $self->{short_opts}->{$opt} ? $self->{short_opts}->{$opt}
            : die "Getopt::Long gave a nonexistent option: $opt";

   $opt = $self->{opts}->{$long};
   if ( $opt->{is_cumulative} ) {
      $opt->{value}++;
   }
   else {
      $opt->{value} = $val;
   }
   $opt->{got} = 1;
   MKDEBUG && _d('Got option', $long, '=', $val);
}

sub get_opts {
   my ( $self ) = @_; 

   foreach my $long ( keys %{$self->{opts}} ) {
      $self->{opts}->{$long}->{got} = 0;
      $self->{opts}->{$long}->{value}
         = exists $self->{defaults}->{$long}       ? $self->{defaults}->{$long}
         : $self->{opts}->{$long}->{is_cumulative} ? 0
         : undef;
   }
   $self->{got_opts} = 0;

   $self->{errors} = [];

   if ( @ARGV && $ARGV[0] eq "--config" ) {
      shift @ARGV;
      $self->_set_option('config', shift @ARGV);
   }
   if ( $self->has('config') ) {
      my @extra_args;
      foreach my $filename ( split(',', $self->get('config')) ) {
         eval {
            push @extra_args, $self->_read_config_file($filename);
         };
         if ( $EVAL_ERROR ) {
            if ( $self->got('config') ) {
               die $EVAL_ERROR;
            }
            elsif ( MKDEBUG ) {
               _d($EVAL_ERROR);
            }
         }
      }
      unshift @ARGV, @extra_args;
   }

   Getopt::Long::Configure('no_ignore_case', 'bundling');
   GetOptions(
      map    { $_->{spec} => sub { $self->_set_option(@_); } }
      grep   { $_->{long} ne 'config' } # --config is handled specially above.
      values %{$self->{opts}}
   ) or $self->save_error('Error parsing options');

   if ( exists $self->{opts}->{version} && $self->{opts}->{version}->{got} ) {
      if ( $self->{version} ) {
         print $self->{version}, "\n";
      }
      else {
         print "Error parsing version.  See the VERSION section of the tool's documentation.\n";
      }
      exit 0;
   }

   if ( @ARGV && $self->{strict} ) {
      $self->save_error("Unrecognized command-line options @ARGV");
   }

   foreach my $mutex ( @{$self->{mutex}} ) {
      my @set = grep { $self->{opts}->{$_}->{got} } @$mutex;
      if ( @set > 1 ) {
         my $err = join(', ', map { "--$self->{opts}->{$_}->{long}" }
                      @{$mutex}[ 0 .. scalar(@$mutex) - 2] )
                 . ' and --'.$self->{opts}->{$mutex->[-1]}->{long}
                 . ' are mutually exclusive.';
         $self->save_error($err);
      }
   }

   foreach my $required ( @{$self->{atleast1}} ) {
      my @set = grep { $self->{opts}->{$_}->{got} } @$required;
      if ( @set == 0 ) {
         my $err = join(', ', map { "--$self->{opts}->{$_}->{long}" }
                      @{$required}[ 0 .. scalar(@$required) - 2] )
                 .' or --'.$self->{opts}->{$required->[-1]}->{long};
         $self->save_error("Specify at least one of $err");
      }
   }

   $self->_check_opts( keys %{$self->{opts}} );
   $self->{got_opts} = 1;
   return;
}

sub _check_opts {
   my ( $self, @long ) = @_;
   my $long_last = scalar @long;
   while ( @long ) {
      foreach my $i ( 0..$#long ) {
         my $long = $long[$i];
         next unless $long;
         my $opt  = $self->{opts}->{$long};
         if ( $opt->{got} ) {
            if ( exists $self->{disables}->{$long} ) {
               my @disable_opts = @{$self->{disables}->{$long}};
               map { $self->{opts}->{$_}->{value} = undef; } @disable_opts;
               MKDEBUG && _d('Unset options', @disable_opts,
                  'because', $long,'disables them');
            }

            if ( exists $self->{allowed_groups}->{$long} ) {

               my @restricted_groups = grep {
                  !exists $self->{allowed_groups}->{$long}->{$_}
               } keys %{$self->{groups}};

               my @restricted_opts;
               foreach my $restricted_group ( @restricted_groups ) {
                  RESTRICTED_OPT:
                  foreach my $restricted_opt (
                     keys %{$self->{groups}->{$restricted_group}} )
                  {
                     next RESTRICTED_OPT if $restricted_opt eq $long;
                     push @restricted_opts, $restricted_opt
                        if $self->{opts}->{$restricted_opt}->{got};
                  }
               }

               if ( @restricted_opts ) {
                  my $err;
                  if ( @restricted_opts == 1 ) {
                     $err = "--$restricted_opts[0]";
                  }
                  else {
                     $err = join(', ',
                               map { "--$self->{opts}->{$_}->{long}" }
                               grep { $_ } 
                               @restricted_opts[0..scalar(@restricted_opts) - 2]
                            )
                          . ' or --'.$self->{opts}->{$restricted_opts[-1]}->{long};
                  }
                  $self->save_error("--$long is not allowed with $err");
               }
            }

         }
         elsif ( $opt->{is_required} ) { 
            $self->save_error("Required option --$long must be specified");
         }

         $self->_validate_type($opt);
         if ( $opt->{parsed} ) {
            delete $long[$i];
         }
         else {
            MKDEBUG && _d('Temporarily failed to parse', $long);
         }
      }

      die "Failed to parse options, possibly due to circular dependencies"
         if @long == $long_last;
      $long_last = @long;
   }

   return;
}

sub _validate_type {
   my ( $self, $opt ) = @_;
   return unless $opt;

   if ( !$opt->{type} ) {
      $opt->{parsed} = 1;
      return;
   }

   my $val = $opt->{value};

   if ( $val && $opt->{type} eq 'm' ) {  # type time
      MKDEBUG && _d('Parsing option', $opt->{long}, 'as a time value');
      my ( $prefix, $num, $suffix ) = $val =~ m/([+-]?)(\d+)([a-z])?$/;
      if ( !$suffix ) {
         my ( $s ) = $opt->{desc} =~ m/\(suffix (.)\)/;
         $suffix = $s || 's';
         MKDEBUG && _d('No suffix given; using', $suffix, 'for',
            $opt->{long}, '(value:', $val, ')');
      }
      if ( $suffix =~ m/[smhd]/ ) {
         $val = $suffix eq 's' ? $num            # Seconds
              : $suffix eq 'm' ? $num * 60       # Minutes
              : $suffix eq 'h' ? $num * 3600     # Hours
              :                  $num * 86400;   # Days
         $opt->{value} = ($prefix || '') . $val;
         MKDEBUG && _d('Setting option', $opt->{long}, 'to', $val);
      }
      else {
         $self->save_error("Invalid time suffix for --$opt->{long}");
      }
   }
   elsif ( $val && $opt->{type} eq 'd' ) {  # type DSN
      MKDEBUG && _d('Parsing option', $opt->{long}, 'as a DSN');
      my $prev = {};
      my $from_key = $self->{defaults_to}->{ $opt->{long} };
      if ( $from_key ) {
         MKDEBUG && _d($opt->{long}, 'DSN copies from', $from_key, 'DSN');
         if ( $self->{opts}->{$from_key}->{parsed} ) {
            $prev = $self->{opts}->{$from_key}->{value};
         }
         else {
            MKDEBUG && _d('Cannot parse', $opt->{long}, 'until',
               $from_key, 'parsed');
            return;
         }
      }
      my $defaults = $self->{DSNParser}->parse_options($self);
      $opt->{value} = $self->{DSNParser}->parse($val, $prev, $defaults);
   }
   elsif ( $val && $opt->{type} eq 'z' ) {  # type size
      MKDEBUG && _d('Parsing option', $opt->{long}, 'as a size value');
      $self->_parse_size($opt, $val);
   }
   elsif ( $opt->{type} eq 'H' || (defined $val && $opt->{type} eq 'h') ) {
      $opt->{value} = { map { $_ => 1 } split(/(?<!\\),\s*/, ($val || '')) };
   }
   elsif ( $opt->{type} eq 'A' || (defined $val && $opt->{type} eq 'a') ) {
      $opt->{value} = [ split(/(?<!\\),\s*/, ($val || '')) ];
   }
   else {
      MKDEBUG && _d('Nothing to validate for option',
         $opt->{long}, 'type', $opt->{type}, 'value', $val);
   }

   $opt->{parsed} = 1;
   return;
}

sub get {
   my ( $self, $opt ) = @_;
   my $long = (length $opt == 1 ? $self->{short_opts}->{$opt} : $opt);
   die "Option $opt does not exist"
      unless $long && exists $self->{opts}->{$long};
   return $self->{opts}->{$long}->{value};
}

sub got {
   my ( $self, $opt ) = @_;
   my $long = (length $opt == 1 ? $self->{short_opts}->{$opt} : $opt);
   die "Option $opt does not exist"
      unless $long && exists $self->{opts}->{$long};
   return $self->{opts}->{$long}->{got};
}

sub has {
   my ( $self, $opt ) = @_;
   my $long = (length $opt == 1 ? $self->{short_opts}->{$opt} : $opt);
   return defined $long ? exists $self->{opts}->{$long} : 0;
}

sub set {
   my ( $self, $opt, $val ) = @_;
   my $long = (length $opt == 1 ? $self->{short_opts}->{$opt} : $opt);
   die "Option $opt does not exist"
      unless $long && exists $self->{opts}->{$long};
   $self->{opts}->{$long}->{value} = $val;
   return;
}

sub save_error {
   my ( $self, $error ) = @_;
   push @{$self->{errors}}, $error;
   return;
}

sub errors {
   my ( $self ) = @_;
   return $self->{errors};
}

sub usage {
   my ( $self ) = @_;
   warn "No usage string is set" unless $self->{usage}; # XXX
   return "Usage: " . ($self->{usage} || '') . "\n";
}

sub descr {
   my ( $self ) = @_;
   warn "No description string is set" unless $self->{description}; # XXX
   my $descr  = ($self->{description} || $self->{program_name} || '')
              . "  For more details, please use the --help option, "
              . "or try 'perldoc $PROGRAM_NAME' "
              . "for complete documentation.";
   $descr = join("\n", $descr =~ m/(.{0,80})(?:\s+|$)/g)
      unless $ENV{DONT_BREAK_LINES};
   $descr =~ s/ +$//mg;
   return $descr;
}

sub usage_or_errors {
   my ( $self, $file, $return ) = @_;
   $file ||= $self->{file} || __FILE__;

   if ( !$self->{description} || !$self->{usage} ) {
      MKDEBUG && _d("Getting description and usage from SYNOPSIS in", $file);
      my %synop = $self->_parse_synopsis($file);
      $self->{description} ||= $synop{description};
      $self->{usage}       ||= $synop{usage};
      MKDEBUG && _d("Description:", $self->{description},
         "\nUsage:", $self->{usage});
   }

   if ( $self->{opts}->{help}->{got} ) {
      print $self->print_usage() or die "Cannot print usage: $OS_ERROR";
      exit 0 unless $return;
   }
   elsif ( scalar @{$self->{errors}} ) {
      print $self->print_errors() or die "Cannot print errors: $OS_ERROR";
      exit 0 unless $return;
   }

   return;
}

sub print_errors {
   my ( $self ) = @_;
   my $usage = $self->usage() . "\n";
   if ( (my @errors = @{$self->{errors}}) ) {
      $usage .= join("\n  * ", 'Errors in command-line arguments:', @errors)
              . "\n";
   }
   return $usage . "\n" . $self->descr();
}

sub print_usage {
   my ( $self ) = @_;
   die "Run get_opts() before print_usage()" unless $self->{got_opts};
   my @opts = values %{$self->{opts}};

   my $maxl = max(
      map {
         length($_->{long})               # option long name
         + ($_->{is_negatable} ? 4 : 0)   # "[no]" if opt is negatable
         + ($_->{type} ? 2 : 0)           # "=x" where x is the opt type
      }
      @opts);

   my $maxs = max(0,
      map {
         length($_)
         + ($self->{opts}->{$_}->{is_negatable} ? 4 : 0)
         + ($self->{opts}->{$_}->{type} ? 2 : 0)
      }
      values %{$self->{short_opts}});

   my $lcol = max($maxl, ($maxs + 3));
   my $rcol = 80 - $lcol - 6;
   my $rpad = ' ' x ( 80 - $rcol );

   $maxs = max($lcol - 3, $maxs);

   my $usage = $self->descr() . "\n" . $self->usage();

   my @groups = reverse sort grep { $_ ne 'default'; } keys %{$self->{groups}};
   push @groups, 'default';

   foreach my $group ( reverse @groups ) {
      $usage .= "\n".($group eq 'default' ? 'Options' : $group).":\n\n";
      foreach my $opt (
         sort { $a->{long} cmp $b->{long} }
         grep { $_->{group} eq $group }
         @opts )
      {
         my $long  = $opt->{is_negatable} ? "[no]$opt->{long}" : $opt->{long};
         my $short = $opt->{short};
         my $desc  = $opt->{desc};

         $long .= $opt->{type} ? "=$opt->{type}" : "";

         if ( $opt->{type} && $opt->{type} eq 'm' ) {
            my ($s) = $desc =~ m/\(suffix (.)\)/;
            $s    ||= 's';
            $desc =~ s/\s+\(suffix .\)//;
            $desc .= ".  Optional suffix s=seconds, m=minutes, h=hours, "
                   . "d=days; if no suffix, $s is used.";
         }
         $desc = join("\n$rpad", grep { $_ } $desc =~ m/(.{0,$rcol})(?:\s+|$)/g);
         $desc =~ s/ +$//mg;
         if ( $short ) {
            $usage .= sprintf("  --%-${maxs}s -%s  %s\n", $long, $short, $desc);
         }
         else {
            $usage .= sprintf("  --%-${lcol}s  %s\n", $long, $desc);
         }
      }
   }

   $usage .= "\nOption types: s=string, i=integer, f=float, h/H/a/A=comma-separated list, d=DSN, z=size, m=time\n";

   if ( (my @rules = @{$self->{rules}}) ) {
      $usage .= "\nRules:\n\n";
      $usage .= join("\n", map { "  $_" } @rules) . "\n";
   }
   if ( $self->{DSNParser} ) {
      $usage .= "\n" . $self->{DSNParser}->usage();
   }
   $usage .= "\nOptions and values after processing arguments:\n\n";
   foreach my $opt ( sort { $a->{long} cmp $b->{long} } @opts ) {
      my $val   = $opt->{value};
      my $type  = $opt->{type} || '';
      my $bool  = $opt->{spec} =~ m/^[\w-]+(?:\|[\w-])?!?$/;
      $val      = $bool              ? ( $val ? 'TRUE' : 'FALSE' )
                : !defined $val      ? '(No value)'
                : $type eq 'd'       ? $self->{DSNParser}->as_string($val)
                : $type =~ m/H|h/    ? join(',', sort keys %$val)
                : $type =~ m/A|a/    ? join(',', @$val)
                :                    $val;
      $usage .= sprintf("  --%-${lcol}s  %s\n", $opt->{long}, $val);
   }
   return $usage;
}

sub prompt_noecho {
   shift @_ if ref $_[0] eq __PACKAGE__;
   my ( $prompt ) = @_;
   local $OUTPUT_AUTOFLUSH = 1;
   print $prompt
      or die "Cannot print: $OS_ERROR";
   my $response;
   eval {
      require Term::ReadKey;
      Term::ReadKey::ReadMode('noecho');
      chomp($response = <STDIN>);
      Term::ReadKey::ReadMode('normal');
      print "\n"
         or die "Cannot print: $OS_ERROR";
   };
   if ( $EVAL_ERROR ) {
      die "Cannot read response; is Term::ReadKey installed? $EVAL_ERROR";
   }
   return $response;
}

sub _read_config_file {
   my ( $self, $filename ) = @_;
   open my $fh, "<", $filename or die "Cannot open $filename: $OS_ERROR\n";
   my @args;
   my $prefix = '--';
   my $parse  = 1;

   LINE:
   while ( my $line = <$fh> ) {
      chomp $line;
      next LINE if $line =~ m/^\s*(?:\#|\;|$)/;
      $line =~ s/\s+#.*$//g;
      $line =~ s/^\s+|\s+$//g;
      if ( $line eq '--' ) {
         $prefix = '';
         $parse  = 0;
         next LINE;
      }
      if ( $parse
         && (my($opt, $arg) = $line =~ m/^\s*([^=\s]+?)(?:\s*=\s*(.*?)\s*)?$/)
      ) {
         push @args, grep { defined $_ } ("$prefix$opt", $arg);
      }
      elsif ( $line =~ m/./ ) {
         push @args, $line;
      }
      else {
         die "Syntax error in file $filename at line $INPUT_LINE_NUMBER";
      }
   }
   close $fh;
   return @args;
}

sub read_para_after {
   my ( $self, $file, $regex ) = @_;
   open my $fh, "<", $file or die "Can't open $file: $OS_ERROR";
   local $INPUT_RECORD_SEPARATOR = '';
   my $para;
   while ( $para = <$fh> ) {
      next unless $para =~ m/^=pod$/m;
      last;
   }
   while ( $para = <$fh> ) {
      next unless $para =~ m/$regex/;
      last;
   }
   $para = <$fh>;
   chomp($para);
   close $fh or die "Can't close $file: $OS_ERROR";
   return $para;
}

sub clone {
   my ( $self ) = @_;

   my %clone = map {
      my $hashref  = $self->{$_};
      my $val_copy = {};
      foreach my $key ( keys %$hashref ) {
         my $ref = ref $hashref->{$key};
         $val_copy->{$key} = !$ref           ? $hashref->{$key}
                           : $ref eq 'HASH'  ? { %{$hashref->{$key}} }
                           : $ref eq 'ARRAY' ? [ @{$hashref->{$key}} ]
                           : $hashref->{$key};
      }
      $_ => $val_copy;
   } qw(opts short_opts defaults);

   foreach my $scalar ( qw(got_opts) ) {
      $clone{$scalar} = $self->{$scalar};
   }

   return bless \%clone;     
}

sub _parse_size {
   my ( $self, $opt, $val ) = @_;

   if ( lc($val || '') eq 'null' ) {
      MKDEBUG && _d('NULL size for', $opt->{long});
      $opt->{value} = 'null';
      return;
   }

   my %factor_for = (k => 1_024, M => 1_048_576, G => 1_073_741_824);
   my ($pre, $num, $factor) = $val =~ m/^([+-])?(\d+)([kMG])?$/;
   if ( defined $num ) {
      if ( $factor ) {
         $num *= $factor_for{$factor};
         MKDEBUG && _d('Setting option', $opt->{y},
            'to num', $num, '* factor', $factor);
      }
      $opt->{value} = ($pre || '') . $num;
   }
   else {
      $self->save_error("Invalid size for --$opt->{long}");
   }
   return;
}

sub _parse_attribs {
   my ( $self, $option, $attribs ) = @_;
   my $types = $self->{types};
   return $option
      . ($attribs->{'short form'} ? '|' . $attribs->{'short form'}   : '' )
      . ($attribs->{'negatable'}  ? '!'                              : '' )
      . ($attribs->{'cumulative'} ? '+'                              : '' )
      . ($attribs->{'type'}       ? '=' . $types->{$attribs->{type}} : '' );
}

sub _parse_synopsis {
   my ( $self, $file ) = @_;
   $file ||= $self->{file} || __FILE__;
   MKDEBUG && _d("Parsing SYNOPSIS in", $file);

   local $INPUT_RECORD_SEPARATOR = '';  # read paragraphs
   open my $fh, "<", $file or die "Cannot open $file: $OS_ERROR";
   my $para;
   1 while defined($para = <$fh>) && $para !~ m/^=head1 SYNOPSIS/;
   die "$file does not contain a SYNOPSIS section" unless $para;
   my @synop;
   for ( 1..2 ) {  # 1 for the usage, 2 for the description
      my $para = <$fh>;
      push @synop, $para;
   }
   close $fh;
   MKDEBUG && _d("Raw SYNOPSIS text:", @synop);
   my ($usage, $desc) = @synop;
   die "The SYNOPSIS section in $file is not formatted properly"
      unless $usage && $desc;

   $usage =~ s/^\s*Usage:\s+(.+)/$1/;
   chomp $usage;

   $desc =~ s/\n/ /g;
   $desc =~ s/\s{2,}/ /g;
   $desc =~ s/\. ([A-Z][a-z])/.  $1/g;
   $desc =~ s/\s+$//;

   return (
      description => $desc,
      usage       => $usage,
   );
};

sub _d {
   my ($package, undef, $line) = caller 0;
   @_ = map { (my $temp = $_) =~ s/\n/\n# /g; $temp; }
        map { defined $_ ? $_ : 'undef' }
        @_;
   print STDERR "# $package:$line $PID ", join(' ', @_), "\n";
}

if ( MKDEBUG ) {
   print '# ', $^X, ' ', $], "\n";
   if ( my $uname = `uname -a` ) {
      $uname =~ s/\s+/ /g;
      print "# $uname\n";
   }
   print '# Arguments: ',
      join(' ', map { my $a = "_[$_]_"; $a =~ s/\n/\n# /g; $a; } @ARGV), "\n";
}

1;
}
# ###########################################################################
# End OptionParser package
# ###########################################################################

# This program is copyright 2008-2011 Percona Inc.
# Feedback and improvements are welcome.
#
# THIS PROGRAM IS PROVIDED "AS IS" AND WITHOUT ANY EXPRESS OR IMPLIED
# WARRANTIES, INCLUDING, WITHOUT LIMITATION, THE IMPLIED WARRANTIES OF
# MERCHANTIBILITY AND FITNESS FOR A PARTICULAR PURPOSE.
#
# This program is free software; you can redistribute it and/or modify it under
# the terms of the GNU General Public License as published by the Free Software
# Foundation, version 2; OR the Perl Artistic License.  On UNIX and similar
# systems, you can issue `man perlgpl' or `man perlartistic' to read these
# licenses.
#
# You should have received a copy of the GNU General Public License along with
# this program; if not, write to the Free Software Foundation, Inc., 59 Temple
# Place, Suite 330, Boston, MA  02111-1307  USA.
# ###########################################################################
# Transformers package
# This package is a copy without comments from the original.  The original
# with comments and its test file can be found in the Bazaar repository at,
#   lib/Transformers.pm
#   t/lib/Transformers.t
# See https://launchpad.net/percona-toolkit for more information.
# ###########################################################################
{
package Transformers;

use strict;
use warnings FATAL => 'all';
use English qw(-no_match_vars);
use constant MKDEBUG => $ENV{MKDEBUG} || 0;

use Time::Local qw(timegm timelocal);
use Digest::MD5 qw(md5_hex);

require Exporter;
our @ISA         = qw(Exporter);
our %EXPORT_TAGS = ();
our @EXPORT      = ();
our @EXPORT_OK   = qw(
   micro_t
   percentage_of
   secs_to_time
   time_to_secs
   shorten
   ts
   parse_timestamp
   unix_timestamp
   any_unix_timestamp
   make_checksum
   crc32
);

our $mysql_ts  = qr/(\d\d)(\d\d)(\d\d) +(\d+):(\d+):(\d+)(\.\d+)?/;
our $proper_ts = qr/(\d\d\d\d)-(\d\d)-(\d\d)[T ](\d\d):(\d\d):(\d\d)(\.\d+)?/;
our $n_ts      = qr/(\d{1,5})([shmd]?)/; # Limit \d{1,5} because \d{6} looks

sub micro_t {
   my ( $t, %args ) = @_;
   my $p_ms = defined $args{p_ms} ? $args{p_ms} : 0;  # precision for ms vals
   my $p_s  = defined $args{p_s}  ? $args{p_s}  : 0;  # precision for s vals
   my $f;

   $t = 0 if $t < 0;

   $t = sprintf('%.17f', $t) if $t =~ /e/;

   $t =~ s/\.(\d{1,6})\d*/\.$1/;

   if ($t > 0 && $t <= 0.000999) {
      $f = ($t * 1000000) . 'us';
   }
   elsif ($t >= 0.001000 && $t <= 0.999999) {
      $f = sprintf("%.${p_ms}f", $t * 1000);
      $f = ($f * 1) . 'ms'; # * 1 to remove insignificant zeros
   }
   elsif ($t >= 1) {
      $f = sprintf("%.${p_s}f", $t);
      $f = ($f * 1) . 's'; # * 1 to remove insignificant zeros
   }
   else {
      $f = 0;  # $t should = 0 at this point
   }

   return $f;
}

sub percentage_of {
   my ( $is, $of, %args ) = @_;
   my $p   = $args{p} || 0; # float precision
   my $fmt = $p ? "%.${p}f" : "%d";
   return sprintf $fmt, ($is * 100) / ($of ||= 1);
}

sub secs_to_time {
   my ( $secs, $fmt ) = @_;
   $secs ||= 0;
   return '00:00' unless $secs;

   $fmt ||= $secs >= 86_400 ? 'd'
          : $secs >= 3_600  ? 'h'
          :                   'm';

   return
      $fmt eq 'd' ? sprintf(
         "%d+%02d:%02d:%02d",
         int($secs / 86_400),
         int(($secs % 86_400) / 3_600),
         int(($secs % 3_600) / 60),
         $secs % 60)
      : $fmt eq 'h' ? sprintf(
         "%02d:%02d:%02d",
         int(($secs % 86_400) / 3_600),
         int(($secs % 3_600) / 60),
         $secs % 60)
      : sprintf(
         "%02d:%02d",
         int(($secs % 3_600) / 60),
         $secs % 60);
}

sub time_to_secs {
   my ( $val, $default_suffix ) = @_;
   die "I need a val argument" unless defined $val;
   my $t = 0;
   my ( $prefix, $num, $suffix ) = $val =~ m/([+-]?)(\d+)([a-z])?$/;
   $suffix = $suffix || $default_suffix || 's';
   if ( $suffix =~ m/[smhd]/ ) {
      $t = $suffix eq 's' ? $num * 1        # Seconds
         : $suffix eq 'm' ? $num * 60       # Minutes
         : $suffix eq 'h' ? $num * 3600     # Hours
         :                  $num * 86400;   # Days

      $t *= -1 if $prefix && $prefix eq '-';
   }
   else {
      die "Invalid suffix for $val: $suffix";
   }
   return $t;
}

sub shorten {
   my ( $num, %args ) = @_;
   my $p = defined $args{p} ? $args{p} : 2;     # float precision
   my $d = defined $args{d} ? $args{d} : 1_024; # divisor
   my $n = 0;
   my @units = ('', qw(k M G T P E Z Y));
   while ( $num >= $d && $n < @units - 1 ) {
      $num /= $d;
      ++$n;
   }
   return sprintf(
      $num =~ m/\./ || $n
         ? "%.${p}f%s"
         : '%d',
      $num, $units[$n]);
}

sub ts {
   my ( $time, $gmt ) = @_;
   my ( $sec, $min, $hour, $mday, $mon, $year )
      = $gmt ? gmtime($time) : localtime($time);
   $mon  += 1;
   $year += 1900;
   my $val = sprintf("%d-%02d-%02dT%02d:%02d:%02d",
      $year, $mon, $mday, $hour, $min, $sec);
   if ( my ($us) = $time =~ m/(\.\d+)$/ ) {
      $us = sprintf("%.6f", $us);
      $us =~ s/^0\././;
      $val .= $us;
   }
   return $val;
}

sub parse_timestamp {
   my ( $val ) = @_;
   if ( my($y, $m, $d, $h, $i, $s, $f)
         = $val =~ m/^$mysql_ts$/ )
   {
      return sprintf "%d-%02d-%02d %02d:%02d:"
                     . (defined $f ? '%09.6f' : '%02d'),
                     $y + 2000, $m, $d, $h, $i, (defined $f ? $s + $f : $s);
   }
   return $val;
}

sub unix_timestamp {
   my ( $val, $gmt ) = @_;
   if ( my($y, $m, $d, $h, $i, $s, $us) = $val =~ m/^$proper_ts$/ ) {
      $val = $gmt
         ? timegm($s, $i, $h, $d, $m - 1, $y)
         : timelocal($s, $i, $h, $d, $m - 1, $y);
      if ( defined $us ) {
         $us = sprintf('%.6f', $us);
         $us =~ s/^0\././;
         $val .= $us;
      }
   }
   return $val;
}

sub any_unix_timestamp {
   my ( $val, $callback ) = @_;

   if ( my ($n, $suffix) = $val =~ m/^$n_ts$/ ) {
      $n = $suffix eq 's' ? $n            # Seconds
         : $suffix eq 'm' ? $n * 60       # Minutes
         : $suffix eq 'h' ? $n * 3600     # Hours
         : $suffix eq 'd' ? $n * 86400    # Days
         :                  $n;           # default: Seconds
      MKDEBUG && _d('ts is now - N[shmd]:', $n);
      return time - $n;
   }
   elsif ( $val =~ m/^\d{9,}/ ) {
      MKDEBUG && _d('ts is already a unix timestamp');
      return $val;
   }
   elsif ( my ($ymd, $hms) = $val =~ m/^(\d{6})(?:\s+(\d+:\d+:\d+))?/ ) {
      MKDEBUG && _d('ts is MySQL slow log timestamp');
      $val .= ' 00:00:00' unless $hms;
      return unix_timestamp(parse_timestamp($val));
   }
   elsif ( ($ymd, $hms) = $val =~ m/^(\d{4}-\d\d-\d\d)(?:[T ](\d+:\d+:\d+))?/) {
      MKDEBUG && _d('ts is properly formatted timestamp');
      $val .= ' 00:00:00' unless $hms;
      return unix_timestamp($val);
   }
   else {
      MKDEBUG && _d('ts is MySQL expression');
      return $callback->($val) if $callback && ref $callback eq 'CODE';
   }

   MKDEBUG && _d('Unknown ts type:', $val);
   return;
}

sub make_checksum {
   my ( $val ) = @_;
   my $checksum = uc substr(md5_hex($val), -16);
   MKDEBUG && _d($checksum, 'checksum for', $val);
   return $checksum;
}

sub crc32 {
   my ( $string ) = @_;
   return unless $string;
   my $poly = 0xEDB88320;
   my $crc  = 0xFFFFFFFF;
   foreach my $char ( split(//, $string) ) {
      my $comp = ($crc ^ ord($char)) & 0xFF;
      for ( 1 .. 8 ) {
         $comp = $comp & 1 ? $poly ^ ($comp >> 1) : $comp >> 1;
      }
      $crc = (($crc >> 8) & 0x00FFFFFF) ^ $comp;
   }
   return $crc ^ 0xFFFFFFFF;
}

sub _d {
   my ($package, undef, $line) = caller 0;
   @_ = map { (my $temp = $_) =~ s/\n/\n# /g; $temp; }
        map { defined $_ ? $_ : 'undef' }
        @_;
   print STDERR "# $package:$line $PID ", join(' ', @_), "\n";
}

1;
}
# ###########################################################################
# End Transformers package
# ###########################################################################

# ###########################################################################
# ReadKeyMini
# ###########################################################################
BEGIN {

package ReadKeyMini;
# Here be magic. We lie to %INC and say that someone already pulled us from
# the filesystem. Which might be true, if this is inside a .pm file, but
# might not be, if we are part of the big file. The spurious BEGINs are mostly
# unnecesary, but if we aren't inside a .pm and something uses us, import or
# EXPORT_OK might not yet be defined. Though that probably won't help.
# Costs us nothing though, so worth trying. Putting this on top of the file
# would solve the issue.
BEGIN { $INC{"ReadKeyMini.pm"} ||= 1 }

# Package: ReadKeyMini
# ReadKeyMini is a wrapper around Term::ReadKey. If that's available,
# we use ReadMode and GetTerminalSize from there. Otherwise, we use homebrewn
# definitions.

use warnings;
use strict;
use English qw(-no_match_vars);
use constant MKDEBUG => $ENV{MKDEBUG} || 0;

use POSIX qw( :termios_h );

use base  qw( Exporter );

BEGIN {
   our @EXPORT_OK = qw( GetTerminalSize ReadMode );
   *ReadMode        = *Term::ReadKey::ReadMode        = \&_ReadMode;
   *GetTerminalSize = *Term::ReadKey::GetTerminalSize = \&_GetTerminalSize;
}

my %modes = (
   original    => 0,
   restore     => 0,
   normal      => 1,
   noecho      => 2,
   cbreak      => 3,
   raw         => 4,
   'ultra-raw' => 5,
);

# This primarily comes from the Perl Cookbook, recipe 15.8

{

   my $fd_stdin = fileno(STDIN);
   my $term     = POSIX::Termios->new();
   $term->getattr($fd_stdin);
   my $oterm    = $term->getlflag();
   my $echo     = ECHO | ECHOK | ICANON;
   my $noecho   = $oterm & ~$echo;

   sub _ReadMode {
      my $mode = $modes{ $_[0] };
      if ( $mode == $modes{normal} ) {
         cooked();
      }
      elsif ( $mode == $modes{cbreak} || $mode == $modes{noecho} ) {
         cbreak( $mode == $modes{noecho} ? $noecho : $oterm );
      }
      else {
         die("ReadMore('$_[0]') not supported");
      }
   }

   sub cbreak {
      my ($lflag) = $_[0] || $noecho; 
      $term->setlflag($lflag);
      $term->setcc( VTIME, 1 );
      $term->setattr( $fd_stdin, TCSANOW );
   }

   sub cooked {
      $term->setlflag($oterm);
      $term->setcc( VTIME, 0 );
      $term->setattr( $fd_stdin, TCSANOW );
   }

   END { cooked() }

}

sub readkey {
   my $key = '';
   cbreak();
   sysread(STDIN, $key, 1);
   my $timeout = 0.1;
   if ( $key eq "\033" ) {
   # Ugly and broken hack, but good enough for the two minutes it took to write.
   # Namely, Ctrl escapes, the F-NUM keys, and other stuff you can send from the keyboard
   # take more than one "character" to represent, and would be wrong to break into pieces.
      {
         my $x = '';
         STDIN->blocking(0);
         sysread(STDIN, $x, 2);
         STDIN->blocking(1);
         $key .= $x;
         redo if $key =~ /\[[0-2](?:[0-9];)?$/
      }
   }
   cooked();
   return $key;
}

# As per perlfaq8:

BEGIN {
   eval { no warnings; local $^W; require 'sys/ioctl.ph' };
   if ( !defined &TIOCGWINSZ ) {
      *TIOCGWINSZ = sub () {
            # Very few systems actually have ioctl.ph, thus it comes to this.
            # These seem to be good enough, for now. See:
            # http://stackoverflow.com/a/4286840/536499
              $^O eq 'linux'   ? 0x005413
            : $^O eq 'solaris' ? 0x005468
            :                    0x40087468;
      };
   }
}

sub _GetTerminalSize {
   if ( @_ ) {
      die "My::Term::ReadKey doesn't implement GetTerminalSize with arguments";
   }

   my ( $rows, $cols );

   if ( open( TTY, "+<", "/dev/tty" ) ) { # Got a tty
      my $winsize = '';
      if ( ioctl( TTY, &TIOCGWINSZ, $winsize ) ) {
         ( $rows, $cols, my ( $xpixel, $ypixel ) ) = unpack( 'S4', $winsize );
         return ( $cols, $rows, $xpixel, $ypixel );
      }
   }

   if ( $rows = `tput lines` ) {
      chomp($rows);
      chomp($cols = `tput cols`);
   }
   elsif ( my $stty = `stty -a` ) {
      ($rows, $cols) = $stty =~ /([0-9]+) rows; ([0-9]+) columns;/;
   }
   else {
      ($cols, $rows) = @ENV{qw( COLUMNS LINES )};
      $cols ||= 80;
      $rows ||= 24;
   }

   return ( $cols, $rows );
}

}

1;
# ###########################################################################
# End ReadKeyMini package
# ###########################################################################

# This program is copyright 2011 Percona Inc.
# Feedback and improvements are welcome.
#
# THIS PROGRAM IS PROVIDED "AS IS" AND WITHOUT ANY EXPRESS OR IMPLIED
# WARRANTIES, INCLUDING, WITHOUT LIMITATION, THE IMPLIED WARRANTIES OF
# MERCHANTIBILITY AND FITNESS FOR A PARTICULAR PURPOSE.
#
# This program is free software; you can redistribute it and/or modify it under
# the terms of the GNU General Public License as published by the Free Software
# Foundation, version 2; OR the Perl Artistic License.  On UNIX and similar
# systems, you can issue `man perlgpl' or `man perlartistic' to read these
# licenses.
#
# You should have received a copy of the GNU General Public License along with
# this program; if not, write to the Free Software Foundation, Inc., 59 Temple
# Place, Suite 330, Boston, MA  02111-1307  USA.
# ###########################################################################
# Diskstats package
# This package is a copy without comments from the original.  The original
# with comments and its test file can be found in the Bazaar repository at,
#   lib/Diskstats.pm
#   t/lib/Diskstats.t
# See https://launchpad.net/percona-toolkit for more information.
# ###########################################################################
{

package Diskstats;

use strict;
use warnings FATAL => 'all';
use English qw(-no_match_vars);
use constant PTDEBUG => $ENV{PTDEBUG} || 0;

use IO::Handle;
use List::Util qw( max first );

use ReadKeyMini qw( GetTerminalSize );

my $max_lines;
BEGIN {
   (undef, $max_lines)       = GetTerminalSize();
   $max_lines              ||= 24;
   $Diskstats::printed_lines = $max_lines;
}

my $diskstat_colno_for;
BEGIN {
   $diskstat_colno_for = {
      MAJOR               => 0,
      MINOR               => 1,
      DEVICE              => 2,
      READS               => 3,
      READS_MERGED        => 4,
      READ_SECTORS        => 5,
      MS_SPENT_READING    => 6,
      WRITES              => 7,
      WRITES_MERGED       => 8,
      WRITTEN_SECTORS     => 9,
      MS_SPENT_WRITING    => 10,
      IOS_IN_PROGRESS     => 11,
      MS_SPENT_DOING_IO   => 12,
      MS_WEIGHTED         => 13,
      READ_KBS            => 14,
      WRITTEN_KBS         => 15,
      IOS_REQUESTED       => 16,
      IOS_IN_BYTES        => 17,
      SUM_IOS_IN_PROGRESS => 18,
   };
   require constant;
   constant->import($diskstat_colno_for);
}

sub new {
   my ( $class, %args ) = @_;
   my @required_args = qw(OptionParser);
   foreach my $arg ( @required_args ) {
      die "I need a $arg argument" unless $args{$arg};
   }
   my ($o) = @args{@required_args};

   my $columns = $o->get('columns-regex');
   my $devices = $o->get('devices-regex');

   my $headers = $o->get('headers');

   my $self = {
      filename           => '/proc/diskstats',
      block_size         => 512,
      show_inactive      => $o->get('show-inactive'),
      sample_time        => $o->get('sample-time') || 0,
      automatic_headers  => $headers->{'scroll'},
      space_samples      => $headers->{'group'},
      show_timestamps    => $o->get('show-timestamps'),
      columns_regex      => qr/$columns/,
      devices_regex      => $devices ? qr/$devices/ : undef,
      interactive        => 0,
      force_header       => 1,

      %args,

      delta_cols         => [  # Calc deltas for these cols, must be uppercase
         qw(
            READS
            READS_MERGED
            READ_SECTORS
            MS_SPENT_READING
            WRITES
            WRITES_MERGED
            WRITTEN_SECTORS
            MS_SPENT_WRITING
            READ_KBS
            WRITTEN_KBS
            MS_SPENT_DOING_IO
            MS_WEIGHTED
            READ_KBS
            WRITTEN_KBS
            IOS_REQUESTED
            IOS_IN_BYTES
            IOS_IN_PROGRESS
         )
      ],
      _stats_for         => {},
      _ordered_devs      => [],
      _active_devices    => {},
      _ts                => {},
      _first_stats_for   => {},
      _nochange_skips    => [],

      _length_ts_column  => 5,

      _save_curr_as_prev => 1,
   };

   if ( $self->{show_timestamps} ) {
      $self->{_length_ts_column} = 8;
   }

   $Diskstats::last_was_header = 0;

   return bless $self, $class;
}


sub first_ts_line {
   my ($self) = @_;
   return $self->{_ts}->{first}->{line};
}

sub set_first_ts_line {
   my ($self, $new_val) = @_;
   return $self->{_ts}->{first}->{line} = $new_val;
}

sub prev_ts_line {
   my ($self) = @_;
   return $self->{_ts}->{prev}->{line};
}

sub set_prev_ts_line {
   my ($self, $new_val) = @_;
   return $self->{_ts}->{prev}->{line} = $new_val;
}

sub curr_ts_line {
   my ($self) = @_;
   return $self->{_ts}->{curr}->{line};
}

sub set_curr_ts_line {
   my ($self, $new_val) = @_;
   return $self->{_ts}->{curr}->{line} = $new_val;
}

sub show_line_between_samples {
   my ($self) = @_;
   return $self->{space_samples};
}

sub set_show_line_between_samples {
   my ($self, $new_val) = @_;
   return $self->{space_samples} = $new_val;
}

sub show_timestamps {
   my ($self) = @_;
   return $self->{show_timestamps};
}

sub set_show_timestamps {
   my ($self, $new_val) = @_;
   return $self->{show_timestamps} = $new_val;
}

sub active_device {
   my ( $self, $dev ) = @_;
   return $self->{_active_devices}->{$dev};
}

sub set_active_device {
   my ($self, $dev, $val) = @_;
   return $self->{_active_devices}->{$dev} = $val;
}

sub clear_active_devices {
   my ( $self ) = @_;
   return $self->{_active_devices} = {};
}

sub automatic_headers {
   my ($self) = @_;
   return $self->{automatic_headers};
}

sub set_automatic_headers {
   my ($self, $new_val) = @_;
   return $self->{automatic_headers} = $new_val;
}

sub curr_ts {
   my ($self) = @_;
   return $self->{_ts}->{curr}->{ts} || 0;
}

sub set_curr_ts {
   my ($self, $val) = @_;
   $self->{_ts}->{curr}->{ts} = $val || 0;
}

sub prev_ts {
   my ($self) = @_;
   return $self->{_ts}->{prev}->{ts} || 0;
}

sub set_prev_ts {
   my ($self, $val) = @_;
   $self->{_ts}->{prev}->{ts} = $val || 0;
}

sub first_ts {
   my ($self) = @_;
   return $self->{_ts}->{first}->{ts} || 0;
}

sub set_first_ts {
   my ($self, $val) = @_;
   $self->{_ts}->{first}->{ts} = $val || 0;
}

sub show_inactive {
   my ($self) = @_;
   return $self->{show_inactive};
}

sub set_show_inactive {
   my ($self, $new_val) = @_;
   $self->{show_inactive} = $new_val;
}

sub sample_time {
   my ($self) = @_;
   return $self->{sample_time};
}

sub set_sample_time {
   my ($self, $new_val) = @_;
   if (defined($new_val)) {
      $self->{sample_time} = $new_val;
   }
}

sub interactive {
   my ($self) = @_;
   return $self->{interactive};
}

sub set_interactive {
   my ($self, $new_val) = @_;
   if (defined($new_val)) {
      $self->{interactive} = $new_val;
   }
}

sub columns_regex {
   my ( $self ) = @_;
   return $self->{columns_regex};
}

sub set_columns_regex {
   my ( $self, $new_re ) = @_;
   return $self->{columns_regex} = $new_re;
}

sub devices_regex {
   my ( $self ) = @_;
   return $self->{devices_regex};
}

sub set_devices_regex {
   my ( $self, $new_re ) = @_;
   return $self->{devices_regex} = $new_re;
}

sub filename {
   my ( $self ) = @_;
   return $self->{filename};
}

sub set_filename {
   my ( $self, $new_filename ) = @_;
   if ( $new_filename ) {
      return $self->{filename} = $new_filename;
   }
}

sub block_size {
   my ( $self ) = @_;
   return $self->{block_size};
}


sub ordered_devs {
   my ( $self, $replacement_list ) = @_;
   if ( $replacement_list ) {
      $self->{_ordered_devs} = $replacement_list;
   }
   return @{ $self->{_ordered_devs} };
}

sub add_ordered_dev {
   my ( $self, $new_dev ) = @_;
   if ( !$self->{_seen_devs}->{$new_dev}++ ) {
      push @{ $self->{_ordered_devs} }, $new_dev;
   }
   return;
}


sub force_header {
   my ($self) = @_;
   return $self->{force_header};
}

sub set_force_header {
   my ($self, $new_val) = @_;
   return $self->{force_header} = $new_val;
}

sub clear_state {
   my ($self, %args) = @_;
   $self->set_force_header(1);
   $self->clear_curr_stats();
   if ( $args{force} || !$self->interactive() ) {
      $self->clear_first_stats();
      $self->clear_prev_stats();
   }
   $self->clear_ts();
   $self->clear_ordered_devs();
}

sub clear_ts {
   my ($self) = @_;
   undef($_->{ts}) for @{ $self->{_ts} }{ qw( curr prev first ) };
}

sub clear_ordered_devs {
   my ($self) = @_;
   $self->{_seen_devs} = {};
   $self->ordered_devs( [] );
}

sub _clear_stats_common {
   my ( $self, $key, @args ) = @_;
   if (@args) {
      for my $dev (@args) {
         $self->{$key}->{$dev} = {};
      }
   }
   else {
      $self->{$key} = {};
   }
}

sub clear_curr_stats {
   my ( $self, @args ) = @_;

   if ( $self->has_stats() ) {
      $self->_save_curr_as_prev();
   }

   $self->_clear_stats_common( "_stats_for", @args );
}

sub clear_prev_stats {
   my ( $self, @args ) = @_;
   $self->_clear_stats_common( "_prev_stats_for", @args );
}

sub clear_first_stats {
   my ( $self, @args ) = @_;
   $self->_clear_stats_common( "_first_stats_for", @args );
}

sub stats_for {
   my ( $self, $dev ) = @_;
   $self->{_stats_for} ||= {};
   if ($dev) {
      return $self->{_stats_for}->{$dev};
   }
   return $self->{_stats_for};
}

sub prev_stats_for {
   my ( $self, $dev ) = @_;
   $self->{_prev_stats_for} ||= {};
   if ($dev) {
      return $self->{_prev_stats_for}->{$dev};
   }
   return $self->{_prev_stats_for};
}

sub first_stats_for {
   my ( $self, $dev ) = @_;
   $self->{_first_stats_for} ||= {};
   if ($dev) {
      return $self->{_first_stats_for}->{$dev};
   }
   return $self->{_first_stats_for};
}

sub has_stats {
   my ($self) = @_;
   my $stats  = $self->stats_for;

   for my $key ( keys %$stats ) {
      return 1 if $stats->{$key} && @{ $stats->{$key} }
   }

   return;
}

sub _save_curr_as_prev {
   my ( $self, $curr ) = @_;

   if ( $self->{_save_curr_as_prev} ) {
      $self->{_prev_stats_for} = $curr;
      for my $dev (keys %$curr) {
         $self->{_prev_stats_for}->{$dev}->[SUM_IOS_IN_PROGRESS] +=
            $curr->{$dev}->[IOS_IN_PROGRESS];
      }
      $self->set_prev_ts($self->curr_ts());
   }

   return;
}

sub _save_curr_as_first {
   my ($self, $curr) = @_;

   if ( !%{$self->{_first_stats_for}} ) {
      $self->{_first_stats_for} = {
         map { $_ => [@{$curr->{$_}}] } keys %$curr
      };
      $self->set_first_ts($self->curr_ts());
   }
}

sub trim {
   my ($c) = @_;
   $c =~ s/^\s+//;
   $c =~ s/\s+$//;
   return $c;
}

sub col_ok {
   my ( $self, $column ) = @_;
   my $regex = $self->columns_regex();
   return ($column =~ $regex) || (trim($column) =~ $regex);
}

our @columns_in_order = (
   [ "   rd_s" => "%7.1f",   "reads_sec", ],
   [ "rd_avkb" => "%7.1f",   "avg_read_sz", ],
   [ "rd_mb_s" => "%7.1f",   "mbytes_read_sec", ],
   [ "rd_mrg"  => "%5.0f%%", "read_merge_pct", ],
   [ "rd_cnc"  => "%6.1f",   "read_conc", ],
   [ "  rd_rt" => "%7.1f",   "read_rtime", ],
   [ "   wr_s" => "%7.1f",   "writes_sec", ],
   [ "wr_avkb" => "%7.1f",   "avg_write_sz", ],
   [ "wr_mb_s" => "%7.1f",   "mbytes_written_sec", ],
   [ "wr_mrg"  => "%5.0f%%", "write_merge_pct", ],
   [ "wr_cnc"  => "%6.1f",   "write_conc", ],
   [ "  wr_rt" => "%7.1f",   "write_rtime", ],
   [ "busy"    => "%3.0f%%", "busy", ],
   [ "in_prg"  => "%6d",     "in_progress", ],
   [ "   io_s" => "%7.1f",   "s_spent_doing_io", ],
   [ " qtime"  => "%6.1f",   "qtime", ],
   [ "stime"   => "%5.1f",   "stime", ],
);

{

   my %format_for = ( map { ( $_->[0] => $_->[1] ) } @columns_in_order, );

   sub _format_for {
      my ( $self, $col ) = @_;
      return $format_for{$col};
   }

}

{

   my %column_to_key = ( map { ( $_->[0] => $_->[2] ) } @columns_in_order, );

   sub _column_to_key {
      my ( $self, $col ) = @_;
      return $column_to_key{$col};
   }

}


sub design_print_formats {
   my ( $self,       %args )    = @_;
   my ( $dev_length, $columns ) = @args{qw( max_device_length columns )};
   $dev_length ||= max 6, map length, $self->ordered_devs();
   my ( $header, $format );

   $header = $format = qq{%+*s %-${dev_length}s };

   if ( !$columns ) {
      @$columns = grep { $self->col_ok($_) } map { $_->[0] } @columns_in_order;
   }
   elsif ( !ref($columns) || ref($columns) ne ref([]) ) {
      die "The columns argument to design_print_formats should be an arrayref";
   }

   $header .= join " ", @$columns;
   $format .= join " ", map $self->_format_for($_), @$columns;

   return ( $header, $format, $columns );
}

sub parse_diskstats_line {
   my ( $self, $line, $block_size ) = @_;

   my @dev_stats = split ' ', $line;
   return unless @dev_stats == 14;

   my $read_bytes    = $dev_stats[READ_SECTORS]    * $block_size;
   my $written_bytes = $dev_stats[WRITTEN_SECTORS] * $block_size;

   $dev_stats[READ_KBS]      = $read_bytes    / 1024;
   $dev_stats[WRITTEN_KBS]   = $written_bytes / 1024;
   $dev_stats[IOS_IN_BYTES]  = $read_bytes + $written_bytes;
   $dev_stats[IOS_REQUESTED]
      = $dev_stats[READS] + $dev_stats[WRITES]
      + $dev_stats[READS_MERGED] +$dev_stats[WRITES_MERGED];

   return $dev_stats[DEVICE], \@dev_stats;
}


sub parse_from {
   my ( $self, %args ) = @_;

   my $lines_read;
   if ($args{filehandle}) {
      $lines_read = $self->_parse_from_filehandle(
                        @args{qw( filehandle sample_callback )}
                     );
   }
   elsif ( $args{data} ) {
      open( my $fh, "<", ref($args{data}) ? $args{data} : \$args{data} )
         or die "Couldn't parse data: $OS_ERROR";
      $lines_read = $self->_parse_from_filehandle(
                        $fh, $args{sample_callback}
                     );
      close $fh or warn "Cannot close: $OS_ERROR";
   }
   else {
      my $filename = $args{filename} || $self->filename();
   
      open my $fh, "<", $filename
         or die "Cannot parse $filename: $OS_ERROR";
      $lines_read = $self->_parse_from_filehandle(
                        $fh, $args{sample_callback}
                     );
      close $fh or warn "Cannot close: $OS_ERROR";
   }

   return $lines_read;
}


sub _parse_from_filehandle {
   my ( $self, $filehandle, $sample_callback ) = @_;
   return $self->_parse_and_load_diskstats( $filehandle, $sample_callback );
}


sub _parse_and_load_diskstats {
   my ( $self, $fh, $sample_callback ) = @_;
   my $block_size = $self->block_size();
   my $current_ts = 0;
   my $new_cur    = {};
   my $last_ts_line;

   while ( my $line = <$fh> ) {
      if ( my ( $dev, $dev_stats )
               = $self->parse_diskstats_line($line, $block_size) )
      {
         $new_cur->{$dev} = $dev_stats;
         $self->add_ordered_dev($dev);
      }
      elsif ( my ($new_ts) = $line =~ /^TS\s+([0-9]+(?:\.[0-9]+)?)/ ) {
         PTDEBUG && _d("Timestamp:", $line);
         if ( $current_ts && %$new_cur ) {
            $self->_handle_ts_line($current_ts, $new_cur, $line, $sample_callback);
            $new_cur = {};
         }
         $current_ts = $new_ts;
         $last_ts_line = $line;
      }
      else {
         PTDEBUG && _d("Ignoring unknown diskstats line:", $line);
      }
   }

   if ( $current_ts && %{$new_cur} ) {
      $self->_handle_ts_line($current_ts, $new_cur, $last_ts_line, $sample_callback);
      $new_cur = {};
   }

   return $INPUT_LINE_NUMBER;
}

sub _handle_ts_line {
   my ($self, $current_ts, $new_cur, $line, $sample_callback) = @_;

   $self->set_first_ts_line( $line ) unless $self->first_ts_line();
   $self->set_prev_ts_line( $self->curr_ts_line() );
   $self->set_curr_ts_line( $line );

   $self->_save_curr_as_prev( $self->stats_for() );
   $self->{_stats_for} = $new_cur;
   $self->set_curr_ts($current_ts);
   $self->_save_curr_as_first( $new_cur );

   if ($sample_callback) {
      $self->$sample_callback($current_ts);
   }
   return;
}

sub _calc_read_stats {
   my ( $self, %args ) = @_;

   my @required_args = qw( delta_for elapsed devs_in_group );
   foreach my $arg ( @required_args ) {
      die "I need a $arg argument" unless $args{$arg};
   }
   my ($delta_for, $elapsed, $devs_in_group) = @args{ @required_args };

   my %read_stats = (
      reads_sec       => $delta_for->{reads} / $elapsed,
      read_requests   => $delta_for->{reads_merged} + $delta_for->{reads},
      mbytes_read_sec => $delta_for->{read_kbs} / $elapsed / 1024,
      read_conc       => $delta_for->{ms_spent_reading} /
                           $elapsed / 1000 / $devs_in_group,
   );

   if ( $delta_for->{reads} > 0 ) {
      $read_stats{read_rtime} =
        $delta_for->{ms_spent_reading} / $read_stats{read_requests};
      $read_stats{avg_read_sz} =
        $delta_for->{read_kbs} / $delta_for->{reads};
   }
   else {
      $read_stats{read_rtime}  = 0;
      $read_stats{avg_read_sz} = 0;
   }

   $read_stats{read_merge_pct} =
     $read_stats{read_requests} > 0
     ? 100 * $delta_for->{reads_merged} / $read_stats{read_requests}
     : 0;

   return %read_stats;
}

sub _calc_write_stats {
   my ( $self, %args ) = @_;

   my @required_args = qw( delta_for elapsed devs_in_group );
   foreach my $arg ( @required_args ) {
      die "I need a $arg argument" unless $args{$arg};
   }
   my ($delta_for, $elapsed, $devs_in_group) = @args{ @required_args };

   my %write_stats = (
      writes_sec         => $delta_for->{writes} / $elapsed,
      write_requests     => $delta_for->{writes_merged} + $delta_for->{writes},
      mbytes_written_sec => $delta_for->{written_kbs} / $elapsed / 1024,
      write_conc         => $delta_for->{ms_spent_writing} /
        $elapsed / 1000 /
        $devs_in_group,
   );

   if ( $delta_for->{writes} > 0 ) {
      $write_stats{write_rtime} =
        $delta_for->{ms_spent_writing} / $write_stats{write_requests};
      $write_stats{avg_write_sz} =
        $delta_for->{written_kbs} / $delta_for->{writes};
   }
   else {
      $write_stats{write_rtime}  = 0;
      $write_stats{avg_write_sz} = 0;
   }

   $write_stats{write_merge_pct} =
     $write_stats{write_requests} > 0
     ? 100 * $delta_for->{writes_merged} / $write_stats{write_requests}
     : 0;

   return %write_stats;
}



sub _calc_misc_stats {
   my ( $self, %args ) = @_;

   my @required_args = qw( delta_for elapsed devs_in_group stats );
   foreach my $arg ( @required_args ) {
      die "I need a $arg argument" unless $args{$arg};
   }
   my ($delta_for, $elapsed, $devs_in_group, $stats) = @args{ @required_args };
   my %extra_stats;

   $extra_stats{busy}
      = 100
      * $delta_for->{ms_spent_doing_io}
      / ( 1000 * $elapsed * $devs_in_group ); # Highlighting failure: /

   my $number_of_ios        = $delta_for->{ios_requested}; # sum(delta[field1, 2, 5, 6])
   my $total_ms_spent_on_io = $delta_for->{ms_spent_reading}
                            + $delta_for->{ms_spent_writing};

   if ( $number_of_ios ) {
      $extra_stats{qtime} =
         $delta_for->{ms_weighted} / ($number_of_ios + $delta_for->{ios_in_progress})
            - $delta_for->{ms_spent_doing_io} / $number_of_ios;
      $extra_stats{stime}
         = $delta_for->{ms_spent_doing_io} / $number_of_ios;
   }
   else {
      $extra_stats{qtime} = 0;
      $extra_stats{stime} = 0;
   }

   $extra_stats{s_spent_doing_io}
      = $stats->{reads_sec} + $stats->{writes_sec};

   $extra_stats{line_ts} = $self->compute_line_ts(
      first_ts   => $self->first_ts(),
      curr_ts    => $self->curr_ts(),
   );

   return %extra_stats;
}

sub _calc_delta_for {
   my ( $self, $curr, $against ) = @_;
   my %deltas;
   foreach my $col ( @{$self->{delta_cols}} ) {
      my $colno = $diskstat_colno_for->{$col};
      $deltas{lc $col} = ($curr->[$colno] || 0) - ($against->[$colno] || 0);
   }
   return \%deltas;
}

sub _print_device_if {

   my ($self, $dev ) = @_;
   my $dev_re = $self->devices_regex();

   if ( $dev_re ) {
      $self->_mark_if_active($dev);
      return $dev if $dev =~ $dev_re;
   }
   else {   
      if ( $self->active_device($dev) ) {
         return $dev;
      }
      elsif ( $self->show_inactive() ) {
         $self->_mark_if_active($dev);
         return $dev;
      }
      else {
         return $dev if $self->_mark_if_active($dev);
      }
   }
   push @{$self->{_nochange_skips}}, $dev;
   return;
}

sub _mark_if_active {
   my ($self, $dev) = @_;

   return $dev if $self->active_device($dev);

   my $curr         = $self->stats_for($dev);
   my $first        = $self->first_stats_for($dev);

   return unless $curr && $first;

   if ( first { $curr->[$_] != $first->[$_] } READS..IOS_IN_BYTES ) {
      $self->set_active_device($dev, 1);
      return $dev;
   }
   return;
}

sub _calc_stats_for_deltas {
   my ( $self, $elapsed ) = @_;
   my @end_stats;
   my @devices = $self->ordered_devs();

   my $devs_in_group = $self->compute_devs_in_group();

   foreach my $dev ( grep { $self->_print_device_if($_) } @devices ) {
      my $curr    = $self->stats_for($dev);
      my $against = $self->delta_against($dev);

      next unless $curr && $against;

      my $delta_for       = $self->_calc_delta_for( $curr, $against );
      my $in_progress     = $curr->[IOS_IN_PROGRESS];
      my $tot_in_progress = $against->[SUM_IOS_IN_PROGRESS] || 0;

      my %stats = (
         $self->_calc_read_stats(
            delta_for     => $delta_for,
            elapsed       => $elapsed,
            devs_in_group => $devs_in_group,
         ),
         $self->_calc_write_stats(
            delta_for     => $delta_for,
            elapsed       => $elapsed,
            devs_in_group => $devs_in_group,
         ),
         in_progress =>
           $self->compute_in_progress( $in_progress, $tot_in_progress ),
      );

      my %extras = $self->_calc_misc_stats(
         delta_for     => $delta_for,
         elapsed       => $elapsed,
         devs_in_group => $devs_in_group,
         stats         => \%stats,
      );

      @stats{ keys %extras } = values %extras;

      $stats{dev} = $dev;

      push @end_stats, \%stats;
   }
   if ( @{$self->{_nochange_skips}} ) {
      my $devs = join ", ", @{$self->{_nochange_skips}};
      PTDEBUG && _d("Skipping [$devs], haven't changed from the first sample");
      $self->{_nochange_skips} = [];
   }
   return @end_stats;
}

sub _calc_deltas {
   my ( $self ) = @_;

   my $elapsed = $self->curr_ts() - $self->delta_against_ts();
   die "Time between samples should be > 0, is [$elapsed]" if $elapsed <= 0;

   return $self->_calc_stats_for_deltas($elapsed);
}

sub force_print_header {
   my ($self, @args) = @_;
   my $orig = $self->force_header();
   $self->set_force_header(1);
   $self->print_header(@args);
   $self->set_force_header($orig);
   return;
}

sub print_header {
   my ($self, $header, @args) = @_;
   if ( $self->force_header() ) {
      printf $header . "\n", $self->{_length_ts_column}, @args;
      $Diskstats::printed_lines--;
      $Diskstats::printed_lines ||= $max_lines;
      $Diskstats::last_was_header = 1;
   }
   return;
}

sub print_rows {
   my ($self, $format, $cols, $stat) = @_;

   printf $format . "\n", $self->{_length_ts_column}, @{ $stat }{ qw( line_ts dev ), @$cols };
   $Diskstats::printed_lines--;
   $Diskstats::last_was_header = 0;
}

sub print_deltas {
   my ( $self, %args ) = @_;

   my ( $header, $format, $cols ) = $self->design_print_formats(
      max_device_length => $args{max_device_length},
      columns           => $args{columns},
   );

   return unless $self->delta_against_ts();

   @$cols = map { $self->_column_to_key($_) } @$cols;

   my $header_method = $args{header_callback} || "print_header";
   my $rows_method   = $args{rows_callback}   || "print_rows";

   my @stats = $self->_calc_deltas();

   $Diskstats::printed_lines = $max_lines
      unless defined $Diskstats::printed_lines;

   if ( $self->{space_samples} && @stats && @stats > 1
         && !$Diskstats::last_was_header ) {
      print "\n";
      $Diskstats::printed_lines--;
   }

   if ( $self->automatic_headers()
         && $Diskstats::printed_lines <= @stats
         && !$self->isa("DiskstatsGroupByAll") ) {
      $self->force_print_header( $header, "#ts", "device" );
   }
   else {
      $self->$header_method( $header, "#ts", "device" );
   }

   foreach my $stat ( @stats ) {
      $self->$rows_method( $format, $cols, $stat );
   }

   $Diskstats::printed_lines = $max_lines
      if $Diskstats::printed_lines <= 0;
}

sub compute_line_ts {
   my ( $self, %args ) = @_;
   my $line_ts;
   if ( $self->show_timestamps() ) {
      $line_ts = $self->ts_line_for_timestamp();
      if ( $line_ts && $line_ts =~ /([0-9]{2}:[0-9]{2}:[0-9]{2})/ ) {
         $line_ts = $1;
      }
      else {
         $line_ts = scalar localtime($args{curr_ts});
         $line_ts =~ s/.*(\d\d:\d\d:\d\d).*/$1/;
      }
   }
   else {
      $line_ts = sprintf( "%5.1f", $args{first_ts} > 0
                              ? $args{curr_ts} - $args{first_ts}
                              : 0 );
   }
   return $line_ts;
}

sub compute_in_progress {
   my ( $self, $in_progress, $tot_in_progress ) = @_;
   return $in_progress;
}

sub compute_devs_in_group {
   return 1;
}

sub ts_line_for_timestamp {
   die 'You must override ts_line_for_timestamp() in a subclass';
}

sub delta_against {
   die 'You must override delta_against() in a subclass';
}

sub delta_against_ts {
   die 'You must override delta_against_ts() in a subclass';
}

sub group_by {
   die 'You must override group_by() in a subclass';
}

sub _d {
   my ($package, undef, $line) = caller 0;
   @_ = map { (my $temp = $_) =~ s/\n/\n# /g; $temp; }
        map { defined $_ ? $_ : 'undef' }
        @_;
   print STDERR "# $package:$line $PID ", join(' ', @_), "\n";
}

1;
}
# ###########################################################################
# End Diskstats package
# ###########################################################################

# This program is copyright 2011 Percona Inc.
# Feedback and improvements are welcome.
#
# THIS PROGRAM IS PROVIDED "AS IS" AND WITHOUT ANY EXPRESS OR IMPLIED
# WARRANTIES, INCLUDING, WITHOUT LIMITATION, THE IMPLIED WARRANTIES OF
# MERCHANTIBILITY AND FITNESS FOR A PARTICULAR PURPOSE.
#
# This program is free software; you can redistribute it and/or modify it under
# the terms of the GNU General Public License as published by the Free Software
# Foundation, version 2; OR the Perl Artistic License.  On UNIX and similar
# systems, you can issue `man perlgpl' or `man perlartistic' to read these
# licenses.
#
# You should have received a copy of the GNU General Public License along with
# this program; if not, write to the Free Software Foundation, Inc., 59 Temple
# Place, Suite 330, Boston, MA  02111-1307  USA.
# ###########################################################################
# DiskstatsGroupByAll package
# This package is a copy without comments from the original.  The original
# with comments and its test file can be found in the Bazaar repository at,
#   lib/DiskstatsGroupByAll.pm
#   t/lib/DiskstatsGroupByAll.t
# See https://launchpad.net/percona-toolkit for more information.
# ###########################################################################
{

package DiskstatsGroupByAll;

use warnings;
use strict;
use English qw(-no_match_vars);
use constant MKDEBUG => $ENV{MKDEBUG} || 0;

use base qw( Diskstats );

sub group_by {
   my ($self, %args) = @_;

   $self->clear_state() unless $self->interactive();

   my $header_callback = $args{header_callback}
                         || sub {
                                 my ($self, @args) = @_;
                                 $self->print_header(@args);
                                 $self->{_print_header} = 0;
                              };
   $self->parse_from(
      filehandle      => $args{filehandle},
      filename        => $args{filename},
      data            => $args{data},
      sample_callback => sub {
            $self->print_deltas(
               header_callback => $header_callback,
               rows_callback   => $args{rows_callback},
            );
         },
   );

   return;
}


sub delta_against {
   my ($self, $dev) = @_;
   return $self->prev_stats_for($dev);
}

sub ts_line_for_timestamp {
   my ($self) = @_;
   return $self->prev_ts_line();
}

sub delta_against_ts {
   my ($self) = @_;
   return $self->prev_ts();
}

sub compute_line_ts {
   my ($self, %args) = @_;
   if ( $self->interactive() ) {
      $args{first_ts} = $self->prev_ts();
   }
   return $self->SUPER::compute_line_ts(%args);
}

1;
}
# ###########################################################################
# End DiskstatsGroupByAll package
# ###########################################################################

# This program is copyright 2011 Percona Inc.
# Feedback and improvements are welcome.
#
# THIS PROGRAM IS PROVIDED "AS IS" AND WITHOUT ANY EXPRESS OR IMPLIED
# WARRANTIES, INCLUDING, WITHOUT LIMITATION, THE IMPLIED WARRANTIES OF
# MERCHANTIBILITY AND FITNESS FOR A PARTICULAR PURPOSE.
#
# This program is free software; you can redistribute it and/or modify it under
# the terms of the GNU General Public License as published by the Free Software
# Foundation, version 2; OR the Perl Artistic License.  On UNIX and similar
# systems, you can issue `man perlgpl' or `man perlartistic' to read these
# licenses.
#
# You should have received a copy of the GNU General Public License along with
# this program; if not, write to the Free Software Foundation, Inc., 59 Temple
# Place, Suite 330, Boston, MA  02111-1307  USA.
# ###########################################################################
# DiskstatsGroupByDisk package
# This package is a copy without comments from the original.  The original
# with comments and its test file can be found in the Bazaar repository at,
#   lib/DiskstatsGroupByDisk.pm
#   t/lib/DiskstatsGroupByDisk.t
# See https://launchpad.net/percona-toolkit for more information.
# ###########################################################################
{

package DiskstatsGroupByDisk;

use warnings;
use strict;
use English qw(-no_match_vars);
use constant MKDEBUG => $ENV{MKDEBUG} || 0;

use base qw( Diskstats );

use POSIX qw( ceil );

sub new {
   my ($class, %args) = @_;
   my $self = $class->SUPER::new(%args);
   $self->{_iterations}   = 0;
   return $self;
}

sub group_by {
   my ($self, %args) = @_;
   my @optional_args = qw( header_callback rows_callback );
   my ($header_callback, $rows_callback) = $args{ @optional_args };

   $self->clear_state() unless $self->interactive();

   my $original_offset = ($args{filehandle} || ref($args{data}))
                       ? tell($args{filehandle} || $args{data})
                       : undef;

   my $lines_read = $self->parse_from(
      sample_callback => sub {
         my ($self, $ts) = @_;

         if ( $self->has_stats() ) {
            $self->{_iterations}++;
            if ($self->interactive() && $self->{_iterations} >= 2) {
               my $elapsed = ( $self->curr_ts()  || 0 )
                           - ( $self->first_ts() || 0 );
               if ( $ts > 0 && ceil($elapsed) >= $self->sample_time() ) {
                  $self->print_deltas(
                     header_callback => sub {
                        my ($self, @args) = @_;

                        if ( $self->force_header() ) {
                           my $method = $args{header_callback}
                                        || "print_header";
                           $self->$method(@args);
                        }
                        $self->set_force_header(undef);
                     },
                     rows_callback   => $args{rows_callback},
                  );
                  return;
               }
            }
         }
      },
      filehandle => $args{filehandle},
      filename   => $args{filename},
      data       => $args{data},
   );

   if ($self->interactive()) {
      return $lines_read;
   }

   return if $self->{_iterations} < 2;

   $self->print_deltas(
      header_callback => $args{header_callback},
      rows_callback   => $args{rows_callback},
   );

   $self->clear_state();

   return $lines_read;
}

sub clear_state {
   my ($self, @args)   = @_;
   my $orig_print_h = $self->{force_header};
   $self->{_iterations} = 0;
   $self->SUPER::clear_state(@args);
   $self->{force_header} = $orig_print_h;
}

sub compute_line_ts {
   my ($self, %args) = @_;
   if ( $self->show_timestamps() ) {
      return $self->SUPER::compute_line_ts(%args);
   }
   else {
      return "{" . ($self->{_iterations} - 1) . "}";
   }
}

sub delta_against {
   my ($self, $dev) = @_;
   return $self->first_stats_for($dev);
}

sub ts_line_for_timestamp {
   my ($self) = @_;
   return $self->prev_ts_line();
}

sub delta_against_ts {
   my ($self) = @_;
   return $self->first_ts();
}

sub compute_in_progress {
   my ($self, $in_progress, $tot_in_progress) = @_;
   return $tot_in_progress / ($self->{_iterations} - 1);
}

1;
}
# ###########################################################################
# End DiskstatsGroupByDisk package
# ###########################################################################

# This program is copyright 2011 Percona Inc.
# Feedback and improvements are welcome.
#
# THIS PROGRAM IS PROVIDED "AS IS" AND WITHOUT ANY EXPRESS OR IMPLIED
# WARRANTIES, INCLUDING, WITHOUT LIMITATION, THE IMPLIED WARRANTIES OF
# MERCHANTIBILITY AND FITNESS FOR A PARTICULAR PURPOSE.
#
# This program is free software; you can redistribute it and/or modify it under
# the terms of the GNU General Public License as published by the Free Software
# Foundation, version 2; OR the Perl Artistic License.  On UNIX and similar
# systems, you can issue `man perlgpl' or `man perlartistic' to read these
# licenses.
#
# You should have received a copy of the GNU General Public License along with
# this program; if not, write to the Free Software Foundation, Inc., 59 Temple
# Place, Suite 330, Boston, MA  02111-1307  USA.
# ###########################################################################
# DiskstatsGroupBySample package
# This package is a copy without comments from the original.  The original
# with comments and its test file can be found in the Bazaar repository at,
#   lib/DiskstatsGroupBySample.pm
#   t/lib/DiskstatsGroupBySample.t
# See https://launchpad.net/percona-toolkit for more information.
# ###########################################################################
{

package DiskstatsGroupBySample;

use warnings;
use strict;
use English qw(-no_match_vars);
use constant PTDEBUG => $ENV{PTDEBUG} || 0;

use base qw( Diskstats );

use POSIX qw( ceil );

sub new {
   my ( $class, %args ) = @_;
   my $self = $class->SUPER::new(%args);
   $self->{_iterations}        = 0;
   $self->{_save_curr_as_prev} = 0;
   return $self;
}

sub group_by {
   my ( $self, %args ) = @_;
   my @optional_args   = qw( header_callback rows_callback );
   my ( $header_callback, $rows_callback ) = $args{ @optional_args };

   $self->clear_state() unless $self->interactive();

   $self->parse_from(
      sample_callback => $self->can("_sample_callback"),
      filehandle      => $args{filehandle},
      filename        => $args{filename},
      data            => $args{data},
   );

   return;
}

sub _sample_callback {
   my ( $self, $ts, %args ) = @_;
   my $printed_a_line = 0;

   if ( $self->has_stats() ) {
      $self->{_iterations}++;
   }

   my $elapsed = ($self->curr_ts() || 0)
               - ($self->prev_ts() || 0);

   if ( $ts > 0 && ceil($elapsed) >= $self->sample_time() ) {

      $self->print_deltas(
         max_device_length       => 6,
         header_callback         => sub {
            my ( $self, $header, @args ) = @_;

            if ( $self->force_header() ) {
               my $method = $args{header_callback} || "print_header";
               $self->$method( $header, @args );
               $self->set_force_header(undef);
            }
         },
         rows_callback => sub {
            my ( $self, $format, $cols, $stat ) = @_;
            my $method = $args{rows_callback} || "print_rows";
            $self->$method( $format, $cols, $stat );
            $printed_a_line = 1;
         }
      );
   }
   if ( $self->{_iterations} == 1 || $printed_a_line == 1 ) {
      $self->{_save_curr_as_prev} = 1;
      $self->_save_curr_as_prev( $self->stats_for() );
      $self->set_prev_ts_line( $self->curr_ts_line() );
      $self->{_save_curr_as_prev} = 0;
   }
   return;
}

sub delta_against {
   my ( $self, $dev ) = @_;
   return $self->prev_stats_for($dev);
}

sub ts_line_for_timestamp {
   my ($self) = @_;
   return $self->prev_ts_line();
}

sub delta_against_ts {
   my ( $self ) = @_;
   return $self->prev_ts();
}

sub clear_state {
   my ( $self, @args )         = @_;
   $self->{_iterations}        = 0;
   $self->{_save_curr_as_prev} = 0;
   $self->SUPER::clear_state(@args);
}

sub compute_devs_in_group {
   my ($self) = @_;
   my $stats  = $self->stats_for();
   return scalar grep {
            $stats->{$_} && $self->_print_device_if($_)
         } $self->ordered_devs;
}

sub compute_dev {
   my ( $self, $devs ) = @_;
   $devs ||= $self->compute_devs_in_group();
   return $devs > 1
     ? "{" . $devs . "}"
     : $self->{_ordered_devs}->[0];
}

sub _calc_stats_for_deltas {
   my ( $self, $elapsed ) = @_;

   my $delta_for;

   foreach my $dev ( grep { $self->_print_device_if($_) } $self->ordered_devs() ) {
      my $curr    = $self->stats_for($dev);
      my $against = $self->delta_against($dev);

      next unless $curr && $against;

      my $delta = $self->_calc_delta_for( $curr, $against );
      $delta->{ios_in_progress} = $curr->[Diskstats::IOS_IN_PROGRESS];
      while ( my ( $k, $v ) = each %$delta ) {
         $delta_for->{$k} += $v;
      }
   }

   return unless $delta_for && %{$delta_for};

   my $in_progress     = $delta_for->{ios_in_progress};
   my $tot_in_progress = 0;
   my $devs_in_group   = $self->compute_devs_in_group() || 1;

   my %stats = (
      $self->_calc_read_stats(
         delta_for     => $delta_for,
         elapsed       => $elapsed,
         devs_in_group => $devs_in_group,
      ),
      $self->_calc_write_stats(
         delta_for     => $delta_for,
         elapsed       => $elapsed,
         devs_in_group => $devs_in_group,
      ),
      in_progress =>
         $self->compute_in_progress( $in_progress, $tot_in_progress ),
   );

   my %extras = $self->_calc_misc_stats(
      delta_for     => $delta_for,
      elapsed       => $elapsed,
      devs_in_group => $devs_in_group,
      stats         => \%stats,
   );

   @stats{ keys %extras } = values %extras;

   $stats{dev} = $self->compute_dev( $devs_in_group );

   $self->{_first_time_magic} = undef;
   if ( @{$self->{_nochange_skips}} ) {
      my $devs = join ", ", @{$self->{_nochange_skips}};
      PTDEBUG && _d("Skipping [$devs], haven't changed from the first sample");
      $self->{_nochange_skips} = [];
   }

   return \%stats;
}

sub compute_line_ts {
   my ($self, %args) = @_;
   if ( $self->show_timestamps() ) {
      @args{ qw( first_ts curr_ts ) } = @args{ qw( curr_ts first_ts ) }
   }
   return $self->SUPER::compute_line_ts(%args);
}

1;
}
# ###########################################################################
# End DiskstatsGroupBySample package
# ###########################################################################

# This program is copyright 2011 Percona Inc.
# Feedback and improvements are welcome.
#
# THIS PROGRAM IS PROVIDED "AS IS" AND WITHOUT ANY EXPRESS OR IMPLIED
# WARRANTIES, INCLUDING, WITHOUT LIMITATION, THE IMPLIED WARRANTIES OF
# MERCHANTIBILITY AND FITNESS FOR A PARTICULAR PURPOSE.
#
# This program is free software; you can redistribute it and/or modify it under
# the terms of the GNU General Public License as published by the Free Software
# Foundation, version 2; OR the Perl Artistic License.  On UNIX and similar
# systems, you can issue `man perlgpl' or `man perlartistic' to read these
# licenses.
#
# You should have received a copy of the GNU General Public License along with
# this program; if not, write to the Free Software Foundation, Inc., 59 Temple
# Place, Suite 330, Boston, MA  02111-1307  USA.
# ###########################################################################
# DiskstatsMenu package
# This package is a copy without comments from the original.  The original
# with comments and its test file can be found in the Bazaar repository at,
#   lib/DiskstatsMenu.pm
#   t/lib/DiskstatsMenu.t
# See https://launchpad.net/percona-toolkit for more information.
# ###########################################################################
{
package DiskstatsMenu;


use strict;
use warnings FATAL => 'all';
use English qw(-no_match_vars);
use constant PTDEBUG => $ENV{PTDEBUG} || 0;

use POSIX qw( fmod :sys_wait_h );

use IO::Handle;
use IO::Select;
use Time::HiRes  qw( gettimeofday );
use Scalar::Util qw( looks_like_number blessed );

use ReadKeyMini  qw( ReadMode );
use Transformers qw( ts       );

require DiskstatsGroupByAll;
require DiskstatsGroupByDisk;
require DiskstatsGroupBySample;

my %actions = (
   'A'  => \&group_by,
   'D'  => \&group_by,
   'S'  => \&group_by,
   'i'  => \&hide_inactive_disks,
   'z'  => get_new_value_for( "sample_time",
                       "Enter a new interval between samples in seconds: " ),
   'c'  => get_new_regex_for( "columns_regex",
                       "Enter a column pattern: " ),
   '/'  => get_new_regex_for( "devices_regex",
                       "Enter a disk/device pattern: " ),
   'q'  => sub { return 'last' },
   'p'  => sub {
            print "Paused - press any key to continue\n";
            pause(@_);
            return;
         },
   ' '  => \&print_header,
   "\n" => \&print_header,
   '?'  => \&help,
);

my %input_to_object = (
      D  => "DiskstatsGroupByDisk",
      A  => "DiskstatsGroupByAll",
      S  => "DiskstatsGroupBySample",
   );

sub new {
   return bless {}, shift;
}

sub run_interactive {
   my ($self, %args) = @_;
   my @required_args = qw(OptionParser);
   foreach my $arg ( @required_args ) {
      die "I need a $arg argument" unless $args{$arg};
   }
   my ($o) = @args{@required_args};

   $o->{opts}->{current_group_by_obj}->{value} = undef;

   my ($tmp_fh, $filename, $child_pid, $child_fh);

   if ( $filename = $args{filename} ) {
      if ( ref $filename ) {
         $tmp_fh = $filename;
         undef $args{filename};
      }
      else {
         open $tmp_fh, "<", $filename
            or die "Cannot open $filename: $OS_ERROR";
      }
   }
   else {
      $filename = $o->get('save-samples');

      if ( $filename ) {
         unlink $filename;
         open my $tmp_fh, "+>", $filename
            or die "Cannot open $filename: $OS_ERROR";
      }

      $child_pid = open $child_fh, "-|";
   
      die "Cannot fork: $OS_ERROR" unless defined $child_pid;
      
      if ( !$child_pid ) {
         STDOUT->autoflush(1);
         local $PROGRAM_NAME = "$PROGRAM_NAME (data-gathering daemon)";
   
         close $tmp_fh if $tmp_fh;
   
         PTDEBUG && _d("Child is [$PROGRAM_NAME] in ps aux and similar");

         gather_samples(
               gather_while      => sub { getppid() },
               samples_to_gather => $o->get('iterations'),
               filename          => $filename,
               sample_interval   => $o->get('interval'),
         );
         if ( $filename ) {
            unlink $filename unless $o->get('save-samples');
         }
         exit(0);
      }
      else {
         PTDEBUG && _d("Forked, child is", $child_pid);
         $tmp_fh = $child_fh;
         $tmp_fh->blocking(0);
         Time::HiRes::sleep(0.5);
      }
   }

   PTDEBUG && _d(
         $filename
         ? ("Using file", $filename)
         : "Not using a file to store samples");

   local $SIG{CHLD} = 'IGNORE';
   local $SIG{PIPE} = 'IGNORE';

   STDOUT->autoflush;
   STDIN->blocking(0);

   my $sel      = IO::Select->new(\*STDIN);
   my $group_by = $o->get('group-by') || 'disk';
   my $class    =  $group_by =~ m/disk/i   ? 'DiskstatsGroupByDisk'
                 : $group_by =~ m/sample/i ? 'DiskstatsGroupBySample'
                 : $group_by =~ m/all/i    ? 'DiskstatsGroupByAll'
                 : die "Invalid --group-by: $group_by";
   $o->set("current_group_by_obj",
            $class->new( OptionParser => $o, interactive => 1 )
          );

   my $header_callback = $o->get("current_group_by_obj")
                           ->can("print_header");

   my $redraw = 0;

   if ( $args{filename} ) {
      PTDEBUG && _d("Passed a file from the command line,",
                    "rendering from scratch before looping");
      $redraw = 1;
      group_by(
         header_callback => $header_callback,
         select_obj      => $sel,
         OptionParser    => $o,
         filehandle      => $tmp_fh,
         input           => substr(ucfirst($group_by), 0, 1),
         redraw_all      => $redraw,
      );
      if ( !-t STDOUT && !tied *STDIN ) {
          PTDEBUG && _d("Not connected to a tty and not in testing. Quitting");
          return 0
      }
   }

   ReadKeyMini::cbreak();
   my $run = 1;
   MAIN_LOOP:
   while ($run) {
      my $refresh_interval = $o->get('interval');
      my $time  = scalar Time::HiRes::gettimeofday();
      my $sleep = ($refresh_interval - fmod( $time, $refresh_interval ))+0.5;

      if ( my $input = read_command_timeout( $sel, $sleep ) ) {
         if ($actions{$input}) {
            PTDEBUG && _d("Got [$input] and have an action for it");
            my $ret = $actions{$input}->(
                              select_obj   => $sel,
                              OptionParser => $o,
                              input        => $input,
                              filehandle   => $tmp_fh,
                              redraw_all   => $redraw,
                           ) || '';
            last MAIN_LOOP if $ret eq 'last';

            if ( $args{filename}
                  && !grep { $input eq $_ } qw( A S D ), ' ', "\n" )
            {
               PTDEBUG && _d("Got a file from the command line, redrawing",
                             "from the beginning after getting an option");
               my $obj = $o->get("current_group_by_obj");
               $obj->clear_state( force => 1 );
               local $obj->{force_header} = 1;
               group_by(
                  redraw_all      => 1,
                  select_obj      => $sel,
                  OptionParser    => $o,
                  input           => substr(ref($obj), 16, 1),
                  filehandle      => $tmp_fh,
               );
            }
         }
      }
      $o->get("current_group_by_obj")
        ->group_by( filehandle => $tmp_fh );

      if ( eof $tmp_fh ) {
         $tmp_fh->clearerr;
      }
      if ( !$args{filename} && $o->get('iterations')
            && waitpid($child_pid, WNOHANG) != 0 ) {
         PTDEBUG && _d("Child quit as expected after",
                       $o->get("iterations"),
                       "iterations. Quitting.");
         $run = 0;
      }
   }
   ReadKeyMini::cooked();

   if ( $child_pid && !$args{filename} && !defined $o->get('iterations')
            && kill 0, $child_pid ) {
      kill 9, $child_pid;
      waitpid $child_pid, 0;
   }

   return 0; # Exit status
}

sub read_command_timeout {
   my ($sel, $timeout) = @_;
   if ( $sel->can_read( $timeout ) ) {
      return scalar <STDIN>;
   }
   return;
}

sub gather_samples {
   my (%args)  = @_;
   my $samples = 0;
   my $sample_interval = $args{sample_interval};
   my @fhs;

   if ( my $filename = $args{filename} ) {
      open my $fh, ">>", $filename
         or die "Cannot open $filename for appending: $OS_ERROR";
      push @fhs, $fh;
   }

   STDOUT->autoflush(1);
   push @fhs, \*STDOUT;

   for my $fh ( @fhs ) {
      $fh->autoflush(1);
   }

   {
      my $time  = scalar(Time::HiRes::gettimeofday());
      my $sleep = $sample_interval - fmod( $time,
                              $sample_interval);
      PTDEBUG && _d("Child: Starting at [$time] "
                    . ($sleep < ($sample_interval * 0.2) ? '' : 'not ')
                    . "going to sleep");
      Time::HiRes::sleep($sleep) if $sleep < ($sample_interval * 0.2);

      open my $diskstats_fh, "<", "/proc/diskstats"
         or die "Cannot open /proc/diskstats: $OS_ERROR";

      my @to_print = timestamp();
      push @to_print, <$diskstats_fh>;
   
      for my $fh ( @fhs ) {
         print { $fh } @to_print;
      }
      close $diskstats_fh or die $OS_ERROR;
   }

   GATHER_DATA:
   while ( $args{gather_while}->() ) {
      my $time_of_day = scalar(Time::HiRes::gettimeofday());
      my $sleep = $sample_interval
             - fmod( $time_of_day, $sample_interval );
      Time::HiRes::sleep($sleep);

      open my $diskstats_fh, "<", "/proc/diskstats"
         or die "Cannot open /proc/diskstats: $OS_ERROR";

      my @to_print = timestamp();
      push @to_print, <$diskstats_fh>;

      for my $fh ( @fhs ) {
         print { $fh } @to_print;
      }
      close $diskstats_fh or die $OS_ERROR;

      $samples++;
      if ( defined($args{samples_to_gather})
            && $samples >= $args{samples_to_gather} ) {
         last GATHER_DATA;
      }
   }
   pop @fhs; # STDOUT
   for my $fh ( @fhs ) {
      close $fh or die $OS_ERROR;
   }
   return;
}

sub print_header {
   my (%args) = @_;
   my @required_args = qw( OptionParser );
   foreach my $arg ( @required_args ) {
      die "I need a $arg argument" unless $args{$arg};
   }
   my ($o) = @args{@required_args};

   my $obj = $o->get("current_group_by_obj");
   my ($header) = $obj->design_print_formats();
   return $obj->force_print_header($header, "#ts", "device");
}

sub group_by {
   my (%args)  = @_;

   my @required_args = qw( OptionParser input );
   foreach my $arg ( @required_args ) {
      die "I need a $arg argument" unless $args{$arg};
   }
   my ($o, $input) = @args{@required_args};

   my $old_obj = $o->get("current_group_by_obj");

   if ( ref( $o->get("current_group_by_obj") ) ne $input_to_object{$input} ) {
      $o->set("current_group_by_obj", undef);
      my $new_obj = $input_to_object{$input}->new(OptionParser=>$o, interactive => 1);
      $o->set( "current_group_by_obj", $new_obj );

      $new_obj->{_stats_for}  = $old_obj->{_stats_for};
      $new_obj->set_curr_ts($old_obj->curr_ts());

      $new_obj->{_prev_stats_for}  = $old_obj->{_prev_stats_for};
      $new_obj->set_prev_ts($old_obj->prev_ts());

      $new_obj->{_first_stats_for} = $old_obj->{_first_stats_for};
      $new_obj->set_first_ts($old_obj->first_ts());

      print_header(%args) unless $args{redraw_all};
   }

   for my $obj ( $o->get("current_group_by_obj") ) {
      if ( $args{redraw_all} ) {
         seek $args{filehandle}, 0, 0;
         if ( $obj->isa("DiskstatsGroupBySample") ) {
            $obj->set_interactive(1);
         }
         else {
            $obj->set_interactive(0);
         }
   
         my $print_header;
         my $header_callback = $args{header_callback} || sub {
                                 my ($self, @args) = @_;
                                 $self->print_header(@args) unless $print_header++
                              };
   
         $obj->group_by(
                  filehandle      => $args{filehandle},
                  header_callback => $header_callback,
               );
      }
      $obj->set_interactive(1);
      $obj->set_force_header(0);
   }

}

sub help {
   my (%args)     = @_;
   my $obj        = $args{OptionParser}->get("current_group_by_obj");
   my $mode       = substr ref($obj), 16, 1;
   my $column_re  = $args{OptionParser}->get('columns-regex');
   my $device_re  = $args{OptionParser}->get('devices-regex');
   my $interval   = $obj->sample_time() || '(none)';
   my $disp_int   = $args{OptionParser}->get('interval');
   my $inact_disk = $obj->show_inactive() ? 'no' : 'yes';

   for my $re ( $column_re, $device_re ) {
      $re ||= '(none)';
   }

   print <<"HELP";
   You can control this program by key presses:
   ------------------- Key ------------------- ---- Current Setting ----
   A, D, S) Set the group-by mode              $mode
   c) Enter a Perl regex to match column names $column_re
   /) Enter a Perl regex to match disk names   $device_re
   z) Set the sample size in seconds           $interval
   i) Hide inactive disks                      $inact_disk
   p) Pause the program
   q) Quit the program
   space) Print headers
   ------------------- Press any key to continue -----------------------
HELP

   pause(%args);
   return;
}

sub get_blocking_input {
   my ($message) = @_;

   STDIN->blocking(1);
   ReadKeyMini::cooked();

   print $message;
   chomp(my $new_opt = <STDIN>);

   ReadKeyMini::cbreak();
   STDIN->blocking(0);

   return $new_opt;
}

sub hide_inactive_disks {
   my (%args)  = @_;
   my $obj     = $args{OptionParser}->get("current_group_by_obj");
   my $new_val = !$obj->show_inactive();

   $args{OptionParser}->set('show-inactive', $new_val);
   $obj->set_show_inactive($new_val);

   return;
}

sub get_new_value_for {
   my ($looking_for, $message) = @_;
   (my $looking_for_o = $looking_for) =~ tr/_/-/;
   return sub {
      my (%args)       = @_;
      my $o            = $args{OptionParser};
      my $new_interval = get_blocking_input($message) || 0;
   
      die "Invalid timeout: $new_interval"
         unless looks_like_number($new_interval)
                  && ($new_interval = int($new_interval));

      my $obj = $o->get("current_group_by_obj");
      if ( my $setter = $obj->can("set_$looking_for") ) {
         $obj->$setter($new_interval);
      }
      $o->set($looking_for_o, $new_interval);
      return $new_interval;
   };
}

sub get_new_regex_for {
   my ($looking_for, $message) = @_;
   (my $looking_for_o = $looking_for) =~ tr/_/-/;
   $looking_for = "set_$looking_for";
   return sub {
      my (%args)    = @_;
      my $o         = $args{OptionParser};
      my $new_regex = get_blocking_input($message);
   
      local $EVAL_ERROR;
      if ( $new_regex && (my $re = eval { qr/$new_regex/i }) ) {
         $o->get("current_group_by_obj")
           ->$looking_for( $re );

         $o->set($looking_for_o, $new_regex);
      }
      elsif ( !$EVAL_ERROR && !$new_regex ) {
         my $re;
         if ( $looking_for =~ /device/ ) {
            $re = undef;
         }
         else {
            $re = qr/.+/;
         }
         $o->get("current_group_by_obj")
           ->$looking_for( $re );
         $o->set($looking_for_o, '');
      }
      else {
         die "invalid regex specification: $EVAL_ERROR";
      }
      return;
   };
}

sub pause {
   my (%args) = @_;
   STDIN->blocking(1);
   $args{select_obj}->can_read();
   STDIN->blocking(0);
   scalar <STDIN>;
   return;
}

sub timestamp {
   my ($s, $m) = Time::HiRes::gettimeofday();
   return sprintf( "TS %d.%09d %s\n", $s, $m*1000, Transformers::ts( $s ) );
}

sub _d {
   my ($package, undef, $line) = caller 0;
   @_ = map { (my $temp = $_) =~ s/\n/\n# /g; $temp; }
        map { defined $_ ? $_ : 'undef' }
        @_;
   print STDERR "# $package:$line $PID ", join(' ', @_), "\n";
}

1;
}
# ###########################################################################
# End DiskstatsMenu package
# ###########################################################################
{
# ###########################################################################
# This is a combination of modules and programs in one -- a runnable module.
# http://www.perl.com/pub/a/2006/07/13/lightning-articles.html?page=last
# Or, look it up in the Camel book on pages 642 and 643 in the 3rd edition.
#
# Check at the end of this package for the call to main() which actually runs
# the program.
# ###########################################################################
package pt_diskstats;

use strict;
use warnings FATAL => 'all';
use English qw(-no_match_vars);
use constant PTDEBUG => $ENV{PTDEBUG} || 0;

sub main {
   @ARGV = @_;  # set global ARGV for this package

   # ########################################################################
   # Get configuration information.
   # ########################################################################
   my $o = new OptionParser();
   $o->get_specs();
   $o->get_opts();

   # --sample-time only applies to --group-by sample.
   if ( PTDEBUG && $o->get('group-by') !~ m/sample/i && $o->get('sample-time') ) {
      _d("Possibly useless use of --sample-time without --group-by sample");
   }

   if ( !$o->get('help') ) {
      if ( !$o->get('columns-regex') ) {
         $o->save_error("A regex pattern for --column-regex must be specified");
      }
   }

   $o->usage_or_errors();

   # Interactive mode. Delegate to DiskstatsMenu::run_interactive
   my $diskstats = new DiskstatsMenu();
   return $diskstats->run_interactive(
      OptionParser => $o,
      filename     => $ARGV[0]
   );
}

sub _d {
   my ($package, undef, $line) = caller 0;
   @_ = map { (my $temp = $_) =~ s/\n/\n# /g; $temp; }
        map { defined $_ ? $_ : 'undef' }
        @_;
   print STDERR "# $package:$line $PID ", join(' ', @_), "\n";
}

# ############################################################################
# Run the program.
# ############################################################################
if ( !caller ) { exit main(@ARGV); }

1;
}

# #############################################################################
# Documentation.
# #############################################################################

=pod

=head1 NAME

pt-diskstats - An interactive I/O monitoring tool for GNU/Linux.

=head1 SYNOPSIS

Usage: pt-diskstats [OPTION...] [FILES]

pt-diskstats prints disk I/O statistics for GNU/Linux.  It is somewhat similar
to iostat, but it is interactive and more detailed.  It can analyze samples
gathered from another machine.

=head1 RISKS

The following section is included to inform users about the potential risks,
whether known or unknown, of using this tool.  The two main categories of risks
are those created by the nature of the tool (e.g. read-only tools vs. read-write
tools) and those created by bugs.

pt-diskstats simply reads F</proc/diskstats>.  It should be very low-risk.

At the time of this release, we know of no bugs that could cause serious harm
to users.

The authoritative source for updated information is always the online issue
tracking system.  Issues that affect this tool will be marked as such.  You can
see a list of such issues at the following URL:
L<http://www.percona.com/bugs/pt-diskstats>.

See also L<"BUGS"> for more information on filing bugs and getting help.

=head1 DESCRIPTION

The pt-diskstats tool is similar to iostat, but has some advantages. It prints
read and write statistics separately, and has more columns. It is menu-driven
and interactive, with several different ways to aggregate the data. It
integrates well with the L<pt-stalk> tool. It also does the "right thing" by
default, such as hiding disks that are idle.  These properties make it very
convenient for quickly drilling down into I/O performance and inspecting disk
behavior.

This program works in two modes. The default is to collect samples of
F</proc/diskstats> and print out the formatted statistics at intervals. The other
mode is to process a file that contains saved samples of F</proc/diskstats>; there
is a shell script later in this documentation that shows how to collect such a
file.

In both cases, the tool is interactively controlled by keystrokes, so you can
redisplay and slice the data flexibly and easily.  It loops forever, until you
exit with the 'q' key.  If you press the '?' key, you will bring up the
interactive help menu that shows which keys control the program.

When the program is gathering samples of F</proc/diskstats> and refreshing its
display, it prints information about the newest sample each time it refreshes.
When it is operating on a file of saved samples, it redraws the entire file's
contents every time you change an option.

The program doesn't print information about every block device on the system. It
hides devices that it has never observed to have any activity.  You can enable
and disable this by pressing the 'i' key.

=head1 OUTPUT

In the rest of this documentation, we will try to clarify the distinction
between block devices (/dev/sda1, for example), which the kernel presents to the
application via a filesystem, versus the (usually) physical device underneath
the block device, which could be a disk, a RAID controller, and so on.  We will
sometimes refer to logical I/O operations, which occur at the block device,
versus physical I/Os which are performed on the underlying device.  When we
refer to the queue, we are speaking of the queue associated with the block
device, which holds requests until they're issued to the physical device.

The program's output looks like the following sample, which is too wide for this
manual page, so we have formatted it as several samples with line breaks:

  #ts device rd_s rd_avkb rd_mb_s rd_mrg rd_cnc   rd_rt
  {6} sda     0.9     4.2     0.0     0%    0.0    17.9
  {6} sdb     0.4     4.0     0.0     0%    0.0    26.1
  {6} dm-0    0.0     4.0     0.0     0%    0.0    13.5
  {6} dm-1    0.8     4.0     0.0     0%    0.0    16.0

      ...    wr_s wr_avkb wr_mb_s wr_mrg wr_cnc   wr_rt
      ...    99.7     6.2     0.6    35%    3.7    23.7
      ...    14.5    15.8     0.2    75%    0.5     9.2
      ...     1.0     4.0     0.0     0%    0.0     2.3
      ...   117.7     4.0     0.5     0%    4.1    35.1

      ...              busy in_prg    io_s  qtime stime
      ...                6%      0   100.6   23.3   0.4
      ...                4%      0    14.9    8.6   0.6
      ...                0%      0     1.1    1.5   1.2
      ...                5%      0   118.5   34.5   0.4

The columns are as follows:

=over

=item #ts

This column's contents vary depending on the tool's aggregation mode.  In the
default mode, when each line contains information about a single disk but
possibly aggregates across several samples from that disk, this column shows the
number of samples that were included into the line of output, in {curly braces}.
In the example shown, each line of output aggregates {10} samples of
F</proc/diskstats>.

In the "all" group-by mode, this column shows timestamp offsets, relative to the
time the tool began aggregating or the timestamp of the previous lines printed,
depending on the mode.  The output can be confusing to explain, but it's rather
intuitive when you see the lines appearing on your screen periodically.

Similarly, in "sample" group-by mode, the number indicates the total time span
that is grouped into each sample.

If you specify L<"--show-timestamps">, this field instead shows the timestamp at
which the sample was taken; if multiple timestamps are present in a single line
of output, then the first timestamp is used.

=item device

The device name.  If there is more than one device, then instead the number
of devices aggregated into the line is shown, in {curly braces}.

=item rd_s

The average number of reads per second.  This is the number of I/O requests that
were sent to the underlying device.  This usually is a smaller number than the
number of logical IO requests made by applications.  More requests might have
been queued to the block device, but some of them usually are merged before
being sent to the disk.

This field is computed from the contents of F</proc/diskstats> as follows.  See
L<"KERNEL DOCUMENTATION"> below for the meaning of the field numbers:

   delta[field1] / delta[time]

=item rd_avkb

The average size of the reads, in kilobytes.  This field is computed as follows:

   2 * delta[field3] / delta[field1]

=item rd_mb_s

The average number of megabytes read per second.  Computed as follows:

   2 * delta[field3] / delta[time]

=item rd_mrg

The percentage of read requests that were merged together in the queue scheduler
before being sent to the physical device.  The field is computed as follows:

   100 * delta[field2] / (delta[field2] + delta[field1])

=item rd_cnc

The average concurrency of the read operations, as computed by Little's Law.
This is the end-to-end concurrency on the block device, not the underlying
disk's concurrency. It includes time spent in the queue.  The field is computed
as follows:

   delta[field4] / delta[time] / 1000 / devices-in-group

=item rd_rt

The average response time of the read operations, in milliseconds.  This is the
end-to-end response time, including time spent in the queue.  It is the response
time that the application making I/O requests sees, not the response time of the
physical disk underlying the block device.  It is computed as follows:

   delta[field4] / (delta[field1] + delta[field2])

=item wr_s, wr_avkb, wr_mb_s, wr_mrg, wr_cnc, wr_rt

These columns show write activity, and they match the corresponding columns for
read activity.

=item busy

The fraction of wall-clock time that the device had at least one request in
progress; this is what iostat calls %util, and indeed it is utilization,
depending on how you define utilization, but that is sometimes ambiguous in
common parlance.  It may also be called the residence time; the time during
which at least one request was resident in the system.  It is computed as
follows:

   100 * delta[field10] / (1000 * delta[time])

This field cannot exceed 100% unless there is a rounding error, but it is a
common mistake to think that a device that's busy all the time is saturated.  A
device such as a RAID volume should support concurrency higher than 1, and
solid-state drives can support very high concurrency.  Concurrency can grow
without bound, and is a more reliable indicator of how loaded the device really
is.

=item in_prg

The number of requests that were in progress.  Unlike the read and write
concurrencies, which are averages that are generated from reliable numbers, this
number is an instantaneous sample, and you can see that it might represent a
spike of requests, rather than the true long-term average.  If this number is
large, it essentially means that the device is heavily loaded.  It is computed
as follows:

   field9

=item ios_s

The average throughput of the physical device, in I/O operations per second
(IOPS).  This column shows the total IOPS the underlying device is handling.  It
is the sum of rd_s and wr_s.

=item qtime

The average queue time; that is, time a request spends in the device scheduler
queue before being sent to the physical device.  This is an average over reads
and writes.

It is computed in a slightly complex way: the average response time seen by the
application, minus the average service time (see the description of the next
column).  This is derived from the queueing theory formula for response time, R
= W + S: response time = queue time + service time.  This is solved for W, of
course, to give W = R - S.  The computation follows:

   delta[field11] / (delta[field1, 2, 5, 6] + delta[field9])
      - delta[field10] / delta[field1, 2, 5, 6]

See the description for C<stime> for more details and cautions.

=item stime

The average service time; that is, the time elapsed while the physical device
processes the request, after the request finishes waiting in the queue.  This is
an average over reads and writes.  It is computed from the queueing theory
<<<<<<< HEAD
utilization formula, U = SX, solved for S.  This means that utilization divided
by throughput gives service time:
=======
utilization formula, U = SX, solved for S.  This means that utilization (busy
time) divided by throughput gives service time:
>>>>>>> 27323776

   delta[field10] / (delta[field1, 2, 5, 6])

Note, however, that there can be some kernel bugs that cause field 9 in
F</proc/diskstats> to become negative, and this can cause field 10 to be wrong,
thus making the service time computation not wholly trustworthy.

Note that in the above formula we use utilization very specifically. It is a
duration, not a percentage.

You can compare the stime and qtime columns to see whether the response time for
reads and writes is spent in the queue or on the physical device.  However, you
cannot see the difference between reads and writes.  Changing the block device
scheduler algorithm might improve queue time greatly.  The default algorithm,
cfq, is very bad for servers, and should only be used on laptops and
workstations that perform tasks such as working with spreadsheets and surfing
the Internet.

=back

If you are used to using iostat, you might wonder where you can find the same
information in pt-diskstats.  Here are two samples of output from both tools on
the same machine at the same time, for F</dev/sda>, wrapped to fit:

        #ts dev rd_s rd_avkb rd_mb_s rd_mrg rd_cnc   rd_rt
   08:50:10 sda  0.0     0.0     0.0     0%    0.0     0.0
   08:50:20 sda  0.4     4.0     0.0     0%    0.0    15.5
   08:50:30 sda  2.1     4.4     0.0     0%    0.0    21.1
   08:50:40 sda  2.4     4.0     0.0     0%    0.0    15.4
   08:50:50 sda  0.1     4.0     0.0     0%    0.0    33.0

                wr_s wr_avkb wr_mb_s wr_mrg wr_cnc   wr_rt
                 7.7    25.5     0.2    84%    0.0     0.3
                49.6     6.8     0.3    41%    2.4    28.8
               210.1     5.6     1.1    28%    7.4    25.2
               297.1     5.4     1.6    26%   11.4    28.3
                11.9    11.7     0.1    66%    0.2     4.9

                        busy  in_prg   io_s  qtime   stime
                          1%       0    7.7    0.1     0.2
                          6%       0   50.0   28.1     0.7
                         12%       0  212.2   24.8     0.4
                         16%       0  299.5   27.8     0.4
                          1%       0   12.0    4.7     0.3

            Dev rrqm/s  wrqm/s   r/s    w/s  rMB/s  wMB/s
   08:50:10 sda   0.00   41.40  0.00   7.70   0.00   0.19
   08:50:20 sda   0.00   34.70  0.40  49.60   0.00   0.33
   08:50:30 sda   0.00   83.30  2.10 210.10   0.01   1.15
   08:50:40 sda   0.00  105.10  2.40 297.90   0.01   1.58
   08:50:50 sda   0.00   22.50  0.10  11.10   0.00   0.13

                   avgrq-sz avgqu-sz  await  svctm  %util
                      51.01     0.02   2.04   1.25   0.96
                      13.55     2.44  48.76   1.16   5.79
                      11.15     7.45  35.10   0.55  11.76
                      10.81    11.40  37.96   0.53  15.97
                      24.07     0.17  15.60   0.87   0.97

The correspondence between the columns is not one-to-one.  In particular:

=over

=item rrqm/s, wrqm/s

These columns in iostat are replaced by rd_mrg and wr_mrg in pt-diskstats.

=item avgrq-sz

This column is in sectors in iostat, and is a combination of reads and writes.
The pt-diskstats output breaks these out separately and shows them in kB.  You
can derive it via a weighted average of rd_avkb and wr_avkb in pt-diskstats, and
then multiply by 2 to get sectors (each sector is 512 bytes).

=item avgqu-sz

This column really represents concurrency at the block device scheduler.  The
pt-diskstats output shows concurrency for reads and writes separately: rd_cnc
and wr_cnc.

=item await

This column is the average response time from the beginning to the end of a
request to the block device, including queue time and service time, and is not
shown in pt-diskstats.  Instead, pt-diskstats shows individual response times at
the disk level for reads and writes (rd_rt and wr_rt), as well as queue time
versus service time for reads and writes in aggregate.

=item svctm

This column is the average service time at the disk, and is shown as stime in
pt-diskstats.

=item %util

This column is called busy in pt-diskstats.  Utilization is usually defined as
the portion of time during which there was at least one active request, not as a
percentage, which is why we chose to avoid this confusing term.

=back

=head1 COLLECTING DATA

It is straightforward to gather a sample of data for this tool.  Files should
have this format, with a timestamp line preceding each sample of statistics:

   TS <timestamp>
   <contents of /proc/diskstats>
   TS <timestamp>
   <contents of /proc/diskstats>
   ... et cetera

You can simply use pt-diskstats with L<"--save-samples"> to collect this data
for you.  If you wish to capture samples as part of some other tool, and use
pt-diskstats to analyze them, you can include a snippet of shell script such as
the following:

   INTERVAL=1
   while true; do
      sleep=$(date +%s.%N | awk "{print $INTERVAL - (\$1 % $INTERVAL)}")
      sleep $sleep
      date +"TS %s.%N %F %T" >> diskstats-samples.txt
      cat /proc/diskstats >> diskstats-samples.txt
   done

=head1 KERNEL DOCUMENTATION

This documentation supplements L<the official
documentation|http://www.kernel.org/doc/Documentation/iostats.txt> on the
contents of F</proc/diskstats>.  That documentation can sometimes be difficult
to understand for those who are not familiar with Linux kernel internals.  The
contents of F</proc/diskstats> are generated by the C<diskstats_show()> function
in the kernel source file F<block/genhd.c>.

Here is a sample of F</proc/diskstats> on a recent kernel.

   8 1 sda1 426 243 3386 2056 3 0 18 87 0 2135 2142

The fields in this sample are as follows.  The first three fields are the major
and minor device numbers (8, 1), and the device name (sda1). They are followed
by 11 fields of statistics:

=over

=item 1.

The number of reads completed.  This is the number of physical reads done by the
underlying disk, not the number of reads that applications made from the block
device.  This means that 426 actual reads have completed successfully to the
disk on which F</dev/sda1> resides.  Reads are not counted until they complete.

=item 2.

The number of reads merged because they were adjacent.  In the sample, 243 reads
were merged. This means that F</dev/sda1> actually received 869 logical reads,
but sent only 426 physical reads to the underlying physical device.

=item 3.

The number of sectors read successfully.  The 426 physical reads to the disk
read 3386 sectors.  Sectors are 512 bytes, so a total of about 1.65MB have been
read from F</dev/sda1>.

=item 4.

The number of milliseconds spent reading.  This counts only reads that have
completed, not reads that are in progress.  It counts the time spent from when
requests are placed on the queue until they complete, not the time that the
underlying disk spends servicing the requests. That is, it measures the total
response time seen by applications, not disk response times.

=item 5.

Ditto for field 1, but for writes.

=item 6.

Ditto for field 2, but for writes.

=item 7.

Ditto for field 3, but for writes.

=item 8.

Ditto for field 4, but for writes.

=item 9.

The number of I/Os currently in progress, that is, they've been scheduled by the
queue scheduler and issued to the disk (submitted to the underlying disk's
queue), but not yet completed.  There are bugs in some kernels that cause this
number, and thus fields 10 and 11, to be wrong sometimes.

=item 10.

The total number of milliseconds spent doing I/Os.  This is B<not> the total
response time seen by the applications; it is the total amount of time during
which at least one I/O was in progress.  If one I/O is issued at time 100,
another comes in at 101, and both of them complete at 102, then this field
increments by 2, not 3.

=item 11.

This field counts the total response time of all I/Os.  In contrast to field 10,
it counts double when two I/Os overlap.  In our previous example, this field
would increment by 3, not 2.

=back

=head1 OPTIONS

This tool accepts additional command-line arguments.  Refer to the
L<"SYNOPSIS"> and usage information for details.

=over

=item --[no]automatic-headers

default: yes

Print the headers as often as needed to prevent them from scrolling out of view.
You can press the space bar to reprint headers at will.

=item --columns-regex

type: string; default: .

Print columns that match this Perl regex.

=item --config

type: Array

Read this comma-separated list of config files; if specified, this must be the
first option on the command line.

=item --devices-regex

type: string

Print devices that match this Perl regex.

=item --group-by

type: string; default: disk

Group-by mode: disk, sample, or all.  In B<disk> mode, each line of output shows
one disk device.  In B<sample> mode, each line of output shows one sample of
statistics.  In B<all> mode, each line of output shows one sample and one disk
device.

=item --headers

type: Hash; default: group,scroll

If C<group> is present, each sample will be separated by a blank line, unless
the sample is only one line.  If C<scroll> is present, the tool will print the
headers as often as needed to prevent them from scrolling out of view. Note that
you can press the space bar, or the enter key, to reprint headers at will.

=item --help

Show help and exit.

=item --interval

type: int; default: 1

When in interactive mode, wait N seconds before printing to the screen.
Also, how often the tool should sample F</proc/diskstats>.

=item --iterations

type: int

When in interactive mode, stop after N samples.  Run forever by default.

=item --sample-time

type: int; default: 1

In --group-by sample mode, include N seconds of samples per group.

=item --save-samples

type: string

File to save diskstats samples in; these can be used for later analysis.

=item --show-inactive

Show inactive devices.

=item --show-timestamps

Show a 'HH:MM:SS' timestamp in the C<#ts> column.

=item --version

Show version and exit.

=back

=head1 ENVIRONMENT

This tool does not use any environment variables.

=head1 SYSTEM REQUIREMENTS

This tool requires Perl v5.8.0 or newer and the F</proc> filesystem, unless
reading from files.

=head1 BUGS

For a list of known bugs, see L<http://www.percona.com/bugs/pt-diskstats>.

Please report bugs at L<https://bugs.launchpad.net/percona-toolkit>.
Include the following information in your bug report:

=over

=item * Complete command-line used to run the tool

=item * Tool L<"--version">

=item * MySQL version of all servers involved

=item * Output from the tool including STDERR

=item * Input files (log/dump/config files, etc.)

=back

If possible, include debugging output by running the tool with C<PTDEBUG>;
see L<"ENVIRONMENT">.

=head1 DOWNLOADING

Visit L<http://www.percona.com/software/percona-toolkit/> to download the
latest release of Percona Toolkit.  Or, get the latest release from the
command line:

   wget percona.com/get/percona-toolkit.tar.gz

   wget percona.com/get/percona-toolkit.rpm

   wget percona.com/get/percona-toolkit.deb

You can also get individual tools from the latest release:

   wget percona.com/get/TOOL

Replace C<TOOL> with the name of any tool.

=head1 AUTHORS

Baron Schwartz, Brian Fraser, and Daniel Nichter

=head1 ABOUT PERCONA TOOLKIT

This tool is part of Percona Toolkit, a collection of advanced command-line
tools developed by Percona for MySQL support and consulting.  Percona Toolkit
was forked from two projects in June, 2011: Maatkit and Aspersa.  Those
projects were created by Baron Schwartz and developed primarily by him and
Daniel Nichter, both of whom are employed by Percona.  Visit
L<http://www.percona.com/software/> for more software developed by Percona.

=head1 COPYRIGHT, LICENSE, AND WARRANTY

This program is copyright 2010-2011 Baron Schwartz, 2011 Percona Inc.
Feedback and improvements are welcome.

THIS PROGRAM IS PROVIDED "AS IS" AND WITHOUT ANY EXPRESS OR IMPLIED
WARRANTIES, INCLUDING, WITHOUT LIMITATION, THE IMPLIED WARRANTIES OF
MERCHANTABILITY AND FITNESS FOR A PARTICULAR PURPOSE.

This program is free software; you can redistribute it and/or modify it under
the terms of the GNU General Public License as published by the Free Software
Foundation, version 2; OR the Perl Artistic License.  On UNIX and similar
systems, you can issue `man perlgpl' or `man perlartistic' to read these
licenses.

You should have received a copy of the GNU General Public License along with
this program; if not, write to the Free Software Foundation, Inc., 59 Temple
Place, Suite 330, Boston, MA  02111-1307  USA.

=head1 VERSION

pt-diskstats 1.0.1

=cut<|MERGE_RESOLUTION|>--- conflicted
+++ resolved
@@ -3801,13 +3801,8 @@
 The average service time; that is, the time elapsed while the physical device
 processes the request, after the request finishes waiting in the queue.  This is
 an average over reads and writes.  It is computed from the queueing theory
-<<<<<<< HEAD
 utilization formula, U = SX, solved for S.  This means that utilization divided
 by throughput gives service time:
-=======
-utilization formula, U = SX, solved for S.  This means that utilization (busy
-time) divided by throughput gives service time:
->>>>>>> 27323776
 
    delta[field10] / (delta[field1, 2, 5, 6])
 
