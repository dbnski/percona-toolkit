#!/usr/bin/env perl

# This program is part of Percona Toolkit: http://www.percona.com/software/
# See "COPYRIGHT, LICENSE, AND WARRANTY" at the end of this file for legal
# notices and disclaimers.

use strict;
use warnings FATAL => 'all';

# This tool is "fat-packed": most of its dependent modules are embedded
# in this file.  Setting %INC to this file for each module makes Perl aware
# of this so it will not try to load the module from @INC.  See the tool's
# documentation for a full list of dependencies.
BEGIN {
   $INC{$_} = __FILE__ for map { (my $pkg = "$_.pm") =~ s!::!/!g; $pkg } (qw(
      Percona::Toolkit
      Lmo::Utils
      Lmo::Meta
      Lmo::Object
      Lmo::Types
      Lmo
      OptionParser
      TableParser
      DSNParser
      VersionParser
      Quoter
      TableNibbler
      Daemon
      MasterSlave
      HTTPMicro
      Pingback
   ));
}

# ###########################################################################
# Percona::Toolkit package
# This package is a copy without comments from the original.  The original
# with comments and its test file can be found in the Bazaar repository at,
#   lib/Percona/Toolkit.pm
#   t/lib/Percona/Toolkit.t
# See https://launchpad.net/percona-toolkit for more information.
# ###########################################################################
{
package Percona::Toolkit;
our $VERSION = '2.1.8';

1;
}
# ###########################################################################
# End Percona::Toolkit package
# ###########################################################################

# ###########################################################################
# Lmo::Utils package
# This package is a copy without comments from the original.  The original
# with comments and its test file can be found in the Bazaar repository at,
#   lib/Lmo/Utils.pm
#   t/lib/Lmo/Utils.t
# See https://launchpad.net/percona-toolkit for more information.
# ###########################################################################
{
package Lmo::Utils;
use strict;
use warnings qw( FATAL all );
require Exporter;
our (@ISA, @EXPORT, @EXPORT_OK);

BEGIN {
   @ISA = qw(Exporter);
   @EXPORT = @EXPORT_OK = qw(_install_coderef _unimport_coderefs _glob_for _stash_for);
}

{
   no strict 'refs';
   sub _glob_for {
      return \*{shift()}
   }

   sub _stash_for {
      return \%{ shift() . "::" };
   }
}

sub _install_coderef {
   my ($to, $code) = @_;

   return *{ _glob_for $to } = $code;
}

sub _unimport_coderefs {
   my ($target, @names) = @_;
   return unless @names;
   my $stash = _stash_for($target);
   foreach my $name (@names) {
      if ($stash->{$name} and defined(&{$stash->{$name}})) {
         delete $stash->{$name};
      }
   }
}

1;
}
# ###########################################################################
# End Lmo::Utils package
# ###########################################################################

# ###########################################################################
# Lmo::Meta package
# This package is a copy without comments from the original.  The original
# with comments and its test file can be found in the Bazaar repository at,
#   lib/Lmo/Meta.pm
#   t/lib/Lmo/Meta.t
# See https://launchpad.net/percona-toolkit for more information.
# ###########################################################################
{
package Lmo::Meta;
use strict;
use warnings qw( FATAL all );

my %metadata_for;

sub new {
   my $class = shift;
   return bless { @_ }, $class
}

sub metadata_for {
   my $self    = shift;
   my ($class) = @_;

   return $metadata_for{$class} ||= {};
}

sub class { shift->{class} }

sub attributes {
   my $self = shift;
   return keys %{$self->metadata_for($self->class)}
}

sub attributes_for_new {
   my $self = shift;
   my @attributes;

   my $class_metadata = $self->metadata_for($self->class);
   while ( my ($attr, $meta) = each %$class_metadata ) {
      if ( exists $meta->{init_arg} ) {
         push @attributes, $meta->{init_arg}
               if defined $meta->{init_arg};
      }
      else {
         push @attributes, $attr;
      }
   }
   return @attributes;
}

1;
}
# ###########################################################################
# End Lmo::Meta package
# ###########################################################################

# ###########################################################################
# Lmo::Object package
# This package is a copy without comments from the original.  The original
# with comments and its test file can be found in the Bazaar repository at,
#   lib/Lmo/Object.pm
#   t/lib/Lmo/Object.t
# See https://launchpad.net/percona-toolkit for more information.
# ###########################################################################
{
package Lmo::Object;

use strict;
use warnings qw( FATAL all );

use Carp ();
use Scalar::Util qw(blessed);

use Lmo::Meta;
use Lmo::Utils qw(_glob_for);

sub new {
   my $class = shift;
   my $args  = $class->BUILDARGS(@_);

   my $class_metadata = Lmo::Meta->metadata_for($class);

   my @args_to_delete;
   while ( my ($attr, $meta) = each %$class_metadata ) {
      next unless exists $meta->{init_arg};
      my $init_arg = $meta->{init_arg};

      if ( defined $init_arg ) {
         $args->{$attr} = delete $args->{$init_arg};
      }
      else {
         push @args_to_delete, $attr;
      }
   }

   delete $args->{$_} for @args_to_delete;

   for my $attribute ( keys %$args ) {
      if ( my $coerce = $class_metadata->{$attribute}{coerce} ) {
         $args->{$attribute} = $coerce->($args->{$attribute});
      }
      if ( my $isa_check = $class_metadata->{$attribute}{isa} ) {
         my ($check_name, $check_sub) = @$isa_check;
         $check_sub->($args->{$attribute});
      }
   }

   while ( my ($attribute, $meta) = each %$class_metadata ) {
      next unless $meta->{required};
      Carp::confess("Attribute ($attribute) is required for $class")
         if ! exists $args->{$attribute}
   }

   my $self = bless $args, $class;

   my @build_subs;
   my $linearized_isa = mro::get_linear_isa($class);

   for my $isa_class ( @$linearized_isa ) {
      unshift @build_subs, *{ _glob_for "${isa_class}::BUILD" }{CODE};
   }
   my @args = %$args;
   for my $sub (grep { defined($_) && exists &$_ } @build_subs) {
      $sub->( $self, @args);
   }
   return $self;
}

sub BUILDARGS {
   shift; # No need for the classname
   if ( @_ == 1 && ref($_[0]) ) {
      Carp::confess("Single parameters to new() must be a HASH ref, not $_[0]")
         unless ref($_[0]) eq ref({});
      return {%{$_[0]}} # We want a new reference, always
   }
   else {
      return { @_ };
   }
}

sub meta {
   my $class = shift;
   $class    = Scalar::Util::blessed($class) || $class;
   return Lmo::Meta->new(class => $class);
}


1;
}
# ###########################################################################
# End Lmo::Object package
# ###########################################################################

# ###########################################################################
# Lmo::Types package
# This package is a copy without comments from the original.  The original
# with comments and its test file can be found in the Bazaar repository at,
#   lib/Lmo/Types.pm
#   t/lib/Lmo/Types.t
# See https://launchpad.net/percona-toolkit for more information.
# ###########################################################################
{
package Lmo::Types;

use strict;
use warnings qw( FATAL all );

use Carp ();
use Scalar::Util qw(looks_like_number blessed);


our %TYPES = (
   Bool   => sub { !$_[0] || (defined $_[0] && looks_like_number($_[0]) && $_[0] == 1) },
   Num    => sub { defined $_[0] && looks_like_number($_[0]) },
   Int    => sub { defined $_[0] && looks_like_number($_[0]) && $_[0] == int($_[0]) },
   Str    => sub { defined $_[0] },
   Object => sub { defined $_[0] && blessed($_[0]) },
   FileHandle => sub { local $@; require IO::Handle; fileno($_[0]) && $_[0]->opened },

   map {
      my $type = /R/ ? $_ : uc $_;
      $_ . "Ref" => sub { ref $_[0] eq $type }
   } qw(Array Code Hash Regexp Glob Scalar)
);

sub check_type_constaints {
   my ($attribute, $type_check, $check_name, $val) = @_;
   ( ref($type_check) eq 'CODE'
      ? $type_check->($val)
      : (ref $val eq $type_check
         || ($val && $val eq $type_check)
         || (exists $TYPES{$type_check} && $TYPES{$type_check}->($val)))
   )
   || Carp::confess(
        qq<Attribute ($attribute) does not pass the type constraint because: >
      . qq<Validation failed for '$check_name' with value >
      . (defined $val ? Lmo::Dumper($val) : 'undef') )
}

sub _nested_constraints {
   my ($attribute, $aggregate_type, $type) = @_;

   my $inner_types;
   if ( $type =~ /\A(ArrayRef|Maybe)\[(.*)\]\z/ ) {
      $inner_types = _nested_constraints($1, $2);
   }
   else {
      $inner_types = $TYPES{$type};
   }

   if ( $aggregate_type eq 'ArrayRef' ) {
      return sub {
         my ($val) = @_;
         return unless ref($val) eq ref([]);

         if ($inner_types) {
            for my $value ( @{$val} ) {
               return unless $inner_types->($value)
            }
         }
         else {
            for my $value ( @{$val} ) {
               return unless $value && ($value eq $type
                        || (Scalar::Util::blessed($value) && $value->isa($type)));
            }
         }
         return 1;
      };
   }
   elsif ( $aggregate_type eq 'Maybe' ) {
      return sub {
         my ($value) = @_;
         return 1 if ! defined($value);
         if ($inner_types) {
            return unless $inner_types->($value)
         }
         else {
            return unless $value eq $type
                        || (Scalar::Util::blessed($value) && $value->isa($type));
         }
         return 1;
      }
   }
   else {
      Carp::confess("Nested aggregate types are only implemented for ArrayRefs and Maybe");
   }
}

1;
}
# ###########################################################################
# End Lmo::Types package
# ###########################################################################

# ###########################################################################
# Lmo package
# This package is a copy without comments from the original.  The original
# with comments and its test file can be found in the Bazaar repository at,
#   lib/Lmo.pm
#   t/lib/Lmo.t
# See https://launchpad.net/percona-toolkit for more information.
# ###########################################################################
{
BEGIN {
$INC{"Lmo.pm"} = __FILE__;
package Lmo;
our $VERSION = '0.30_Percona'; # Forked from 0.30 of Mo.


use strict;
use warnings qw( FATAL all );

use Carp ();
use Scalar::Util qw(looks_like_number blessed);

use Lmo::Meta;
use Lmo::Object;
use Lmo::Types;

use Lmo::Utils;

my %export_for;
sub import {
   warnings->import(qw(FATAL all));
   strict->import();

   my $caller     = scalar caller(); # Caller's package
   my %exports = (
      extends  => \&extends,
      has      => \&has,
      with     => \&with,
      override => \&override,
      confess  => \&Carp::confess,
   );

   $export_for{$caller} = \%exports;

   for my $keyword ( keys %exports ) {
      _install_coderef "${caller}::$keyword" => $exports{$keyword};
   }

   if ( !@{ *{ _glob_for "${caller}::ISA" }{ARRAY} || [] } ) {
      @_ = "Lmo::Object";
      goto *{ _glob_for "${caller}::extends" }{CODE};
   }
}

sub extends {
   my $caller = scalar caller();
   for my $class ( @_ ) {
      _load_module($class);
   }
   _set_package_isa($caller, @_);
   _set_inherited_metadata($caller);
}

sub _load_module {
   my ($class) = @_;
   
   (my $file = $class) =~ s{::|'}{/}g;
   $file .= '.pm';
   { local $@; eval { require "$file" } } # or warn $@;
   return;
}

sub with {
   my $package = scalar caller();
   require Role::Tiny;
   for my $role ( @_ ) {
      _load_module($role);
      _role_attribute_metadata($package, $role);
   }
   Role::Tiny->apply_roles_to_package($package, @_);
}

sub _role_attribute_metadata {
   my ($package, $role) = @_;

   my $package_meta = Lmo::Meta->metadata_for($package);
   my $role_meta    = Lmo::Meta->metadata_for($role);

   %$package_meta = (%$role_meta, %$package_meta);
}

sub has {
   my $names  = shift;
   my $caller = scalar caller();

   my $class_metadata = Lmo::Meta->metadata_for($caller);
   
   for my $attribute ( ref $names ? @$names : $names ) {
      my %args   = @_;
      my $method = ($args{is} || '') eq 'ro'
         ? sub {
            Carp::confess("Cannot assign a value to a read-only accessor at reader ${caller}::${attribute}")
               if $#_;
            return $_[0]{$attribute};
         }
         : sub {
            return $#_
                  ? $_[0]{$attribute} = $_[1]
                  : $_[0]{$attribute};
         };

      $class_metadata->{$attribute} = ();

      if ( my $type_check = $args{isa} ) {
         my $check_name = $type_check;
         
         if ( my ($aggregate_type, $inner_type) = $type_check =~ /\A(ArrayRef|Maybe)\[(.*)\]\z/ ) {
            $type_check = Lmo::Types::_nested_constraints($attribute, $aggregate_type, $inner_type);
         }
         
         my $check_sub = sub {
            my ($new_val) = @_;
            Lmo::Types::check_type_constaints($attribute, $type_check, $check_name, $new_val);
         };
         
         $class_metadata->{$attribute}{isa} = [$check_name, $check_sub];
         my $orig_method = $method;
         $method = sub {
            $check_sub->($_[1]) if $#_;
            goto &$orig_method;
         };
      }

      if ( my $builder = $args{builder} ) {
         my $original_method = $method;
         $method = sub {
               $#_
                  ? goto &$original_method
                  : ! exists $_[0]{$attribute}
                     ? $_[0]{$attribute} = $_[0]->$builder
                     : goto &$original_method
         };
      }

      if ( my $code = $args{default} ) {
         Carp::confess("${caller}::${attribute}'s default is $code, but should be a coderef")
               unless ref($code) eq 'CODE';
         my $original_method = $method;
         $method = sub {
               $#_
                  ? goto &$original_method
                  : ! exists $_[0]{$attribute}
                     ? $_[0]{$attribute} = $_[0]->$code
                     : goto &$original_method
         };
      }

      if ( my $role = $args{does} ) {
         my $original_method = $method;
         $method = sub {
            if ( $#_ ) {
               Carp::confess(qq<Attribute ($attribute) doesn't consume a '$role' role">)
                  unless Scalar::Util::blessed($_[1]) && eval { $_[1]->does($role) }
            }
            goto &$original_method
         };
      }

      if ( my $coercion = $args{coerce} ) {
         $class_metadata->{$attribute}{coerce} = $coercion;
         my $original_method = $method;
         $method = sub {
            if ( $#_ ) {
               return $original_method->($_[0], $coercion->($_[1]))
            }
            goto &$original_method;
         }
      }

      _install_coderef "${caller}::$attribute" => $method;

      if ( $args{required} ) {
         $class_metadata->{$attribute}{required} = 1;
      }

      if ($args{clearer}) {
         _install_coderef "${caller}::$args{clearer}"
            => sub { delete shift->{$attribute} }
      }

      if ($args{predicate}) {
         _install_coderef "${caller}::$args{predicate}"
            => sub { exists shift->{$attribute} }
      }

      if ($args{handles}) {
         _has_handles($caller, $attribute, \%args);
      }

      if (exists $args{init_arg}) {
         $class_metadata->{$attribute}{init_arg} = $args{init_arg};
      }
   }
}

sub _has_handles {
   my ($caller, $attribute, $args) = @_;
   my $handles = $args->{handles};

   my $ref = ref $handles;
   my $kv;
   if ( $ref eq ref [] ) {
         $kv = { map { $_,$_ } @{$handles} };
   }
   elsif ( $ref eq ref {} ) {
         $kv = $handles;
   }
   elsif ( $ref eq ref qr// ) {
         Carp::confess("Cannot delegate methods based on a Regexp without a type constraint (isa)")
            unless $args->{isa};
         my $target_class = $args->{isa};
         $kv = {
            map   { $_, $_     }
            grep  { $_ =~ $handles }
            grep  { !exists $Lmo::Object::{$_} && $target_class->can($_) }
            grep  { !$export_for{$target_class}->{$_} }
            keys %{ _stash_for $target_class }
         };
   }
   else {
         Carp::confess("handles for $ref not yet implemented");
   }

   while ( my ($method, $target) = each %{$kv} ) {
         my $name = _glob_for "${caller}::$method";
         Carp::confess("You cannot overwrite a locally defined method ($method) with a delegation")
            if defined &$name;

         my ($target, @curried_args) = ref($target) ? @$target : $target;
         *$name = sub {
            my $self        = shift;
            my $delegate_to = $self->$attribute();
            my $error = "Cannot delegate $method to $target because the value of $attribute";
            Carp::confess("$error is not defined") unless $delegate_to;
            Carp::confess("$error is not an object (got '$delegate_to')")
               unless Scalar::Util::blessed($delegate_to) || (!ref($delegate_to) && $delegate_to->can($target));
            return $delegate_to->$target(@curried_args, @_);
         }
   }
}

sub _set_package_isa {
   my ($package, @new_isa) = @_;
   my $package_isa  = \*{ _glob_for "${package}::ISA" };
   @{*$package_isa} = @new_isa;
}

sub _set_inherited_metadata {
   my $class = shift;
   my $class_metadata = Lmo::Meta->metadata_for($class);
   my $linearized_isa = mro::get_linear_isa($class);
   my %new_metadata;

   for my $isa_class (reverse @$linearized_isa) {
      my $isa_metadata = Lmo::Meta->metadata_for($isa_class);
      %new_metadata = (
         %new_metadata,
         %$isa_metadata,
      );
   }
   %$class_metadata = %new_metadata;
}

sub unimport {
   my $caller = scalar caller();
   my $target = caller;
  _unimport_coderefs($target, keys %{$export_for{$caller}});
}

sub Dumper {
   require Data::Dumper;
   local $Data::Dumper::Indent    = 0;
   local $Data::Dumper::Sortkeys  = 0;
   local $Data::Dumper::Quotekeys = 0;
   local $Data::Dumper::Terse     = 1;

   Data::Dumper::Dumper(@_)
}

BEGIN {
   if ($] >= 5.010) {
      { local $@; require mro; }
   }
   else {
      local $@;
      eval {
         require MRO::Compat;
      } or do {
         *mro::get_linear_isa = *mro::get_linear_isa_dfs = sub {
            no strict 'refs';

            my $classname = shift;

            my @lin = ($classname);
            my %stored;
            foreach my $parent (@{"$classname\::ISA"}) {
               my $plin = mro::get_linear_isa_dfs($parent);
               foreach (@$plin) {
                     next if exists $stored{$_};
                     push(@lin, $_);
                     $stored{$_} = 1;
               }
            }
            return \@lin;
         };
      }
   }
}

sub override {
   my ($methods, $code) = @_;
   my $caller          = scalar caller;

   for my $method ( ref($methods) ? @$methods : $methods ) {
      my $full_method     = "${caller}::${method}";
      *{_glob_for $full_method} = $code;
   }
}

}
1;
}
# ###########################################################################
# End Lmo package
# ###########################################################################

# ###########################################################################
# OptionParser package
# This package is a copy without comments from the original.  The original
# with comments and its test file can be found in the Bazaar repository at,
#   lib/OptionParser.pm
#   t/lib/OptionParser.t
# See https://launchpad.net/percona-toolkit for more information.
# ###########################################################################
{
package OptionParser;

use strict;
use warnings FATAL => 'all';
use English qw(-no_match_vars);
use constant PTDEBUG => $ENV{PTDEBUG} || 0;

use List::Util qw(max);
use Getopt::Long;

my $POD_link_re = '[LC]<"?([^">]+)"?>';

sub new {
   my ( $class, %args ) = @_;
   my @required_args = qw();
   foreach my $arg ( @required_args ) {
      die "I need a $arg argument" unless $args{$arg};
   }

   my ($program_name) = $PROGRAM_NAME =~ m/([.A-Za-z-]+)$/;
   $program_name ||= $PROGRAM_NAME;
   my $home = $ENV{HOME} || $ENV{HOMEPATH} || $ENV{USERPROFILE} || '.';

   my %attributes = (
      'type'       => 1,
      'short form' => 1,
      'group'      => 1,
      'default'    => 1,
      'cumulative' => 1,
      'negatable'  => 1,
   );

   my $self = {
      head1             => 'OPTIONS',        # These args are used internally
      skip_rules        => 0,                # to instantiate another Option-
      item              => '--(.*)',         # Parser obj that parses the
      attributes        => \%attributes,     # DSN OPTIONS section.  Tools
      parse_attributes  => \&_parse_attribs, # don't tinker with these args.

      %args,

      strict            => 1,  # disabled by a special rule
      program_name      => $program_name,
      opts              => {},
      got_opts          => 0,
      short_opts        => {},
      defaults          => {},
      groups            => {},
      allowed_groups    => {},
      errors            => [],
      rules             => [],  # desc of rules for --help
      mutex             => [],  # rule: opts are mutually exclusive
      atleast1          => [],  # rule: at least one opt is required
      disables          => {},  # rule: opt disables other opts 
      defaults_to       => {},  # rule: opt defaults to value of other opt
      DSNParser         => undef,
      default_files     => [
         "/etc/percona-toolkit/percona-toolkit.conf",
         "/etc/percona-toolkit/$program_name.conf",
         "$home/.percona-toolkit.conf",
         "$home/.$program_name.conf",
      ],
      types             => {
         string => 's', # standard Getopt type
         int    => 'i', # standard Getopt type
         float  => 'f', # standard Getopt type
         Hash   => 'H', # hash, formed from a comma-separated list
         hash   => 'h', # hash as above, but only if a value is given
         Array  => 'A', # array, similar to Hash
         array  => 'a', # array, similar to hash
         DSN    => 'd', # DSN
         size   => 'z', # size with kMG suffix (powers of 2^10)
         time   => 'm', # time, with an optional suffix of s/h/m/d
      },
   };

   return bless $self, $class;
}

sub get_specs {
   my ( $self, $file ) = @_;
   $file ||= $self->{file} || __FILE__;
   my @specs = $self->_pod_to_specs($file);
   $self->_parse_specs(@specs);

   open my $fh, "<", $file or die "Cannot open $file: $OS_ERROR";
   my $contents = do { local $/ = undef; <$fh> };
   close $fh;
   if ( $contents =~ m/^=head1 DSN OPTIONS/m ) {
      PTDEBUG && _d('Parsing DSN OPTIONS');
      my $dsn_attribs = {
         dsn  => 1,
         copy => 1,
      };
      my $parse_dsn_attribs = sub {
         my ( $self, $option, $attribs ) = @_;
         map {
            my $val = $attribs->{$_};
            if ( $val ) {
               $val    = $val eq 'yes' ? 1
                       : $val eq 'no'  ? 0
                       :                 $val;
               $attribs->{$_} = $val;
            }
         } keys %$attribs;
         return {
            key => $option,
            %$attribs,
         };
      };
      my $dsn_o = new OptionParser(
         description       => 'DSN OPTIONS',
         head1             => 'DSN OPTIONS',
         dsn               => 0,         # XXX don't infinitely recurse!
         item              => '\* (.)',  # key opts are a single character
         skip_rules        => 1,         # no rules before opts
         attributes        => $dsn_attribs,
         parse_attributes  => $parse_dsn_attribs,
      );
      my @dsn_opts = map {
         my $opts = {
            key  => $_->{spec}->{key},
            dsn  => $_->{spec}->{dsn},
            copy => $_->{spec}->{copy},
            desc => $_->{desc},
         };
         $opts;
      } $dsn_o->_pod_to_specs($file);
      $self->{DSNParser} = DSNParser->new(opts => \@dsn_opts);
   }

   if ( $contents =~ m/^=head1 VERSION\n\n^(.+)$/m ) {
      $self->{version} = $1;
      PTDEBUG && _d($self->{version});
   }

   return;
}

sub DSNParser {
   my ( $self ) = @_;
   return $self->{DSNParser};
};

sub get_defaults_files {
   my ( $self ) = @_;
   return @{$self->{default_files}};
}

sub _pod_to_specs {
   my ( $self, $file ) = @_;
   $file ||= $self->{file} || __FILE__;
   open my $fh, '<', $file or die "Cannot open $file: $OS_ERROR";

   my @specs = ();
   my @rules = ();
   my $para;

   local $INPUT_RECORD_SEPARATOR = '';
   while ( $para = <$fh> ) {
      next unless $para =~ m/^=head1 $self->{head1}/;
      last;
   }

   while ( $para = <$fh> ) {
      last if $para =~ m/^=over/;
      next if $self->{skip_rules};
      chomp $para;
      $para =~ s/\s+/ /g;
      $para =~ s/$POD_link_re/$1/go;
      PTDEBUG && _d('Option rule:', $para);
      push @rules, $para;
   }

   die "POD has no $self->{head1} section" unless $para;

   do {
      if ( my ($option) = $para =~ m/^=item $self->{item}/ ) {
         chomp $para;
         PTDEBUG && _d($para);
         my %attribs;

         $para = <$fh>; # read next paragraph, possibly attributes

         if ( $para =~ m/: / ) { # attributes
            $para =~ s/\s+\Z//g;
            %attribs = map {
                  my ( $attrib, $val) = split(/: /, $_);
                  die "Unrecognized attribute for --$option: $attrib"
                     unless $self->{attributes}->{$attrib};
                  ($attrib, $val);
               } split(/; /, $para);
            if ( $attribs{'short form'} ) {
               $attribs{'short form'} =~ s/-//;
            }
            $para = <$fh>; # read next paragraph, probably short help desc
         }
         else {
            PTDEBUG && _d('Option has no attributes');
         }

         $para =~ s/\s+\Z//g;
         $para =~ s/\s+/ /g;
         $para =~ s/$POD_link_re/$1/go;

         $para =~ s/\.(?:\n.*| [A-Z].*|\Z)//s;
         PTDEBUG && _d('Short help:', $para);

         die "No description after option spec $option" if $para =~ m/^=item/;

         if ( my ($base_option) =  $option =~ m/^\[no\](.*)/ ) {
            $option = $base_option;
            $attribs{'negatable'} = 1;
         }

         push @specs, {
            spec  => $self->{parse_attributes}->($self, $option, \%attribs), 
            desc  => $para
               . (defined $attribs{default} ? " (default $attribs{default})" : ''),
            group => ($attribs{'group'} ? $attribs{'group'} : 'default'),
         };
      }
      while ( $para = <$fh> ) {
         last unless $para;
         if ( $para =~ m/^=head1/ ) {
            $para = undef; # Can't 'last' out of a do {} block.
            last;
         }
         last if $para =~ m/^=item /;
      }
   } while ( $para );

   die "No valid specs in $self->{head1}" unless @specs;

   close $fh;
   return @specs, @rules;
}

sub _parse_specs {
   my ( $self, @specs ) = @_;
   my %disables; # special rule that requires deferred checking

   foreach my $opt ( @specs ) {
      if ( ref $opt ) { # It's an option spec, not a rule.
         PTDEBUG && _d('Parsing opt spec:',
            map { ($_, '=>', $opt->{$_}) } keys %$opt);

         my ( $long, $short ) = $opt->{spec} =~ m/^([\w-]+)(?:\|([^!+=]*))?/;
         if ( !$long ) {
            die "Cannot parse long option from spec $opt->{spec}";
         }
         $opt->{long} = $long;

         die "Duplicate long option --$long" if exists $self->{opts}->{$long};
         $self->{opts}->{$long} = $opt;

         if ( length $long == 1 ) {
            PTDEBUG && _d('Long opt', $long, 'looks like short opt');
            $self->{short_opts}->{$long} = $long;
         }

         if ( $short ) {
            die "Duplicate short option -$short"
               if exists $self->{short_opts}->{$short};
            $self->{short_opts}->{$short} = $long;
            $opt->{short} = $short;
         }
         else {
            $opt->{short} = undef;
         }

         $opt->{is_negatable}  = $opt->{spec} =~ m/!/        ? 1 : 0;
         $opt->{is_cumulative} = $opt->{spec} =~ m/\+/       ? 1 : 0;
         $opt->{is_required}   = $opt->{desc} =~ m/required/ ? 1 : 0;

         $opt->{group} ||= 'default';
         $self->{groups}->{ $opt->{group} }->{$long} = 1;

         $opt->{value} = undef;
         $opt->{got}   = 0;

         my ( $type ) = $opt->{spec} =~ m/=(.)/;
         $opt->{type} = $type;
         PTDEBUG && _d($long, 'type:', $type);


         $opt->{spec} =~ s/=./=s/ if ( $type && $type =~ m/[HhAadzm]/ );

         if ( (my ($def) = $opt->{desc} =~ m/default\b(?: ([^)]+))?/) ) {
            $self->{defaults}->{$long} = defined $def ? $def : 1;
            PTDEBUG && _d($long, 'default:', $def);
         }

         if ( $long eq 'config' ) {
            $self->{defaults}->{$long} = join(',', $self->get_defaults_files());
         }

         if ( (my ($dis) = $opt->{desc} =~ m/(disables .*)/) ) {
            $disables{$long} = $dis;
            PTDEBUG && _d('Deferring check of disables rule for', $opt, $dis);
         }

         $self->{opts}->{$long} = $opt;
      }
      else { # It's an option rule, not a spec.
         PTDEBUG && _d('Parsing rule:', $opt); 
         push @{$self->{rules}}, $opt;
         my @participants = $self->_get_participants($opt);
         my $rule_ok = 0;

         if ( $opt =~ m/mutually exclusive|one and only one/ ) {
            $rule_ok = 1;
            push @{$self->{mutex}}, \@participants;
            PTDEBUG && _d(@participants, 'are mutually exclusive');
         }
         if ( $opt =~ m/at least one|one and only one/ ) {
            $rule_ok = 1;
            push @{$self->{atleast1}}, \@participants;
            PTDEBUG && _d(@participants, 'require at least one');
         }
         if ( $opt =~ m/default to/ ) {
            $rule_ok = 1;
            $self->{defaults_to}->{$participants[0]} = $participants[1];
            PTDEBUG && _d($participants[0], 'defaults to', $participants[1]);
         }
         if ( $opt =~ m/restricted to option groups/ ) {
            $rule_ok = 1;
            my ($groups) = $opt =~ m/groups ([\w\s\,]+)/;
            my @groups = split(',', $groups);
            %{$self->{allowed_groups}->{$participants[0]}} = map {
               s/\s+//;
               $_ => 1;
            } @groups;
         }
         if( $opt =~ m/accepts additional command-line arguments/ ) {
            $rule_ok = 1;
            $self->{strict} = 0;
            PTDEBUG && _d("Strict mode disabled by rule");
         }

         die "Unrecognized option rule: $opt" unless $rule_ok;
      }
   }

   foreach my $long ( keys %disables ) {
      my @participants = $self->_get_participants($disables{$long});
      $self->{disables}->{$long} = \@participants;
      PTDEBUG && _d('Option', $long, 'disables', @participants);
   }

   return; 
}

sub _get_participants {
   my ( $self, $str ) = @_;
   my @participants;
   foreach my $long ( $str =~ m/--(?:\[no\])?([\w-]+)/g ) {
      die "Option --$long does not exist while processing rule $str"
         unless exists $self->{opts}->{$long};
      push @participants, $long;
   }
   PTDEBUG && _d('Participants for', $str, ':', @participants);
   return @participants;
}

sub opts {
   my ( $self ) = @_;
   my %opts = %{$self->{opts}};
   return %opts;
}

sub short_opts {
   my ( $self ) = @_;
   my %short_opts = %{$self->{short_opts}};
   return %short_opts;
}

sub set_defaults {
   my ( $self, %defaults ) = @_;
   $self->{defaults} = {};
   foreach my $long ( keys %defaults ) {
      die "Cannot set default for nonexistent option $long"
         unless exists $self->{opts}->{$long};
      $self->{defaults}->{$long} = $defaults{$long};
      PTDEBUG && _d('Default val for', $long, ':', $defaults{$long});
   }
   return;
}

sub get_defaults {
   my ( $self ) = @_;
   return $self->{defaults};
}

sub get_groups {
   my ( $self ) = @_;
   return $self->{groups};
}

sub _set_option {
   my ( $self, $opt, $val ) = @_;
   my $long = exists $self->{opts}->{$opt}       ? $opt
            : exists $self->{short_opts}->{$opt} ? $self->{short_opts}->{$opt}
            : die "Getopt::Long gave a nonexistent option: $opt";

   $opt = $self->{opts}->{$long};
   if ( $opt->{is_cumulative} ) {
      $opt->{value}++;
   }
   else {
      $opt->{value} = $val;
   }
   $opt->{got} = 1;
   PTDEBUG && _d('Got option', $long, '=', $val);
}

sub get_opts {
   my ( $self ) = @_; 

   foreach my $long ( keys %{$self->{opts}} ) {
      $self->{opts}->{$long}->{got} = 0;
      $self->{opts}->{$long}->{value}
         = exists $self->{defaults}->{$long}       ? $self->{defaults}->{$long}
         : $self->{opts}->{$long}->{is_cumulative} ? 0
         : undef;
   }
   $self->{got_opts} = 0;

   $self->{errors} = [];

   if ( @ARGV && $ARGV[0] eq "--config" ) {
      shift @ARGV;
      $self->_set_option('config', shift @ARGV);
   }
   if ( $self->has('config') ) {
      my @extra_args;
      foreach my $filename ( split(',', $self->get('config')) ) {
         eval {
            push @extra_args, $self->_read_config_file($filename);
         };
         if ( $EVAL_ERROR ) {
            if ( $self->got('config') ) {
               die $EVAL_ERROR;
            }
            elsif ( PTDEBUG ) {
               _d($EVAL_ERROR);
            }
         }
      }
      unshift @ARGV, @extra_args;
   }

   Getopt::Long::Configure('no_ignore_case', 'bundling');
   GetOptions(
      map    { $_->{spec} => sub { $self->_set_option(@_); } }
      grep   { $_->{long} ne 'config' } # --config is handled specially above.
      values %{$self->{opts}}
   ) or $self->save_error('Error parsing options');

   if ( exists $self->{opts}->{version} && $self->{opts}->{version}->{got} ) {
      if ( $self->{version} ) {
         print $self->{version}, "\n";
      }
      else {
         print "Error parsing version.  See the VERSION section of the tool's documentation.\n";
      }
      exit 1;
   }

   if ( @ARGV && $self->{strict} ) {
      $self->save_error("Unrecognized command-line options @ARGV");
   }

   foreach my $mutex ( @{$self->{mutex}} ) {
      my @set = grep { $self->{opts}->{$_}->{got} } @$mutex;
      if ( @set > 1 ) {
         my $err = join(', ', map { "--$self->{opts}->{$_}->{long}" }
                      @{$mutex}[ 0 .. scalar(@$mutex) - 2] )
                 . ' and --'.$self->{opts}->{$mutex->[-1]}->{long}
                 . ' are mutually exclusive.';
         $self->save_error($err);
      }
   }

   foreach my $required ( @{$self->{atleast1}} ) {
      my @set = grep { $self->{opts}->{$_}->{got} } @$required;
      if ( @set == 0 ) {
         my $err = join(', ', map { "--$self->{opts}->{$_}->{long}" }
                      @{$required}[ 0 .. scalar(@$required) - 2] )
                 .' or --'.$self->{opts}->{$required->[-1]}->{long};
         $self->save_error("Specify at least one of $err");
      }
   }

   $self->_check_opts( keys %{$self->{opts}} );
   $self->{got_opts} = 1;
   return;
}

sub _check_opts {
   my ( $self, @long ) = @_;
   my $long_last = scalar @long;
   while ( @long ) {
      foreach my $i ( 0..$#long ) {
         my $long = $long[$i];
         next unless $long;
         my $opt  = $self->{opts}->{$long};
         if ( $opt->{got} ) {
            if ( exists $self->{disables}->{$long} ) {
               my @disable_opts = @{$self->{disables}->{$long}};
               map { $self->{opts}->{$_}->{value} = undef; } @disable_opts;
               PTDEBUG && _d('Unset options', @disable_opts,
                  'because', $long,'disables them');
            }

            if ( exists $self->{allowed_groups}->{$long} ) {

               my @restricted_groups = grep {
                  !exists $self->{allowed_groups}->{$long}->{$_}
               } keys %{$self->{groups}};

               my @restricted_opts;
               foreach my $restricted_group ( @restricted_groups ) {
                  RESTRICTED_OPT:
                  foreach my $restricted_opt (
                     keys %{$self->{groups}->{$restricted_group}} )
                  {
                     next RESTRICTED_OPT if $restricted_opt eq $long;
                     push @restricted_opts, $restricted_opt
                        if $self->{opts}->{$restricted_opt}->{got};
                  }
               }

               if ( @restricted_opts ) {
                  my $err;
                  if ( @restricted_opts == 1 ) {
                     $err = "--$restricted_opts[0]";
                  }
                  else {
                     $err = join(', ',
                               map { "--$self->{opts}->{$_}->{long}" }
                               grep { $_ } 
                               @restricted_opts[0..scalar(@restricted_opts) - 2]
                            )
                          . ' or --'.$self->{opts}->{$restricted_opts[-1]}->{long};
                  }
                  $self->save_error("--$long is not allowed with $err");
               }
            }

         }
         elsif ( $opt->{is_required} ) { 
            $self->save_error("Required option --$long must be specified");
         }

         $self->_validate_type($opt);
         if ( $opt->{parsed} ) {
            delete $long[$i];
         }
         else {
            PTDEBUG && _d('Temporarily failed to parse', $long);
         }
      }

      die "Failed to parse options, possibly due to circular dependencies"
         if @long == $long_last;
      $long_last = @long;
   }

   return;
}

sub _validate_type {
   my ( $self, $opt ) = @_;
   return unless $opt;

   if ( !$opt->{type} ) {
      $opt->{parsed} = 1;
      return;
   }

   my $val = $opt->{value};

   if ( $val && $opt->{type} eq 'm' ) {  # type time
      PTDEBUG && _d('Parsing option', $opt->{long}, 'as a time value');
      my ( $prefix, $num, $suffix ) = $val =~ m/([+-]?)(\d+)([a-z])?$/;
      if ( !$suffix ) {
         my ( $s ) = $opt->{desc} =~ m/\(suffix (.)\)/;
         $suffix = $s || 's';
         PTDEBUG && _d('No suffix given; using', $suffix, 'for',
            $opt->{long}, '(value:', $val, ')');
      }
      if ( $suffix =~ m/[smhd]/ ) {
         $val = $suffix eq 's' ? $num            # Seconds
              : $suffix eq 'm' ? $num * 60       # Minutes
              : $suffix eq 'h' ? $num * 3600     # Hours
              :                  $num * 86400;   # Days
         $opt->{value} = ($prefix || '') . $val;
         PTDEBUG && _d('Setting option', $opt->{long}, 'to', $val);
      }
      else {
         $self->save_error("Invalid time suffix for --$opt->{long}");
      }
   }
   elsif ( $val && $opt->{type} eq 'd' ) {  # type DSN
      PTDEBUG && _d('Parsing option', $opt->{long}, 'as a DSN');
      my $prev = {};
      my $from_key = $self->{defaults_to}->{ $opt->{long} };
      if ( $from_key ) {
         PTDEBUG && _d($opt->{long}, 'DSN copies from', $from_key, 'DSN');
         if ( $self->{opts}->{$from_key}->{parsed} ) {
            $prev = $self->{opts}->{$from_key}->{value};
         }
         else {
            PTDEBUG && _d('Cannot parse', $opt->{long}, 'until',
               $from_key, 'parsed');
            return;
         }
      }
      my $defaults = $self->{DSNParser}->parse_options($self);
      $opt->{value} = $self->{DSNParser}->parse($val, $prev, $defaults);
   }
   elsif ( $val && $opt->{type} eq 'z' ) {  # type size
      PTDEBUG && _d('Parsing option', $opt->{long}, 'as a size value');
      $self->_parse_size($opt, $val);
   }
   elsif ( $opt->{type} eq 'H' || (defined $val && $opt->{type} eq 'h') ) {
      $opt->{value} = { map { $_ => 1 } split(/(?<!\\),\s*/, ($val || '')) };
   }
   elsif ( $opt->{type} eq 'A' || (defined $val && $opt->{type} eq 'a') ) {
      $opt->{value} = [ split(/(?<!\\),\s*/, ($val || '')) ];
   }
   else {
      PTDEBUG && _d('Nothing to validate for option',
         $opt->{long}, 'type', $opt->{type}, 'value', $val);
   }

   $opt->{parsed} = 1;
   return;
}

sub get {
   my ( $self, $opt ) = @_;
   my $long = (length $opt == 1 ? $self->{short_opts}->{$opt} : $opt);
   die "Option $opt does not exist"
      unless $long && exists $self->{opts}->{$long};
   return $self->{opts}->{$long}->{value};
}

sub got {
   my ( $self, $opt ) = @_;
   my $long = (length $opt == 1 ? $self->{short_opts}->{$opt} : $opt);
   die "Option $opt does not exist"
      unless $long && exists $self->{opts}->{$long};
   return $self->{opts}->{$long}->{got};
}

sub has {
   my ( $self, $opt ) = @_;
   my $long = (length $opt == 1 ? $self->{short_opts}->{$opt} : $opt);
   return defined $long ? exists $self->{opts}->{$long} : 0;
}

sub set {
   my ( $self, $opt, $val ) = @_;
   my $long = (length $opt == 1 ? $self->{short_opts}->{$opt} : $opt);
   die "Option $opt does not exist"
      unless $long && exists $self->{opts}->{$long};
   $self->{opts}->{$long}->{value} = $val;
   return;
}

sub save_error {
   my ( $self, $error ) = @_;
   push @{$self->{errors}}, $error;
   return;
}

sub errors {
   my ( $self ) = @_;
   return $self->{errors};
}

sub usage {
   my ( $self ) = @_;
   warn "No usage string is set" unless $self->{usage}; # XXX
   return "Usage: " . ($self->{usage} || '') . "\n";
}

sub descr {
   my ( $self ) = @_;
   warn "No description string is set" unless $self->{description}; # XXX
   my $descr  = ($self->{description} || $self->{program_name} || '')
              . "  For more details, please use the --help option, "
              . "or try 'perldoc $PROGRAM_NAME' "
              . "for complete documentation.";
   $descr = join("\n", $descr =~ m/(.{0,80})(?:\s+|$)/g)
      unless $ENV{DONT_BREAK_LINES};
   $descr =~ s/ +$//mg;
   return $descr;
}

sub usage_or_errors {
   my ( $self, $file, $return ) = @_;
   $file ||= $self->{file} || __FILE__;

   if ( !$self->{description} || !$self->{usage} ) {
      PTDEBUG && _d("Getting description and usage from SYNOPSIS in", $file);
      my %synop = $self->_parse_synopsis($file);
      $self->{description} ||= $synop{description};
      $self->{usage}       ||= $synop{usage};
      PTDEBUG && _d("Description:", $self->{description},
         "\nUsage:", $self->{usage});
   }

   if ( $self->{opts}->{help}->{got} ) {
      print $self->print_usage() or die "Cannot print usage: $OS_ERROR";
      exit 0 unless $return;
   }
   elsif ( scalar @{$self->{errors}} ) {
      print $self->print_errors() or die "Cannot print errors: $OS_ERROR";
      exit 1 unless $return;
   }

   return;
}

sub print_errors {
   my ( $self ) = @_;
   my $usage = $self->usage() . "\n";
   if ( (my @errors = @{$self->{errors}}) ) {
      $usage .= join("\n  * ", 'Errors in command-line arguments:', @errors)
              . "\n";
   }
   return $usage . "\n" . $self->descr();
}

sub print_usage {
   my ( $self ) = @_;
   die "Run get_opts() before print_usage()" unless $self->{got_opts};
   my @opts = values %{$self->{opts}};

   my $maxl = max(
      map {
         length($_->{long})               # option long name
         + ($_->{is_negatable} ? 4 : 0)   # "[no]" if opt is negatable
         + ($_->{type} ? 2 : 0)           # "=x" where x is the opt type
      }
      @opts);

   my $maxs = max(0,
      map {
         length($_)
         + ($self->{opts}->{$_}->{is_negatable} ? 4 : 0)
         + ($self->{opts}->{$_}->{type} ? 2 : 0)
      }
      values %{$self->{short_opts}});

   my $lcol = max($maxl, ($maxs + 3));
   my $rcol = 80 - $lcol - 6;
   my $rpad = ' ' x ( 80 - $rcol );

   $maxs = max($lcol - 3, $maxs);

   my $usage = $self->descr() . "\n" . $self->usage();

   my @groups = reverse sort grep { $_ ne 'default'; } keys %{$self->{groups}};
   push @groups, 'default';

   foreach my $group ( reverse @groups ) {
      $usage .= "\n".($group eq 'default' ? 'Options' : $group).":\n\n";
      foreach my $opt (
         sort { $a->{long} cmp $b->{long} }
         grep { $_->{group} eq $group }
         @opts )
      {
         my $long  = $opt->{is_negatable} ? "[no]$opt->{long}" : $opt->{long};
         my $short = $opt->{short};
         my $desc  = $opt->{desc};

         $long .= $opt->{type} ? "=$opt->{type}" : "";

         if ( $opt->{type} && $opt->{type} eq 'm' ) {
            my ($s) = $desc =~ m/\(suffix (.)\)/;
            $s    ||= 's';
            $desc =~ s/\s+\(suffix .\)//;
            $desc .= ".  Optional suffix s=seconds, m=minutes, h=hours, "
                   . "d=days; if no suffix, $s is used.";
         }
         $desc = join("\n$rpad", grep { $_ } $desc =~ m/(.{0,$rcol}(?!\W))(?:\s+|(?<=\W)|$)/g);
         $desc =~ s/ +$//mg;
         if ( $short ) {
            $usage .= sprintf("  --%-${maxs}s -%s  %s\n", $long, $short, $desc);
         }
         else {
            $usage .= sprintf("  --%-${lcol}s  %s\n", $long, $desc);
         }
      }
   }

   $usage .= "\nOption types: s=string, i=integer, f=float, h/H/a/A=comma-separated list, d=DSN, z=size, m=time\n";

   if ( (my @rules = @{$self->{rules}}) ) {
      $usage .= "\nRules:\n\n";
      $usage .= join("\n", map { "  $_" } @rules) . "\n";
   }
   if ( $self->{DSNParser} ) {
      $usage .= "\n" . $self->{DSNParser}->usage();
   }
   $usage .= "\nOptions and values after processing arguments:\n\n";
   foreach my $opt ( sort { $a->{long} cmp $b->{long} } @opts ) {
      my $val   = $opt->{value};
      my $type  = $opt->{type} || '';
      my $bool  = $opt->{spec} =~ m/^[\w-]+(?:\|[\w-])?!?$/;
      $val      = $bool              ? ( $val ? 'TRUE' : 'FALSE' )
                : !defined $val      ? '(No value)'
                : $type eq 'd'       ? $self->{DSNParser}->as_string($val)
                : $type =~ m/H|h/    ? join(',', sort keys %$val)
                : $type =~ m/A|a/    ? join(',', @$val)
                :                    $val;
      $usage .= sprintf("  --%-${lcol}s  %s\n", $opt->{long}, $val);
   }
   return $usage;
}

<<<<<<< HEAD
sub prompt_noecho {
   shift @_ if ref $_[0] eq __PACKAGE__;
   my ( $prompt ) = @_;
   local $OUTPUT_AUTOFLUSH = 1;
   print $prompt
      or die "Cannot print: $OS_ERROR";
   my $response;
   eval {
      require Term::ReadKey;
      Term::ReadKey::ReadMode('noecho');
      chomp($response = <STDIN>);
      Term::ReadKey::ReadMode('normal');
      print "\n"
         or die "Cannot print: $OS_ERROR";
   };
   if ( $EVAL_ERROR ) {
      die "Cannot read response; is Term::ReadKey installed? $EVAL_ERROR";
   }
   return $response;
}
=======
my %export_for;
sub Mo::import {
    warnings->import(qw(FATAL all));
    strict->import();
    
    my $caller     = scalar caller(); # Caller's package
    my $caller_pkg = $caller . "::"; # Caller's package with :: at the end
    my (%exports, %options);

    my (undef, @features) = @_;
    my %ignore = ( map { $_ => 1 } qw( is isa init_arg builder buildargs clearer predicate build handles default required ) );
    for my $feature (grep { !$ignore{$_} } @features) {
      { local $@; require "Mo/$feature.pm"; }
      {
         no strict 'refs';
         &{"Mo::${feature}::e"}(
                  $caller_pkg,
                  \%exports,
                  \%options,
                  \@_
            );
      }
    }

    return if $exports{M}; 

    %exports = (
        extends => sub {
            for my $class ( map { "$_" } @_ ) {
               $class =~ s{::|'}{/}g;
               { local $@; eval { require "$class.pm" } } # or warn $@;
            }
            _set_package_isa($caller, @_);
            _set_inherited_metadata($caller);
        },
        override => \&override,
        has => sub {
            my $names = shift;
            for my $attribute ( ref $names ? @$names : $names ) {
               my %args   = @_;
               my $method = ($args{is} || '') eq 'ro'
                  ? sub {
                     Carp::confess("Cannot assign a value to a read-only accessor at reader ${caller_pkg}${attribute}")
                        if $#_;
                     return $_[0]{$attribute};
                  }
                  : sub {
                     return $#_
                           ? $_[0]{$attribute} = $_[1]
                           : $_[0]{$attribute};
                  };

               $metadata_for{$caller}{$attribute} = ();

               if ( my $I = $args{isa} ) {
                  my $orig_I = $I;
                  my $type;
                  if ( $I =~ /\A(ArrayRef|Maybe)\[(.*)\]\z/ ) {
                     $I = _nested_constraints($attribute, $1, $2);
                  }
                  $metadata_for{$caller}{$attribute}{isa} = [$orig_I, $I];
                  my $orig_method = $method;
                  $method = sub {
                     if ( $#_ ) {
                        Mo::_check_type_constaints($attribute, $I, $orig_I, $_[1]);
                     }
                     goto &$orig_method;
                  };
               }

               if ( my $builder = $args{builder} ) {
                  my $original_method = $method;
                  $method = sub {
                        $#_
                           ? goto &$original_method
                           : ! exists $_[0]{$attribute}
                              ? $_[0]{$attribute} = $_[0]->$builder
                              : goto &$original_method
                  };
               }

               if ( my $code = $args{default} ) {
                  Carp::confess("${caller}::${attribute}'s default is $code, but should be a coderef")
                        unless ref($code) eq 'CODE';
                  my $original_method = $method;
                  $method = sub {
                        $#_
                           ? goto &$original_method
                           : ! exists $_[0]{$attribute}
                              ? $_[0]{$attribute} = $_[0]->$code
                              : goto &$original_method
                  };
               }

               if ( my $role = $args{does} ) {
                  my $original_method = $method;
                  $method = sub {
                     if ( $#_ ) {
                        Carp::confess(qq<Attribute ($attribute) doesn't consume a '$role' role">)
                           unless Scalar::Util::blessed($_[1]) && eval { $_[1]->does($role) }
                     }
                     goto &$original_method
                  };
               }

               if ( my $coercion = $args{coerce} ) {
                  $metadata_for{$caller}{$attribute}{coerce} = $coercion;
                  my $original_method = $method;
                  $method = sub {
                     if ( $#_ ) {
                        return $original_method->($_[0], $coercion->($_[1]))
                     }
                     goto &$original_method;
                  }
               }

               $method = $options{$_}->($method, $attribute, @_)
                  for sort keys %options;

               *{ _glob_for "${caller}::$attribute" } = $method;

               if ( $args{required} ) {
                  $metadata_for{$caller}{$attribute}{required} = 1;
               }

               if ($args{clearer}) {
                  *{ _glob_for "${caller}::$args{clearer}" }
                     = sub { delete shift->{$attribute} }
               }

               if ($args{predicate}) {
                  *{ _glob_for "${caller}::$args{predicate}" }
                     = sub { exists shift->{$attribute} }
               }

               if ($args{handles}) {
                  _has_handles($caller, $attribute, \%args);
               }

               if (exists $args{init_arg}) {
                  $metadata_for{$caller}{$attribute}{init_arg} = $args{init_arg};
               }
            }
        },
        %exports,
    );

    $export_for{$caller} = [ keys %exports ];
>>>>>>> 10634cd2

sub _read_config_file {
   my ( $self, $filename ) = @_;
   open my $fh, "<", $filename or die "Cannot open $filename: $OS_ERROR\n";
   my @args;
   my $prefix = '--';
   my $parse  = 1;

   LINE:
   while ( my $line = <$fh> ) {
      chomp $line;
      next LINE if $line =~ m/^\s*(?:\#|\;|$)/;
      $line =~ s/\s+#.*$//g;
      $line =~ s/^\s+|\s+$//g;
      if ( $line eq '--' ) {
         $prefix = '';
         $parse  = 0;
         next LINE;
      }
      if ( $parse
         && (my($opt, $arg) = $line =~ m/^\s*([^=\s]+?)(?:\s*=\s*(.*?)\s*)?$/)
      ) {
         push @args, grep { defined $_ } ("$prefix$opt", $arg);
      }
      elsif ( $line =~ m/./ ) {
         push @args, $line;
      }
      else {
         die "Syntax error in file $filename at line $INPUT_LINE_NUMBER";
      }
   }
   close $fh;
   return @args;
}

sub read_para_after {
   my ( $self, $file, $regex ) = @_;
   open my $fh, "<", $file or die "Can't open $file: $OS_ERROR";
   local $INPUT_RECORD_SEPARATOR = '';
   my $para;
   while ( $para = <$fh> ) {
      next unless $para =~ m/^=pod$/m;
      last;
   }
   while ( $para = <$fh> ) {
      next unless $para =~ m/$regex/;
      last;
   }
   $para = <$fh>;
   chomp($para);
   close $fh or die "Can't close $file: $OS_ERROR";
   return $para;
}

sub clone {
   my ( $self ) = @_;

   my %clone = map {
      my $hashref  = $self->{$_};
      my $val_copy = {};
      foreach my $key ( keys %$hashref ) {
         my $ref = ref $hashref->{$key};
         $val_copy->{$key} = !$ref           ? $hashref->{$key}
                           : $ref eq 'HASH'  ? { %{$hashref->{$key}} }
                           : $ref eq 'ARRAY' ? [ @{$hashref->{$key}} ]
                           : $hashref->{$key};
      }
      $_ => $val_copy;
   } qw(opts short_opts defaults);

   foreach my $scalar ( qw(got_opts) ) {
      $clone{$scalar} = $self->{$scalar};
   }

   return bless \%clone;     
}

sub _parse_size {
   my ( $self, $opt, $val ) = @_;

   if ( lc($val || '') eq 'null' ) {
      PTDEBUG && _d('NULL size for', $opt->{long});
      $opt->{value} = 'null';
      return;
   }

   my %factor_for = (k => 1_024, M => 1_048_576, G => 1_073_741_824);
   my ($pre, $num, $factor) = $val =~ m/^([+-])?(\d+)([kMG])?$/;
   if ( defined $num ) {
      if ( $factor ) {
         $num *= $factor_for{$factor};
         PTDEBUG && _d('Setting option', $opt->{y},
            'to num', $num, '* factor', $factor);
      }
      $opt->{value} = ($pre || '') . $num;
   }
   else {
      $self->save_error("Invalid size for --$opt->{long}: $val");
   }
   return;
}

sub _parse_attribs {
   my ( $self, $option, $attribs ) = @_;
   my $types = $self->{types};
   return $option
      . ($attribs->{'short form'} ? '|' . $attribs->{'short form'}   : '' )
      . ($attribs->{'negatable'}  ? '!'                              : '' )
      . ($attribs->{'cumulative'} ? '+'                              : '' )
      . ($attribs->{'type'}       ? '=' . $types->{$attribs->{type}} : '' );
}

sub _parse_synopsis {
   my ( $self, $file ) = @_;
   $file ||= $self->{file} || __FILE__;
   PTDEBUG && _d("Parsing SYNOPSIS in", $file);

   local $INPUT_RECORD_SEPARATOR = '';  # read paragraphs
   open my $fh, "<", $file or die "Cannot open $file: $OS_ERROR";
   my $para;
   1 while defined($para = <$fh>) && $para !~ m/^=head1 SYNOPSIS/;
   die "$file does not contain a SYNOPSIS section" unless $para;
   my @synop;
   for ( 1..2 ) {  # 1 for the usage, 2 for the description
      my $para = <$fh>;
      push @synop, $para;
   }
   close $fh;
   PTDEBUG && _d("Raw SYNOPSIS text:", @synop);
   my ($usage, $desc) = @synop;
   die "The SYNOPSIS section in $file is not formatted properly"
      unless $usage && $desc;

   $usage =~ s/^\s*Usage:\s+(.+)/$1/;
   chomp $usage;

   $desc =~ s/\n/ /g;
   $desc =~ s/\s{2,}/ /g;
   $desc =~ s/\. ([A-Z][a-z])/.  $1/g;
   $desc =~ s/\s+$//;

   return (
      description => $desc,
      usage       => $usage,
   );
};

sub _d {
   my ($package, undef, $line) = caller 0;
   @_ = map { (my $temp = $_) =~ s/\n/\n# /g; $temp; }
        map { defined $_ ? $_ : 'undef' }
        @_;
   print STDERR "# $package:$line $PID ", join(' ', @_), "\n";
}

if ( PTDEBUG ) {
   print '# ', $^X, ' ', $], "\n";
   if ( my $uname = `uname -a` ) {
      $uname =~ s/\s+/ /g;
      print "# $uname\n";
   }
   print '# Arguments: ',
      join(' ', map { my $a = "_[$_]_"; $a =~ s/\n/\n# /g; $a; } @ARGV), "\n";
}

<<<<<<< HEAD
=======
sub override {
   my ($methods, $code) = @_;
   my $caller          = scalar caller;

   for my $method ( ref($methods) ? @$methods : $methods ) {
      my $full_method     = "${caller}::${method}";
      *{_glob_for $full_method} = $code;
   }
}

}
>>>>>>> 10634cd2
1;
}
# ###########################################################################
# End OptionParser package
# ###########################################################################

# ###########################################################################
# TableParser package
# This package is a copy without comments from the original.  The original
# with comments and its test file can be found in the Bazaar repository at,
#   lib/TableParser.pm
#   t/lib/TableParser.t
# See https://launchpad.net/percona-toolkit for more information.
# ###########################################################################
{
package TableParser;

use strict;
use warnings FATAL => 'all';
use English qw(-no_match_vars);
use constant PTDEBUG => $ENV{PTDEBUG} || 0;

use Data::Dumper;
$Data::Dumper::Indent    = 1;
$Data::Dumper::Sortkeys  = 1;
$Data::Dumper::Quotekeys = 0;

local $EVAL_ERROR;
eval {
   require Quoter;
};

sub new {
   my ( $class, %args ) = @_;
   my $self = { %args };
   $self->{Quoter} ||= Quoter->new();
   return bless $self, $class;
}

sub Quoter { shift->{Quoter} }

sub get_create_table {
   my ( $self, $dbh, $db, $tbl ) = @_;
   die "I need a dbh parameter" unless $dbh;
   die "I need a db parameter"  unless $db;
   die "I need a tbl parameter" unless $tbl;
   my $q = $self->{Quoter};

   my $new_sql_mode
      = q{/*!40101 SET @OLD_SQL_MODE := @@SQL_MODE, }
      . q{@@SQL_MODE := '', }
      . q{@OLD_QUOTE := @@SQL_QUOTE_SHOW_CREATE, }
      . q{@@SQL_QUOTE_SHOW_CREATE := 1 */};

   my $old_sql_mode
      = q{/*!40101 SET @@SQL_MODE := @OLD_SQL_MODE, }
      . q{@@SQL_QUOTE_SHOW_CREATE := @OLD_QUOTE */};

   PTDEBUG && _d($new_sql_mode);
   eval { $dbh->do($new_sql_mode); };
   PTDEBUG && $EVAL_ERROR && _d($EVAL_ERROR);

   my $use_sql = 'USE ' . $q->quote($db);
   PTDEBUG && _d($dbh, $use_sql);
   $dbh->do($use_sql);

   my $show_sql = "SHOW CREATE TABLE " . $q->quote($db, $tbl);
   PTDEBUG && _d($show_sql);
   my $href;
   eval { $href = $dbh->selectrow_hashref($show_sql); };
   if ( my $e = $EVAL_ERROR ) {
      PTDEBUG && _d($old_sql_mode);
      $dbh->do($old_sql_mode);

      die $e;
   }

   PTDEBUG && _d($old_sql_mode);
   $dbh->do($old_sql_mode);

   my ($key) = grep { m/create (?:table|view)/i } keys %$href;
   if ( !$key ) {
      die "Error: no 'Create Table' or 'Create View' in result set from "
         . "$show_sql: " . Dumper($href);
   }

   return $href->{$key};
}

sub parse {
   my ( $self, $ddl, $opts ) = @_;
   return unless $ddl;

   if ( $ddl =~ m/CREATE (?:TEMPORARY )?TABLE "/ ) {
      $ddl = $self->ansi_to_legacy($ddl);
   }
   elsif ( $ddl !~ m/CREATE (?:TEMPORARY )?TABLE `/ ) {
      die "TableParser doesn't handle CREATE TABLE without quoting.";
   }

   my ($name)     = $ddl =~ m/CREATE (?:TEMPORARY )?TABLE\s+(`.+?`)/;
   (undef, $name) = $self->{Quoter}->split_unquote($name) if $name;

   $ddl =~ s/(`[^`]+`)/\L$1/g;

   my $engine = $self->get_engine($ddl);

   my @defs   = $ddl =~ m/^(\s+`.*?),?$/gm;
   my @cols   = map { $_ =~ m/`([^`]+)`/ } @defs;
   PTDEBUG && _d('Table cols:', join(', ', map { "`$_`" } @cols));

   my %def_for;
   @def_for{@cols} = @defs;

   my (@nums, @null);
   my (%type_for, %is_nullable, %is_numeric, %is_autoinc);
   foreach my $col ( @cols ) {
      my $def = $def_for{$col};
      my ( $type ) = $def =~ m/`[^`]+`\s([a-z]+)/;
      die "Can't determine column type for $def" unless $type;
      $type_for{$col} = $type;
      if ( $type =~ m/(?:(?:tiny|big|medium|small)?int|float|double|decimal|year)/ ) {
         push @nums, $col;
         $is_numeric{$col} = 1;
      }
      if ( $def !~ m/NOT NULL/ ) {
         push @null, $col;
         $is_nullable{$col} = 1;
      }
      $is_autoinc{$col} = $def =~ m/AUTO_INCREMENT/i ? 1 : 0;
   }

   my ($keys, $clustered_key) = $self->get_keys($ddl, $opts, \%is_nullable);

   my ($charset) = $ddl =~ m/DEFAULT CHARSET=(\w+)/;

   return {
      name           => $name,
      cols           => \@cols,
      col_posn       => { map { $cols[$_] => $_ } 0..$#cols },
      is_col         => { map { $_ => 1 } @cols },
      null_cols      => \@null,
      is_nullable    => \%is_nullable,
      is_autoinc     => \%is_autoinc,
      clustered_key  => $clustered_key,
      keys           => $keys,
      defs           => \%def_for,
      numeric_cols   => \@nums,
      is_numeric     => \%is_numeric,
      engine         => $engine,
      type_for       => \%type_for,
      charset        => $charset,
   };
}

sub sort_indexes {
   my ( $self, $tbl ) = @_;

   my @indexes
      = sort {
         (($a ne 'PRIMARY') <=> ($b ne 'PRIMARY'))
         || ( !$tbl->{keys}->{$a}->{is_unique} <=> !$tbl->{keys}->{$b}->{is_unique} )
         || ( $tbl->{keys}->{$a}->{is_nullable} <=> $tbl->{keys}->{$b}->{is_nullable} )
         || ( scalar(@{$tbl->{keys}->{$a}->{cols}}) <=> scalar(@{$tbl->{keys}->{$b}->{cols}}) )
      }
      grep {
         $tbl->{keys}->{$_}->{type} eq 'BTREE'
      }
      sort keys %{$tbl->{keys}};

   PTDEBUG && _d('Indexes sorted best-first:', join(', ', @indexes));
   return @indexes;
}

sub find_best_index {
   my ( $self, $tbl, $index ) = @_;
   my $best;
   if ( $index ) {
      ($best) = grep { uc $_ eq uc $index } keys %{$tbl->{keys}};
   }
   if ( !$best ) {
      if ( $index ) {
         die "Index '$index' does not exist in table";
      }
      else {
         ($best) = $self->sort_indexes($tbl);
      }
   }
   PTDEBUG && _d('Best index found is', $best);
   return $best;
}

sub find_possible_keys {
   my ( $self, $dbh, $database, $table, $quoter, $where ) = @_;
   return () unless $where;
   my $sql = 'EXPLAIN SELECT * FROM ' . $quoter->quote($database, $table)
      . ' WHERE ' . $where;
   PTDEBUG && _d($sql);
   my $expl = $dbh->selectrow_hashref($sql);
   $expl = { map { lc($_) => $expl->{$_} } keys %$expl };
   if ( $expl->{possible_keys} ) {
      PTDEBUG && _d('possible_keys =', $expl->{possible_keys});
      my @candidates = split(',', $expl->{possible_keys});
      my %possible   = map { $_ => 1 } @candidates;
      if ( $expl->{key} ) {
         PTDEBUG && _d('MySQL chose', $expl->{key});
         unshift @candidates, grep { $possible{$_} } split(',', $expl->{key});
         PTDEBUG && _d('Before deduping:', join(', ', @candidates));
         my %seen;
         @candidates = grep { !$seen{$_}++ } @candidates;
      }
      PTDEBUG && _d('Final list:', join(', ', @candidates));
      return @candidates;
   }
   else {
      PTDEBUG && _d('No keys in possible_keys');
      return ();
   }
}

sub check_table {
   my ( $self, %args ) = @_;
   my @required_args = qw(dbh db tbl);
   foreach my $arg ( @required_args ) {
      die "I need a $arg argument" unless $args{$arg};
   }
   my ($dbh, $db, $tbl) = @args{@required_args};
   my $q      = $self->{Quoter} || 'Quoter';
   my $db_tbl = $q->quote($db, $tbl);
   PTDEBUG && _d('Checking', $db_tbl);

   my $sql = "SHOW TABLES FROM " . $q->quote($db)
           . ' LIKE ' . $q->literal_like($tbl);
   PTDEBUG && _d($sql);
   my $row;
   eval {
      $row = $dbh->selectrow_arrayref($sql);
   };
   if ( $EVAL_ERROR ) {
      PTDEBUG && _d($EVAL_ERROR);
      return 0;
   }
   if ( !$row->[0] || $row->[0] ne $tbl ) {
      PTDEBUG && _d('Table does not exist');
      return 0;
   }

   PTDEBUG && _d('Table', $db, $tbl, 'exists');
   return 1;

}

sub get_engine {
   my ( $self, $ddl, $opts ) = @_;
   my ( $engine ) = $ddl =~ m/\).*?(?:ENGINE|TYPE)=(\w+)/;
   PTDEBUG && _d('Storage engine:', $engine);
   return $engine || undef;
}

sub get_keys {
   my ( $self, $ddl, $opts, $is_nullable ) = @_;
   my $engine        = $self->get_engine($ddl);
   my $keys          = {};
   my $clustered_key = undef;

   KEY:
   foreach my $key ( $ddl =~ m/^  ((?:[A-Z]+ )?KEY .*)$/gm ) {

      next KEY if $key =~ m/FOREIGN/;

      my $key_ddl = $key;
      PTDEBUG && _d('Parsed key:', $key_ddl);

      if ( !$engine || $engine !~ m/MEMORY|HEAP/ ) {
         $key =~ s/USING HASH/USING BTREE/;
      }

      my ( $type, $cols ) = $key =~ m/(?:USING (\w+))? \((.+)\)/;
      my ( $special ) = $key =~ m/(FULLTEXT|SPATIAL)/;
      $type = $type || $special || 'BTREE';
      my ($name) = $key =~ m/(PRIMARY|`[^`]*`)/;
      my $unique = $key =~ m/PRIMARY|UNIQUE/ ? 1 : 0;
      my @cols;
      my @col_prefixes;
      foreach my $col_def ( $cols =~ m/`[^`]+`(?:\(\d+\))?/g ) {
         my ($name, $prefix) = $col_def =~ m/`([^`]+)`(?:\((\d+)\))?/;
         push @cols, $name;
         push @col_prefixes, $prefix;
      }
      $name =~ s/`//g;

      PTDEBUG && _d( $name, 'key cols:', join(', ', map { "`$_`" } @cols));

      $keys->{$name} = {
         name         => $name,
         type         => $type,
         colnames     => $cols,
         cols         => \@cols,
         col_prefixes => \@col_prefixes,
         is_unique    => $unique,
         is_nullable  => scalar(grep { $is_nullable->{$_} } @cols),
         is_col       => { map { $_ => 1 } @cols },
         ddl          => $key_ddl,
      };

      if ( ($engine || '') =~ m/InnoDB/i && !$clustered_key ) {
         my $this_key = $keys->{$name};
         if ( $this_key->{name} eq 'PRIMARY' ) {
            $clustered_key = 'PRIMARY';
         }
         elsif ( $this_key->{is_unique} && !$this_key->{is_nullable} ) {
            $clustered_key = $this_key->{name};
         }
         PTDEBUG && $clustered_key && _d('This key is the clustered key');
      }
   }

   return $keys, $clustered_key;
}

sub get_fks {
   my ( $self, $ddl, $opts ) = @_;
   my $q   = $self->{Quoter};
   my $fks = {};

   foreach my $fk (
      $ddl =~ m/CONSTRAINT .* FOREIGN KEY .* REFERENCES [^\)]*\)/mg )
   {
      my ( $name ) = $fk =~ m/CONSTRAINT `(.*?)`/;
      my ( $cols ) = $fk =~ m/FOREIGN KEY \(([^\)]+)\)/;
      my ( $parent, $parent_cols ) = $fk =~ m/REFERENCES (\S+) \(([^\)]+)\)/;

      my ($db, $tbl) = $q->split_unquote($parent, $opts->{database});
      my %parent_tbl = (tbl => $tbl);
      $parent_tbl{db} = $db if $db;

      if ( $parent !~ m/\./ && $opts->{database} ) {
         $parent = $q->quote($opts->{database}) . ".$parent";
      }

      $fks->{$name} = {
         name           => $name,
         colnames       => $cols,
         cols           => [ map { s/[ `]+//g; $_; } split(',', $cols) ],
         parent_tbl     => \%parent_tbl,
         parent_tblname => $parent,
         parent_cols    => [ map { s/[ `]+//g; $_; } split(',', $parent_cols) ],
         parent_colnames=> $parent_cols,
         ddl            => $fk,
      };
   }

   return $fks;
}

sub remove_auto_increment {
   my ( $self, $ddl ) = @_;
   $ddl =~ s/(^\).*?) AUTO_INCREMENT=\d+\b/$1/m;
   return $ddl;
}

sub get_table_status {
   my ( $self, $dbh, $db, $like ) = @_;
   my $q = $self->{Quoter};
   my $sql = "SHOW TABLE STATUS FROM " . $q->quote($db);
   my @params;
   if ( $like ) {
      $sql .= ' LIKE ?';
      push @params, $like;
   }
   PTDEBUG && _d($sql, @params);
   my $sth = $dbh->prepare($sql);
   eval { $sth->execute(@params); };
   if ($EVAL_ERROR) {
      PTDEBUG && _d($EVAL_ERROR);
      return;
   }
   my @tables = @{$sth->fetchall_arrayref({})};
   @tables = map {
      my %tbl; # Make a copy with lowercased keys
      @tbl{ map { lc $_ } keys %$_ } = values %$_;
      $tbl{engine} ||= $tbl{type} || $tbl{comment};
      delete $tbl{type};
      \%tbl;
   } @tables;
   return @tables;
}

my $ansi_quote_re = qr/" [^"]* (?: "" [^"]* )* (?<=.) "/ismx;
sub ansi_to_legacy {
   my ($self, $ddl) = @_;
   $ddl =~ s/($ansi_quote_re)/ansi_quote_replace($1)/ge;
   return $ddl;
}

sub ansi_quote_replace {
   my ($val) = @_;
   $val =~ s/^"|"$//g;
   $val =~ s/`/``/g;
   $val =~ s/""/"/g;
   return "`$val`";
}

sub _d {
   my ($package, undef, $line) = caller 0;
   @_ = map { (my $temp = $_) =~ s/\n/\n# /g; $temp; }
        map { defined $_ ? $_ : 'undef' }
        @_;
   print STDERR "# $package:$line $PID ", join(' ', @_), "\n";
}

1;
}
# ###########################################################################
# End TableParser package
# ###########################################################################

# ###########################################################################
# DSNParser package
# This package is a copy without comments from the original.  The original
# with comments and its test file can be found in the Bazaar repository at,
#   lib/DSNParser.pm
#   t/lib/DSNParser.t
# See https://launchpad.net/percona-toolkit for more information.
# ###########################################################################
{
package DSNParser;

use strict;
use warnings FATAL => 'all';
use English qw(-no_match_vars);
use constant PTDEBUG => $ENV{PTDEBUG} || 0;

use Data::Dumper;
$Data::Dumper::Indent    = 0;
$Data::Dumper::Quotekeys = 0;

my $dsn_sep = qr/(?<!\\),/;

eval {
   require DBI;
};
my $have_dbi = $EVAL_ERROR ? 0 : 1;

sub new {
   my ( $class, %args ) = @_;
   foreach my $arg ( qw(opts) ) {
      die "I need a $arg argument" unless $args{$arg};
   }
   my $self = {
      opts => {}  # h, P, u, etc.  Should come from DSN OPTIONS section in POD.
   };
   foreach my $opt ( @{$args{opts}} ) {
      if ( !$opt->{key} || !$opt->{desc} ) {
         die "Invalid DSN option: ", Dumper($opt);
      }
      PTDEBUG && _d('DSN option:',
         join(', ',
            map { "$_=" . (defined $opt->{$_} ? ($opt->{$_} || '') : 'undef') }
               keys %$opt
         )
      );
      $self->{opts}->{$opt->{key}} = {
         dsn  => $opt->{dsn},
         desc => $opt->{desc},
         copy => $opt->{copy} || 0,
      };
   }
   return bless $self, $class;
}

sub prop {
   my ( $self, $prop, $value ) = @_;
   if ( @_ > 2 ) {
      PTDEBUG && _d('Setting', $prop, 'property');
      $self->{$prop} = $value;
   }
   return $self->{$prop};
}

sub parse {
   my ( $self, $dsn, $prev, $defaults ) = @_;
   if ( !$dsn ) {
      PTDEBUG && _d('No DSN to parse');
      return;
   }
   PTDEBUG && _d('Parsing', $dsn);
   $prev     ||= {};
   $defaults ||= {};
   my %given_props;
   my %final_props;
   my $opts = $self->{opts};

   foreach my $dsn_part ( split($dsn_sep, $dsn) ) {
      $dsn_part =~ s/\\,/,/g;
      if ( my ($prop_key, $prop_val) = $dsn_part =~  m/^(.)=(.*)$/ ) {
         $given_props{$prop_key} = $prop_val;
      }
      else {
         PTDEBUG && _d('Interpreting', $dsn_part, 'as h=', $dsn_part);
         $given_props{h} = $dsn_part;
      }
   }

   foreach my $key ( keys %$opts ) {
      PTDEBUG && _d('Finding value for', $key);
      $final_props{$key} = $given_props{$key};
      if (   !defined $final_props{$key}
           && defined $prev->{$key} && $opts->{$key}->{copy} )
      {
         $final_props{$key} = $prev->{$key};
         PTDEBUG && _d('Copying value for', $key, 'from previous DSN');
      }
      if ( !defined $final_props{$key} ) {
         $final_props{$key} = $defaults->{$key};
         PTDEBUG && _d('Copying value for', $key, 'from defaults');
      }
   }

   foreach my $key ( keys %given_props ) {
      die "Unknown DSN option '$key' in '$dsn'.  For more details, "
            . "please use the --help option, or try 'perldoc $PROGRAM_NAME' "
            . "for complete documentation."
         unless exists $opts->{$key};
   }
   if ( (my $required = $self->prop('required')) ) {
      foreach my $key ( keys %$required ) {
         die "Missing required DSN option '$key' in '$dsn'.  For more details, "
               . "please use the --help option, or try 'perldoc $PROGRAM_NAME' "
               . "for complete documentation."
            unless $final_props{$key};
      }
   }

   return \%final_props;
}

sub parse_options {
   my ( $self, $o ) = @_;
   die 'I need an OptionParser object' unless ref $o eq 'OptionParser';
   my $dsn_string
      = join(',',
          map  { "$_=".$o->get($_); }
          grep { $o->has($_) && $o->get($_) }
          keys %{$self->{opts}}
        );
   PTDEBUG && _d('DSN string made from options:', $dsn_string);
   return $self->parse($dsn_string);
}

sub as_string {
   my ( $self, $dsn, $props ) = @_;
   return $dsn unless ref $dsn;
   my @keys = $props ? @$props : sort keys %$dsn;
   return join(',',
      map  { "$_=" . ($_ eq 'p' ? '...' : $dsn->{$_}) }
      grep {
         exists $self->{opts}->{$_}
         && exists $dsn->{$_}
         && defined $dsn->{$_}
      } @keys);
}

sub usage {
   my ( $self ) = @_;
   my $usage
      = "DSN syntax is key=value[,key=value...]  Allowable DSN keys:\n\n"
      . "  KEY  COPY  MEANING\n"
      . "  ===  ====  =============================================\n";
   my %opts = %{$self->{opts}};
   foreach my $key ( sort keys %opts ) {
      $usage .= "  $key    "
             .  ($opts{$key}->{copy} ? 'yes   ' : 'no    ')
             .  ($opts{$key}->{desc} || '[No description]')
             . "\n";
   }
   $usage .= "\n  If the DSN is a bareword, the word is treated as the 'h' key.\n";
   return $usage;
}

sub get_cxn_params {
   my ( $self, $info ) = @_;
   my $dsn;
   my %opts = %{$self->{opts}};
   my $driver = $self->prop('dbidriver') || '';
   if ( $driver eq 'Pg' ) {
      $dsn = 'DBI:Pg:dbname=' . ( $info->{D} || '' ) . ';'
         . join(';', map  { "$opts{$_}->{dsn}=$info->{$_}" }
                     grep { defined $info->{$_} }
                     qw(h P));
   }
   else {
      $dsn = 'DBI:mysql:' . ( $info->{D} || '' ) . ';'
         . join(';', map  { "$opts{$_}->{dsn}=$info->{$_}" }
                     grep { defined $info->{$_} }
                     qw(F h P S A))
         . ';mysql_read_default_group=client'
         . ($info->{L} ? ';mysql_local_infile=1' : '');
   }
   PTDEBUG && _d($dsn);
   return ($dsn, $info->{u}, $info->{p});
}

sub fill_in_dsn {
   my ( $self, $dbh, $dsn ) = @_;
   my $vars = $dbh->selectall_hashref('SHOW VARIABLES', 'Variable_name');
   my ($user, $db) = $dbh->selectrow_array('SELECT USER(), DATABASE()');
   $user =~ s/@.*//;
   $dsn->{h} ||= $vars->{hostname}->{Value};
   $dsn->{S} ||= $vars->{'socket'}->{Value};
   $dsn->{P} ||= $vars->{port}->{Value};
   $dsn->{u} ||= $user;
   $dsn->{D} ||= $db;
}

sub get_dbh {
   my ( $self, $cxn_string, $user, $pass, $opts ) = @_;
   $opts ||= {};
   my $defaults = {
      AutoCommit         => 0,
      RaiseError         => 1,
      PrintError         => 0,
      ShowErrorStatement => 1,
      mysql_enable_utf8 => ($cxn_string =~ m/charset=utf8/i ? 1 : 0),
   };
   @{$defaults}{ keys %$opts } = values %$opts;
   if (delete $defaults->{L}) { # L for LOAD DATA LOCAL INFILE, our own extension
      $defaults->{mysql_local_infile} = 1;
   }

   if ( $opts->{mysql_use_result} ) {
      $defaults->{mysql_use_result} = 1;
   }

   if ( !$have_dbi ) {
      die "Cannot connect to MySQL because the Perl DBI module is not "
         . "installed or not found.  Run 'perl -MDBI' to see the directories "
         . "that Perl searches for DBI.  If DBI is not installed, try:\n"
         . "  Debian/Ubuntu  apt-get install libdbi-perl\n"
         . "  RHEL/CentOS    yum install perl-DBI\n"
         . "  OpenSolaris    pkg install pkg:/SUNWpmdbi\n";

   }

   my $dbh;
   my $tries = 2;
   while ( !$dbh && $tries-- ) {
      PTDEBUG && _d($cxn_string, ' ', $user, ' ', $pass, 
         join(', ', map { "$_=>$defaults->{$_}" } keys %$defaults ));

      $dbh = eval { DBI->connect($cxn_string, $user, $pass, $defaults) };

      if ( !$dbh && $EVAL_ERROR ) {
         if ( $EVAL_ERROR =~ m/locate DBD\/mysql/i ) {
            die "Cannot connect to MySQL because the Perl DBD::mysql module is "
               . "not installed or not found.  Run 'perl -MDBD::mysql' to see "
               . "the directories that Perl searches for DBD::mysql.  If "
               . "DBD::mysql is not installed, try:\n"
               . "  Debian/Ubuntu  apt-get install libdbd-mysql-perl\n"
               . "  RHEL/CentOS    yum install perl-DBD-MySQL\n"
               . "  OpenSolaris    pgk install pkg:/SUNWapu13dbd-mysql\n";
         }
         elsif ( $EVAL_ERROR =~ m/not a compiled character set|character set utf8/ ) {
            PTDEBUG && _d('Going to try again without utf8 support');
            delete $defaults->{mysql_enable_utf8};
         }
         if ( !$tries ) {
            die $EVAL_ERROR;
         }
      }
   }

   if ( $cxn_string =~ m/mysql/i ) {
      my $sql;

      $sql = 'SELECT @@SQL_MODE';
      PTDEBUG && _d($dbh, $sql);
      my ($sql_mode) = eval { $dbh->selectrow_array($sql) };
      if ( $EVAL_ERROR ) {
         die "Error getting the current SQL_MODE: $EVAL_ERROR";
      }

      if ( my ($charset) = $cxn_string =~ m/charset=([\w]+)/ ) {
         $sql = qq{/*!40101 SET NAMES "$charset"*/};
         PTDEBUG && _d($dbh, ':', $sql);
         eval { $dbh->do($sql) };
         if ( $EVAL_ERROR ) {
            die "Error setting NAMES to $charset: $EVAL_ERROR";
         }
         PTDEBUG && _d('Enabling charset for STDOUT');
         if ( $charset eq 'utf8' ) {
            binmode(STDOUT, ':utf8')
               or die "Can't binmode(STDOUT, ':utf8'): $OS_ERROR";
         }
         else {
            binmode(STDOUT) or die "Can't binmode(STDOUT): $OS_ERROR";
         }
      }

      if ( my $var = $self->prop('set-vars') ) {
         $sql = "SET $var";
         PTDEBUG && _d($dbh, ':', $sql);
         eval { $dbh->do($sql) };
         if ( $EVAL_ERROR ) {
            die "Error setting $var: $EVAL_ERROR";
         }
      }

      $sql = 'SET @@SQL_QUOTE_SHOW_CREATE = 1'
            . '/*!40101, @@SQL_MODE=\'NO_AUTO_VALUE_ON_ZERO'
            . ($sql_mode ? ",$sql_mode" : '')
            . '\'*/';
      PTDEBUG && _d($dbh, $sql);
      eval { $dbh->do($sql) };
      if ( $EVAL_ERROR ) {
         die "Error setting SQL_QUOTE_SHOW_CREATE, SQL_MODE"
           . ($sql_mode ? " and $sql_mode" : '')
           . ": $EVAL_ERROR";
      }
   }

   PTDEBUG && _d('DBH info: ',
      $dbh,
      Dumper($dbh->selectrow_hashref(
         'SELECT DATABASE(), CONNECTION_ID(), VERSION()/*!50038 , @@hostname*/')),
      'Connection info:',      $dbh->{mysql_hostinfo},
      'Character set info:',   Dumper($dbh->selectall_arrayref(
                     "SHOW VARIABLES LIKE 'character_set%'", { Slice => {}})),
      '$DBD::mysql::VERSION:', $DBD::mysql::VERSION,
      '$DBI::VERSION:',        $DBI::VERSION,
   );

   return $dbh;
}

sub get_hostname {
   my ( $self, $dbh ) = @_;
   if ( my ($host) = ($dbh->{mysql_hostinfo} || '') =~ m/^(\w+) via/ ) {
      return $host;
   }
   my ( $hostname, $one ) = $dbh->selectrow_array(
      'SELECT /*!50038 @@hostname, */ 1');
   return $hostname;
}

sub disconnect {
   my ( $self, $dbh ) = @_;
   PTDEBUG && $self->print_active_handles($dbh);
   $dbh->disconnect;
}

sub print_active_handles {
   my ( $self, $thing, $level ) = @_;
   $level ||= 0;
   printf("# Active %sh: %s %s %s\n", ($thing->{Type} || 'undef'), "\t" x $level,
      $thing, (($thing->{Type} || '') eq 'st' ? $thing->{Statement} || '' : ''))
      or die "Cannot print: $OS_ERROR";
   foreach my $handle ( grep {defined} @{ $thing->{ChildHandles} } ) {
      $self->print_active_handles( $handle, $level + 1 );
   }
}

sub copy {
   my ( $self, $dsn_1, $dsn_2, %args ) = @_;
   die 'I need a dsn_1 argument' unless $dsn_1;
   die 'I need a dsn_2 argument' unless $dsn_2;
   my %new_dsn = map {
      my $key = $_;
      my $val;
      if ( $args{overwrite} ) {
         $val = defined $dsn_1->{$key} ? $dsn_1->{$key} : $dsn_2->{$key};
      }
      else {
         $val = defined $dsn_2->{$key} ? $dsn_2->{$key} : $dsn_1->{$key};
      }
      $key => $val;
   } keys %{$self->{opts}};
   return \%new_dsn;
}

sub _d {
   my ($package, undef, $line) = caller 0;
   @_ = map { (my $temp = $_) =~ s/\n/\n# /g; $temp; }
        map { defined $_ ? $_ : 'undef' }
        @_;
   print STDERR "# $package:$line $PID ", join(' ', @_), "\n";
}

1;
}
# ###########################################################################
# End DSNParser package
# ###########################################################################

# ###########################################################################
# VersionParser package
# This package is a copy without comments from the original.  The original
# with comments and its test file can be found in the Bazaar repository at,
#   lib/VersionParser.pm
#   t/lib/VersionParser.t
# See https://launchpad.net/percona-toolkit for more information.
# ###########################################################################
{
package VersionParser;

use Lmo;
use Scalar::Util qw(blessed);
use English qw(-no_match_vars);
use constant PTDEBUG => $ENV{PTDEBUG} || 0;

use overload (
   '""'     => "version",
   '<=>'    => "cmp",
   'cmp'    => "cmp",
   fallback => 1,
);

use Carp ();

our $VERSION = 0.01;

has major => (
    is       => 'ro',
    isa      => 'Int',
    required => 1,
);

has [qw( minor revision )] => (
    is  => 'ro',
    isa => 'Num',
);

has flavor => (
    is      => 'ro',
    isa     => 'Str',
    default => sub { 'Unknown' },
);

has innodb_version => (
    is      => 'ro',
    isa     => 'Str',
    default => sub { 'NO' },
);

sub series {
   my $self = shift;
   return $self->_join_version($self->major, $self->minor);
}

sub version {
   my $self = shift;
   return $self->_join_version($self->major, $self->minor, $self->revision);
}

sub is_in {
   my ($self, $target) = @_;

   return $self eq $target;
}

sub _join_version {
    my ($self, @parts) = @_;

    return join ".", map { my $c = $_; $c =~ s/^0\./0/; $c } grep defined, @parts;
}
sub _split_version {
   my ($self, $str) = @_;
   my @version_parts = map { s/^0(?=\d)/0./; $_ } $str =~ m/(\d+)/g;
   return @version_parts[0..2];
}

sub normalized_version {
   my ( $self ) = @_;
   my $result = sprintf('%d%02d%02d', map { $_ || 0 } $self->major,
                                                      $self->minor,
                                                      $self->revision);
   PTDEBUG && _d($self->version, 'normalizes to', $result);
   return $result;
}

sub comment {
   my ( $self, $cmd ) = @_;
   my $v = $self->normalized_version();

   return "/*!$v $cmd */"
}

my @methods = qw(major minor revision);
sub cmp {
   my ($left, $right) = @_;
   my $right_obj = (blessed($right) && $right->isa(ref($left)))
                   ? $right
                   : ref($left)->new($right);

   my $retval = 0;
   for my $m ( @methods ) {
      last unless defined($left->$m) && defined($right_obj->$m);
      $retval = $left->$m <=> $right_obj->$m;
      last if $retval;
   }
   return $retval;
}

sub BUILDARGS {
   my $self = shift;

   if ( @_ == 1 ) {
      my %args;
      if ( blessed($_[0]) && $_[0]->can("selectrow_hashref") ) {
         PTDEBUG && _d("VersionParser got a dbh, trying to get the version");
         my $dbh = $_[0];
         local $dbh->{FetchHashKeyName} = 'NAME_lc';
         my $query = eval {
            $dbh->selectall_arrayref(q/SHOW VARIABLES LIKE 'version%'/, { Slice => {} })
         };
         if ( $query ) {
            $query = { map { $_->{variable_name} => $_->{value} } @$query };
            @args{@methods} = $self->_split_version($query->{version});
            $args{flavor} = delete $query->{version_comment}
                  if $query->{version_comment};
         }
         elsif ( eval { ($query) = $dbh->selectrow_array(q/SELECT VERSION()/) } ) {
            @args{@methods} = $self->_split_version($query);
         }
         else {
            Carp::confess("Couldn't get the version from the dbh while "
                        . "creating a VersionParser object: $@");
         }
         $args{innodb_version} = eval { $self->_innodb_version($dbh) };
      }
      elsif ( !ref($_[0]) ) {
         @args{@methods} = $self->_split_version($_[0]);
      }

      for my $method (@methods) {
         delete $args{$method} unless defined $args{$method};
      }
      @_ = %args if %args;
   }

   return $self->SUPER::BUILDARGS(@_);
}

sub _innodb_version {
   my ( $self, $dbh ) = @_;
   return unless $dbh;
   my $innodb_version = "NO";

   my ($innodb) =
      grep { $_->{engine} =~ m/InnoDB/i }
      map  {
         my %hash;
         @hash{ map { lc $_ } keys %$_ } = values %$_;
         \%hash;
      }
      @{ $dbh->selectall_arrayref("SHOW ENGINES", {Slice=>{}}) };
   if ( $innodb ) {
      PTDEBUG && _d("InnoDB support:", $innodb->{support});
      if ( $innodb->{support} =~ m/YES|DEFAULT/i ) {
         my $vars = $dbh->selectrow_hashref(
            "SHOW VARIABLES LIKE 'innodb_version'");
         $innodb_version = !$vars ? "BUILTIN"
                         :          ($vars->{Value} || $vars->{value});
      }
      else {
         $innodb_version = $innodb->{support};  # probably DISABLED or NO
      }
   }

   PTDEBUG && _d("InnoDB version:", $innodb_version);
   return $innodb_version;
}

sub _d {
   my ($package, undef, $line) = caller 0;
   @_ = map { (my $temp = $_) =~ s/\n/\n# /g; $temp; }
        map { defined $_ ? $_ : 'undef' }
        @_;
   print STDERR "# $package:$line $PID ", join(' ', @_), "\n";
}

no Lmo;
1;
}
# ###########################################################################
# End VersionParser package
# ###########################################################################

# ###########################################################################
# Quoter package
# This package is a copy without comments from the original.  The original
# with comments and its test file can be found in the Bazaar repository at,
#   lib/Quoter.pm
#   t/lib/Quoter.t
# See https://launchpad.net/percona-toolkit for more information.
# ###########################################################################
{
package Quoter;

use strict;
use warnings FATAL => 'all';
use English qw(-no_match_vars);
use constant PTDEBUG => $ENV{PTDEBUG} || 0;

sub new {
   my ( $class, %args ) = @_;
   return bless {}, $class;
}

sub quote {
   my ( $self, @vals ) = @_;
   foreach my $val ( @vals ) {
      $val =~ s/`/``/g;
   }
   return join('.', map { '`' . $_ . '`' } @vals);
}

sub quote_val {
   my ( $self, $val, %args ) = @_;

   return 'NULL' unless defined $val;          # undef = NULL
   return "''" if $val eq '';                  # blank string = ''
   return $val if $val =~ m/^0x[0-9a-fA-F]+$/  # quote hex data
                  && !$args{is_char};          # unless is_char is true

   $val =~ s/(['\\])/\\$1/g;
   return "'$val'";
}

sub split_unquote {
   my ( $self, $db_tbl, $default_db ) = @_;
   my ( $db, $tbl ) = split(/[.]/, $db_tbl);
   if ( !$tbl ) {
      $tbl = $db;
      $db  = $default_db;
   }
   for ($db, $tbl) {
      next unless $_;
      s/\A`//;
      s/`\z//;
      s/``/`/g;
   }
   
   return ($db, $tbl);
}

sub literal_like {
   my ( $self, $like ) = @_;
   return unless $like;
   $like =~ s/([%_])/\\$1/g;
   return "'$like'";
}

sub join_quote {
   my ( $self, $default_db, $db_tbl ) = @_;
   return unless $db_tbl;
   my ($db, $tbl) = split(/[.]/, $db_tbl);
   if ( !$tbl ) {
      $tbl = $db;
      $db  = $default_db;
   }
   $db  = "`$db`"  if $db  && $db  !~ m/^`/;
   $tbl = "`$tbl`" if $tbl && $tbl !~ m/^`/;
   return $db ? "$db.$tbl" : $tbl;
}

sub serialize_list {
   my ( $self, @args ) = @_;
   return unless @args;

   return $args[0] if @args == 1 && !defined $args[0];

   die "Cannot serialize multiple values with undef/NULL"
      if grep { !defined $_ } @args;

   return join ',', map { quotemeta } @args;
}

sub deserialize_list {
   my ( $self, $string ) = @_;
   return $string unless defined $string;
   my @escaped_parts = $string =~ /
         \G             # Start of string, or end of previous match.
         (              # Each of these is an element in the original list.
            [^\\,]*     # Anything not a backslash or a comma
            (?:         # When we get here, we found one of the above.
               \\.      # A backslash followed by something so we can continue
               [^\\,]*  # Same as above.
            )*          # Repeat zero of more times.
         )
         ,              # Comma dividing elements
      /sxgc;

   push @escaped_parts, pos($string) ? substr( $string, pos($string) ) : $string;

   my @unescaped_parts = map {
      my $part = $_;

      my $char_class = utf8::is_utf8($part)  # If it's a UTF-8 string,
                     ? qr/(?=\p{ASCII})\W/   # We only care about non-word
                     : qr/(?=\p{ASCII})\W|[\x{80}-\x{FF}]/; # Otherwise,
      $part =~ s/\\($char_class)/$1/g;
      $part;
   } @escaped_parts;

   return @unescaped_parts;
}

1;
}
# ###########################################################################
# End Quoter package
# ###########################################################################

# ###########################################################################
# TableNibbler package
# This package is a copy without comments from the original.  The original
# with comments and its test file can be found in the Bazaar repository at,
#   lib/TableNibbler.pm
#   t/lib/TableNibbler.t
# See https://launchpad.net/percona-toolkit for more information.
# ###########################################################################
{
package TableNibbler;

use strict;
use warnings FATAL => 'all';
use English qw(-no_match_vars);
use constant PTDEBUG => $ENV{PTDEBUG} || 0;

sub new {
   my ( $class, %args ) = @_;
   my @required_args = qw(TableParser Quoter);
   foreach my $arg ( @required_args ) {
      die "I need a $arg argument" unless $args{$arg};
   }
   my $self = { %args };
   return bless $self, $class;
}

sub generate_asc_stmt {
   my ( $self, %args ) = @_;
   my @required_args = qw(tbl_struct index);
   foreach my $arg ( @required_args ) {
      die "I need a $arg argument" unless defined $args{$arg};
   }
   my ($tbl_struct, $index) = @args{@required_args};
   my @cols = $args{cols} ? @{$args{cols}} : @{$tbl_struct->{cols}};
   my $q    = $self->{Quoter};

   die "Index '$index' does not exist in table"
      unless exists $tbl_struct->{keys}->{$index};
   PTDEBUG && _d('Will ascend index', $index);  

   my @asc_cols = @{$tbl_struct->{keys}->{$index}->{cols}};
   if ( $args{asc_first} ) {
      PTDEBUG && _d('Ascending only first column');
      @asc_cols = $asc_cols[0];
   }
   elsif ( my $n = $args{n_index_cols} ) {
      $n = scalar @asc_cols if $n > @asc_cols;
      PTDEBUG && _d('Ascending only first', $n, 'columns');
      @asc_cols = @asc_cols[0..($n-1)];
   }
   PTDEBUG && _d('Will ascend columns', join(', ', @asc_cols));

   my @asc_slice;
   my %col_posn = do { my $i = 0; map { $_ => $i++ } @cols };
   foreach my $col ( @asc_cols ) {
      if ( !exists $col_posn{$col} ) {
         push @cols, $col;
         $col_posn{$col} = $#cols;
      }
      push @asc_slice, $col_posn{$col};
   }
   PTDEBUG && _d('Will ascend, in ordinal position:', join(', ', @asc_slice));

   my $asc_stmt = {
      cols  => \@cols,
      index => $index,
      where => '',
      slice => [],
      scols => [],
   };

   if ( @asc_slice ) {
      my $cmp_where;
      foreach my $cmp ( qw(< <= >= >) ) {
         $cmp_where = $self->generate_cmp_where(
            type        => $cmp,
            slice       => \@asc_slice,
            cols        => \@cols,
            quoter      => $q,
            is_nullable => $tbl_struct->{is_nullable},
         );
         $asc_stmt->{boundaries}->{$cmp} = $cmp_where->{where};
      }
      my $cmp = $args{asc_only} ? '>' : '>=';
      $asc_stmt->{where} = $asc_stmt->{boundaries}->{$cmp};
      $asc_stmt->{slice} = $cmp_where->{slice};
      $asc_stmt->{scols} = $cmp_where->{scols};
   }

   return $asc_stmt;
}

sub generate_cmp_where {
   my ( $self, %args ) = @_;
   foreach my $arg ( qw(type slice cols is_nullable) ) {
      die "I need a $arg arg" unless defined $args{$arg};
   }
   my @slice       = @{$args{slice}};
   my @cols        = @{$args{cols}};
   my $is_nullable = $args{is_nullable};
   my $type        = $args{type};
   my $q           = $self->{Quoter};

   (my $cmp = $type) =~ s/=//;

   my @r_slice;    # Resulting slice columns, by ordinal
   my @r_scols;    # Ditto, by name

   my @clauses;
   foreach my $i ( 0 .. $#slice ) {
      my @clause;

      foreach my $j ( 0 .. $i - 1 ) {
         my $ord = $slice[$j];
         my $col = $cols[$ord];
         my $quo = $q->quote($col);
         if ( $is_nullable->{$col} ) {
            push @clause, "((? IS NULL AND $quo IS NULL) OR ($quo = ?))";
            push @r_slice, $ord, $ord;
            push @r_scols, $col, $col;
         }
         else {
            push @clause, "$quo = ?";
            push @r_slice, $ord;
            push @r_scols, $col;
         }
      }

      my $ord = $slice[$i];
      my $col = $cols[$ord];
      my $quo = $q->quote($col);
      my $end = $i == $#slice; # Last clause of the whole group.
      if ( $is_nullable->{$col} ) {
         if ( $type =~ m/=/ && $end ) {
            push @clause, "(? IS NULL OR $quo $type ?)";
         }
         elsif ( $type =~ m/>/ ) {
            push @clause, "((? IS NULL AND $quo IS NOT NULL) OR ($quo $cmp ?))";
         }
         else { # If $type =~ m/</ ) {
            push @clause, "((? IS NOT NULL AND $quo IS NULL) OR ($quo $cmp ?))";
         }
         push @r_slice, $ord, $ord;
         push @r_scols, $col, $col;
      }
      else {
         push @r_slice, $ord;
         push @r_scols, $col;
         push @clause, ($type =~ m/=/ && $end ? "$quo $type ?" : "$quo $cmp ?");
      }

      push @clauses, '(' . join(' AND ', @clause) . ')';
   }
   my $result = '(' . join(' OR ', @clauses) . ')';
   my $where = {
      slice => \@r_slice,
      scols => \@r_scols,
      where => $result,
   };
   return $where;
}

sub generate_del_stmt {
   my ( $self, %args ) = @_;

   my $tbl  = $args{tbl_struct};
   my @cols = $args{cols} ? @{$args{cols}} : ();
   my $tp   = $self->{TableParser};
   my $q    = $self->{Quoter};

   my @del_cols;
   my @del_slice;

   my $index = $tp->find_best_index($tbl, $args{index});
   die "Cannot find an ascendable index in table" unless $index;

   if ( $index ) {
      @del_cols = @{$tbl->{keys}->{$index}->{cols}};
   }
   else {
      @del_cols = @{$tbl->{cols}};
   }
   PTDEBUG && _d('Columns needed for DELETE:', join(', ', @del_cols));

   my %col_posn = do { my $i = 0; map { $_ => $i++ } @cols };
   foreach my $col ( @del_cols ) {
      if ( !exists $col_posn{$col} ) {
         push @cols, $col;
         $col_posn{$col} = $#cols;
      }
      push @del_slice, $col_posn{$col};
   }
   PTDEBUG && _d('Ordinals needed for DELETE:', join(', ', @del_slice));

   my $del_stmt = {
      cols  => \@cols,
      index => $index,
      where => '',
      slice => [],
      scols => [],
   };

   my @clauses;
   foreach my $i ( 0 .. $#del_slice ) {
      my $ord = $del_slice[$i];
      my $col = $cols[$ord];
      my $quo = $q->quote($col);
      if ( $tbl->{is_nullable}->{$col} ) {
         push @clauses, "((? IS NULL AND $quo IS NULL) OR ($quo = ?))";
         push @{$del_stmt->{slice}}, $ord, $ord;
         push @{$del_stmt->{scols}}, $col, $col;
      }
      else {
         push @clauses, "$quo = ?";
         push @{$del_stmt->{slice}}, $ord;
         push @{$del_stmt->{scols}}, $col;
      }
   }

   $del_stmt->{where} = '(' . join(' AND ', @clauses) . ')';

   return $del_stmt;
}

sub generate_ins_stmt {
   my ( $self, %args ) = @_;
   foreach my $arg ( qw(ins_tbl sel_cols) ) {
      die "I need a $arg argument" unless $args{$arg};
   }
   my $ins_tbl  = $args{ins_tbl};
   my @sel_cols = @{$args{sel_cols}};

   die "You didn't specify any SELECT columns" unless @sel_cols;

   my @ins_cols;
   my @ins_slice;
   for my $i ( 0..$#sel_cols ) {
      next unless $ins_tbl->{is_col}->{$sel_cols[$i]};
      push @ins_cols, $sel_cols[$i];
      push @ins_slice, $i;
   }

   return {
      cols  => \@ins_cols,
      slice => \@ins_slice,
   };
}

sub _d {
   my ($package, undef, $line) = caller 0;
   @_ = map { (my $temp = $_) =~ s/\n/\n# /g; $temp; }
        map { defined $_ ? $_ : 'undef' }
        @_;
   print STDERR "# $package:$line $PID ", join(' ', @_), "\n";
}

1;
}
# ###########################################################################
# End TableNibbler package
# ###########################################################################

# ###########################################################################
# Daemon package
# This package is a copy without comments from the original.  The original
# with comments and its test file can be found in the Bazaar repository at,
#   lib/Daemon.pm
#   t/lib/Daemon.t
# See https://launchpad.net/percona-toolkit for more information.
# ###########################################################################
{
package Daemon;

use strict;
use warnings FATAL => 'all';
use English qw(-no_match_vars);
use constant PTDEBUG => $ENV{PTDEBUG} || 0;

use POSIX qw(setsid);

sub new {
   my ( $class, %args ) = @_;
   foreach my $arg ( qw(o) ) {
      die "I need a $arg argument" unless $args{$arg};
   }
   my $o = $args{o};
   my $self = {
      o        => $o,
      log_file => $o->has('log') ? $o->get('log') : undef,
      PID_file => $o->has('pid') ? $o->get('pid') : undef,
   };

   check_PID_file(undef, $self->{PID_file});

   PTDEBUG && _d('Daemonized child will log to', $self->{log_file});
   return bless $self, $class;
}

sub daemonize {
   my ( $self ) = @_;

   PTDEBUG && _d('About to fork and daemonize');
   defined (my $pid = fork()) or die "Cannot fork: $OS_ERROR";
   if ( $pid ) {
      PTDEBUG && _d('Parent PID', $PID, 'exiting after forking child PID',$pid);
      exit;
   }

   PTDEBUG && _d('Daemonizing child PID', $PID);
   $self->{PID_owner} = $PID;
   $self->{child}     = 1;

   POSIX::setsid() or die "Cannot start a new session: $OS_ERROR";
   chdir '/'       or die "Cannot chdir to /: $OS_ERROR";

   $self->_make_PID_file();

   $OUTPUT_AUTOFLUSH = 1;

   PTDEBUG && _d('Redirecting STDIN to /dev/null');
   close STDIN;
   open  STDIN, '/dev/null'
      or die "Cannot reopen STDIN to /dev/null: $OS_ERROR";

   if ( $self->{log_file} ) {
      PTDEBUG && _d('Redirecting STDOUT and STDERR to', $self->{log_file});
      close STDOUT;
      open  STDOUT, '>>', $self->{log_file}
         or die "Cannot open log file $self->{log_file}: $OS_ERROR";

      close STDERR;
      open  STDERR, ">&STDOUT"
         or die "Cannot dupe STDERR to STDOUT: $OS_ERROR"; 
   }
   else {
      if ( -t STDOUT ) {
         PTDEBUG && _d('No log file and STDOUT is a terminal;',
            'redirecting to /dev/null');
         close STDOUT;
         open  STDOUT, '>', '/dev/null'
            or die "Cannot reopen STDOUT to /dev/null: $OS_ERROR";
      }
      if ( -t STDERR ) {
         PTDEBUG && _d('No log file and STDERR is a terminal;',
            'redirecting to /dev/null');
         close STDERR;
         open  STDERR, '>', '/dev/null'
            or die "Cannot reopen STDERR to /dev/null: $OS_ERROR";
      }
   }

   return;
}

sub check_PID_file {
   my ( $self, $file ) = @_;
   my $PID_file = $self ? $self->{PID_file} : $file;
   PTDEBUG && _d('Checking PID file', $PID_file);
   if ( $PID_file && -f $PID_file ) {
      my $pid;
      eval {
         chomp($pid = (slurp_file($PID_file) || ''));
      };
      if ( $EVAL_ERROR ) {
         die "The PID file $PID_file already exists but it cannot be read: "
            . $EVAL_ERROR;
      }
      PTDEBUG && _d('PID file exists; it contains PID', $pid);
      if ( $pid ) {
         my $pid_is_alive = kill 0, $pid;
         if ( $pid_is_alive ) {
            die "The PID file $PID_file already exists "
               . " and the PID that it contains, $pid, is running";
         }
         else {
            warn "Overwriting PID file $PID_file because the PID that it "
               . "contains, $pid, is not running";
         }
      }
      else {
         die "The PID file $PID_file already exists but it does not "
            . "contain a PID";
      }
   }
   else {
      PTDEBUG && _d('No PID file');
   }
   return;
}

sub make_PID_file {
   my ( $self ) = @_;
   if ( exists $self->{child} ) {
      die "Do not call Daemon::make_PID_file() for daemonized scripts";
   }
   $self->_make_PID_file();
   $self->{PID_owner} = $PID;
   return;
}

sub _make_PID_file {
   my ( $self ) = @_;

   my $PID_file = $self->{PID_file};
   if ( !$PID_file ) {
      PTDEBUG && _d('No PID file to create');
      return;
   }

   $self->check_PID_file();

   open my $PID_FH, '>', $PID_file
      or die "Cannot open PID file $PID_file: $OS_ERROR";
   print $PID_FH $PID
      or die "Cannot print to PID file $PID_file: $OS_ERROR";
   close $PID_FH
      or die "Cannot close PID file $PID_file: $OS_ERROR";

   PTDEBUG && _d('Created PID file:', $self->{PID_file});
   return;
}

sub _remove_PID_file {
   my ( $self ) = @_;
   if ( $self->{PID_file} && -f $self->{PID_file} ) {
      unlink $self->{PID_file}
         or warn "Cannot remove PID file $self->{PID_file}: $OS_ERROR";
      PTDEBUG && _d('Removed PID file');
   }
   else {
      PTDEBUG && _d('No PID to remove');
   }
   return;
}

sub DESTROY {
   my ( $self ) = @_;

   $self->_remove_PID_file() if ($self->{PID_owner} || 0) == $PID;

   return;
}

sub slurp_file {
   my ($file) = @_;
   return unless $file;
   open my $fh, "<", $file or die "Cannot open $file: $OS_ERROR";
   return do { local $/; <$fh> };
}

sub _d {
   my ($package, undef, $line) = caller 0;
   @_ = map { (my $temp = $_) =~ s/\n/\n# /g; $temp; }
        map { defined $_ ? $_ : 'undef' }
        @_;
   print STDERR "# $package:$line $PID ", join(' ', @_), "\n";
}

1;
}
# ###########################################################################
# End Daemon package
# ###########################################################################

# ###########################################################################
# MasterSlave package
# This package is a copy without comments from the original.  The original
# with comments and its test file can be found in the Bazaar repository at,
#   lib/MasterSlave.pm
#   t/lib/MasterSlave.t
# See https://launchpad.net/percona-toolkit for more information.
# ###########################################################################
{
package MasterSlave;

use strict;
use warnings FATAL => 'all';
use English qw(-no_match_vars);
use constant PTDEBUG => $ENV{PTDEBUG} || 0;

sub check_recursion_method {
   my ($methods) = @_;

   if ( @$methods != 1 ) {
      if ( grep({ !m/processlist|hosts/i } @$methods)
            && $methods->[0] !~ /^dsn=/i )
      {
         die  "Invalid combination of recursion methods: "
            . join(", ", map { defined($_) ? $_ : 'undef' } @$methods) . ". "
            . "Only hosts and processlist may be combined.\n"
      }
   }
   else {
      my ($method) = @$methods;
      die "Invalid recursion method: " . ( $method || 'undef' )
         unless $method && $method =~ m/^(?:processlist$|hosts$|none$|dsn=)/i;
   }
}

sub new {
   my ( $class, %args ) = @_;
   my @required_args = qw(OptionParser DSNParser Quoter);
   foreach my $arg ( @required_args ) {
      die "I need a $arg argument" unless $args{$arg};
   }
   my $self = {
      %args,
      replication_thread => {},
   };
   return bless $self, $class;
}

sub get_slaves {
   my ($self, %args) = @_;
   my @required_args = qw(make_cxn);
   foreach my $arg ( @required_args ) {
      die "I need a $arg argument" unless $args{$arg};
   }
   my ($make_cxn) = @args{@required_args};

   my $slaves  = [];
   my $dp      = $self->{DSNParser};
   my $methods = $self->_resolve_recursion_methods($args{dsn});

   if ( grep { m/processlist|hosts/i } @$methods ) {
      my @required_args = qw(dbh dsn);
      foreach my $arg ( @required_args ) {
         die "I need a $arg argument" unless $args{$arg};
      }
      my ($dbh, $dsn) = @args{@required_args};
      
      $self->recurse_to_slaves(
         {  dbh       => $dbh,
            dsn       => $dsn,
            callback  => sub {
               my ( $dsn, $dbh, $level, $parent ) = @_;
               return unless $level;
               PTDEBUG && _d('Found slave:', $dp->as_string($dsn));
               push @$slaves, $make_cxn->(dsn => $dsn, dbh => $dbh);
               return;
            },
         }
      );
   }
   elsif ( $methods->[0] =~ m/^dsn=/i ) {
      (my $dsn_table_dsn = join ",", @$methods) =~ s/^dsn=//i;
      $slaves = $self->get_cxn_from_dsn_table(
         %args,
         dsn_table_dsn => $dsn_table_dsn,
      );
   }
   elsif ( $methods->[0] =~ m/none/i ) {
      PTDEBUG && _d('Not getting to slaves');
   }
   else {
      die "Unexpected recursion methods: @$methods";
   }
   
   return $slaves;
}

sub _resolve_recursion_methods {
   my ($self, $dsn) = @_;
   my $o = $self->{OptionParser};
   if ( $o->got('recursion-method') ) {
      return $o->get('recursion-method');
   }
   elsif ( $dsn && ($dsn->{P} || 3306) != 3306 ) {
      PTDEBUG && _d('Port number is non-standard; using only hosts method');
      return [qw(hosts)];
   }
   else {
      return $o->get('recursion-method');
   }
}

sub recurse_to_slaves {
   my ( $self, $args, $level ) = @_;
   $level ||= 0;
   my $dp      = $self->{DSNParser};
   my $recurse = $args->{recurse} || $self->{OptionParser}->get('recurse');
   my $dsn     = $args->{dsn};

   my $methods = $self->_resolve_recursion_methods($dsn);
   PTDEBUG && _d('Recursion methods:', @$methods);
   if ( lc($methods->[0]) eq 'none' ) {
      PTDEBUG && _d('Not recursing to slaves');
      return;
   }

   my $dbh;
   eval {
      $dbh = $args->{dbh} || $dp->get_dbh(
         $dp->get_cxn_params($dsn), { AutoCommit => 1 });
      PTDEBUG && _d('Connected to', $dp->as_string($dsn));
   };
   if ( $EVAL_ERROR ) {
      print STDERR "Cannot connect to ", $dp->as_string($dsn), "\n"
         or die "Cannot print: $OS_ERROR";
      return;
   }

   my $sql  = 'SELECT @@SERVER_ID';
   PTDEBUG && _d($sql);
   my ($id) = $dbh->selectrow_array($sql);
   PTDEBUG && _d('Working on server ID', $id);
   my $master_thinks_i_am = $dsn->{server_id};
   if ( !defined $id
       || ( defined $master_thinks_i_am && $master_thinks_i_am != $id )
       || $args->{server_ids_seen}->{$id}++
   ) {
      PTDEBUG && _d('Server ID seen, or not what master said');
      if ( $args->{skip_callback} ) {
         $args->{skip_callback}->($dsn, $dbh, $level, $args->{parent});
      }
      return;
   }

   $args->{callback}->($dsn, $dbh, $level, $args->{parent});

   if ( !defined $recurse || $level < $recurse ) {

      my @slaves =
         grep { !$_->{master_id} || $_->{master_id} == $id } # Only my slaves.
         $self->find_slave_hosts($dp, $dbh, $dsn, $methods);

      foreach my $slave ( @slaves ) {
         PTDEBUG && _d('Recursing from',
            $dp->as_string($dsn), 'to', $dp->as_string($slave));
         $self->recurse_to_slaves(
            { %$args, dsn => $slave, dbh => undef, parent => $dsn }, $level + 1 );
      }
   }
}

sub find_slave_hosts {
   my ( $self, $dsn_parser, $dbh, $dsn, $methods ) = @_;

   PTDEBUG && _d('Looking for slaves on', $dsn_parser->as_string($dsn),
      'using methods', @$methods);

   my @slaves;
   METHOD:
   foreach my $method ( @$methods ) {
      my $find_slaves = "_find_slaves_by_$method";
      PTDEBUG && _d('Finding slaves with', $find_slaves);
      @slaves = $self->$find_slaves($dsn_parser, $dbh, $dsn);
      last METHOD if @slaves;
   }

   PTDEBUG && _d('Found', scalar(@slaves), 'slaves');
   return @slaves;
}

sub _find_slaves_by_processlist {
   my ( $self, $dsn_parser, $dbh, $dsn ) = @_;

   my @slaves = map  {
      my $slave        = $dsn_parser->parse("h=$_", $dsn);
      $slave->{source} = 'processlist';
      $slave;
   }
   grep { $_ }
   map  {
      my ( $host ) = $_->{host} =~ m/^([^:]+):/;
      if ( $host eq 'localhost' ) {
         $host = '127.0.0.1'; # Replication never uses sockets.
      }
      $host;
   } $self->get_connected_slaves($dbh);

   return @slaves;
}

sub _find_slaves_by_hosts {
   my ( $self, $dsn_parser, $dbh, $dsn ) = @_;

   my @slaves;
   my $sql = 'SHOW SLAVE HOSTS';
   PTDEBUG && _d($dbh, $sql);
   @slaves = @{$dbh->selectall_arrayref($sql, { Slice => {} })};

   if ( @slaves ) {
      PTDEBUG && _d('Found some SHOW SLAVE HOSTS info');
      @slaves = map {
         my %hash;
         @hash{ map { lc $_ } keys %$_ } = values %$_;
         my $spec = "h=$hash{host},P=$hash{port}"
            . ( $hash{user} ? ",u=$hash{user}" : '')
            . ( $hash{password} ? ",p=$hash{password}" : '');
         my $dsn           = $dsn_parser->parse($spec, $dsn);
         $dsn->{server_id} = $hash{server_id};
         $dsn->{master_id} = $hash{master_id};
         $dsn->{source}    = 'hosts';
         $dsn;
      } @slaves;
   }

   return @slaves;
}

sub get_connected_slaves {
   my ( $self, $dbh ) = @_;

   my $show = "SHOW GRANTS FOR ";
   my $user = 'CURRENT_USER()';
   my $sql = $show . $user;
   PTDEBUG && _d($dbh, $sql);

   my $proc;
   eval {
      $proc = grep {
         m/ALL PRIVILEGES.*?\*\.\*|PROCESS/
      } @{$dbh->selectcol_arrayref($sql)};
   };
   if ( $EVAL_ERROR ) {

      if ( $EVAL_ERROR =~ m/no such grant defined for user/ ) {
         PTDEBUG && _d('Retrying SHOW GRANTS without host; error:',
            $EVAL_ERROR);
         ($user) = split('@', $user);
         $sql    = $show . $user;
         PTDEBUG && _d($sql);
         eval {
            $proc = grep {
               m/ALL PRIVILEGES.*?\*\.\*|PROCESS/
            } @{$dbh->selectcol_arrayref($sql)};
         };
      }

      die "Failed to $sql: $EVAL_ERROR" if $EVAL_ERROR;
   }
   if ( !$proc ) {
      die "You do not have the PROCESS privilege";
   }

   $sql = 'SHOW PROCESSLIST';
   PTDEBUG && _d($dbh, $sql);
   grep { $_->{command} =~ m/Binlog Dump/i }
   map  { # Lowercase the column names
      my %hash;
      @hash{ map { lc $_ } keys %$_ } = values %$_;
      \%hash;
   }
   @{$dbh->selectall_arrayref($sql, { Slice => {} })};
}

sub is_master_of {
   my ( $self, $master, $slave ) = @_;
   my $master_status = $self->get_master_status($master)
      or die "The server specified as a master is not a master";
   my $slave_status  = $self->get_slave_status($slave)
      or die "The server specified as a slave is not a slave";
   my @connected     = $self->get_connected_slaves($master)
      or die "The server specified as a master has no connected slaves";
   my (undef, $port) = $master->selectrow_array("SHOW VARIABLES LIKE 'port'");

   if ( $port != $slave_status->{master_port} ) {
      die "The slave is connected to $slave_status->{master_port} "
         . "but the master's port is $port";
   }

   if ( !grep { $slave_status->{master_user} eq $_->{user} } @connected ) {
      die "I don't see any slave I/O thread connected with user "
         . $slave_status->{master_user};
   }

   if ( ($slave_status->{slave_io_state} || '')
      eq 'Waiting for master to send event' )
   {
      my ( $master_log_name, $master_log_num )
         = $master_status->{file} =~ m/^(.*?)\.0*([1-9][0-9]*)$/;
      my ( $slave_log_name, $slave_log_num )
         = $slave_status->{master_log_file} =~ m/^(.*?)\.0*([1-9][0-9]*)$/;
      if ( $master_log_name ne $slave_log_name
         || abs($master_log_num - $slave_log_num) > 1 )
      {
         die "The slave thinks it is reading from "
            . "$slave_status->{master_log_file},  but the "
            . "master is writing to $master_status->{file}";
      }
   }
   return 1;
}

sub get_master_dsn {
   my ( $self, $dbh, $dsn, $dsn_parser ) = @_;
   my $master = $self->get_slave_status($dbh) or return undef;
   my $spec   = "h=$master->{master_host},P=$master->{master_port}";
   return       $dsn_parser->parse($spec, $dsn);
}

sub get_slave_status {
   my ( $self, $dbh ) = @_;
   if ( !$self->{not_a_slave}->{$dbh} ) {
      my $sth = $self->{sths}->{$dbh}->{SLAVE_STATUS}
            ||= $dbh->prepare('SHOW SLAVE STATUS');
      PTDEBUG && _d($dbh, 'SHOW SLAVE STATUS');
      $sth->execute();
      my ($ss) = @{$sth->fetchall_arrayref({})};

      if ( $ss && %$ss ) {
         $ss = { map { lc($_) => $ss->{$_} } keys %$ss }; # lowercase the keys
         return $ss;
      }

      PTDEBUG && _d('This server returns nothing for SHOW SLAVE STATUS');
      $self->{not_a_slave}->{$dbh}++;
   }
}

sub get_master_status {
   my ( $self, $dbh ) = @_;

   if ( $self->{not_a_master}->{$dbh} ) {
      PTDEBUG && _d('Server on dbh', $dbh, 'is not a master');
      return;
   }

   my $sth = $self->{sths}->{$dbh}->{MASTER_STATUS}
         ||= $dbh->prepare('SHOW MASTER STATUS');
   PTDEBUG && _d($dbh, 'SHOW MASTER STATUS');
   $sth->execute();
   my ($ms) = @{$sth->fetchall_arrayref({})};
   PTDEBUG && _d(
      $ms ? map { "$_=" . (defined $ms->{$_} ? $ms->{$_} : '') } keys %$ms
          : '');

   if ( !$ms || scalar keys %$ms < 2 ) {
      PTDEBUG && _d('Server on dbh', $dbh, 'does not seem to be a master');
      $self->{not_a_master}->{$dbh}++;
   }

  return { map { lc($_) => $ms->{$_} } keys %$ms }; # lowercase the keys
}

sub wait_for_master {
   my ( $self, %args ) = @_;
   my @required_args = qw(master_status slave_dbh);
   foreach my $arg ( @required_args ) {
      die "I need a $arg argument" unless $args{$arg};
   }
   my ($master_status, $slave_dbh) = @args{@required_args};
   my $timeout       = $args{timeout} || 60;

   my $result;
   my $waited;
   if ( $master_status ) {
      my $sql = "SELECT MASTER_POS_WAIT('$master_status->{file}', "
              . "$master_status->{position}, $timeout)";
      PTDEBUG && _d($slave_dbh, $sql);
      my $start = time;
      ($result) = $slave_dbh->selectrow_array($sql);

      $waited = time - $start;

      PTDEBUG && _d('Result of waiting:', $result);
      PTDEBUG && _d("Waited", $waited, "seconds");
   }
   else {
      PTDEBUG && _d('Not waiting: this server is not a master');
   }

   return {
      result => $result,
      waited => $waited,
   };
}

sub stop_slave {
   my ( $self, $dbh ) = @_;
   my $sth = $self->{sths}->{$dbh}->{STOP_SLAVE}
         ||= $dbh->prepare('STOP SLAVE');
   PTDEBUG && _d($dbh, $sth->{Statement});
   $sth->execute();
}

sub start_slave {
   my ( $self, $dbh, $pos ) = @_;
   if ( $pos ) {
      my $sql = "START SLAVE UNTIL MASTER_LOG_FILE='$pos->{file}', "
              . "MASTER_LOG_POS=$pos->{position}";
      PTDEBUG && _d($dbh, $sql);
      $dbh->do($sql);
   }
   else {
      my $sth = $self->{sths}->{$dbh}->{START_SLAVE}
            ||= $dbh->prepare('START SLAVE');
      PTDEBUG && _d($dbh, $sth->{Statement});
      $sth->execute();
   }
}

sub catchup_to_master {
   my ( $self, $slave, $master, $timeout ) = @_;
   $self->stop_slave($master);
   $self->stop_slave($slave);
   my $slave_status  = $self->get_slave_status($slave);
   my $slave_pos     = $self->repl_posn($slave_status);
   my $master_status = $self->get_master_status($master);
   my $master_pos    = $self->repl_posn($master_status);
   PTDEBUG && _d('Master position:', $self->pos_to_string($master_pos),
      'Slave position:', $self->pos_to_string($slave_pos));

   my $result;
   if ( $self->pos_cmp($slave_pos, $master_pos) < 0 ) {
      PTDEBUG && _d('Waiting for slave to catch up to master');
      $self->start_slave($slave, $master_pos);

      $result = $self->wait_for_master(
            master_status => $master_status,
            slave_dbh     => $slave,
            timeout       => $timeout,
            master_status => $master_status
      );
      if ( !defined $result->{result} ) {
         $slave_status = $self->get_slave_status($slave);
         if ( !$self->slave_is_running($slave_status) ) {
            PTDEBUG && _d('Master position:',
               $self->pos_to_string($master_pos),
               'Slave position:', $self->pos_to_string($slave_pos));
            $slave_pos = $self->repl_posn($slave_status);
            if ( $self->pos_cmp($slave_pos, $master_pos) != 0 ) {
               die "MASTER_POS_WAIT() returned NULL but slave has not "
                  . "caught up to master";
            }
            PTDEBUG && _d('Slave is caught up to master and stopped');
         }
         else {
            die "Slave has not caught up to master and it is still running";
         }
      }
   }
   else {
      PTDEBUG && _d("Slave is already caught up to master");
   }

   return $result;
}

sub catchup_to_same_pos {
   my ( $self, $s1_dbh, $s2_dbh ) = @_;
   $self->stop_slave($s1_dbh);
   $self->stop_slave($s2_dbh);
   my $s1_status = $self->get_slave_status($s1_dbh);
   my $s2_status = $self->get_slave_status($s2_dbh);
   my $s1_pos    = $self->repl_posn($s1_status);
   my $s2_pos    = $self->repl_posn($s2_status);
   if ( $self->pos_cmp($s1_pos, $s2_pos) < 0 ) {
      $self->start_slave($s1_dbh, $s2_pos);
   }
   elsif ( $self->pos_cmp($s2_pos, $s1_pos) < 0 ) {
      $self->start_slave($s2_dbh, $s1_pos);
   }

   $s1_status = $self->get_slave_status($s1_dbh);
   $s2_status = $self->get_slave_status($s2_dbh);
   $s1_pos    = $self->repl_posn($s1_status);
   $s2_pos    = $self->repl_posn($s2_status);

   if ( $self->slave_is_running($s1_status)
     || $self->slave_is_running($s2_status)
     || $self->pos_cmp($s1_pos, $s2_pos) != 0)
   {
      die "The servers aren't both stopped at the same position";
   }

}

sub slave_is_running {
   my ( $self, $slave_status ) = @_;
   return ($slave_status->{slave_sql_running} || 'No') eq 'Yes';
}

sub has_slave_updates {
   my ( $self, $dbh ) = @_;
   my $sql = q{SHOW VARIABLES LIKE 'log_slave_updates'};
   PTDEBUG && _d($dbh, $sql);
   my ($name, $value) = $dbh->selectrow_array($sql);
   return $value && $value =~ m/^(1|ON)$/;
}

sub repl_posn {
   my ( $self, $status ) = @_;
   if ( exists $status->{file} && exists $status->{position} ) {
      return {
         file     => $status->{file},
         position => $status->{position},
      };
   }
   else {
      return {
         file     => $status->{relay_master_log_file},
         position => $status->{exec_master_log_pos},
      };
   }
}

sub get_slave_lag {
   my ( $self, $dbh ) = @_;
   my $stat = $self->get_slave_status($dbh);
   return unless $stat;  # server is not a slave
   return $stat->{seconds_behind_master};
}

sub pos_cmp {
   my ( $self, $a, $b ) = @_;
   return $self->pos_to_string($a) cmp $self->pos_to_string($b);
}

sub short_host {
   my ( $self, $dsn ) = @_;
   my ($host, $port);
   if ( $dsn->{master_host} ) {
      $host = $dsn->{master_host};
      $port = $dsn->{master_port};
   }
   else {
      $host = $dsn->{h};
      $port = $dsn->{P};
   }
   return ($host || '[default]') . ( ($port || 3306) == 3306 ? '' : ":$port" );
}

sub is_replication_thread {
   my ( $self, $query, %args ) = @_; 
   return unless $query;

   my $type = lc($args{type} || 'all');
   die "Invalid type: $type"
      unless $type =~ m/^binlog_dump|slave_io|slave_sql|all$/i;

   my $match = 0;
   if ( $type =~ m/binlog_dump|all/i ) {
      $match = 1
         if ($query->{Command} || $query->{command} || '') eq "Binlog Dump";
   }
   if ( !$match ) {
      if ( ($query->{User} || $query->{user} || '') eq "system user" ) {
         PTDEBUG && _d("Slave replication thread");
         if ( $type ne 'all' ) { 
            my $state = $query->{State} || $query->{state} || '';

            if ( $state =~ m/^init|end$/ ) {
               PTDEBUG && _d("Special state:", $state);
               $match = 1;
            }
            else {
               my ($slave_sql) = $state =~ m/
                  ^(Waiting\sfor\sthe\snext\sevent
                   |Reading\sevent\sfrom\sthe\srelay\slog
                   |Has\sread\sall\srelay\slog;\swaiting
                   |Making\stemp\sfile
                   |Waiting\sfor\sslave\smutex\son\sexit)/xi; 

               $match = $type eq 'slave_sql' &&  $slave_sql ? 1
                      : $type eq 'slave_io'  && !$slave_sql ? 1
                      :                                       0;
            }
         }
         else {
            $match = 1;
         }
      }
      else {
         PTDEBUG && _d('Not system user');
      }

      if ( !defined $args{check_known_ids} || $args{check_known_ids} ) {
         my $id = $query->{Id} || $query->{id};
         if ( $match ) {
            $self->{replication_thread}->{$id} = 1;
         }
         else {
            if ( $self->{replication_thread}->{$id} ) {
               PTDEBUG && _d("Thread ID is a known replication thread ID");
               $match = 1;
            }
         }
      }
   }

   PTDEBUG && _d('Matches', $type, 'replication thread:',
      ($match ? 'yes' : 'no'), '; match:', $match);

   return $match;
}


sub get_replication_filters {
   my ( $self, %args ) = @_;
   my @required_args = qw(dbh);
   foreach my $arg ( @required_args ) {
      die "I need a $arg argument" unless $args{$arg};
   }
   my ($dbh) = @args{@required_args};

   my %filters = ();

   my $status = $self->get_master_status($dbh);
   if ( $status ) {
      map { $filters{$_} = $status->{$_} }
      grep { defined $status->{$_} && $status->{$_} ne '' }
      qw(
         binlog_do_db
         binlog_ignore_db
      );
   }

   $status = $self->get_slave_status($dbh);
   if ( $status ) {
      map { $filters{$_} = $status->{$_} }
      grep { defined $status->{$_} && $status->{$_} ne '' }
      qw(
         replicate_do_db
         replicate_ignore_db
         replicate_do_table
         replicate_ignore_table 
         replicate_wild_do_table
         replicate_wild_ignore_table
      );

      my $sql = "SHOW VARIABLES LIKE 'slave_skip_errors'";
      PTDEBUG && _d($dbh, $sql);
      my $row = $dbh->selectrow_arrayref($sql);
      $filters{slave_skip_errors} = $row->[1] if $row->[1] && $row->[1] ne 'OFF';
   }

   return \%filters; 
}


sub pos_to_string {
   my ( $self, $pos ) = @_;
   my $fmt  = '%s/%020d';
   return sprintf($fmt, @{$pos}{qw(file position)});
}

sub reset_known_replication_threads {
   my ( $self ) = @_;
   $self->{replication_thread} = {};
   return;
}

sub get_cxn_from_dsn_table {
   my ($self, %args) = @_;
   my @required_args = qw(dsn_table_dsn make_cxn);
   foreach my $arg ( @required_args ) {
      die "I need a $arg argument" unless $args{$arg};
   }
   my ($dsn_table_dsn, $make_cxn) = @args{@required_args};
   PTDEBUG && _d('DSN table DSN:', $dsn_table_dsn);

   my $dp = $self->{DSNParser};
   my $q  = $self->{Quoter};

   my $dsn = $dp->parse($dsn_table_dsn);
   my $dsn_table;
   if ( $dsn->{D} && $dsn->{t} ) {
      $dsn_table = $q->quote($dsn->{D}, $dsn->{t});
   }
   elsif ( $dsn->{t} && $dsn->{t} =~ m/\./ ) {
      $dsn_table = $q->quote($q->split_unquote($dsn->{t}));
   }
   else {
      die "DSN table DSN does not specify a database (D) "
        . "or a database-qualified table (t)";
   }

   my $dsn_tbl_cxn = $make_cxn->(dsn => $dsn);
   my $dbh         = $dsn_tbl_cxn->connect();
   my $sql         = "SELECT dsn FROM $dsn_table ORDER BY id";
   PTDEBUG && _d($sql);
   my $dsn_strings = $dbh->selectcol_arrayref($sql);
   my @cxn;
   if ( $dsn_strings ) {
      foreach my $dsn_string ( @$dsn_strings ) {
         PTDEBUG && _d('DSN from DSN table:', $dsn_string);
         push @cxn, $make_cxn->(dsn_string => $dsn_string);
      }
   }
   return \@cxn;
}

sub _d {
   my ($package, undef, $line) = caller 0;
   @_ = map { (my $temp = $_) =~ s/\n/\n# /g; $temp; }
        map { defined $_ ? $_ : 'undef' }
        @_;
   print STDERR "# $package:$line $PID ", join(' ', @_), "\n";
}

1;
}
# ###########################################################################
# End MasterSlave package
# ###########################################################################

# ###########################################################################
# HTTPMicro package
# This package is a copy without comments from the original.  The original
# with comments and its test file can be found in the Bazaar repository at,
#   lib/HTTPMicro.pm
#   t/lib/HTTPMicro.t
# See https://launchpad.net/percona-toolkit for more information.
# ###########################################################################
{

package HTTPMicro;
BEGIN {
  $HTTPMicro::VERSION = '0.001';
}
use strict;
use warnings;

use Carp ();


my @attributes;
BEGIN {
    @attributes = qw(agent timeout);
    no strict 'refs';
    for my $accessor ( @attributes ) {
        *{$accessor} = sub {
            @_ > 1 ? $_[0]->{$accessor} = $_[1] : $_[0]->{$accessor};
        };
    }
}

sub new {
    my($class, %args) = @_;
    (my $agent = $class) =~ s{::}{-}g;
    my $self = {
        agent        => $agent . "/" . ($class->VERSION || 0),
        timeout      => 60,
    };
    for my $key ( @attributes ) {
        $self->{$key} = $args{$key} if exists $args{$key}
    }
    return bless $self, $class;
}

my %DefaultPort = (
    http => 80,
    https => 443,
);

sub request {
    my ($self, $method, $url, $args) = @_;
    @_ == 3 || (@_ == 4 && ref $args eq 'HASH')
      or Carp::croak(q/Usage: $http->request(METHOD, URL, [HASHREF])/);
    $args ||= {}; # we keep some state in this during _request

    my $response;
    for ( 0 .. 1 ) {
        $response = eval { $self->_request($method, $url, $args) };
        last unless $@ && $method eq 'GET'
            && $@ =~ m{^(?:Socket closed|Unexpected end)};
    }

    if (my $e = "$@") {
        $response = {
            success => q{},
            status  => 599,
            reason  => 'Internal Exception',
            content => $e,
            headers => {
                'content-type'   => 'text/plain',
                'content-length' => length $e,
            }
        };
    }
    return $response;
}

sub _request {
    my ($self, $method, $url, $args) = @_;

    my ($scheme, $host, $port, $path_query) = $self->_split_url($url);

    my $request = {
        method    => $method,
        scheme    => $scheme,
        host_port => ($port == $DefaultPort{$scheme} ? $host : "$host:$port"),
        uri       => $path_query,
        headers   => {},
    };

    my $handle  = HTTPMicro::Handle->new(timeout => $self->{timeout});

    $handle->connect($scheme, $host, $port);

    $self->_prepare_headers_and_cb($request, $args);
    $handle->write_request_header(@{$request}{qw/method uri headers/});
    $handle->write_content_body($request) if $request->{content};

    my $response;
    do { $response = $handle->read_response_header }
        until (substr($response->{status},0,1) ne '1');

    if (!($method eq 'HEAD' || $response->{status} =~ /^[23]04/)) {
        $response->{content} = '';
        $handle->read_content_body(sub { $_[1]->{content} .= $_[0] }, $response);
    }

    $handle->close;
    $response->{success} = substr($response->{status},0,1) eq '2';
    return $response;
}

sub _prepare_headers_and_cb {
    my ($self, $request, $args) = @_;

    for ($args->{headers}) {
        next unless defined;
        while (my ($k, $v) = each %$_) {
            $request->{headers}{lc $k} = $v;
        }
    }
    $request->{headers}{'host'}         = $request->{host_port};
    $request->{headers}{'connection'}   = "close";
    $request->{headers}{'user-agent'} ||= $self->{agent};

    if (defined $args->{content}) {
        $request->{headers}{'content-type'} ||= "application/octet-stream";
        utf8::downgrade($args->{content}, 1)
            or Carp::croak(q/Wide character in request message body/);
        $request->{headers}{'content-length'} = length $args->{content};
        $request->{content} = $args->{content};
    }
    return;
}

sub _split_url {
    my $url = pop;

    my ($scheme, $authority, $path_query) = $url =~ m<\A([^:/?#]+)://([^/?#]*)([^#]*)>
      or Carp::croak(qq/Cannot parse URL: '$url'/);

    $scheme     = lc $scheme;
    $path_query = "/$path_query" unless $path_query =~ m<\A/>;

    my $host = (length($authority)) ? lc $authority : 'localhost';
       $host =~ s/\A[^@]*@//;   # userinfo
    my $port = do {
       $host =~ s/:([0-9]*)\z// && length $1
         ? $1
         : $DefaultPort{$scheme}
    };

    return ($scheme, $host, $port, $path_query);
}

package
    HTTPMicro::Handle; # hide from PAUSE/indexers
use strict;
use warnings;

use Carp       qw[croak];
use Errno      qw[EINTR EPIPE];
use IO::Socket qw[SOCK_STREAM];

sub BUFSIZE () { 32768 }

my $Printable = sub {
    local $_ = shift;
    s/\r/\\r/g;
    s/\n/\\n/g;
    s/\t/\\t/g;
    s/([^\x20-\x7E])/sprintf('\\x%.2X', ord($1))/ge;
    $_;
};

sub new {
    my ($class, %args) = @_;
    return bless {
        rbuf             => '',
        timeout          => 60,
        max_line_size    => 16384,
        %args
    }, $class;
}

my $ssl_verify_args = {
    check_cn => "when_only",
    wildcards_in_alt => "anywhere",
    wildcards_in_cn => "anywhere"
};

sub connect {
    @_ == 4 || croak(q/Usage: $handle->connect(scheme, host, port)/);
    my ($self, $scheme, $host, $port) = @_;

    if ( $scheme eq 'https' ) {
        eval "require IO::Socket::SSL"
            unless exists $INC{'IO/Socket/SSL.pm'};
        croak(qq/IO::Socket::SSL must be installed for https support\n/)
            unless $INC{'IO/Socket/SSL.pm'};
    }
    elsif ( $scheme ne 'http' ) {
      croak(qq/Unsupported URL scheme '$scheme'\n/);
    }

    $self->{fh} = 'IO::Socket::INET'->new(
        PeerHost  => $host,
        PeerPort  => $port,
        Proto     => 'tcp',
        Type      => SOCK_STREAM,
        Timeout   => $self->{timeout}
    ) or croak(qq/Could not connect to '$host:$port': $@/);

    binmode($self->{fh})
      or croak(qq/Could not binmode() socket: '$!'/);

    if ( $scheme eq 'https') {
        IO::Socket::SSL->start_SSL($self->{fh});
        ref($self->{fh}) eq 'IO::Socket::SSL'
            or die(qq/SSL connection failed for $host\n/);
        if ( $self->{fh}->can("verify_hostname") ) {
            $self->{fh}->verify_hostname( $host, $ssl_verify_args );
        }
        else {
         my $fh = $self->{fh};
         _verify_hostname_of_cert($host, _peer_certificate($fh), $ssl_verify_args)
               or die(qq/SSL certificate not valid for $host\n/);
         }
    }
      
    $self->{host} = $host;
    $self->{port} = $port;

    return $self;
}

sub close {
    @_ == 1 || croak(q/Usage: $handle->close()/);
    my ($self) = @_;
    CORE::close($self->{fh})
      or croak(qq/Could not close socket: '$!'/);
}

sub write {
    @_ == 2 || croak(q/Usage: $handle->write(buf)/);
    my ($self, $buf) = @_;

    my $len = length $buf;
    my $off = 0;

    local $SIG{PIPE} = 'IGNORE';

    while () {
        $self->can_write
          or croak(q/Timed out while waiting for socket to become ready for writing/);
        my $r = syswrite($self->{fh}, $buf, $len, $off);
        if (defined $r) {
            $len -= $r;
            $off += $r;
            last unless $len > 0;
        }
        elsif ($! == EPIPE) {
            croak(qq/Socket closed by remote server: $!/);
        }
        elsif ($! != EINTR) {
            croak(qq/Could not write to socket: '$!'/);
        }
    }
    return $off;
}

sub read {
    @_ == 2 || @_ == 3 || croak(q/Usage: $handle->read(len)/);
    my ($self, $len) = @_;

    my $buf  = '';
    my $got = length $self->{rbuf};

    if ($got) {
        my $take = ($got < $len) ? $got : $len;
        $buf  = substr($self->{rbuf}, 0, $take, '');
        $len -= $take;
    }

    while ($len > 0) {
        $self->can_read
          or croak(q/Timed out while waiting for socket to become ready for reading/);
        my $r = sysread($self->{fh}, $buf, $len, length $buf);
        if (defined $r) {
            last unless $r;
            $len -= $r;
        }
        elsif ($! != EINTR) {
            croak(qq/Could not read from socket: '$!'/);
        }
    }
    if ($len) {
        croak(q/Unexpected end of stream/);
    }
    return $buf;
}

sub readline {
    @_ == 1 || croak(q/Usage: $handle->readline()/);
    my ($self) = @_;

    while () {
        if ($self->{rbuf} =~ s/\A ([^\x0D\x0A]* \x0D?\x0A)//x) {
            return $1;
        }
        $self->can_read
          or croak(q/Timed out while waiting for socket to become ready for reading/);
        my $r = sysread($self->{fh}, $self->{rbuf}, BUFSIZE, length $self->{rbuf});
        if (defined $r) {
            last unless $r;
        }
        elsif ($! != EINTR) {
            croak(qq/Could not read from socket: '$!'/);
        }
    }
    croak(q/Unexpected end of stream while looking for line/);
}

sub read_header_lines {
    @_ == 1 || @_ == 2 || croak(q/Usage: $handle->read_header_lines([headers])/);
    my ($self, $headers) = @_;
    $headers ||= {};
    my $lines   = 0;
    my $val;

    while () {
         my $line = $self->readline;

         if ($line =~ /\A ([^\x00-\x1F\x7F:]+) : [\x09\x20]* ([^\x0D\x0A]*)/x) {
             my ($field_name) = lc $1;
             $val = \($headers->{$field_name} = $2);
         }
         elsif ($line =~ /\A [\x09\x20]+ ([^\x0D\x0A]*)/x) {
             $val
               or croak(q/Unexpected header continuation line/);
             next unless length $1;
             $$val .= ' ' if length $$val;
             $$val .= $1;
         }
         elsif ($line =~ /\A \x0D?\x0A \z/x) {
            last;
         }
         else {
            croak(q/Malformed header line: / . $Printable->($line));
         }
    }
    return $headers;
}

sub write_header_lines {
    (@_ == 2 && ref $_[1] eq 'HASH') || croak(q/Usage: $handle->write_header_lines(headers)/);
    my($self, $headers) = @_;

    my $buf = '';
    while (my ($k, $v) = each %$headers) {
        my $field_name = lc $k;
         $field_name =~ /\A [\x21\x23-\x27\x2A\x2B\x2D\x2E\x30-\x39\x41-\x5A\x5E-\x7A\x7C\x7E]+ \z/x
            or croak(q/Invalid HTTP header field name: / . $Printable->($field_name));
         $field_name =~ s/\b(\w)/\u$1/g;
         $buf .= "$field_name: $v\x0D\x0A";
    }
    $buf .= "\x0D\x0A";
    return $self->write($buf);
}

sub read_content_body {
    @_ == 3 || @_ == 4 || croak(q/Usage: $handle->read_content_body(callback, response, [read_length])/);
    my ($self, $cb, $response, $len) = @_;
    $len ||= $response->{headers}{'content-length'};

    croak("No content-length in the returned response, and this "
        . "UA doesn't implement chunking") unless defined $len;

    while ($len > 0) {
        my $read = ($len > BUFSIZE) ? BUFSIZE : $len;
        $cb->($self->read($read), $response);
        $len -= $read;
    }

    return;
}

sub write_content_body {
    @_ == 2 || croak(q/Usage: $handle->write_content_body(request)/);
    my ($self, $request) = @_;
    my ($len, $content_length) = (0, $request->{headers}{'content-length'});

    $len += $self->write($request->{content});

    $len == $content_length
      or croak(qq/Content-Length missmatch (got: $len expected: $content_length)/);

    return $len;
}

sub read_response_header {
    @_ == 1 || croak(q/Usage: $handle->read_response_header()/);
    my ($self) = @_;

    my $line = $self->readline;

    $line =~ /\A (HTTP\/(0*\d+\.0*\d+)) [\x09\x20]+ ([0-9]{3}) [\x09\x20]+ ([^\x0D\x0A]*) \x0D?\x0A/x
      or croak(q/Malformed Status-Line: / . $Printable->($line));

    my ($protocol, $version, $status, $reason) = ($1, $2, $3, $4);

    return {
        status   => $status,
        reason   => $reason,
        headers  => $self->read_header_lines,
        protocol => $protocol,
    };
}

sub write_request_header {
    @_ == 4 || croak(q/Usage: $handle->write_request_header(method, request_uri, headers)/);
    my ($self, $method, $request_uri, $headers) = @_;

    return $self->write("$method $request_uri HTTP/1.1\x0D\x0A")
         + $self->write_header_lines($headers);
}

sub _do_timeout {
    my ($self, $type, $timeout) = @_;
    $timeout = $self->{timeout}
        unless defined $timeout && $timeout >= 0;

    my $fd = fileno $self->{fh};
    defined $fd && $fd >= 0
      or croak(q/select(2): 'Bad file descriptor'/);

    my $initial = time;
    my $pending = $timeout;
    my $nfound;

    vec(my $fdset = '', $fd, 1) = 1;

    while () {
        $nfound = ($type eq 'read')
            ? select($fdset, undef, undef, $pending)
            : select(undef, $fdset, undef, $pending) ;
        if ($nfound == -1) {
            $! == EINTR
              or croak(qq/select(2): '$!'/);
            redo if !$timeout || ($pending = $timeout - (time - $initial)) > 0;
            $nfound = 0;
        }
        last;
    }
    $! = 0;
    return $nfound;
}

sub can_read {
    @_ == 1 || @_ == 2 || croak(q/Usage: $handle->can_read([timeout])/);
    my $self = shift;
    return $self->_do_timeout('read', @_)
}

sub can_write {
    @_ == 1 || @_ == 2 || croak(q/Usage: $handle->can_write([timeout])/);
    my $self = shift;
    return $self->_do_timeout('write', @_)
}

my $prog = <<'EOP';
BEGIN {
   if ( defined &IO::Socket::SSL::CAN_IPV6 ) {
      *CAN_IPV6 = \*IO::Socket::SSL::CAN_IPV6;
   }
   else {
      constant->import( CAN_IPV6 => '' );
   }
   my %const = (
      NID_CommonName => 13,
      GEN_DNS => 2,
      GEN_IPADD => 7,
   );
   while ( my ($name,$value) = each %const ) {
      no strict 'refs';
      *{$name} = UNIVERSAL::can( 'Net::SSLeay', $name ) || sub { $value };
   }
}
{
   my %dispatcher = (
      issuer =>  sub { Net::SSLeay::X509_NAME_oneline( Net::SSLeay::X509_get_issuer_name( shift )) },
      subject => sub { Net::SSLeay::X509_NAME_oneline( Net::SSLeay::X509_get_subject_name( shift )) },
   );
   if ( $Net::SSLeay::VERSION >= 1.30 ) {
      $dispatcher{commonName} = sub {
         my $cn = Net::SSLeay::X509_NAME_get_text_by_NID(
            Net::SSLeay::X509_get_subject_name( shift ), NID_CommonName);
         $cn =~s{\0$}{}; # work around Bug in Net::SSLeay <1.33
         $cn;
      }
   } else {
      $dispatcher{commonName} = sub {
         croak "you need at least Net::SSLeay version 1.30 for getting commonName"
      }
   }

   if ( $Net::SSLeay::VERSION >= 1.33 ) {
      $dispatcher{subjectAltNames} = sub { Net::SSLeay::X509_get_subjectAltNames( shift ) };
   } else {
      $dispatcher{subjectAltNames} = sub {
         return;
      };
   }

   $dispatcher{authority} = $dispatcher{issuer};
   $dispatcher{owner}     = $dispatcher{subject};
   $dispatcher{cn}        = $dispatcher{commonName};

   sub _peer_certificate {
      my ($self, $field) = @_;
      my $ssl = $self->_get_ssl_object or return;

      my $cert = ${*$self}{_SSL_certificate}
         ||= Net::SSLeay::get_peer_certificate($ssl)
         or return $self->error("Could not retrieve peer certificate");

      if ($field) {
         my $sub = $dispatcher{$field} or croak
            "invalid argument for peer_certificate, valid are: ".join( " ",keys %dispatcher ).
            "\nMaybe you need to upgrade your Net::SSLeay";
         return $sub->($cert);
      } else {
         return $cert
      }
   }


   my %scheme = (
      ldap => {
         wildcards_in_cn    => 0,
         wildcards_in_alt => 'leftmost',
         check_cn         => 'always',
      },
      http => {
         wildcards_in_cn    => 'anywhere',
         wildcards_in_alt => 'anywhere',
         check_cn         => 'when_only',
      },
      smtp => {
         wildcards_in_cn    => 0,
         wildcards_in_alt => 0,
         check_cn         => 'always'
      },
      none => {}, # do not check
   );

   $scheme{www}  = $scheme{http}; # alias
   $scheme{xmpp} = $scheme{http}; # rfc 3920
   $scheme{pop3} = $scheme{ldap}; # rfc 2595
   $scheme{imap} = $scheme{ldap}; # rfc 2595
   $scheme{acap} = $scheme{ldap}; # rfc 2595
   $scheme{nntp} = $scheme{ldap}; # rfc 4642
   $scheme{ftp}  = $scheme{http}; # rfc 4217


   sub _verify_hostname_of_cert {
      my $identity = shift;
      my $cert = shift;
      my $scheme = shift || 'none';
      if ( ! ref($scheme) ) {
         $scheme = $scheme{$scheme} or croak "scheme $scheme not defined";
      }

      return 1 if ! %$scheme; # 'none'

      my $commonName = $dispatcher{cn}->($cert);
      my @altNames   = $dispatcher{subjectAltNames}->($cert);

      if ( my $sub = $scheme->{callback} ) {
         return $sub->($identity,$commonName,@altNames);
      }


      my $ipn;
      if ( CAN_IPV6 and $identity =~m{:} ) {
         $ipn = IO::Socket::SSL::inet_pton(IO::Socket::SSL::AF_INET6,$identity)
            or croak "'$identity' is not IPv6, but neither IPv4 nor hostname";
      } elsif ( $identity =~m{^\d+\.\d+\.\d+\.\d+$} ) {
         $ipn = IO::Socket::SSL::inet_aton( $identity ) or croak "'$identity' is not IPv4, but neither IPv6 nor hostname";
      } else {
         if ( $identity =~m{[^a-zA-Z0-9_.\-]} ) {
            $identity =~m{\0} and croak("name '$identity' has \\0 byte");
            $identity = IO::Socket::SSL::idn_to_ascii($identity) or
               croak "Warning: Given name '$identity' could not be converted to IDNA!";
         }
      }

      my $check_name = sub {
         my ($name,$identity,$wtyp) = @_;
         $wtyp ||= '';
         my $pattern;
         if ( $wtyp eq 'anywhere' and $name =~m{^([a-zA-Z0-9_\-]*)\*(.+)} ) {
            $pattern = qr{^\Q$1\E[a-zA-Z0-9_\-]*\Q$2\E$}i;
         } elsif ( $wtyp eq 'leftmost' and $name =~m{^\*(\..+)$} ) {
            $pattern = qr{^[a-zA-Z0-9_\-]*\Q$1\E$}i;
         } else {
            $pattern = qr{^\Q$name\E$}i;
         }
         return $identity =~ $pattern;
      };

      my $alt_dnsNames = 0;
      while (@altNames) {
         my ($type, $name) = splice (@altNames, 0, 2);
         if ( $ipn and $type == GEN_IPADD ) {
            return 1 if $ipn eq $name;

         } elsif ( ! $ipn and $type == GEN_DNS ) {
            $name =~s/\s+$//; $name =~s/^\s+//;
            $alt_dnsNames++;
            $check_name->($name,$identity,$scheme->{wildcards_in_alt})
               and return 1;
         }
      }

      if ( ! $ipn and (
         $scheme->{check_cn} eq 'always' or
         $scheme->{check_cn} eq 'when_only' and !$alt_dnsNames)) {
         $check_name->($commonName,$identity,$scheme->{wildcards_in_cn})
            and return 1;
      }

      return 0; # no match
   }
}
EOP

eval { require IO::Socket::SSL };
if ( $INC{"IO/Socket/SSL.pm"} ) {
   eval $prog;
   die $@ if $@;
}

1;
}
# ###########################################################################
# End HTTPMicro package
# ###########################################################################

# ###########################################################################
# Pingback package
# This package is a copy without comments from the original.  The original
# with comments and its test file can be found in the Bazaar repository at,
#   lib/Pingback.pm
#   t/lib/Pingback.t
# See https://launchpad.net/percona-toolkit for more information.
# ###########################################################################
{
package Pingback;

use strict;
use warnings FATAL => 'all';
use English qw(-no_match_vars);

use constant PTDEBUG => $ENV{PTDEBUG} || 0;

use Data::Dumper   qw();
use Digest::MD5    qw(md5_hex);
use Sys::Hostname  qw(hostname);
use Fcntl          qw(:DEFAULT);
use File::Basename qw();
use File::Spec;

my $dir              = File::Spec->tmpdir();
my $check_time_file  = File::Spec->catfile($dir,'percona-toolkit-version-check');
my $check_time_limit = 60 * 60 * 24;  # one day

sub Dumper {
   local $Data::Dumper::Indent    = 1;
   local $Data::Dumper::Sortkeys  = 1;
   local $Data::Dumper::Quotekeys = 0;

   Data::Dumper::Dumper(@_);
}

local $EVAL_ERROR;
eval {
   require Percona::Toolkit;
   require HTTPMicro;
};

sub version_check {
   my %args      = @_;
   my @instances = $args{instances} ? @{ $args{instances} } : ();

   if (exists $ENV{PERCONA_VERSION_CHECK} && !$ENV{PERCONA_VERSION_CHECK}) {
      warn '--version-check is disabled by the PERCONA_VERSION_CHECK ',
                   "environment variable.\n\n";
      return;
   }

   $args{protocol} ||= 'https';
   my @protocols = $args{protocol} eq 'auto'
                 ? qw(https http)
                 : $args{protocol};
   
   my $instances_to_check = [];
   my $time               = int(time());
   eval {
      foreach my $instance ( @instances ) {
         my ($name, $id) = _generate_identifier($instance);
         $instance->{name} = $name;
         $instance->{id}   = $id;
      }

      my $time_to_check;
      ($time_to_check, $instances_to_check)
         = time_to_check($check_time_file, \@instances, $time);
      if ( !$time_to_check ) {
         warn 'It is not time to --version-check again; ',
                      "only 1 check per day.\n\n";
         return;
      }

      my $advice;
      my $e;
      for my $protocol ( @protocols ) {
         $advice = eval { pingback(
            url       => $ENV{PERCONA_VERSION_CHECK_URL} || "$protocol://v.percona.com",
            instances => $instances_to_check,
            protocol  => $protocol,
         ) };
         last if !$advice && !$EVAL_ERROR;
         $e ||= $EVAL_ERROR;
      }
      if ( $advice ) {
         print "# Percona suggests these upgrades:\n";
         print join("\n", map { "#   * $_" } @$advice), "\n\n";
      }
      else {
         die $e if $e;
         print "# No suggestions at this time.\n\n";
         ($ENV{PTVCDEBUG} || PTDEBUG )
            && _d('--version-check worked, but there were no suggestions');
      }
   };
   if ( $EVAL_ERROR ) {
      warn "Error doing --version-check: $EVAL_ERROR";
   }
   else {
      update_checks_file($check_time_file, $instances_to_check, $time);
   }
   
   return;
}

sub pingback {
   my (%args) = @_;
   my @required_args = qw(url);
   foreach my $arg ( @required_args ) {
      die "I need a $arg arugment" unless $args{$arg};
   }
   my ($url) = @args{@required_args};

   my ($instances, $ua) = @args{qw(instances ua)};

   $ua ||= HTTPMicro->new( timeout => 5 );

   my $response = $ua->request('GET', $url);
   ($ENV{PTVCDEBUG} || PTDEBUG) && _d('Server response:', Dumper($response));
   die "No response from GET $url"
      if !$response;
   die("GET on $url returned HTTP status $response->{status}; expected 200\n",
       ($response->{content} || '')) if $response->{status} != 200;
   die("GET on $url did not return any programs to check")
      if !$response->{content};

   my $items = __PACKAGE__->parse_server_response(
      response => $response->{content}
   );
   die "Failed to parse server requested programs: $response->{content}"
      if !scalar keys %$items;
      
   my $versions = __PACKAGE__->get_versions(
      items     => $items,
      instances => $instances,
   );
   die "Failed to get any program versions; should have at least gotten Perl"
      if !scalar keys %$versions;

   my $client_content = encode_client_response(
      items      => $items,
      versions   => $versions,
      general_id => md5_hex( hostname() ),
   );

   my $client_response = {
      headers => { "X-Percona-Toolkit-Tool" => File::Basename::basename($0) },
      content => $client_content,
   };
   if ( $ENV{PTVCDEBUG} || PTDEBUG ) {
      _d('Client response:', Dumper($client_response));
   }

   $response = $ua->request('POST', $url, $client_response);
   PTDEBUG && _d('Server suggestions:', Dumper($response));
   die "No response from POST $url $client_response"
      if !$response;
   die "POST $url returned HTTP status $response->{status}; expected 200"
      if $response->{status} != 200;

   return unless $response->{content};

   $items = __PACKAGE__->parse_server_response(
      response   => $response->{content},
      split_vars => 0,
   );
   die "Failed to parse server suggestions: $response->{content}"
      if !scalar keys %$items;
   my @suggestions = map { $_->{vars} }
                     sort { $a->{item} cmp $b->{item} }
                     values %$items;

   return \@suggestions;
}

sub time_to_check {
   my ($file, $instances, $time) = @_;
   die "I need a file argument" unless $file;
   $time ||= int(time());  # current time

   if ( @$instances ) {
      my $instances_to_check = instances_to_check($file, $instances, $time);
      return scalar @$instances_to_check, $instances_to_check;
   }

   return 1 if !-f $file;
   
   my $mtime  = (stat $file)[9];
   if ( !defined $mtime ) {
      PTDEBUG && _d('Error getting modified time of', $file);
      return 1;
   }
   PTDEBUG && _d('time=', $time, 'mtime=', $mtime);
   if ( ($time - $mtime) > $check_time_limit ) {
      return 1;
   }

   return 0;
}

sub instances_to_check {
   my ($file, $instances, $time, %args) = @_;

   my $file_contents = '';
   if (open my $fh, '<', $file) {
      chomp($file_contents = do { local $/ = undef; <$fh> });
      close $fh;
   }
   my %cached_instances = $file_contents =~ /^([^,]+),(.+)$/mg;

   my @instances_to_check;
   foreach my $instance ( @$instances ) {
      my $mtime = $cached_instances{ $instance->{id} };
      if ( !$mtime || (($time - $mtime) > $check_time_limit) ) {
         if ( $ENV{PTVCDEBUG} || PTDEBUG ) {
            _d('Time to check MySQL instance', $instance->{name});
         }
         push @instances_to_check, $instance;
         $cached_instances{ $instance->{id} } = $time;
      }
   }

   if ( $args{update_file} ) {
      open my $fh, '>', $file or die "Cannot open $file for writing: $OS_ERROR";
      while ( my ($id, $time) = each %cached_instances ) {
         print { $fh } "$id,$time\n";
      }
      close $fh or die "Cannot close $file: $OS_ERROR";
   }

   return \@instances_to_check;
}

sub update_checks_file {
   my ($file, $instances, $time) = @_;

   if ( !-f $file ) {
      if ( $ENV{PTVCDEBUG} || PTDEBUG ) {
         _d('Creating time limit file', $file);
      }
      _touch($file);
   }

   if ( $instances && @$instances ) {
      instances_to_check($file, $instances, $time, update_file => 1);
      return;
   }

   my $mtime  = (stat $file)[9];
   if ( !defined $mtime ) {
      _touch($file);
      return;
   }
   PTDEBUG && _d('time=', $time, 'mtime=', $mtime);
   if ( ($time - $mtime) > $check_time_limit ) {
      _touch($file);
      return;
   }

   return;
}

sub _touch {
   my ($file) = @_;
   sysopen my $fh, $file, O_WRONLY|O_CREAT
      or die "Cannot create $file : $!";
   close $fh or die "Cannot close $file : $!";
   utime(undef, undef, $file);
}

sub _generate_identifier {
   my $instance = shift;
   my $dbh      = $instance->{dbh};
   my $dsn      = $instance->{dsn};

   my $sql = q{SELECT CONCAT(@@hostname, @@port)};
   PTDEBUG && _d($sql);
   my ($name) = eval { $dbh->selectrow_array($sql) };
   if ( $EVAL_ERROR ) {
      PTDEBUG && _d($EVAL_ERROR);
      $sql = q{SELECT @@hostname};
      PTDEBUG && _d($sql);
      ($name) = eval { $dbh->selectrow_array($sql) };
      if ( $EVAL_ERROR ) {
         PTDEBUG && _d($EVAL_ERROR);
         $name = ($dsn->{h} || 'localhost') . ($dsn->{P} || 3306);
      }
      else {
         $sql = q{SHOW VARIABLES LIKE 'port'};
         PTDEBUG && _d($sql);
         my (undef, $port) = eval { $dbh->selectrow_array($sql) };
         PTDEBUG && _d('port:', $port);
         $name .= $port || '';
      }
   }
   my $id = md5_hex($name);

   if ( $ENV{PTVCDEBUG} || PTDEBUG ) {
      _d('MySQL instance', $name, 'is', $id);
   }

   return $name, $id;
}

sub encode_client_response {
   my (%args) = @_;
   my @required_args = qw(items versions general_id);
   foreach my $arg ( @required_args ) {
      die "I need a $arg arugment" unless $args{$arg};
   }
   my ($items, $versions, $general_id) = @args{@required_args};

   my @lines;
   foreach my $item ( sort keys %$items ) {
      next unless exists $versions->{$item};
      if ( ref($versions->{$item}) eq 'HASH' ) {
         my $mysql_versions = $versions->{$item};
         for my $id ( sort keys %$mysql_versions ) {
            push @lines, join(';', $id, $item, $mysql_versions->{$id});
         }
      }
      else {
         push @lines, join(';', $general_id, $item, $versions->{$item});
      }
   }

   my $client_response = join("\n", @lines) . "\n";
   return $client_response;
}

sub validate_options {
   my ($o) = @_;

   return if !$o->got('version-check');

   my $value  = $o->get('version-check');
   my @values = split /, /,
                $o->read_para_after(__FILE__, qr/MAGIC_version_check/);
   chomp(@values);
                
   return if grep { $value eq $_ } @values;
   $o->save_error("--version-check invalid value $value.  Accepted values are "
                . join(", ", @values[0..$#values-1]) . " and $values[-1]" );
}

sub parse_server_response {
   my ($self, %args) = @_;
   my @required_args = qw(response);
   foreach my $arg ( @required_args ) {
      die "I need a $arg arugment" unless $args{$arg};
   }
   my ($response) = @args{@required_args};

   my %items = map {
      my ($item, $type, $vars) = split(";", $_);
      if ( !defined $args{split_vars} || $args{split_vars} ) {
         $vars = [ split(",", ($vars || '')) ];
      }
      $item => {
         item => $item,
         type => $type,
         vars => $vars,
      };
   } split("\n", $response);

   PTDEBUG && _d('Items:', Dumper(\%items));

   return \%items;
}

sub get_versions {
   my ($self, %args) = @_;
   my @required_args = qw(items);
   foreach my $arg ( @required_args ) {
      die "I need a $arg arugment" unless $args{$arg};
   }
   my ($items) = @args{@required_args};

   my %versions;
   foreach my $item ( values %$items ) {
      next unless $self->valid_item($item);

      eval {
         my $func    = 'get_' . $item->{type};
         my $version = $self->$func(
            item      => $item,
            instances => $args{instances},
         );
         if ( $version ) {
            chomp $version unless ref($version);
            $versions{$item->{item}} = $version;
         }
      };
      if ( $EVAL_ERROR ) {
         PTDEBUG && _d('Error getting version for', Dumper($item), $EVAL_ERROR);
      }
   }

   return \%versions;
}

sub valid_item {
   my ($self, $item) = @_;
   return unless $item;

   if ( ($item->{type} || '') !~ m/
         ^(?:
             os_version
            |perl_version
            |perl_module_version
            |mysql_variable
            |bin_version
         )$/x ) {
      PTDEBUG && _d('Invalid type:', $item->{type});
      return;
   }

   return 1;
}

sub get_os_version {
   my ($self) = @_;

   if ( $OSNAME eq 'MSWin32' ) {
      require Win32;
      return Win32::GetOSDisplayName();
   }

  chomp(my $platform = `uname -s`);
  PTDEBUG && _d('platform:', $platform);
  return $OSNAME unless $platform;

   chomp(my $lsb_release
            = `which lsb_release 2>/dev/null | awk '{print \$1}'` || '');
   PTDEBUG && _d('lsb_release:', $lsb_release);

   my $release = "";

   if ( $platform eq 'Linux' ) {
      if ( -f "/etc/fedora-release" ) {
         $release = `cat /etc/fedora-release`;
      }
      elsif ( -f "/etc/redhat-release" ) {
         $release = `cat /etc/redhat-release`;
      }
      elsif ( -f "/etc/system-release" ) {
         $release = `cat /etc/system-release`;
      }
      elsif ( $lsb_release ) {
         $release = `$lsb_release -ds`;
      }
      elsif ( -f "/etc/lsb-release" ) {
         $release = `grep DISTRIB_DESCRIPTION /etc/lsb-release`;
         $release =~ s/^\w+="([^"]+)".+/$1/;
      }
      elsif ( -f "/etc/debian_version" ) {
         chomp(my $rel = `cat /etc/debian_version`);
         $release = "Debian $rel";
         if ( -f "/etc/apt/sources.list" ) {
             chomp(my $code_name = `awk '/^deb/ {print \$3}' /etc/apt/sources.list | awk -F/ '{print \$1}'| awk 'BEGIN {FS="|"} {print \$1}' | sort | uniq -c | sort -rn | head -n1 | awk '{print \$2}'`);
             $release .= " ($code_name)" if $code_name;
         }
      }
      elsif ( -f "/etc/os-release" ) { # openSUSE
         chomp($release = `grep PRETTY_NAME /etc/os-release`);
         $release =~ s/^PRETTY_NAME="(.+)"$/$1/;
      }
      elsif ( `ls /etc/*release 2>/dev/null` ) {
         if ( `grep DISTRIB_DESCRIPTION /etc/*release 2>/dev/null` ) {
            $release = `grep DISTRIB_DESCRIPTION /etc/*release | head -n1`;
         }
         else {
            $release = `cat /etc/*release | head -n1`;
         }
      }
   }
   elsif ( $platform =~ m/(?:BSD|^Darwin)$/ ) {
      my $rel = `uname -r`;
      $release = "$platform $rel";
   }
   elsif ( $platform eq "SunOS" ) {
      my $rel = `head -n1 /etc/release` || `uname -r`;
      $release = "$platform $rel";
   }

   if ( !$release ) {
      PTDEBUG && _d('Failed to get the release, using platform');
      $release = $platform;
   }
   chomp($release);

   $release =~ s/^"|"$//g;

   PTDEBUG && _d('OS version =', $release);
   return $release;
}

sub get_perl_version {
   my ($self, %args) = @_;
   my $item = $args{item};
   return unless $item;

   my $version = sprintf '%vd', $PERL_VERSION;
   PTDEBUG && _d('Perl version', $version);
   return $version;
}

sub get_perl_module_version {
   my ($self, %args) = @_;
   my $item = $args{item};
   return unless $item;

   my $var          = $item->{item} . '::VERSION';
   my $version      = _get_scalar($var);
   PTDEBUG && _d('Perl version for', $var, '=', "$version");

   return $version ? "$version" : $version;
}

sub _get_scalar {
   no strict;
   return ${*{shift()}};
}

sub get_mysql_variable {
   my $self = shift;
   return $self->_get_from_mysql(
      show => 'VARIABLES',
      @_,
   );
}

sub _get_from_mysql {
   my ($self, %args) = @_;
   my $show      = $args{show};
   my $item      = $args{item};
   my $instances = $args{instances};
   return unless $show && $item;

   if ( !$instances || !@$instances ) {
      if ( $ENV{PTVCDEBUG} || PTDEBUG ) {
         _d('Cannot check', $item, 'because there are no MySQL instances');
      }
      return;
   }

   my @versions;
   my %version_for;
   foreach my $instance ( @$instances ) {
      my $dbh = $instance->{dbh};
      local $dbh->{FetchHashKeyName} = 'NAME_lc';
      my $sql = qq/SHOW $show/;
      PTDEBUG && _d($sql);
      my $rows = $dbh->selectall_hashref($sql, 'variable_name');

      my @versions;
      foreach my $var ( @{$item->{vars}} ) {
         $var = lc($var);
         my $version = $rows->{$var}->{value};
         PTDEBUG && _d('MySQL version for', $item->{item}, '=', $version,
            'on', $instance->{name});
         push @versions, $version;
      }

      $version_for{ $instance->{id} } = join(' ', @versions);
   }

   return \%version_for;
}

sub get_bin_version {
   my ($self, %args) = @_;
   my $item = $args{item};
   my $cmd  = $item->{item};
   return unless $cmd;

   my $sanitized_command = File::Basename::basename($cmd);
   PTDEBUG && _d('cmd:', $cmd, 'sanitized:', $sanitized_command);
   return if $sanitized_command !~ /\A[a-zA-Z0-9_-]+\z/;

   my $output = `$sanitized_command --version 2>&1`;
   PTDEBUG && _d('output:', $output);

   my ($version) = $output =~ /v?([0-9]+\.[0-9]+(?:\.[\w-]+)?)/;

   PTDEBUG && _d('Version for', $sanitized_command, '=', $version);
   return $version;
}

sub _d {
   my ($package, undef, $line) = caller 0;
   @_ = map { (my $temp = $_) =~ s/\n/\n# /g; $temp; }
        map { defined $_ ? $_ : 'undef' }
        @_;
   print STDERR "# $package:$line $PID ", join(' ', @_), "\n";
}

1;
}
# ###########################################################################
# End Pingback package
# ###########################################################################

# ###########################################################################
# This is a combination of modules and programs in one -- a runnable module.
# http://www.perl.com/pub/a/2006/07/13/lightning-articles.html?page=last
# Or, look it up in the Camel book on pages 642 and 643 in the 3rd edition.
#
# Check at the end of this package for the call to main() which actually runs
# the program.
# ###########################################################################
package pt_archiver;

use English qw(-no_match_vars);
use List::Util qw(max);
use IO::File;
use sigtrap qw(handler finish untrapped normal-signals);
use Time::HiRes qw(gettimeofday sleep time);
use Data::Dumper;
$Data::Dumper::Indent    = 1;
$Data::Dumper::Quotekeys = 0;

use Percona::Toolkit;
use constant PTDEBUG => $ENV{PTDEBUG} || 0;

# Global variables; as few as possible.
my $oktorun   = 1;
my $txn_cnt   = 0;
my $cnt       = 0;
my $can_retry = 1;
my $archive_fh;
my $get_sth;
my ( $OUT_OF_RETRIES, $ROLLED_BACK, $ALL_IS_WELL ) = ( 0, -1, 1 );
my ( $src, $dst );

# Holds the arguments for the $sth's bind variables, so it can be re-tried
# easily.
my @beginning_of_txn;
my $q  = new Quoter;

sub main {
   local @ARGV = @_;  # set global ARGV for this package

   # Reset global vars else tests, which run this tool as a module,
   # may encounter weird results.
   $oktorun          = 1;
   $txn_cnt          = 0;
   $cnt              = 0;
   $can_retry        = 1;
   $archive_fh       = undef;
   $get_sth          = undef;
   ($src, $dst)      = (undef, undef);
   @beginning_of_txn = ();
   undef *trace;
   ($OUT_OF_RETRIES, $ROLLED_BACK, $ALL_IS_WELL ) = (0, -1, 1);

   # ########################################################################
   # Get configuration information.
   # ########################################################################
   my $o = new OptionParser();
   $o->get_specs();
   $o->get_opts();

   my $dp = $o->DSNParser();
   $dp->prop('set-vars', $o->get('set-vars'));

   # Frequently used options.
   $src             = $o->get('source');
   $dst             = $o->get('dest');
   my $sentinel     = $o->get('sentinel');
   my $bulk_del     = $o->get('bulk-delete');
   my $commit_each  = $o->get('commit-each');
   my $limit        = $o->get('limit');
   my $archive_file = $o->get('file');
   my $txnsize      = $o->get('txn-size');
   my $quiet        = $o->get('quiet');

   # First things first: if --stop was given, create the sentinel file.
   if ( $o->get('stop') ) {
      my $sentinel_fh = IO::File->new($sentinel, ">>")
         or die "Cannot open $sentinel: $OS_ERROR\n";
      print $sentinel_fh "Remove this file to permit pt-archiver to run\n"
         or die "Cannot write to $sentinel: $OS_ERROR\n";
      close $sentinel_fh
         or die "Cannot close $sentinel: $OS_ERROR\n";
      print STDOUT "Successfully created file $sentinel\n"
         unless $quiet;
      return 0;
   }

   # Generate a filename with sprintf-like formatting codes.
   if ( $archive_file ) {
      my @time = localtime();
      my %fmt = (
         d => sprintf('%02d', $time[3]),
         H => sprintf('%02d', $time[2]),
         i => sprintf('%02d', $time[1]),
         m => sprintf('%02d', $time[4] + 1),
         s => sprintf('%02d', $time[0]),
         Y => $time[5] + 1900,
         D => $src && $src->{D} ? $src->{D} : '',
         t => $src && $src->{t} ? $src->{t} : '',
      );
      $archive_file =~ s/%([dHimsYDt])/$fmt{$1}/g;
   }

   if ( !$o->got('help') ) {
      $o->save_error("--source DSN requires a 't' (table) part")
         unless $src->{t};

      if ( $dst ) {
         # Ensure --source and --dest don't point to the same place
         my $same = 1;
         foreach my $arg ( qw(h P D t S) ) {
            if ( defined $src->{$arg} && defined $dst->{$arg}
                 && $src->{$arg} ne $dst->{$arg} ) {
               $same = 0;
               last;
            }
         }
         if ( $same ) {
            $o->save_error("--source and --dest refer to the same table");
         }
      }
      if ( $o->get('bulk-insert') ) {
         $o->save_error("--bulk-insert is meaningless without a destination")
            unless $dst;
         $bulk_del = 1; # VERY IMPORTANT for safety.
      }
      if ( $bulk_del && $limit < 2 ) {
         $o->save_error("--bulk-delete is meaningless with --limit 1");
      }

      Pingback::validate_options($o);

   }

   if ( $bulk_del || $o->get('bulk-insert') ) {
      $o->set('commit-each', 1);
   }

   $o->usage_or_errors();

   # ########################################################################
   # If --pid, check it first since we'll die if it already exits.
   # ########################################################################
   my $daemon;
   if ( $o->get('pid') ) {
      # We're not daemoninzing, it just handles PID stuff.  Keep $daemon
      # in the the scope of main() because when it's destroyed it automatically
      # removes the PID file.
      $daemon = new Daemon(o=>$o);
      $daemon->make_PID_file();
   }
      
   # ########################################################################
   # Set up statistics.
   # ########################################################################
   my %statistics = ();
   my $stat_start;

   if ( $o->get('statistics') ) {
      my $start    = gettimeofday();
      my $obs_cost = gettimeofday() - $start; # cost of observation

      *trace = sub {
         my ( $thing, $sub ) = @_;
         my $start = gettimeofday();
         $sub->();
         $statistics{$thing . '_time'}
            += (gettimeofday() - $start - $obs_cost);
         ++$statistics{$thing . '_count'};
         $stat_start ||= $start;
      }
   }
   else { # Generate a version that doesn't do any timing
      *trace = sub {
         my ( $thing, $sub ) = @_;
         $sub->();
      }
   }

   # ########################################################################
   # Inspect DB servers and tables.
   # ########################################################################

   my $tp = new TableParser(Quoter => $q);
   foreach my $table ( grep { $_ } ($src, $dst) ) {
      my $ac = !$txnsize && !$commit_each;
      if ( !defined $table->{p} && $o->get('ask-pass') ) {
         $table->{p} = OptionParser::prompt_noecho("Enter password: ");
      }
      my $dbh = $dp->get_dbh(
         $dp->get_cxn_params($table), { AutoCommit => $ac });
      PTDEBUG && _d('Inspecting table on', $dp->as_string($table));

      # Set options that can enable removing data on the master
      # and archiving it on the slaves.
      if ( $table->{a} ) {
         $dbh->do("USE $table->{a}");
      }
      if ( $table->{b} ) {
         $dbh->do("SET SQL_LOG_BIN=0");
      }

      $table->{dbh}  = $dbh;
      $table->{irot} = get_irot($dbh);

      $can_retry = $can_retry && !$table->{irot};

      $table->{db_tbl} = $q->quote(
         map  { $_ =~ s/(^`|`$)//g; $_; }
         grep { $_ }
         ( $table->{D}, $table->{t} )
      );

      # Create objects for archivable and dependency handling, BEFORE getting
      # the tbl structure (because the object might do some setup, including
      # creating the table to be archived).
      if ( $table->{m} ) {
         eval "require $table->{m}";
         die $EVAL_ERROR if $EVAL_ERROR;

         trace('plugin_start', sub {
            $table->{plugin} = $table->{m}->new(
               dbh          => $table->{dbh},
               db           => $table->{D},
               tbl          => $table->{t},
               OptionParser => $o,
               DSNParser    => $dp,
               Quoter       => $q,
            );
         });
      }

      $table->{info} = $tp->parse(
         $tp->get_create_table( $dbh, $table->{D}, $table->{t} ));

      if ( $o->get('check-charset') ) {
         my $sql = 'SELECT CONCAT(/*!40100 @@session.character_set_connection, */ "")';
         PTDEBUG && _d($sql);
         my ($dbh_charset) =  $table->{dbh}->selectrow_array($sql);
         if ( ($dbh_charset || "") ne ($table->{info}->{charset} || "") ) {
            $src->{dbh}->disconnect() if $src && $src->{dbh};
            $dst->{dbh}->disconnect() if $dst && $dst->{dbh};
            die "Character set mismatch: "
               . ($src && $table eq $src ? "--source " : "--dest ")
               . "DSN uses "     . ($dbh_charset || "")
               . ", table uses " . ($table->{info}->{charset} || "")
               . ".  You can disable this check by specifying "
               . "--no-check-charset.\n";
         }
      }
   }

   if ( $o->get('primary-key-only')
        && !exists $src->{info}->{keys}->{PRIMARY} ) {
      $src->{dbh}->disconnect();
      $dst->{dbh}->disconnect() if $dst && $dst->{dbh};
      die "--primary-key-only was specified by the --source table "
         . "$src->{db_tbl} does not have a PRIMARY KEY";
   }

   if ( $dst && $o->get('check-columns') ) {
      my @not_in_src = grep {
         !$src->{info}->{is_col}->{$_}
      } @{$dst->{info}->{cols}};
      if ( @not_in_src ) {
         $src->{dbh}->disconnect();
         $dst->{dbh}->disconnect() if $dst && $dst->{dbh};
         die "The following columns exist in --dest but not --source: "
            . join(', ', @not_in_src)
            . "\n";
      }
      my @not_in_dst = grep {
         !$dst->{info}->{is_col}->{$_}
      } @{$src->{info}->{cols}};
      if ( @not_in_dst ) {
         $src->{dbh}->disconnect();
         $dst->{dbh}->disconnect() if $dst && $dst->{dbh};
         die "The following columns exist in --source but not --dest: "
            . join(', ', @not_in_dst)
            . "\n";
      }
   }

   # ########################################################################
   # Get lag dbh.
   # ########################################################################
   my $lag_dbh;
   my $ms;
   if ( $o->get('check-slave-lag') ) {
      my $dsn_defaults = $dp->parse_options($o);
      my $dsn  = $dp->parse($o->get('check-slave-lag'), $dsn_defaults);
      $lag_dbh = $dp->get_dbh($dp->get_cxn_params($dsn), { AutoCommit => 1 });
      $ms      = new MasterSlave(
         OptionParser => $o,
         DSNParser    => $dp,
         Quoter       => $q,
      );
   }

   # ########################################################################
   # Set up general plugin.
   # ########################################################################
   my $plugin;
   if ( $o->get('plugin') ) {
      eval "require " . $o->get('plugin');
      die $EVAL_ERROR if $EVAL_ERROR;
      $plugin = $o->get('plugin')->new(
         src  => $src,
         dst  => $dst,
         opts => $o,
      );
   }

   # ########################################################################
   # Design SQL statements.
   # ########################################################################
   my $dbh = $src->{dbh};
   my $nibbler = new TableNibbler(
      TableParser => $tp,
      Quoter      => $q,
   );
   my ($first_sql, $next_sql, $del_sql, $ins_sql);
   my ($sel_stmt, $ins_stmt, $del_stmt);
   my (@asc_slice, @sel_slice, @del_slice, @bulkdel_slice, @ins_slice);
   my @sel_cols = $o->get('columns')          ? @{$o->get('columns')}    # Explicit
                : $o->get('primary-key-only') ? @{$src->{info}->{keys}->{PRIMARY}->{cols}} 
                :                               @{$src->{info}->{cols}}; # All
   PTDEBUG && _d("sel cols: ", @sel_cols);

   $del_stmt = $nibbler->generate_del_stmt(
      tbl_struct => $src->{info},
      cols       => \@sel_cols,
      index      => $src->{i},
   );
   @del_slice = @{$del_stmt->{slice}};

   # Generate statement for ascending index, if desired
   if ( !$o->get('no-ascend') ) {
      $sel_stmt = $nibbler->generate_asc_stmt(
         tbl_struct => $src->{info},
         cols       => $del_stmt->{cols},
         index      => $del_stmt->{index},
         asc_first  => $o->get('ascend-first'),
         # A plugin might prevent rows in the source from being deleted
         # when doing single delete, but it cannot prevent rows from
         # being deleted when doing a bulk delete.
         asc_only   => $o->get('no-delete') ?  1
                    : $src->{m}             ? ($o->get('bulk-delete') ? 0 : 1)
                    :                          0,
      )
   }
   else {
      $sel_stmt = {
         cols  => $del_stmt->{cols},
         index => undef,
         where => '1=1',
         slice => [], # No-ascend = no bind variables in the WHERE clause.
         scols => [], # No-ascend = no bind variables in the WHERE clause.
      };
   }
   @asc_slice = @{$sel_stmt->{slice}};
   @sel_slice = 0..$#sel_cols;

   $first_sql
      = 'SELECT' . ( $o->get('high-priority-select') ? ' HIGH_PRIORITY' : '' )
      . ' /*!40001 SQL_NO_CACHE */ '
      . join(',', map { $q->quote($_) } @{$sel_stmt->{cols}} )
      . " FROM $src->{db_tbl}"
      . ( $sel_stmt->{index}
         ? ((VersionParser->new($dbh) >= '4.0.9' ? " FORCE" : " USE")
            . " INDEX(`$sel_stmt->{index}`)")
         : '')
      . " WHERE (".$o->get('where').")";

   if ( $o->get('safe-auto-increment')
         && $sel_stmt->{index}
         && scalar(@{$src->{info}->{keys}->{$sel_stmt->{index}}->{cols}}) == 1
         && $src->{info}->{is_autoinc}->{
            $src->{info}->{keys}->{$sel_stmt->{index}}->{cols}->[0]
         }
   ) {
      my $col = $q->quote($sel_stmt->{scols}->[0]);
      my ($val) = $dbh->selectrow_array("SELECT MAX($col) FROM $src->{db_tbl}");
      $first_sql .= " AND ($col < " . $q->quote_val($val) . ")";
   }

   $next_sql = $first_sql;
   if ( !$o->get('no-ascend') ) {
      $next_sql .= " AND $sel_stmt->{where}";
   }

   foreach my $thing ( $first_sql, $next_sql ) {
      $thing .= " LIMIT $limit";
      if ( $o->get('for-update') ) {
         $thing .= ' FOR UPDATE';
      }
      elsif ( $o->get('share-lock') ) {
         $thing .= ' LOCK IN SHARE MODE';
      }
   }

   PTDEBUG && _d("Index for DELETE:", $del_stmt->{index});
   if ( !$bulk_del ) {
      # The LIMIT might be 1 here, because even though a SELECT can return
      # many rows, an INSERT only does one at a time.  It would not be safe to
      # iterate over a SELECT that was LIMIT-ed to 500 rows, read and INSERT
      # one, and then delete with a LIMIT of 500.  Only one row would be written
      # to the file; only one would be INSERT-ed at the destination.  But
      # LIMIT 1 is actually only needed when the index is not unique
      # (http://code.google.com/p/maatkit/issues/detail?id=1166).
      $del_sql = 'DELETE'
         . ($o->get('low-priority-delete') ? ' LOW_PRIORITY' : '')
         . ($o->get('quick-delete')        ? ' QUICK'        : '')
         . " FROM $src->{db_tbl} WHERE $del_stmt->{where}";

         if ( $src->{info}->{keys}->{$del_stmt->{index}}->{is_unique} ) {
            PTDEBUG && _d("DELETE index is unique; LIMIT 1 is not needed");
         }
         else {
            PTDEBUG && _d("Adding LIMIT 1 to DELETE because DELETE index "
               . "is not unique");
            $del_sql .= " LIMIT 1";
         }
   }
   else {
      # Unless, of course, it's a bulk DELETE, in which case the 500 rows have
      # already been INSERT-ed.
      my $asc_stmt = $nibbler->generate_asc_stmt(
         tbl_struct => $src->{info},
         cols       => $del_stmt->{cols},
         index      => $del_stmt->{index},
         asc_first  => 0,
      );
      $del_sql = 'DELETE'
         . ($o->get('low-priority-delete') ? ' LOW_PRIORITY' : '')
         . ($o->get('quick-delete')        ? ' QUICK'        : '')
         . " FROM $src->{db_tbl} WHERE ("
         . $asc_stmt->{boundaries}->{'>='}
         . ') AND (' . $asc_stmt->{boundaries}->{'<='}
         # Unlike the row-at-a-time DELETE, this one must include the user's
         # specified WHERE clause and an appropriate LIMIT clause.
         . ") AND (".$o->get('where').")"
         . ($o->get('bulk-delete-limit') ? " LIMIT $limit" : "");
      @bulkdel_slice = @{$asc_stmt->{slice}};
   }

   if ( $dst ) {
      $ins_stmt = $nibbler->generate_ins_stmt(
         ins_tbl  => $dst->{info},
         sel_cols => \@sel_cols,
      );
      PTDEBUG && _d("inst stmt: ", Dumper($ins_stmt));
      @ins_slice = @{$ins_stmt->{slice}};
      if ( $o->get('bulk-insert') ) {
         $ins_sql = 'LOAD DATA'
                  . ($o->get('low-priority-insert') ? ' LOW_PRIORITY' : '')
                  . ' LOCAL INFILE ?'
                  . ($o->get('replace')    ? ' REPLACE'      : '')
                  . ($o->get('ignore')     ? ' IGNORE'       : '')
                  . " INTO TABLE $dst->{db_tbl}("
                  . join(",", map { $q->quote($_) } @{$ins_stmt->{cols}} )
                  . ")";
      }
      else {
         $ins_sql = ($o->get('replace')             ? 'REPLACE'      : 'INSERT')
                  . ($o->get('low-priority-insert') ? ' LOW_PRIORITY' : '')
                  . ($o->get('delayed-insert')      ? ' DELAYED'      : '')
                  . ($o->get('ignore')              ? ' IGNORE'       : '')
                  . " INTO $dst->{db_tbl}("
                  . join(",", map { $q->quote($_) } @{$ins_stmt->{cols}} )
                  . ") VALUES ("
                  . join(",", map { "?" } @{$ins_stmt->{cols}} ) . ")";
      }
   }
   else {
      $ins_sql = '';
   }

   if ( PTDEBUG ) {
      _d("get first sql:", $first_sql);
      _d("get next sql:", $next_sql);
      _d("del row sql:", $del_sql);
      _d("ins row sql:", $ins_sql);
   }
   
   if ( $o->get('dry-run') ) {
      if ( !$quiet ) {
         print join("\n", grep { $_ } ($archive_file || ''),
                  $first_sql, $next_sql,
                  ($o->get('no-delete') ? '' : $del_sql), $ins_sql)
            , "\n";
      }
      $src->{dbh}->disconnect();
      $dst->{dbh}->disconnect() if $dst && $dst->{dbh};
      return 0;
   }

   my $get_first = $dbh->prepare($first_sql);
   my $get_next  = $dbh->prepare($next_sql);
   my $del_row   = $dbh->prepare($del_sql);
   my $ins_row   = $dst->{dbh}->prepare($ins_sql) if $dst; # Different $dbh!

   # ########################################################################
   # Set MySQL options.
   # ########################################################################

   if ( $o->get('skip-foreign-key-checks') ) {
      $src->{dbh}->do("/*!40014 SET FOREIGN_KEY_CHECKS=0 */");
      if ( $dst ) {
         $dst->{dbh}->do("/*!40014 SET FOREIGN_KEY_CHECKS=0 */");
      }
   }

   # ########################################################################
   # Set up the plugins
   # ########################################################################
   foreach my $table ( $dst, $src ) {
      next unless $table && $table->{plugin};
      trace ('before_begin', sub {
         $table->{plugin}->before_begin(
            cols    => \@sel_cols,
            allcols => $sel_stmt->{cols},
         );
      });
   }

   # ########################################################################
   # Do the version-check
   # ########################################################################
   if ( $o->get('version-check') ne 'off' && (!$o->has('quiet') || !$o->get('quiet')) ) {
      Pingback::version_check(
         instances => [
            { dbh => $src->{dbh}, dsn => $src->{dsn} },
            ( $dst ? { dbh => $dst->{dbh}, dsn => $dst->{dsn} } : () ),
         ],
         protocol => $o->get('version-check'),
      );
   }

   # ########################################################################
   # Start archiving.
   # ########################################################################
   my $start   = time();
   my $end     = $start + ($o->get('run-time') || 0); # When to exit
   my $now     = $start;
   my $last_select_time;  # for --sleep-coef
   my $retries = $o->get('retries');
   printf("%-19s %7s %7s\n", 'TIME', 'ELAPSED', 'COUNT')
      if $o->get('progress') && !$quiet;
   printf("%19s %7d %7d\n", ts($now), $now - $start, $cnt)
      if $o->get('progress') && !$quiet;

   $get_sth = $get_first; # Later it may be assigned $get_next
   trace('select', sub {
      my $select_start = time;
      $get_sth->execute;
      $last_select_time = time - $select_start;
      $statistics{SELECT} += $get_sth->rows;
   });
   my $row = $get_sth->fetchrow_arrayref();
   PTDEBUG && _d("First row: ", Dumper($row), 'rows:', $get_sth->rows);
   if ( !$row ) {
      $get_sth->finish;
      $src->{dbh}->disconnect();
      $dst->{dbh}->disconnect() if $dst && $dst->{dbh};
      return 0;
   }

   # Open the file and print the header to it. 
   if ( $archive_file ) { 
      my $need_hdr = $o->get('header') && !-f $archive_file; 
      my $charset  = $o->get('charset') || '';
      if ($charset eq 'utf8') {
         $charset = ":$charset";
      }
      elsif ($charset) {
         eval { require Encode }
            or (PTDEBUG &&
               _d("Couldn't load Encode: ", $EVAL_ERROR,
                  "Going to try using the charset ",
                  "passed in without checking it."));
         # No need to punish a user if they did their
         # homework and passed in an official charset,
         # rather than an alias.
         $charset = ":encoding("
                  . (defined &Encode::resolve_alias
                     ? Encode::resolve_alias($charset) || $charset
                     : $charset)
                  . ")";
      }
      $archive_fh = IO::File->new($archive_file, ">>$charset") 
         or die "Cannot open $charset $archive_file: $OS_ERROR\n"; 
      $archive_fh->autoflush(1) unless $o->get('buffer'); 
      if ( $need_hdr ) { 
         print { $archive_fh } '', escape(\@sel_cols), "\n" 
            or die "Cannot write to $archive_file: $OS_ERROR\n"; 
      } 
   } 

   # Open the bulk insert file, which doesn't get any header info.
   my $bulkins_file;
   if ( $o->get('bulk-insert') ) {
      require File::Temp;
      $bulkins_file = File::Temp->new( SUFFIX => 'pt-archiver' )
         or die "Cannot open temp file: $OS_ERROR\n";
   }

   # This row is the first row fetched from each 'chunk'.
   my $first_row = [ @$row ];
   my $csv_row;

   ROW:
   while (                                 # Quit if:
      $row                                 # There is no data
      && $retries >= 0                     # or retries are exceeded
      && (!$o->get('run-time') || $now < $end) # or time is exceeded
      && !-f $sentinel                     # or the sentinel is set
      && $oktorun                          # or instructed to quit
      )
   {
      my $lastrow = $row;

      if ( !$src->{plugin}
         || trace('is_archivable', sub {
            $src->{plugin}->is_archivable(row => $row)
         })
      ) {

         # Do the archiving.  Write to the file first since, like the file,
         # MyISAM and other tables cannot be rolled back etc.  If there is a
         # problem, hopefully the data has at least made it to the file.
         my $escaped_row;
         if ( $archive_fh || $bulkins_file ) {
            $escaped_row = escape([@{$row}[@sel_slice]]);
         }
         if ( $archive_fh ) {
            trace('print_file', sub {
               print $archive_fh $escaped_row, "\n"
                  or die "Cannot write to $archive_file: $OS_ERROR\n";
            });
         }

         # ###################################################################
         # This code is for the row-at-a-time archiving functionality.
         # ###################################################################
         # INSERT must come first, to be as safe as possible.
         if ( $dst && !$bulkins_file ) {
            my $ins_sth; # Let plugin change which sth is used for the INSERT.
            if ( $dst->{plugin} ) {
               trace('before_insert', sub {
                  $dst->{plugin}->before_insert(row => $row);
               });
               trace('custom_sth', sub {
                  $ins_sth = $dst->{plugin}->custom_sth(
                     row => $row, sql => $ins_sql);
               });
            }
            $ins_sth ||= $ins_row; # Default to the sth decided before.
            my $success = do_with_retries($o, 'inserting', sub {
               $ins_sth->execute(@{$row}[@ins_slice]);
               PTDEBUG && _d('Inserted', $del_row->rows, 'rows');
               $statistics{INSERT} += $ins_sth->rows;
            });
            if ( $success == $OUT_OF_RETRIES ) {
               $retries = -1;
               last ROW;
            }
            elsif ( $success == $ROLLED_BACK ) {
               --$retries;
               next ROW;
            }
         }

         if ( !$bulk_del ) {
            # DELETE comes after INSERT for safety.
            if ( $src->{plugin} ) {
               trace('before_delete', sub {
                  $src->{plugin}->before_delete(row => $row);
               });
            }
            if ( !$o->get('no-delete') ) {
               my $success = do_with_retries($o, 'deleting', sub {
                  $del_row->execute(@{$row}[@del_slice]);
                  PTDEBUG && _d('Deleted', $del_row->rows, 'rows');
                  $statistics{DELETE} += $del_row->rows;
               });
               if ( $success == $OUT_OF_RETRIES ) {
                  $retries = -1;
                  last ROW;
               }
               elsif ( $success == $ROLLED_BACK ) {
                  --$retries;
                  next ROW;
               }
            }
         }

         # ###################################################################
         # This code is for the bulk archiving functionality.
         # ###################################################################
         if ( $bulkins_file ) {
            trace('print_bulkfile', sub {
               print $bulkins_file $escaped_row, "\n"
                  or die "Cannot write to bulk file: $OS_ERROR\n";
            });
         }

      }  # row is archivable

      $now = time();
      ++$cnt;
      ++$txn_cnt;
      $retries = $o->get('retries');

      # Possibly flush the file and commit the insert and delete.
      commit($o) unless $commit_each;

      # Report on progress.
      if ( !$quiet && $o->get('progress') && $cnt % $o->get('progress') == 0 ) {
         printf("%19s %7d %7d\n", ts($now), $now - $start, $cnt);
      }

      # Get the next row in this chunk.
      # First time through this loop $get_sth is set to $get_first.
      # For non-bulk operations this means that rows ($row) are archived
      # one-by-one in in the code block above ("row is archivable").  For
      # bulk operations, the 2nd to 2nd-to-last rows are ignored and
      # only the first row ($first_row) and the last row ($last_row) of
      # this chunk are used to do bulk INSERT or DELETE on the range of
      # rows between first and last.  After the bulk ops, $first_row and
      # $last_row are reset to the next chunk.
      if ( $get_sth->{Active} ) { # Fetch until exhausted
         $row = $get_sth->fetchrow_arrayref();
      }
      if ( !$row ) {
         PTDEBUG && _d('No more rows in this chunk; doing bulk operations');

         # ###################################################################
         # This code is for the bulk archiving functionality.
         # ###################################################################
         if ( $bulkins_file ) {
            $bulkins_file->close()
               or die "Cannot close bulk insert file: $OS_ERROR\n";
            my $ins_sth; # Let plugin change which sth is used for the INSERT.
            if ( $dst->{plugin} ) {
               trace('before_bulk_insert', sub {
                  $dst->{plugin}->before_bulk_insert(
                     first_row => $first_row,
                     last_row  => $lastrow,
                     filename  => $bulkins_file->filename(),
                  );
               });
               trace('custom_sth', sub {
                  $ins_sth = $dst->{plugin}->custom_sth_bulk(
                     first_row => $first_row,
                     last_row  => $lastrow,
                     filename  => $bulkins_file->filename(),
                     sql       => $ins_sql,
                  );
               });
            }
            $ins_sth ||= $ins_row; # Default to the sth decided before.
            my $success = do_with_retries($o, 'bulk_inserting', sub {
               $ins_sth->execute($bulkins_file->filename());
               PTDEBUG && _d('Bulk inserted', $del_row->rows, 'rows');
               $statistics{INSERT} += $ins_sth->rows;
            });
            if ( $success != $ALL_IS_WELL ) {
               $retries = -1;
               last ROW; # unlike other places, don't do 'next'
            }
         }

         if ( $bulk_del ) {
            if ( $src->{plugin} ) {
               trace('before_bulk_delete', sub {
                  $src->{plugin}->before_bulk_delete(
                     first_row => $first_row,
                     last_row  => $lastrow,
                  );
               });
            }
            if ( !$o->get('no-delete') ) {
               my $success = do_with_retries($o, 'bulk_deleting', sub {
                  $del_row->execute(
                     @{$first_row}[@bulkdel_slice],
                     @{$lastrow}[@bulkdel_slice],
                  );
                  PTDEBUG && _d('Bulk deleted', $del_row->rows, 'rows');
                  $statistics{DELETE} += $del_row->rows;
               });
               if ( $success != $ALL_IS_WELL ) {
                  $retries = -1;
                  last ROW; # unlike other places, don't do 'next'
               }
            }
         }

         # ###################################################################
         # This code is for normal operation AND bulk operation.
         # ###################################################################
         commit($o, 1) if $commit_each;
         $get_sth = $get_next;

         # Sleep between fetching the next chunk of rows.
         if( my $sleep_time = $o->get('sleep') ) {
            $sleep_time = $last_select_time * $o->get('sleep-coef')
               if $o->get('sleep-coef');
            PTDEBUG && _d('Sleeping', $sleep_time);
            trace('sleep', sub {
               sleep($sleep_time);
            });
         }

         PTDEBUG && _d('Fetching rows in next chunk');
         trace('select', sub {
            my $select_start = time;
            $get_sth->execute(@{$lastrow}[@asc_slice]);
            $last_select_time = time - $select_start;
            PTDEBUG && _d('Fetched', $get_sth->rows, 'rows');
            $statistics{SELECT} += $get_sth->rows;
         });

         # Reset $first_row to the first row of this new chunk.
         @beginning_of_txn = @{$lastrow}[@asc_slice] unless $txn_cnt;
         $row              = $get_sth->fetchrow_arrayref();
         $first_row        = $row ? [ @$row ] : undef;

         if ( $o->get('bulk-insert') ) {
            $bulkins_file = File::Temp->new( SUFFIX => 'pt-archiver' )
               or die "Cannot open temp file: $OS_ERROR\n";
         }
      }  # no next row (do bulk operations)
      else {
         PTDEBUG && _d('Got another row in this chunk');
      }

      # Check slave lag and wait if slave is too far behind.
      if ( $lag_dbh ) {
         my $lag = $ms->get_slave_lag($lag_dbh);
         while ( !defined $lag || $lag > $o->get('max-lag') ) {
            PTDEBUG && _d('Sleeping: slave lag is', $lag);
            sleep($o->get('check-interval'));
            $lag = $ms->get_slave_lag($lag_dbh);
         }
      }
   }  # ROW 
   PTDEBUG && _d('Done fetching rows');

   # Transactions might still be open, etc
   commit($o, $txnsize || $commit_each);
   if ( $archive_file && $archive_fh ) {
      close $archive_fh
         or die "Cannot close $archive_file: $OS_ERROR\n";
   }

   if ( !$quiet && $o->get('progress') ) {
      printf("%19s %7d %7d\n", ts($now), $now - $start, $cnt);
   }

   # Tear down the plugins.
   foreach my $table ( $dst, $src ) {
      next unless $table && $table->{plugin};
      trace('after_finish', sub {
         $table->{plugin}->after_finish();
      });
   }

   # Run ANALYZE or OPTIMIZE.
   if ( $oktorun && ($o->get('analyze') || $o->get('optimize')) ) {
      my $action = $o->get('analyze') || $o->get('optimize');
      my $maint  = ($o->get('analyze') ? 'ANALYZE' : 'OPTIMIZE')
                 . ($o->get('local') ? ' /*!40101 NO_WRITE_TO_BINLOG*/' : '');
      if ( $action =~ m/s/i ) {
         trace($maint, sub {
            $src->{dbh}->do("$maint TABLE $src->{db_tbl}");
         });
      }
      if ( $action =~ m/d/i && $dst ) {
         trace($maint, sub {
            $dst->{dbh}->do("$maint TABLE $dst->{db_tbl}");
         });
      }
   } 

   # ########################################################################
   # Print statistics
   # ########################################################################
   if ( $plugin ) {
      $plugin->statistics(\%statistics, $stat_start);
   }

   if ( !$quiet && $o->get('statistics') ) {
      my $stat_stop  = gettimeofday();
      my $stat_total = $stat_stop - $stat_start;

      my $total2 = 0;
      my $maxlen = 0;
      my %summary;

      printf("Started at %s, ended at %s\n", ts($stat_start), ts($stat_stop));
      print("Source: ", $dp->as_string($src), "\n");
      print("Dest:   ", $dp->as_string($dst), "\n") if $dst;
      print(join("\n", map { "$_ " . ($statistics{$_} || 0) }
            qw(SELECT INSERT DELETE)), "\n");

      foreach my $thing ( grep { m/_(count|time)/ } keys %statistics ) {
         my ( $action, $type ) = $thing =~ m/^(.*?)_(count|time)$/;
         $summary{$action}->{$type}  = $statistics{$thing};
         $summary{$action}->{action} = $action;
         $maxlen                     = max($maxlen, length($action));
         # Just in case I get only one type of statistic for a given action (in
         # case there was a crash or CTRL-C or something).
         $summary{$action}->{time}  ||= 0;
         $summary{$action}->{count} ||= 0;
      }
      printf("%-${maxlen}s \%10s %10s %10s\n", qw(Action Count Time Pct));
      my $fmt = "%-${maxlen}s \%10d %10.4f %10.2f\n";

      foreach my $stat (
         reverse sort { $a->{time} <=> $b->{time} } values %summary )
      {
         my $pct = $stat->{time} / $stat_total * 100;
         printf($fmt, @{$stat}{qw(action count time)}, $pct);
         $total2 += $stat->{time};
      }
      printf($fmt, 'other', 0, $stat_total - $total2,
         ($stat_total - $total2) / $stat_total * 100);
   }

   # Optionally print the reason for exiting.  Do this even if --quiet is
   # specified.
   if ( $o->get('why-quit') ) {
      if ( $retries < 0 ) {
         print "Exiting because retries exceeded.\n";
      }
      elsif ( $o->get('run-time') && $now >= $end ) {
         print "Exiting because time exceeded.\n";
      }
      elsif ( -f $sentinel ) {
         print "Exiting because sentinel file $sentinel exists.\n";
      }
      elsif ( $o->get('statistics') ) {
         print "Exiting because there are no more rows.\n";
      }
   }

   $get_sth->finish() if $get_sth;
   $src->{dbh}->disconnect();
   $dst->{dbh}->disconnect() if $dst && $dst->{dbh};

   return 0;
}

# ############################################################################
# Subroutines.
# ############################################################################

# Catches signals so pt-archiver can exit gracefully.
sub finish {
   my ($signal) = @_;
   print STDERR "Exiting on SIG$signal.\n";
   $oktorun = 0;
}

# Accesses globals, but I wanted the code in one place.
sub commit {
   my ( $o, $force ) = @_;
   my $txnsize = $o->get('txn-size');
   if ( $force || ($txnsize && $txn_cnt && $cnt % $txnsize == 0) ) {
      if ( $o->get('buffer') && $archive_fh ) {
         my $archive_file = $o->get('file');
         trace('flush', sub {
            $archive_fh->flush or die "Cannot flush $archive_file: $OS_ERROR\n";
         });
      }
      if ( $dst ) {
         trace('commit', sub {
            $dst->{dbh}->commit;
         });
      }
      trace('commit', sub {
         $src->{dbh}->commit;
      });
      $txn_cnt = 0;
   }
}

# Repeatedly retries the code until retries runs out, a really bad error
# happens, or it succeeds.  This sub uses lots of global variables; I only wrote
# it to factor out some repeated code.
sub do_with_retries {
   my ( $o, $doing, $code ) = @_;
   my $retries = $o->get('retries');
   my $txnsize = $o->get('txn-size');
   my $success = $OUT_OF_RETRIES;

   RETRY:
   while ( !$success && $retries >= 0 ) {
      eval {
         trace($doing, $code);
         $success = $ALL_IS_WELL;
      };
      if ( $EVAL_ERROR ) {
         if ( $EVAL_ERROR =~ m/Lock wait timeout exceeded|Deadlock found/ ) {
            if (
               # More than one row per txn
               (
                  ($txnsize && $txnsize > 1)
                  || ($o->get('commit-each') && $o->get('limit') > 1)
               )
               # Not first row
               && $txn_cnt
               # And it's not retry-able
               && (!$can_retry || $EVAL_ERROR =~ m/Deadlock/)
            ) {
               # The txn, which is more than 1 statement, was rolled back.
               last RETRY;
            }
            else {
               # Only one statement had trouble, and the rest of the txn was
               # not rolled back.  The statement can be retried.
               --$retries;
            }
         }
         else {
            die $EVAL_ERROR;
         }
      }
   }

   if ( $success != $ALL_IS_WELL ) {
      # Must throw away everything and start the transaction over.
      if ( $retries >= 0 ) {
         warn "Deadlock or non-retryable lock wait while $doing; "
            . "rolling back $txn_cnt rows.\n";
         $success = $ROLLED_BACK;
      }
      else {
         warn "Exhausted retries while $doing; rolling back $txn_cnt rows.\n";
         $success = $OUT_OF_RETRIES;
      }
      $get_sth->finish;
      trace('rollback', sub {
         $dst->{dbh}->rollback;
      });
      trace('rollback', sub {
         $src->{dbh}->rollback;
      });
      # I wish: $archive_fh->rollback
      trace('select', sub {
         $get_sth->execute(@beginning_of_txn);
      });
      $cnt -= $txn_cnt;
      $txn_cnt = 0;
   }
   return $success;
}

# Formats a row the same way SELECT INTO OUTFILE does by default.  This is
# described in the LOAD DATA INFILE section of the MySQL manual,
# http://dev.mysql.com/doc/refman/5.0/en/load-data.html
sub escape {
   my ($row) = @_;
   return join("\t", map {
      s/([\t\n\\])/\\$1/g if defined $_;  # Escape tabs etc
      defined $_ ? $_ : '\N';             # NULL = \N
   } @$row);
}

sub ts {
   my ( $time ) = @_;
   my ( $sec, $min, $hour, $mday, $mon, $year )
      = localtime($time);
   $mon  += 1;
   $year += 1900;
   return sprintf("%d-%02d-%02dT%02d:%02d:%02d",
      $year, $mon, $mday, $hour, $min, $sec);
}

sub get_irot {
   my ( $dbh ) = @_;
   return 1 unless VersionParser->new($dbh) >= '5.0.13';
   my $rows = $dbh->selectall_arrayref(
      "show variables like 'innodb_rollback_on_timeout'",
      { Slice => {} });
   return 0 unless $rows;
   return @$rows && $rows->[0]->{Value} ne 'OFF';
}

sub _d {
   my ($package, undef, $line) = caller 0;
   @_ = map { (my $temp = $_) =~ s/\n/\n# /g; $temp; }
        map { defined $_ ? $_ : 'undef' }
        @_;
   print STDERR "# $package:$line $PID ", join(' ', @_), "\n";
}

# ############################################################################
# Run the program.
# ############################################################################
if ( !caller ) { exit main(@ARGV); }

1; # Because this is a module as well as a script.

# ############################################################################
# Documentation.
# ############################################################################

=pod

=head1 NAME

pt-archiver - Archive rows from a MySQL table into another table or a file.

=head1 SYNOPSIS

Usage: pt-archiver [OPTION...] --source DSN --where WHERE

pt-archiver nibbles records from a MySQL table.  The --source and --dest
arguments use DSN syntax; if COPY is yes, --dest defaults to the key's value
from --source.

Examples:

Archive all rows from oltp_server to olap_server and to a file:

  pt-archiver --source h=oltp_server,D=test,t=tbl --dest h=olap_server \
    --file '/var/log/archive/%Y-%m-%d-%D.%t'                           \
    --where "1=1" --limit 1000 --commit-each

Purge (delete) orphan rows from child table:

  pt-archiver --source h=host,D=db,t=child --purge \
    --where 'NOT EXISTS(SELECT * FROM parent WHERE col=child.col)'

=head1 RISKS

The following section is included to inform users about the potential risks,
whether known or unknown, of using this tool.  The two main categories of risks
are those created by the nature of the tool (e.g. read-only tools vs. read-write
tools) and those created by bugs.

pt-archiver is a read-write tool.  It deletes data from the source by default,
so you should test your archiving jobs with the L<"--dry-run"> option if
you're not sure about them.  It is designed to have as little impact on
production systems as possible, but tuning with L<"--limit">, L<"--txn-size">
and similar options might be a good idea too.

If you write or use L<"--plugin"> modules, you should ensure they are good
quality and well-tested. 

At the time of this release there is an unverified bug with
L<"--bulk-insert"> that may cause data loss.

The authoritative source for updated information is always the online issue
tracking system.  Issues that affect this tool will be marked as such.  You can
see a list of such issues at the following URL:
L<http://www.percona.com/bugs/pt-archiver>.

See also L<"BUGS"> for more information on filing bugs and getting help.

=head1 DESCRIPTION

pt-archiver is the tool I use to archive tables as described in
L<http://tinyurl.com/mysql-archiving>.  The goal is a low-impact, forward-only
job to nibble old data out of the table without impacting OLTP queries much.
You can insert the data into another table, which need not be on the same
server.  You can also write it to a file in a format suitable for LOAD DATA
INFILE.  Or you can do neither, in which case it's just an incremental DELETE.

pt-archiver is extensible via a plugin mechanism.  You can inject your own
code to add advanced archiving logic that could be useful for archiving
dependent data, applying complex business rules, or building a data warehouse
during the archiving process.

You need to choose values carefully for some options.  The most important are
L<"--limit">, L<"--retries">, and L<"--txn-size">.

The strategy is to find the first row(s), then scan some index forward-only to
find more rows efficiently.  Each subsequent query should not scan the entire
table; it should seek into the index, then scan until it finds more archivable
rows.  Specifying the index with the 'i' part of the L<"--source"> argument can
be crucial for this; use L<"--dry-run"> to examine the generated queries and be
sure to EXPLAIN them to see if they are efficient (most of the time you probably
want to scan the PRIMARY key, which is the default).  Even better, examine the
difference in the Handler status counters before and after running the query,
and make sure it is not scanning the whole table every query.

You can disable the seek-then-scan optimizations partially or wholly with
L<"--no-ascend"> and L<"--ascend-first">.  Sometimes this may be more efficient
for multi-column keys.  Be aware that pt-archiver is built to start at the
beginning of the index it chooses and scan it forward-only.  This might result
in long table scans if you're trying to nibble from the end of the table by an
index other than the one it prefers.  See L<"--source"> and read the
documentation on the C<i> part if this applies to you.

=head1 Percona XtraDB Cluster

pt-archiver works with Percona XtraDB Cluster (PXC) 5.5.28-23.7 and newer,
but there are three limitations you should consider before archiving on
a cluster:

=over

=item Error on commit

pt-archiver does not check for error when it commits transactions.
Commits on PXC can fail, but the tool does not yet check for or retry the
transaction when this happens.  If it happens, the tool will die.

=item MyISAM tables

Archiving MyISAM tables works, but MyISAM support in PXC is still
experimental at the time of this release.  There are several known bugs with
PXC, MyISAM tables, and C<AUTO_INCREMENT> columns.  Therefore, you must ensure
that archiving will not directly or indirectly result in the use of default
C<AUTO_INCREMENT> values for a MyISAM table.  For example, this happens with
L<"--dest"> if L<"--columns"> is used and the C<AUTO_INCREMENT> column is not
included.  The tool does not check for this!

=item Non-cluster options

Certain options may or may not work.  For example, if a cluster node
is not also a slave, then L<"--check-slave-lag"> does not work.  And since PXC
tables are usually InnoDB, but InnoDB doesn't support C<INSERT DELAYED>, then
L<"--delayed-insert"> does not work.  Other options may also not work, but
the tool does not check them, therefore you should test archiving on a test
cluster before archiving on your real cluster.

=back

=head1 OUTPUT

If you specify L<"--progress">, the output is a header row, plus status output
at intervals.  Each row in the status output lists the current date and time,
how many seconds pt-archiver has been running, and how many rows it has
archived.

If you specify L<"--statistics">, C<pt-archiver> outputs timing and other
information to help you identify which part of your archiving process takes the
most time.

=head1 ERROR-HANDLING

pt-archiver tries to catch signals and exit gracefully; for example, if you
send it SIGTERM (Ctrl-C on UNIX-ish systems), it will catch the signal, print a
message about the signal, and exit fairly normally.  It will not execute
L<"--analyze"> or L<"--optimize">, because these may take a long time to finish.
It will run all other code normally, including calling after_finish() on any
plugins (see L<"EXTENDING">).

In other words, a signal, if caught, will break out of the main archiving
loop and skip optimize/analyze.

=head1 OPTIONS

Specify at least one of L<"--dest">, L<"--file">, or L<"--purge">.

L<"--ignore"> and L<"--replace"> are mutually exclusive.

L<"--txn-size"> and L<"--commit-each"> are mutually exclusive.

L<"--low-priority-insert"> and L<"--delayed-insert"> are mutually exclusive.

L<"--share-lock"> and L<"--for-update"> are mutually exclusive.

L<"--analyze"> and L<"--optimize"> are mutually exclusive.

L<"--no-ascend"> and L<"--no-delete"> are mutually exclusive.

DSN values in L<"--dest"> default to values from L<"--source"> if COPY is yes.

=over

=item --analyze

type: string

Run ANALYZE TABLE afterwards on L<"--source"> and/or L<"--dest">.

Runs ANALYZE TABLE after finishing.  The argument is an arbitrary string.  If it
contains the letter 's', the source will be analyzed.  If it contains 'd', the
destination will be analyzed.  You can specify either or both.  For example, the
following will analyze both:

  --analyze=ds

See L<http://dev.mysql.com/doc/en/analyze-table.html> for details on ANALYZE
TABLE.

=item --ascend-first

Ascend only first column of index.

If you do want to use the ascending index optimization (see L<"--no-ascend">),
but do not want to incur the overhead of ascending a large multi-column index,
you can use this option to tell pt-archiver to ascend only the leftmost column
of the index.  This can provide a significant performance boost over not
ascending the index at all, while avoiding the cost of ascending the whole
index.

See L<"EXTENDING"> for a discussion of how this interacts with plugins.

=item --ask-pass

Prompt for a password when connecting to MySQL.

=item --buffer

Buffer output to L<"--file"> and flush at commit.

Disables autoflushing to L<"--file"> and flushes L<"--file"> to disk only when a
transaction commits.  This typically means the file is block-flushed by the
operating system, so there may be some implicit flushes to disk between
commits as well.  The default is to flush L<"--file"> to disk after every row.

The danger is that a crash might cause lost data.

The performance increase I have seen from using L<"--buffer"> is around 5 to 15
percent.  Your mileage may vary.

=item --bulk-delete

Delete each chunk with a single statement (implies L<"--commit-each">).

Delete each chunk of rows in bulk with a single C<DELETE> statement.  The
statement deletes every row between the first and last row of the chunk,
inclusive.  It implies L<"--commit-each">, since it would be a bad idea to
C<INSERT> rows one at a time and commit them before the bulk C<DELETE>.

The normal method is to delete every row by its primary key.  Bulk deletes might
be a lot faster.  B<They also might not be faster> if you have a complex
C<WHERE> clause.

This option completely defers all C<DELETE> processing until the chunk of rows
is finished.  If you have a plugin on the source, its C<before_delete> method
will not be called.  Instead, its C<before_bulk_delete> method is called later.

B<WARNING>: if you have a plugin on the source that sometimes doesn't return
true from C<is_archivable()>, you should use this option only if you understand
what it does.  If the plugin instructs C<pt-archiver> not to archive a row,
it will still be deleted by the bulk delete!

=item --[no]bulk-delete-limit

default: yes

Add L<"--limit"> to L<"--bulk-delete"> statement.

This is an advanced option and you should not disable it unless you know what
you are doing and why!  By default, L<"--bulk-delete"> appends a L<"--limit">
clause to the bulk delete SQL statement.  In certain cases, this clause can be
omitted by specifying C<--no-bulk-delete-limit>.  L<"--limit"> must still be
specified.

=item --bulk-insert

Insert each chunk with LOAD DATA INFILE (implies L<"--bulk-delete"> L<"--commit-each">).

Insert each chunk of rows with C<LOAD DATA LOCAL INFILE>.  This may be much
faster than inserting a row at a time with C<INSERT> statements.  It is
implemented by creating a temporary file for each chunk of rows, and writing the
rows to this file instead of inserting them.  When the chunk is finished, it
uploads the rows.

To protect the safety of your data, this option forces bulk deletes to be used.
It would be unsafe to delete each row as it is found, before inserting the rows
into the destination first.  Forcing bulk deletes guarantees that the deletion
waits until the insertion is successful.

The L<"--low-priority-insert">, L<"--replace">, and L<"--ignore"> options work
with this option, but L<"--delayed-insert"> does not.

If C<LOAD DATA LOCAL INFILE> throws an error in the lines of C<The used
command is not allowed with this MySQL version>, refer to the documentation
for the C<L> DSN option.

=item --charset

short form: -A; type: string

Default character set.  If the value is utf8, sets Perl's binmode on
STDOUT to utf8, passes the mysql_enable_utf8 option to DBD::mysql, and runs SET
NAMES UTF8 after connecting to MySQL.  Any other value sets binmode on STDOUT
without the utf8 layer, and runs SET NAMES after connecting to MySQL.

Note that only charsets as known by MySQL are recognized; So for example,
"UTF8" will work, but "UTF-8" will not.

See also L<"--[no]check-charset">.

=item --[no]check-charset

default: yes

Ensure connection and table character sets are the same.  Disabling this check
may cause text to be erroneously converted from one character set to another
(usually from utf8 to latin1) which may cause data loss or mojibake.  Disabling
this check may be useful or necessary when character set conversions are
intended.

=item --[no]check-columns

default: yes

Ensure L<"--source"> and L<"--dest"> have same columns.

Enabled by default; causes pt-archiver to check that the source and destination
tables have the same columns.  It does not check column order, data type, etc.
It just checks that all columns in the source exist in the destination and
vice versa.  If there are any differences, pt-archiver will exit with an
error.

To disable this check, specify --no-check-columns.

=item --check-interval

type: time; default: 1s

How often to check for slave lag if L<"--check-slave-lag"> is given.

=item --check-slave-lag

type: string

Pause archiving until the specified DSN's slave lag is less than L<"--max-lag">.

=item --columns

short form: -c; type: array

Comma-separated list of columns to archive.

Specify a comma-separated list of columns to fetch, write to the file, and
insert into the destination table.  If specified, pt-archiver ignores other
columns unless it needs to add them to the C<SELECT> statement for ascending an
index or deleting rows.  It fetches and uses these extra columns internally, but
does not write them to the file or to the destination table.  It I<does> pass
them to plugins.

See also L<"--primary-key-only">.

=item --commit-each

Commit each set of fetched and archived rows (disables L<"--txn-size">).

Commits transactions and flushes L<"--file"> after each set of rows has been
archived, before fetching the next set of rows, and before sleeping if
L<"--sleep"> is specified.  Disables L<"--txn-size">; use L<"--limit"> to
control the transaction size with L<"--commit-each">.

This option is useful as a shortcut to make L<"--limit"> and L<"--txn-size"> the
same value, but more importantly it avoids transactions being held open while
searching for more rows.  For example, imagine you are archiving old rows from
the beginning of a very large table, with L<"--limit"> 1000 and L<"--txn-size">
1000.  After some period of finding and archiving 1000 rows at a time,
pt-archiver finds the last 999 rows and archives them, then executes the next
SELECT to find more rows.  This scans the rest of the table, but never finds any
more rows.  It has held open a transaction for a very long time, only to
determine it is finished anyway.  You can use L<"--commit-each"> to avoid this.

=item --config

type: Array

Read this comma-separated list of config files; if specified, this must be the
first option on the command line.

=item --delayed-insert

Add the DELAYED modifier to INSERT statements.

Adds the DELAYED modifier to INSERT or REPLACE statements.  See
L<http://dev.mysql.com/doc/en/insert.html> for details.

=item --dest

type: DSN

DSN specifying the table to archive to.

This item specifies a table into which pt-archiver will insert rows
archived from L<"--source">.  It uses the same key=val argument format as
L<"--source">.  Most missing values default to the same values as
L<"--source">, so you don't have to repeat options that are the same in
L<"--source"> and L<"--dest">.  Use the L<"--help"> option to see which values
are copied from L<"--source">.

B<WARNING>: Using a default options file (F) DSN option that defines a
socket for L<"--source"> causes pt-archiver to connect to L<"--dest"> using
that socket unless another socket for L<"--dest"> is specified.  This
means that pt-archiver may incorrectly connect to L<"--source"> when it
connects to L<"--dest">.  For example:

  --source F=host1.cnf,D=db,t=tbl --dest h=host2

When pt-archiver connects to L<"--dest">, host2, it will connect via the
L<"--source">, host1, socket defined in host1.cnf.

=item --dry-run

Print queries and exit without doing anything.

Causes pt-archiver to exit after printing the filename and SQL statements
it will use.

=item --file

type: string

File to archive to, with DATE_FORMAT()-like formatting.

Filename to write archived rows to.  A subset of MySQL's DATE_FORMAT()
formatting codes are allowed in the filename, as follows:

   %d    Day of the month, numeric (01..31)
   %H    Hour (00..23)
   %i    Minutes, numeric (00..59)
   %m    Month, numeric (01..12)
   %s    Seconds (00..59)
   %Y    Year, numeric, four digits

You can use the following extra format codes too:

   %D    Database name
   %t    Table name

Example:

   --file '/var/log/archive/%Y-%m-%d-%D.%t'

The file's contents are in the same format used by SELECT INTO OUTFILE, as
documented in the MySQL manual: rows terminated by newlines, columns
terminated by tabs, NULL characters are represented by \N, and special
characters are escaped by \.  This lets you reload a file with LOAD DATA
INFILE's default settings.

If you want a column header at the top of the file, see L<"--header">.  The file
is auto-flushed by default; see L<"--buffer">.

=item --for-update

Adds the FOR UPDATE modifier to SELECT statements.

For details, see L<http://dev.mysql.com/doc/en/innodb-locking-reads.html>.

=item --header

Print column header at top of L<"--file">.

Writes column names as the first line in the file given by L<"--file">.  If the
file exists, does not write headers; this keeps the file loadable with LOAD
DATA INFILE in case you append more output to it.

=item --help

Show help and exit.

=item --high-priority-select

Adds the HIGH_PRIORITY modifier to SELECT statements.

See L<http://dev.mysql.com/doc/en/select.html> for details.

=item --host

short form: -h; type: string

Connect to host.

=item --ignore

Use IGNORE for INSERT statements.

Causes INSERTs into L<"--dest"> to be INSERT IGNORE.

=item --limit

type: int; default: 1

Number of rows to fetch and archive per statement.

Limits the number of rows returned by the SELECT statements that retrieve rows
to archive.  Default is one row.  It may be more efficient to increase the
limit, but be careful if you are archiving sparsely, skipping over many rows;
this can potentially cause more contention with other queries, depending on the
storage engine, transaction isolation level, and options such as
L<"--for-update">.

=item --local

Do not write OPTIMIZE or ANALYZE queries to binlog.

Adds the NO_WRITE_TO_BINLOG modifier to ANALYZE and OPTIMIZE queries.  See
L<"--analyze"> for details.

=item --low-priority-delete

Adds the LOW_PRIORITY modifier to DELETE statements.

See L<http://dev.mysql.com/doc/en/delete.html> for details.

=item --low-priority-insert

Adds the LOW_PRIORITY modifier to INSERT or REPLACE statements.

See L<http://dev.mysql.com/doc/en/insert.html> for details.

=item --max-lag

type: time; default: 1s

Pause archiving if the slave given by L<"--check-slave-lag"> lags.

This option causes pt-archiver to look at the slave every time it's about
to fetch another row.  If the slave's lag is greater than the option's value,
or if the slave isn't running (so its lag is NULL), pt-table-checksum sleeps
for L<"--check-interval"> seconds and then looks at the lag again.  It repeats
until the slave is caught up, then proceeds to fetch and archive the row.

This option may eliminate the need for L<"--sleep"> or L<"--sleep-coef">.

=item --no-ascend

Do not use ascending index optimization.

The default ascending-index optimization causes C<pt-archiver> to optimize
repeated C<SELECT> queries so they seek into the index where the previous query
ended, then scan along it, rather than scanning from the beginning of the table
every time.  This is enabled by default because it is generally a good strategy
for repeated accesses.

Large, multiple-column indexes may cause the WHERE clause to be complex enough
that this could actually be less efficient.  Consider for example a four-column
PRIMARY KEY on (a, b, c, d).  The WHERE clause to start where the last query
ended is as follows:

   WHERE (a > ?)
      OR (a = ? AND b > ?)
      OR (a = ? AND b = ? AND c > ?)
      OR (a = ? AND b = ? AND c = ? AND d >= ?)

Populating the placeholders with values uses memory and CPU, adds network
traffic and parsing overhead, and may make the query harder for MySQL to
optimize.  A four-column key isn't a big deal, but a ten-column key in which
every column allows C<NULL> might be.

Ascending the index might not be necessary if you know you are simply removing
rows from the beginning of the table in chunks, but not leaving any holes, so
starting at the beginning of the table is actually the most efficient thing to
do.

See also L<"--ascend-first">.  See L<"EXTENDING"> for a discussion of how this
interacts with plugins.

=item --no-delete

Do not delete archived rows.

Causes C<pt-archiver> not to delete rows after processing them.  This disallows
L<"--no-ascend">, because enabling them both would cause an infinite loop.

If there is a plugin on the source DSN, its C<before_delete> method is called
anyway, even though C<pt-archiver> will not execute the delete.  See
L<"EXTENDING"> for more on plugins.

=item --optimize

type: string

Run OPTIMIZE TABLE afterwards on L<"--source"> and/or L<"--dest">.

Runs OPTIMIZE TABLE after finishing.  See L<"--analyze"> for the option syntax
and L<http://dev.mysql.com/doc/en/optimize-table.html> for details on OPTIMIZE
TABLE.

=item --password

short form: -p; type: string

Password to use when connecting.

=item --pid

type: string

Create the given PID file when daemonized.  The file contains the process ID of
the daemonized instance.  The PID file is removed when the daemonized instance
exits.  The program checks for the existence of the PID file when starting; if
it exists and the process with the matching PID exists, the program exits.

=item --plugin

type: string

Perl module name to use as a generic plugin.

Specify the Perl module name of a general-purpose plugin.  It is currently used
only for statistics (see L<"--statistics">) and must have C<new()> and a
C<statistics()> method.

The C<new( src => $src, dst => $dst, opts => $o )> method gets the source
and destination DSNs, and their database connections, just like the
connection-specific plugins do.  It also gets an OptionParser object (C<$o>) for
accessing command-line options (example: C<$o->get('purge');>).

The C<statistics(\%stats, $time)> method gets a hashref of the statistics
collected by the archiving job, and the time the whole job started.

=item --port

short form: -P; type: int

Port number to use for connection.

=item --primary-key-only

Primary key columns only.

A shortcut for specifying L<"--columns"> with the primary key columns.  This is
an efficiency if you just want to purge rows; it avoids fetching the entire row,
when only the primary key columns are needed for C<DELETE> statements.  See also
L<"--purge">.

=item --progress

type: int

Print progress information every X rows.

Prints current time, elapsed time, and rows archived every X rows.

=item --purge

Purge instead of archiving; allows omitting L<"--file"> and L<"--dest">.

Allows archiving without a L<"--file"> or L<"--dest"> argument, which is
effectively a purge since the rows are just deleted.

If you just want to purge rows, consider specifying the table's primary key
columns with L<"--primary-key-only">.  This will prevent fetching all columns
from the server for no reason.

=item --quick-delete

Adds the QUICK modifier to DELETE statements.

See L<http://dev.mysql.com/doc/en/delete.html> for details.  As stated in the
documentation, in some cases it may be faster to use DELETE QUICK followed by
OPTIMIZE TABLE.  You can use L<"--optimize"> for this.

=item --quiet

short form: -q

Do not print any output, such as for L<"--statistics">.

Suppresses normal output, including the output of L<"--statistics">, but doesn't
suppress the output from L<"--why-quit">.

=item --replace

Causes INSERTs into L<"--dest"> to be written as REPLACE.

=item --retries

type: int; default: 1

Number of retries per timeout or deadlock.

Specifies the number of times pt-archiver should retry when there is an
InnoDB lock wait timeout or deadlock.  When retries are exhausted,
pt-archiver will exit with an error.

Consider carefully what you want to happen when you are archiving between a
mixture of transactional and non-transactional storage engines.  The INSERT to
L<"--dest"> and DELETE from L<"--source"> are on separate connections, so they
do not actually participate in the same transaction even if they're on the same
server.  However, pt-archiver implements simple distributed transactions in
code, so commits and rollbacks should happen as desired across the two
connections.

At this time I have not written any code to handle errors with transactional
storage engines other than InnoDB.  Request that feature if you need it.

=item --run-time

type: time

Time to run before exiting.

Optional suffix s=seconds, m=minutes, h=hours, d=days; if no suffix, s is used.

=item --[no]safe-auto-increment

default: yes

Do not archive row with max AUTO_INCREMENT.

Adds an extra WHERE clause to prevent pt-archiver from removing the newest
row when ascending a single-column AUTO_INCREMENT key.  This guards against
re-using AUTO_INCREMENT values if the server restarts, and is enabled by
default.

The extra WHERE clause contains the maximum value of the auto-increment column
as of the beginning of the archive or purge job.  If new rows are inserted while
pt-archiver is running, it will not see them.

=item --sentinel

type: string; default: /tmp/pt-archiver-sentinel

Exit if this file exists.

The presence of the file specified by L<"--sentinel"> will cause pt-archiver to
stop archiving and exit.  The default is /tmp/pt-archiver-sentinel.  You
might find this handy to stop cron jobs gracefully if necessary.  See also
L<"--stop">.

=item --set-vars

type: string; default: wait_timeout=10000

Set these MySQL variables.

Specify any variables you want to be set immediately after connecting to MySQL.
These will be included in a C<SET> command.

=item --share-lock

Adds the LOCK IN SHARE MODE modifier to SELECT statements.

See L<http://dev.mysql.com/doc/en/innodb-locking-reads.html>.

=item --skip-foreign-key-checks

Disables foreign key checks with SET FOREIGN_KEY_CHECKS=0.

=item --sleep

type: int

Sleep time between fetches.

Specifies how long to sleep between SELECT statements.  Default is not to
sleep at all.  Transactions are NOT committed, and the L<"--file"> file is NOT
flushed, before sleeping.  See L<"--txn-size"> to control that.

If L<"--commit-each"> is specified, committing and flushing happens before
sleeping.

=item --sleep-coef

type: float

Calculate L<"--sleep"> as a multiple of the last SELECT time.

If this option is specified, pt-archiver will sleep for the query time of the
last SELECT multiplied by the specified coefficient.

This is a slightly more sophisticated way to throttle the SELECTs: sleep a
varying amount of time between each SELECT, depending on how long the SELECTs
are taking.

=item --socket

short form: -S; type: string

Socket file to use for connection.

=item --source

type: DSN

DSN specifying the table to archive from (required).  This argument is a DSN.
See L<DSN OPTIONS> for the syntax.  Most options control how pt-archiver
connects to MySQL, but there are some extended DSN options in this tool's
syntax.  The D, t, and i options select a table to archive:

  --source h=my_server,D=my_database,t=my_tbl

The a option specifies the database to set as the connection's default with USE.
If the b option is true, it disables binary logging with SQL_LOG_BIN.  The m
option specifies pluggable actions, which an external Perl module can provide.
The only required part is the table; other parts may be read from various
places in the environment (such as options files).

The 'i' part deserves special mention.  This tells pt-archiver which index
it should scan to archive.  This appears in a FORCE INDEX or USE INDEX hint in
the SELECT statements used to fetch archivable rows.  If you don't specify
anything, pt-archiver will auto-discover a good index, preferring a C<PRIMARY
KEY> if one exists.  In my experience this usually works well, so most of the
time you can probably just omit the 'i' part.

The index is used to optimize repeated accesses to the table; pt-archiver
remembers the last row it retrieves from each SELECT statement, and uses it to
construct a WHERE clause, using the columns in the specified index, that should
allow MySQL to start the next SELECT where the last one ended, rather than
potentially scanning from the beginning of the table with each successive
SELECT.  If you are using external plugins, please see L<"EXTENDING"> for a
discussion of how they interact with ascending indexes.

The 'a' and 'b' options allow you to control how statements flow through the
binary log.  If you specify the 'b' option, binary logging will be disabled on
the specified connection.  If you specify the 'a' option, the connection will
C<USE> the specified database, which you can use to prevent slaves from
executing the binary log events with C<--replicate-ignore-db> options.  These
two options can be used as different methods to achieve the same goal: archive
data off the master, but leave it on the slave.  For example, you can run a
purge job on the master and prevent it from happening on the slave using your
method of choice.

B<WARNING>: Using a default options file (F) DSN option that defines a
socket for L<"--source"> causes pt-archiver to connect to L<"--dest"> using
that socket unless another socket for L<"--dest"> is specified.  This
means that pt-archiver may incorrectly connect to L<"--source"> when it
is meant to connect to L<"--dest">.  For example:

  --source F=host1.cnf,D=db,t=tbl --dest h=host2

When pt-archiver connects to L<"--dest">, host2, it will connect via the
L<"--source">, host1, socket defined in host1.cnf.

=item --statistics

Collect and print timing statistics.

Causes pt-archiver to collect timing statistics about what it does.  These
statistics are available to the plugin specified by L<"--plugin">

Unless you specify L<"--quiet">, C<pt-archiver> prints the statistics when it
exits.  The statistics look like this:

 Started at 2008-07-18T07:18:53, ended at 2008-07-18T07:18:53
 Source: D=db,t=table
 SELECT 4
 INSERT 4
 DELETE 4
 Action         Count       Time        Pct
 commit            10     0.1079      88.27
 select             5     0.0047       3.87
 deleting           4     0.0028       2.29
 inserting          4     0.0028       2.28
 other              0     0.0040       3.29

The first two (or three) lines show times and the source and destination tables.
The next three lines show how many rows were fetched, inserted, and deleted.

The remaining lines show counts and timing.  The columns are the action, the
total number of times that action was timed, the total time it took, and the
percent of the program's total runtime.  The rows are sorted in order of
descending total time.  The last row is the rest of the time not explicitly
attributed to anything.  Actions will vary depending on command-line options.

If L<"--why-quit"> is given, its behavior is changed slightly.  This option
causes it to print the reason for exiting even when it's just because there are
no more rows.

This option requires the standard Time::HiRes module, which is part of core Perl
on reasonably new Perl releases.

=item --stop

Stop running instances by creating the sentinel file.

Causes pt-archiver to create the sentinel file specified by L<"--sentinel"> and
exit.  This should have the effect of stopping all running instances which are
watching the same sentinel file.

=item --txn-size

type: int; default: 1

Number of rows per transaction.

Specifies the size, in number of rows, of each transaction. Zero disables
transactions altogether.  After pt-archiver processes this many rows, it
commits both the L<"--source"> and the L<"--dest"> if given, and flushes the
file given by L<"--file">.

This parameter is critical to performance.  If you are archiving from a live
server, which for example is doing heavy OLTP work, you need to choose a good
balance between transaction size and commit overhead.  Larger transactions
create the possibility of more lock contention and deadlocks, but smaller
transactions cause more frequent commit overhead, which can be significant.  To
give an idea, on a small test set I worked with while writing pt-archiver, a
value of 500 caused archiving to take about 2 seconds per 1000 rows on an
otherwise quiet MySQL instance on my desktop machine, archiving to disk and to
another table.  Disabling transactions with a value of zero, which turns on
autocommit, dropped performance to 38 seconds per thousand rows.

If you are not archiving from or to a transactional storage engine, you may
want to disable transactions so pt-archiver doesn't try to commit.

=item --user

short form: -u; type: string

User for login if not current user.

=item --version

Show version and exit.

=item --version-check

type: string; default: off

Send program versions to Percona and print suggested upgrades and problems.
Possible values for --version-check:

=for comment ignore-pt-internal-value
MAGIC_version_check

https, http, auto, off

C<auto> first tries using C<https>, and resorts to C<http> if that fails.
Keep in mind that C<https> might not be available if
C<IO::Socket::SSL> is not installed on your system, although
C<--version-check http> should work everywhere.

The version check feature causes the tool to send and receive data from
Percona over the web.  The data contains program versions from the local
machine.  Percona uses the data to focus development on the most widely
used versions of programs, and to suggest to customers possible upgrades
and known bad versions of programs.

For more information, visit L<http://www.percona.com/version-check>.

=item --where

type: string

WHERE clause to limit which rows to archive (required).

Specifies a WHERE clause to limit which rows are archived.  Do not include the
word WHERE.  You may need to quote the argument to prevent your shell from
interpreting it.  For example:

   --where 'ts < current_date - interval 90 day'

For safety, L<"--where"> is required.  If you do not require a WHERE clause, use
L<"--where"> 1=1.

=item --why-quit

Print reason for exiting unless rows exhausted.

Causes pt-archiver to print a message if it exits for any reason other than
running out of rows to archive.  This can be useful if you have a cron job with
L<"--run-time"> specified, for example, and you want to be sure pt-archiver is
finishing before running out of time.

If L<"--statistics"> is given, the behavior is changed slightly.  It will print
the reason for exiting even when it's just because there are no more rows.

This output prints even if L<"--quiet"> is given.  That's so you can put
C<pt-archiver> in a C<cron> job and get an email if there's an abnormal exit.

=back

=head1 DSN OPTIONS

These DSN options are used to create a DSN.  Each option is given like
C<option=value>.  The options are case-sensitive, so P and p are not the
same option.  There cannot be whitespace before or after the C<=> and
if the value contains whitespace it must be quoted.  DSN options are
comma-separated.  See the L<percona-toolkit> manpage for full details.

=over

=item * a

copy: no

Database to USE when executing queries.

=item * A

dsn: charset; copy: yes

Default character set.

=item * b

copy: no

If true, disable binlog with SQL_LOG_BIN.

=item * D

dsn: database; copy: yes

Database that contains the table.

=item * F

dsn: mysql_read_default_file; copy: yes

Only read default options from the given file

=item * h

dsn: host; copy: yes

Connect to host.

=item * i

copy: yes

Index to use.

=item * L

copy: yes

Explicitly enable LOAD DATA LOCAL INFILE.

For some reason, some vendors compile libmysql without the
--enable-local-infile option, which disables the statement.  This can
lead to weird situations, like the server allowing LOCAL INFILE, but 
the client throwing exceptions if it's used.

However, as long as the server allows LOAD DATA, clients can easily
reenable it; See L<https://dev.mysql.com/doc/refman/5.0/en/load-data-local.html>
and L<http://search.cpan.org/~capttofu/DBD-mysql/lib/DBD/mysql.pm>.
This option does exactly that.

Although we've not found a case where turning this option leads to errors or
differing behavior, to be on the safe side, this option is not
on by default.

=item * m

copy: no

Plugin module name.

=item * p

dsn: password; copy: yes

Password to use when connecting.

=item * P

dsn: port; copy: yes

Port number to use for connection.

=item * S

dsn: mysql_socket; copy: yes

Socket file to use for connection.

=item * t

copy: yes

Table to archive from/to.

=item * u

dsn: user; copy: yes

User for login if not current user.

=back

=head1 EXTENDING

pt-archiver is extensible by plugging in external Perl modules to handle some
logic and/or actions.  You can specify a module for both the L<"--source"> and
the L<"--dest">, with the 'm' part of the specification.  For example:

   --source D=test,t=test1,m=My::Module1 --dest m=My::Module2,t=test2

This will cause pt-archiver to load the My::Module1 and My::Module2 packages,
create instances of them, and then make calls to them during the archiving
process.

You can also specify a plugin with L<"--plugin">.

The module must provide this interface:

=over

=item new(dbh => $dbh, db => $db_name, tbl => $tbl_name)

The plugin's constructor is passed a reference to the database handle, the
database name, and table name.  The plugin is created just after pt-archiver
opens the connection, and before it examines the table given in the arguments.
This gives the plugin a chance to create and populate temporary tables, or do
other setup work.

=item before_begin(cols => \@cols, allcols => \@allcols)

This method is called just before pt-archiver begins iterating through rows
and archiving them, but after it does all other setup work (examining table
structures, designing SQL queries, and so on).  This is the only time
pt-archiver tells the plugin column names for the rows it will pass the
plugin while archiving.

The C<cols> argument is the column names the user requested to be archived,
either by default or by the L<"--columns"> option.  The C<allcols> argument is
the list of column names for every row pt-archiver will fetch from the source
table.  It may fetch more columns than the user requested, because it needs some
columns for its own use.  When subsequent plugin functions receive a row, it is
the full row containing all the extra columns, if any, added to the end.

=item is_archivable(row => \@row)

This method is called for each row to determine whether it is archivable.  This
applies only to L<"--source">.  The argument is the row itself, as an arrayref.
If the method returns true, the row will be archived; otherwise it will be
skipped.

Skipping a row adds complications for non-unique indexes.  Normally
pt-archiver uses a WHERE clause designed to target the last processed row as
the place to start the scan for the next SELECT statement.  If you have skipped
the row by returning false from is_archivable(), pt-archiver could get into
an infinite loop because the row still exists.  Therefore, when you specify a
plugin for the L<"--source"> argument, pt-archiver will change its WHERE clause
slightly.  Instead of starting at "greater than or equal to" the last processed
row, it will start "strictly greater than."  This will work fine on unique
indexes such as primary keys, but it may skip rows (leave holes) on non-unique
indexes or when ascending only the first column of an index.

C<pt-archiver> will change the clause in the same way if you specify
L<"--no-delete">, because again an infinite loop is possible.

If you specify the L<"--bulk-delete"> option and return false from this method,
C<pt-archiver> may not do what you want.  The row won't be archived, but it will
be deleted, since bulk deletes operate on ranges of rows and don't know which
rows the plugin selected to keep.

If you specify the L<"--bulk-insert"> option, this method's return value will
influence whether the row is written to the temporary file for the bulk insert,
so bulk inserts will work as expected.  However, bulk inserts require bulk
deletes.

=item before_delete(row => \@row)

This method is called for each row just before it is deleted.  This applies only
to L<"--source">.  This is a good place for you to handle dependencies, such as
deleting things that are foreign-keyed to the row you are about to delete.  You
could also use this to recursively archive all dependent tables.

This plugin method is called even if L<"--no-delete"> is given, but not if
L<"--bulk-delete"> is given.

=item before_bulk_delete(first_row => \@row, last_row => \@row)

This method is called just before a bulk delete is executed.  It is similar to
the C<before_delete> method, except its arguments are the first and last row of
the range to be deleted.  It is called even if L<"--no-delete"> is given.

=item before_insert(row => \@row)

This method is called for each row just before it is inserted.  This applies
only to L<"--dest">.  You could use this to insert the row into multiple tables,
perhaps with an ON DUPLICATE KEY UPDATE clause to build summary tables in a data
warehouse.

This method is not called if L<"--bulk-insert"> is given.

=item before_bulk_insert(first_row => \@row, last_row => \@row, filename => bulk_insert_filename)

This method is called just before a bulk insert is executed.  It is similar to
the C<before_insert> method, except its arguments are the first and last row of
the range to be deleted.

=item custom_sth(row => \@row, sql => $sql)

This method is called just before inserting the row, but after
L<"before_insert()">.  It allows the plugin to specify different C<INSERT>
statement if desired.  The return value (if any) should be a DBI statement
handle.  The C<sql> parameter is the SQL text used to prepare the default
C<INSERT> statement.  This method is not called if you specify
L<"--bulk-insert">.

If no value is returned, the default C<INSERT> statement handle is used.

This method applies only to the plugin specified for L<"--dest">, so if your
plugin isn't doing what you expect, check that you've specified it for the
destination and not the source.

=item custom_sth_bulk(first_row => \@row, last_row => \@row, sql => $sql, filename => $bulk_insert_filename)

If you've specified L<"--bulk-insert">, this method is called just before the
bulk insert, but after L<"before_bulk_insert()">, and the arguments are
different.

This method's return value etc is similar to the L<"custom_sth()"> method.

=item after_finish()

This method is called after pt-archiver exits the archiving loop, commits all
database handles, closes L<"--file">, and prints the final statistics, but
before pt-archiver runs ANALYZE or OPTIMIZE (see L<"--analyze"> and
L<"--optimize">).

=back

If you specify a plugin for both L<"--source"> and L<"--dest">, pt-archiver
constructs, calls before_begin(), and calls after_finish() on the two plugins in
the order L<"--source">, L<"--dest">.

pt-archiver assumes it controls transactions, and that the plugin will NOT
commit or roll back the database handle.  The database handle passed to the
plugin's constructor is the same handle pt-archiver uses itself.  Remember
that L<"--source"> and L<"--dest"> are separate handles.

A sample module might look like this:

   package My::Module;

   sub new {
      my ( $class, %args ) = @_;
      return bless(\%args, $class);
   }

   sub before_begin {
      my ( $self, %args ) = @_;
      # Save column names for later
      $self->{cols} = $args{cols};
   }

   sub is_archivable {
      my ( $self, %args ) = @_;
      # Do some advanced logic with $args{row}
      return 1;
   }

   sub before_delete {} # Take no action
   sub before_insert {} # Take no action
   sub custom_sth    {} # Take no action
   sub after_finish  {} # Take no action

   1;

=head1 ENVIRONMENT

The environment variable C<PTDEBUG> enables verbose debugging output to STDERR.
To enable debugging and capture all output to a file, run the tool like:

   PTDEBUG=1 pt-archiver ... > FILE 2>&1

Be careful: debugging output is voluminous and can generate several megabytes
of output.

=head1 SYSTEM REQUIREMENTS

You need Perl, DBI, DBD::mysql, and some core packages that ought to be
installed in any reasonably new version of Perl.

=head1 BUGS

For a list of known bugs, see L<http://www.percona.com/bugs/pt-archiver>.

Please report bugs at L<https://bugs.launchpad.net/percona-toolkit>.
Include the following information in your bug report:

=over

=item * Complete command-line used to run the tool

=item * Tool L<"--version">

=item * MySQL version of all servers involved

=item * Output from the tool including STDERR

=item * Input files (log/dump/config files, etc.)

=back

If possible, include debugging output by running the tool with C<PTDEBUG>;
see L<"ENVIRONMENT">.

=head1 DOWNLOADING

Visit L<http://www.percona.com/software/percona-toolkit/> to download the
latest release of Percona Toolkit.  Or, get the latest release from the
command line:

   wget percona.com/get/percona-toolkit.tar.gz

   wget percona.com/get/percona-toolkit.rpm

   wget percona.com/get/percona-toolkit.deb

You can also get individual tools from the latest release:

   wget percona.com/get/TOOL

Replace C<TOOL> with the name of any tool.

=head1 AUTHORS

Baron Schwartz

=head1 ACKNOWLEDGMENTS

Andrew O'Brien

=head1 ABOUT PERCONA TOOLKIT

This tool is part of Percona Toolkit, a collection of advanced command-line
tools developed by Percona for MySQL support and consulting.  Percona Toolkit
was forked from two projects in June, 2011: Maatkit and Aspersa.  Those
projects were created by Baron Schwartz and developed primarily by him and
Daniel Nichter, both of whom are employed by Percona.  Visit
L<http://www.percona.com/software/> for more software developed by Percona.

=head1 COPYRIGHT, LICENSE, AND WARRANTY

This program is copyright 2011-2013 Percona Ireland Ltd,
2007-2011 Baron Schwartz.

THIS PROGRAM IS PROVIDED "AS IS" AND WITHOUT ANY EXPRESS OR IMPLIED
WARRANTIES, INCLUDING, WITHOUT LIMITATION, THE IMPLIED WARRANTIES OF
MERCHANTABILITY AND FITNESS FOR A PARTICULAR PURPOSE.

This program is free software; you can redistribute it and/or modify it under
the terms of the GNU General Public License as published by the Free Software
Foundation, version 2; OR the Perl Artistic License.  On UNIX and similar
systems, you can issue `man perlgpl' or `man perlartistic' to read these
licenses.

You should have received a copy of the GNU General Public License along with
this program; if not, write to the Free Software Foundation, Inc., 59 Temple
Place, Suite 330, Boston, MA  02111-1307  USA.

=head1 VERSION

pt-archiver 2.1.8

=cut<|MERGE_RESOLUTION|>--- conflicted
+++ resolved
@@ -1528,7 +1528,6 @@
    return $usage;
 }
 
-<<<<<<< HEAD
 sub prompt_noecho {
    shift @_ if ref $_[0] eq __PACKAGE__;
    my ( $prompt ) = @_;
@@ -1549,156 +1548,6 @@
    }
    return $response;
 }
-=======
-my %export_for;
-sub Mo::import {
-    warnings->import(qw(FATAL all));
-    strict->import();
-    
-    my $caller     = scalar caller(); # Caller's package
-    my $caller_pkg = $caller . "::"; # Caller's package with :: at the end
-    my (%exports, %options);
-
-    my (undef, @features) = @_;
-    my %ignore = ( map { $_ => 1 } qw( is isa init_arg builder buildargs clearer predicate build handles default required ) );
-    for my $feature (grep { !$ignore{$_} } @features) {
-      { local $@; require "Mo/$feature.pm"; }
-      {
-         no strict 'refs';
-         &{"Mo::${feature}::e"}(
-                  $caller_pkg,
-                  \%exports,
-                  \%options,
-                  \@_
-            );
-      }
-    }
-
-    return if $exports{M}; 
-
-    %exports = (
-        extends => sub {
-            for my $class ( map { "$_" } @_ ) {
-               $class =~ s{::|'}{/}g;
-               { local $@; eval { require "$class.pm" } } # or warn $@;
-            }
-            _set_package_isa($caller, @_);
-            _set_inherited_metadata($caller);
-        },
-        override => \&override,
-        has => sub {
-            my $names = shift;
-            for my $attribute ( ref $names ? @$names : $names ) {
-               my %args   = @_;
-               my $method = ($args{is} || '') eq 'ro'
-                  ? sub {
-                     Carp::confess("Cannot assign a value to a read-only accessor at reader ${caller_pkg}${attribute}")
-                        if $#_;
-                     return $_[0]{$attribute};
-                  }
-                  : sub {
-                     return $#_
-                           ? $_[0]{$attribute} = $_[1]
-                           : $_[0]{$attribute};
-                  };
-
-               $metadata_for{$caller}{$attribute} = ();
-
-               if ( my $I = $args{isa} ) {
-                  my $orig_I = $I;
-                  my $type;
-                  if ( $I =~ /\A(ArrayRef|Maybe)\[(.*)\]\z/ ) {
-                     $I = _nested_constraints($attribute, $1, $2);
-                  }
-                  $metadata_for{$caller}{$attribute}{isa} = [$orig_I, $I];
-                  my $orig_method = $method;
-                  $method = sub {
-                     if ( $#_ ) {
-                        Mo::_check_type_constaints($attribute, $I, $orig_I, $_[1]);
-                     }
-                     goto &$orig_method;
-                  };
-               }
-
-               if ( my $builder = $args{builder} ) {
-                  my $original_method = $method;
-                  $method = sub {
-                        $#_
-                           ? goto &$original_method
-                           : ! exists $_[0]{$attribute}
-                              ? $_[0]{$attribute} = $_[0]->$builder
-                              : goto &$original_method
-                  };
-               }
-
-               if ( my $code = $args{default} ) {
-                  Carp::confess("${caller}::${attribute}'s default is $code, but should be a coderef")
-                        unless ref($code) eq 'CODE';
-                  my $original_method = $method;
-                  $method = sub {
-                        $#_
-                           ? goto &$original_method
-                           : ! exists $_[0]{$attribute}
-                              ? $_[0]{$attribute} = $_[0]->$code
-                              : goto &$original_method
-                  };
-               }
-
-               if ( my $role = $args{does} ) {
-                  my $original_method = $method;
-                  $method = sub {
-                     if ( $#_ ) {
-                        Carp::confess(qq<Attribute ($attribute) doesn't consume a '$role' role">)
-                           unless Scalar::Util::blessed($_[1]) && eval { $_[1]->does($role) }
-                     }
-                     goto &$original_method
-                  };
-               }
-
-               if ( my $coercion = $args{coerce} ) {
-                  $metadata_for{$caller}{$attribute}{coerce} = $coercion;
-                  my $original_method = $method;
-                  $method = sub {
-                     if ( $#_ ) {
-                        return $original_method->($_[0], $coercion->($_[1]))
-                     }
-                     goto &$original_method;
-                  }
-               }
-
-               $method = $options{$_}->($method, $attribute, @_)
-                  for sort keys %options;
-
-               *{ _glob_for "${caller}::$attribute" } = $method;
-
-               if ( $args{required} ) {
-                  $metadata_for{$caller}{$attribute}{required} = 1;
-               }
-
-               if ($args{clearer}) {
-                  *{ _glob_for "${caller}::$args{clearer}" }
-                     = sub { delete shift->{$attribute} }
-               }
-
-               if ($args{predicate}) {
-                  *{ _glob_for "${caller}::$args{predicate}" }
-                     = sub { exists shift->{$attribute} }
-               }
-
-               if ($args{handles}) {
-                  _has_handles($caller, $attribute, \%args);
-               }
-
-               if (exists $args{init_arg}) {
-                  $metadata_for{$caller}{$attribute}{init_arg} = $args{init_arg};
-               }
-            }
-        },
-        %exports,
-    );
-
-    $export_for{$caller} = [ keys %exports ];
->>>>>>> 10634cd2
 
 sub _read_config_file {
    my ( $self, $filename ) = @_;
@@ -1864,20 +1713,6 @@
       join(' ', map { my $a = "_[$_]_"; $a =~ s/\n/\n# /g; $a; } @ARGV), "\n";
 }
 
-<<<<<<< HEAD
-=======
-sub override {
-   my ($methods, $code) = @_;
-   my $caller          = scalar caller;
-
-   for my $method ( ref($methods) ? @$methods : $methods ) {
-      my $full_method     = "${caller}::${method}";
-      *{_glob_for $full_method} = $code;
-   }
-}
-
-}
->>>>>>> 10634cd2
 1;
 }
 # ###########################################################################
