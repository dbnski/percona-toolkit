--- conflicted
+++ resolved
@@ -955,22 +955,10 @@
          (echo $ts; transactions) >>"$d/$p-transactions" &
       fi
 
-<<<<<<< HEAD
-<<<<<<< Updated upstream
-=======
-      if [ $ps_instrumentation_enabled == "yes" ]; then
-         ps_locks_transactions "$d/$p-ps-locks-transactions"
-      fi
-
-      slave_status "$d/$p-slave-status" $mysql_version
-
->>>>>>> Stashed changes
-=======
       if [ "${mysql_version}" '>' "5.6" ] && [ $ps_instrumentation_enabled == "yes" ]; then
          ps_locks_transactions "$d/$p-ps-locks-transactions"
       fi
 
->>>>>>> 462c0067
       curr_time=$(date +'%s')
    done
    log "Loop end: $(date +'TS %s.%N %F %T')"
@@ -1108,70 +1096,6 @@
    }
 }
 
-<<<<<<< HEAD
-slave_status() {
-   local outfile=$1 
-   local mysql_version=$2
-   
-   if [ "${mysql_version}" '<' "5.7" ]; then
-      echo "MySQL < 5.7 detected"
-      local status="SHOW SLAVE STATUS\G"
-      $CMD_MYSQL $EXT_ARGV -e "$status" >> $outfile
-   else                                                                                  
-      local status="
-      SELECT * 
-        FROM performance_schema.replication_connection_configuration 
-        JOIN performance_schema.replication_applier_configuration 
-       USING (channel_name)\G"
-      echo -e "\n$status\n" >> $outfile
-      $CMD_MYSQL $EXT_ARGV -e "$status" >> $outfile
-
-      local status="
-      SELECT * 
-        FROM replication_connection_status\G"
-      echo -e "\n$status\n" >> $outfile
-      $CMD_MYSQL $EXT_ARGV -e "$status" >> $outfile
-
-      local status="
-      SELECT * 
-        FROM replication_applier_status 
-        JOIN replication_applier_status_by_coordinator 
-       USING (channel_name)\G"
-      echo -e "\n$status\n" >> $outfile
-      $CMD_MYSQL $EXT_ARGV -e "$status" >> $outfile
-   fi
-
-}
-
-slave_status() {
-   local outfile=$1 
-   local mysql_version=$2
-   
-   if [ "${mysql_version}" '<' "5.7" ]; then
-      echo "MySQL < 5.7 detected"
-      local status="SHOW SLAVE STATUS\G"
-      $CMD_MYSQL $EXT_ARGV -e "$status" >> $outfile
-   else                                                                                  
-      local status="
-      SELECT * 
-        FROM performance_schema.replication_connection_configuration 
-        JOIN performance_schema.replication_applier_configuration 
-       USING (channel_name)\G"
-      echo -e "\n$status\n" >> $outfile
-      $CMD_MYSQL $EXT_ARGV -e "$status" >> $outfile
-
-      local status="SELECT * 
-        FROM replication_connection_status\G"
-      echo -e "\n$status\n" >> $outfile
-      $CMD_MYSQL $EXT_ARGV -e "$status" >> $outfile
-
-      local status="SELECT * 
-        FROM replication_applier_status 
-        JOIN replication_applier_status_by_coordinator 
-       USING (channel_name)\G"
-      echo -e "\n$status\n" >> $outfile
-      $CMD_MYSQL $EXT_ARGV -e "$status" >> $outfile
-=======
 ps_locks_transactions() {
    local outfile=$1 
    
@@ -1195,7 +1119,6 @@
       $CMD_MYSQL $EXT_ARGV -e "$status" >> $outfile
   else
       echo "Performance schema is not enabled" >> $outfile
->>>>>>> 462c0067
    fi
 
 }
