--- conflicted
+++ resolved
@@ -910,7 +910,7 @@
    local ps_instrumentation_enabled=$($CMD_MYSQL $EXT_ARGV -e 'SELECT ENABLED FROM performance_schema.setup_instruments WHERE NAME = "transaction";' \
                                       | sed "2q;d" | sed 'y/ABCDEFGHIJKLMNOPQRSTUVWXYZ/abcdefghijklmnopqrstuvwxyz/')
 
-   if [ $ps_instrumentation_enabled != "yes"]; then
+   if [ $ps_instrumentation_enabled != "yes" ]; then
       log "Performance Schema instrumentation is disabled"
    fi
 
@@ -1127,7 +1127,6 @@
 
 }
 
-<<<<<<< HEAD
 slave_status() {
    local outfile=$1
    local mysql_version=$2
@@ -1149,7 +1148,8 @@
       echo -e "\n$sql\n" >> $outfile
       $CMD_MYSQL $EXT_ARGV -e "$sql" >> $outfile
    fi
-=======
+}
+
 collect_mysql_variables() {
    local outfile=$1 
 
@@ -1168,7 +1168,6 @@
    sql="select * from performance_schema.status_by_thread order by thread_id, variable_name; "
    echo -e "\n$sql\n" >> $outfile
    $CMD_MYSQL $EXT_ARGV -e "$sql" >> $outfile
->>>>>>> b2217c6c
 }
 
 # ###########################################################################
