#!/usr/bin/env bash

# This program is part of Percona Toolkit: http://www.percona.com/software/
# See "COPYRIGHT, LICENSE, AND WARRANTY" at the end of this file for legal
# notices and disclaimers.

set -u

# ###########################################################################
# log_warn_die package
# This package is a copy without comments from the original.  The original
# with comments and its test file can be found in the Bazaar repository at,
#   lib/bash/log_warn_die.sh
#   t/lib/bash/log_warn_die.sh
# See https://launchpad.net/percona-toolkit for more information.
# ###########################################################################


set -u

PTFUNCNAME=""
PTDEBUG="${PTDEBUG:-""}"
EXIT_STATUS=0

log() {
   TS=$(date +%F-%T | tr ':-' '_');
   echo "$TS $*"
}

warn() {
   log "$*" >&2
   EXIT_STATUS=1
}

die() {
   warn "$*"
   exit 1
}

_d () {
   [ "$PTDEBUG" ] && echo "# $PTFUNCNAME: $(log "$*")" >&2
}

# ###########################################################################
# End log_warn_die package
# ###########################################################################

# ###########################################################################
# parse_options package
# This package is a copy without comments from the original.  The original
# with comments and its test file can be found in the Bazaar repository at,
#   lib/bash/parse_options.sh
#   t/lib/bash/parse_options.sh
# See https://launchpad.net/percona-toolkit for more information.
# ###########################################################################





set -u

ARGV=""           # Non-option args (probably input files)
EXT_ARGV=""       # Everything after -- (args for an external command)
HAVE_EXT_ARGV=""  # Got --, everything else is put into EXT_ARGV
OPT_ERRS=0        # How many command line option errors
OPT_VERSION=""    # If --version was specified
OPT_HELP=""       # If --help was specified
PO_DIR=""         # Directory with program option spec files

usage() {
   local file="$1"

   local usage=$(grep '^Usage: ' "$file")
   echo $usage
   echo
   echo "For more information, 'man $TOOL' or 'perldoc $file'."
}

usage_or_errors() {
   local file="$1"

   if [ "$OPT_VERSION" ]; then
      local version=$(grep '^pt-[^ ]\+ [0-9]' "$file")
      echo "$version"
      return 1
   fi

   if [ "$OPT_HELP" ]; then
      usage "$file"
      echo
      echo "Command line options:"
      echo
      perl -e '
         use strict;
         use warnings FATAL => qw(all);
         my $lcol = 20;         # Allow this much space for option names.
         my $rcol = 80 - $lcol; # The terminal is assumed to be 80 chars wide.
         my $name;
         while ( <> ) {
            my $line = $_;
            chomp $line;
            if ( $line =~ s/^long:/  --/ ) {
               $name = $line;
            }
            elsif ( $line =~ s/^desc:// ) {
               $line =~ s/ +$//mg;
               my @lines = grep { $_      }
                           $line =~ m/(.{0,$rcol})(?:\s+|\Z)/g;
               if ( length($name) >= $lcol ) {
                  print $name, "\n", (q{ } x $lcol);
               }
               else {
                  printf "%-${lcol}s", $name;
               }
               print join("\n" . (q{ } x $lcol), @lines);
               print "\n";
            }
         }
      ' "$PO_DIR"/*
      echo
      echo "Options and values after processing arguments:"
      echo
<<<<<<< HEAD
      (
         cd "$PO_DIR"
         for opt in *; do
            local varname="OPT_$(echo "$opt" | tr a-z- A-Z_)"
            eval local varvalue=\$$varname
            if ! grep -q "type:" "$PO_DIR/$opt" >/dev/null; then
               if [ "$varvalue" -a "$varvalue" = "yes" ];
                  then varvalue="TRUE"
               else
                  varvalue="FALSE"
               fi
=======
      for opt in $(ls "$PO_DIR"); do
         local varname="OPT_$(echo "$opt" | tr 'a-z-' 'A-Z_')"
         local varvalue="${!varname}"
         if ! grep -q "type:" "$PO_DIR/$opt" >/dev/null; then
            if [ "$varvalue" -a "$varvalue" = "yes" ];
               then varvalue="TRUE"
            else
               varvalue="FALSE"
>>>>>>> 7f9f84a6
            fi
            printf -- "  --%-30s %s" "$opt" "${varvalue:-(No value)}"
            echo
         done
      )
      return 1
   fi

   if [ $OPT_ERRS -gt 0 ]; then
      echo
      usage "$file"
      return 1
   fi

   return 0
}

option_error() {
   local err="$1"
   OPT_ERRS=$(($OPT_ERRS + 1))
   echo "$err" >&2
}

parse_options() {
   local file="$1"
   shift

   ARGV=""
   EXT_ARGV=""
   HAVE_EXT_ARGV=""
   OPT_ERRS=0
   OPT_VERSION=""
   OPT_HELP=""
   PO_DIR="$PT_TMPDIR/po"

   if [ ! -d "$PO_DIR" ]; then
      mkdir "$PO_DIR"
      if [ $? -ne 0 ]; then
         echo "Cannot mkdir $PO_DIR" >&2
         exit 1
      fi
   fi

   rm -rf "$PO_DIR"/*
   if [ $? -ne 0 ]; then
      echo "Cannot rm -rf $PO_DIR/*" >&2
      exit 1
   fi

   _parse_pod "$file"  # Parse POD into program option (po) spec files
   _eval_po            # Eval po into existence with default values

   if [ $# -ge 2 ] &&  [ "$1" = "--config" ]; then
      shift  # --config
      local user_config_files="$1"
      shift  # that ^
      local IFS=","
      for user_config_file in $user_config_files; do
         _parse_config_files "$user_config_file"
      done
   else
      _parse_config_files "/etc/percona-toolkit/percona-toolkit.conf" "/etc/percona-toolkit/$TOOL.conf" "$HOME/.percona-toolkit.conf" "$HOME/.$TOOL.conf"
   fi

   _parse_command_line "${@:-""}"
}

_parse_pod() {
   local file="$1"

   cat "$file" | PO_DIR="$PO_DIR" perl -ne '
      BEGIN { $/ = ""; }
      next unless $_ =~ m/^=head1 OPTIONS/;
      while ( defined(my $para = <>) ) {
         last if $para =~ m/^=head1/;
         chomp;
         if ( $para =~ m/^=item --(\S+)/ ) {
            my $opt  = $1;
            my $file = "$ENV{PO_DIR}/$opt";
            open my $opt_fh, ">", $file or die "Cannot open $file: $!";
            print $opt_fh "long:$opt\n";
            $para = <>;
            chomp;
            if ( $para =~ m/^[a-z ]+:/ ) {
               map {
                  chomp;
                  my ($attrib, $val) = split(/: /, $_);
                  print $opt_fh "$attrib:$val\n";
               } split(/; /, $para);
               $para = <>;
               chomp;
            }
            my ($desc) = $para =~ m/^([^?.]+)/;
            print $opt_fh "desc:$desc.\n";
            close $opt_fh;
         }
      }
      last;
   '
}

_eval_po() {
   local IFS=":"
   for opt_spec in "$PO_DIR"/*; do
      local opt=""
      local default_val=""
      local neg=0
      local size=0
      while read key val; do
         case "$key" in
            long)
               opt=$(echo $val | sed 's/-/_/g' | tr '[:lower:]' '[:upper:]')
               ;;
            default)
               default_val="$val"
               ;;
            "short form")
               ;;
            type)
               [ "$val" = "size" ] && size=1
               ;;
            desc)
               ;;
            negatable)
               if [ "$val" = "yes" ]; then
                  neg=1
               fi
               ;;
            *)
               echo "Invalid attribute in $opt_spec: $line" >&2
               exit 1
         esac 
      done < "$opt_spec"

      if [ -z "$opt" ]; then
         echo "No long attribute in option spec $opt_spec" >&2
         exit 1
      fi

      if [ $neg -eq 1 ]; then
         if [ -z "$default_val" ] || [ "$default_val" != "yes" ]; then
            echo "Option $opt_spec is negatable but not default: yes" >&2
            exit 1
         fi
      fi

      if [ $size -eq 1 -a -n "$default_val" ]; then
         default_val=$(size_to_bytes $default_val)
      fi

      eval "OPT_${opt}"="$default_val"
   done
}

_parse_config_files() {

   for config_file in "${@:-""}"; do
      test -f "$config_file" || continue

      while read config_opt; do

         echo "$config_opt" | grep '^[ ]*[^#]' >/dev/null 2>&1 || continue

         config_opt="$(echo "$config_opt" | sed -e 's/^ *//g' -e 's/ *$//g' -e 's/[ ]*=[ ]*/=/' -e 's/[ ]*#.*$//')"

         [ "$config_opt" = "" ] && continue

         if ! [ "$HAVE_EXT_ARGV" ]; then
            config_opt="--$config_opt"
         fi

         _parse_command_line "$config_opt"

      done < "$config_file"

      HAVE_EXT_ARGV=""  # reset for each file

   done
}

_parse_command_line() {
   local opt=""
   local val=""
   local next_opt_is_val=""
   local opt_is_ok=""
   local opt_is_negated=""
   local real_opt=""
   local required_arg=""
   local spec=""

   for opt in "${@:-""}"; do
      if [ "$opt" = "--" -o "$opt" = "----" ]; then
         HAVE_EXT_ARGV=1
         continue
      fi
      if [ "$HAVE_EXT_ARGV" ]; then
         if [ "$EXT_ARGV" ]; then
            EXT_ARGV="$EXT_ARGV $opt"
         else
            EXT_ARGV="$opt"
         fi
         continue
      fi

      if [ "$next_opt_is_val" ]; then
         next_opt_is_val=""
         if [ $# -eq 0 ] || [ $(expr "$opt" : "-") -eq 1 ]; then
            option_error "$real_opt requires a $required_arg argument"
            continue
         fi
         val="$opt"
         opt_is_ok=1
      else
         if [ $(expr "$opt" : "-") -eq 0 ]; then
            if [ -z "$ARGV" ]; then
               ARGV="$opt"
            else
               ARGV="$ARGV $opt"
            fi
            continue
         fi

         real_opt="$opt"

         if $(echo $opt | grep '^--no[^-]' >/dev/null); then
            local base_opt=$(echo $opt | sed 's/^--no//')
            if [ -f "$PT_TMPDIR/po/$base_opt" ]; then
               opt_is_negated=1
               opt="$base_opt"
            fi
         else
            if $(echo $opt | grep '^--no-' >/dev/null); then
               opt_is_negated=1
               opt=$(echo $opt | sed 's/^--no-//')
            else
               opt_is_negated=""
               opt=$(echo $opt | sed 's/^-*//')
            fi
         fi

         if $(echo $opt | grep '^[a-z-][a-z-]*=' >/dev/null 2>&1); then
            val="$(echo $opt | awk -F= '{print $2}')"
            opt="$(echo $opt | awk -F= '{print $1}')"
         fi

         if [ -f "$PT_TMPDIR/po/$opt" ]; then
            spec="$PT_TMPDIR/po/$opt"
         else
            spec=$(grep "^short form:-$opt\$" "$PT_TMPDIR"/po/* | cut -d ':' -f 1)
            if [ -z "$spec"  ]; then
               option_error "Unknown option: $real_opt"
               continue
            fi
         fi

         required_arg=$(cat "$spec" | awk -F: '/^type:/{print $2}')
         if [ "$required_arg" ]; then
            if [ "$val" ]; then
               opt_is_ok=1
            else
               next_opt_is_val=1
            fi
         else
            if [ "$val" ]; then
               option_error "Option $real_opt does not take a value"
               continue
            fi 
            if [ "$opt_is_negated" ]; then
               val=""
            else
               val="yes"
            fi
            opt_is_ok=1
         fi
      fi

      if [ "$opt_is_ok" ]; then
         opt=$(cat "$spec" | grep '^long:' | cut -d':' -f2 | sed 's/-/_/g' | tr '[:lower:]' '[:upper:]')

         if grep "^type:size" "$spec" >/dev/null; then
            val=$(size_to_bytes $val)
         fi

         eval "OPT_$opt"="'$val'"

         opt=""
         val=""
         next_opt_is_val=""
         opt_is_ok=""
         opt_is_negated=""
         real_opt=""
         required_arg=""
         spec=""
      fi
   done
}

size_to_bytes() {
   local size="$1"
   echo $size | perl -ne '%f=(B=>1, K=>1_024, M=>1_048_576, G=>1_073_741_824, T=>1_099_511_627_776); m/^(\d+)([kMGT])?/i; print $1 * $f{uc($2 || "B")};'
}

# ###########################################################################
# End parse_options package
# ###########################################################################

# ###########################################################################
# tmpdir package
# This package is a copy without comments from the original.  The original
# with comments and its test file can be found in the Bazaar repository at,
#   lib/bash/tmpdir.sh
#   t/lib/bash/tmpdir.sh
# See https://launchpad.net/percona-toolkit for more information.
# ###########################################################################


set -u

PT_TMPDIR=""

mk_tmpdir() {
   local dir="${1:-""}"

   if [ -n "$dir" ]; then
      if [ ! -d "$dir" ]; then
         mkdir "$dir" || die "Cannot make tmpdir $dir"
      fi
      PT_TMPDIR="$dir"
   else
      local tool="${0##*/}"
      local pid="$$"
      PT_TMPDIR=`mktemp -d -t "${tool}.${pid}.XXXXXX"` \
         || die "Cannot make secure tmpdir"
   fi
}

rm_tmpdir() {
   if [ -n "$PT_TMPDIR" ] && [ -d "$PT_TMPDIR" ]; then
      rm -rf "$PT_TMPDIR"
   fi
   PT_TMPDIR=""
}

# ###########################################################################
# End tmpdir package
# ###########################################################################

# ###########################################################################
# alt_cmds package
# This package is a copy without comments from the original.  The original
# with comments and its test file can be found in the Bazaar repository at,
#   lib/bash/alt_cmds.sh
#   t/lib/bash/alt_cmds.sh
# See https://launchpad.net/percona-toolkit for more information.
# ###########################################################################


set -u

_seq() {
   local i="$1"
   awk "BEGIN { for(i=1; i<=$i; i++) print i; }"
}

_pidof() {
   local cmd="$1"
   if ! pidof "$cmd" 2>/dev/null; then
      ps -eo pid,ucomm | awk -v comm="$cmd" '$2 == comm { print $1 }'
   fi
}

_lsof() {
   local pid="$1"
   if ! lsof -p $pid 2>/dev/null; then
      /bin/ls -l /proc/$pid/fd 2>/dev/null
   fi
}



_which() {
   if [ -x /usr/bin/which ]; then
      /usr/bin/which "$1" 2>/dev/null | awk '{print $1}'
   elif which which 1>/dev/null 2>&1; then
      which "$1" 2>/dev/null | awk '{print $1}'
   else
      echo "$1"
   fi
}

# ###########################################################################
# End alt_cmds package
# ###########################################################################

# ###########################################################################
# safeguards package
# This package is a copy without comments from the original.  The original
# with comments and its test file can be found in the Bazaar repository at,
#   lib/bash/safeguards.sh
#   t/lib/bash/safeguards.sh
# See https://launchpad.net/percona-toolkit for more information.
# ###########################################################################


set -u

disk_space() {
   local filesystem="${1:-$PWD}"
   df -P -k "$filesystem"
}

check_disk_space() {
   local file="$1"
   local min_free_bytes="${2:-0}"
   local min_free_pct="${3:-0}"
   local bytes_margin="${4:-0}"

   
   local used_bytes=$(perl -ane 'm!^/! && print $F[2] * 1024' "$file")
   local free_bytes=$(perl -ane 'm!^/! && print $F[3] * 1024' "$file")
   local pct_used=$(perl -ane 'm!^/! && print ($F[4] =~ m/(\d+)/)' "$file")
   local pct_free=$((100 - $pct_used))

   local real_free_bytes=$free_bytes
   local real_pct_free=$pct_free

   if [ $bytes_margin -gt 0 ]; then
      used_bytes=$(($used_bytes + $bytes_margin))
      free_bytes=$(($free_bytes - $bytes_margin))
      pct_used=$(perl -e "print int(($used_bytes/($used_bytes + $free_bytes)) * 100)")

      pct_free=$((100 - $pct_used))
   fi

   if [ $free_bytes -lt $min_free_bytes -o $pct_free -lt $min_free_pct ]; then
      warn "Not enough free disk space:
    Limit: ${min_free_pct}% free, ${min_free_bytes} bytes free
   Actual: ${real_pct_free}% free, ${real_free_bytes} bytes free (- $bytes_margin bytes margin)
"
      cat "$file" >&2

      return 1  # not enough disk space
   fi

   return 0  # disk space is OK
}

# ###########################################################################
# End safeguards package
# ###########################################################################

# ###########################################################################
# daemon package
# This package is a copy without comments from the original.  The original
# with comments and its test file can be found in the Bazaar repository at,
#   lib/bash/daemon.sh
#   t/lib/bash/daemon.sh
# See https://launchpad.net/percona-toolkit for more information.
# ###########################################################################


set -u

make_pid_file() {
   local file="$1"
   local pid="$2"


   if [ -f "$file" ]; then
      local old_pid=$(cat "$file")
      if [ -z "$old_pid" ]; then
         die "PID file $file already exists but it is empty"
      else
         kill -0 $old_pid 2>/dev/null
         if [ $? -eq 0 ]; then
            die "PID file $file already exists and its PID ($old_pid) is running"
         else
            echo "Overwriting PID file $file because its PID ($old_pid)" \
                 "is not running"
         fi
      fi
   fi

   echo "$pid" > "$file"
   if [ $? -ne 0 ]; then
      die "Cannot create or write PID file $file"
   fi
}

remove_pid_file() {
   local file="$1"
   if [ -f "$file" ]; then
      rm "$file"
   fi
}

# ###########################################################################
# End daemon package
# ###########################################################################

# ###########################################################################
# collect package
# This package is a copy without comments from the original.  The original
# with comments and its test file can be found in the Bazaar repository at,
#   lib/bash/collect.sh
#   t/lib/bash/collect.sh
# See https://launchpad.net/percona-toolkit for more information.
# ###########################################################################



set -u

CMD_GDB="$(_which gdb)"
CMD_IOSTAT="$(_which iostat)"
CMD_MPSTAT="$(_which mpstat)"
CMD_MYSQL="$(_which mysql)"
CMD_MYSQLADMIN="$(_which mysqladmin)"
CMD_OPCONTROL="$(_which opcontrol)"
CMD_OPREPORT="$(_which opreport)"
CMD_PMAP="$(_which pmap)"
CMD_STRACE="$(_which strace)"
CMD_SYSCTL="$(_which sysctl)"
CMD_TCPDUMP="$(_which tcpdump)"
CMD_VMSTAT="$(_which vmstat)"

[ -z "$CMD_SYSCTL" -a -x "/sbin/sysctl" ] && CMD_SYSCTL="/sbin/sysctl"

collect() {
   local d="$1"  # directory to save results in
   local p="$2"  # prefix for each result file

   local mysqld_pid=$(_pidof mysqld | awk '{print $1; exit;}')

   if [ "$CMD_PMAP" -a "$mysqld_pid" ]; then
      if $CMD_PMAP --help 2>&1 | grep -- -x >/dev/null 2>&1 ; then
         $CMD_PMAP -x $mysqld_pid > "$d/$p-pmap"
      else
         $CMD_PMAP $mysqld_pid > "$d/$p-pmap"
      fi
   fi

   if [ "$CMD_GDB" -a "$OPT_COLLECT_GDB" -a "$mysqld_pid" ]; then
      $CMD_GDB                     \
         -ex "set pagination 0"    \
         -ex "thread apply all bt" \
         --batch -p $mysqld_pid    \
         >> "$d/$p-stacktrace"
   fi

   $CMD_MYSQL $EXT_ARGV -e 'SHOW GLOBAL VARIABLES' >> "$d/$p-variables" &
   sleep .2

   local mysql_version="$(awk '/^version[^_]/{print substr($2,1,3)}' "$d/$p-variables")"

   local mysql_error_log="$(awk '/log_error/{print $2}' "$d/$p-variables")"
   if [ -z "$mysql_error_log" -a "$mysqld_pid" ]; then
      mysql_error_log="$(ls -l /proc/$mysqld_pid/fd | awk '/ 2 ->/{print $NF}')"
   fi

   local tail_error_log_pid=""
   if [ "$mysql_error_log" ]; then
      log "The MySQL error log seems to be $mysql_error_log"
      tail -f "$mysql_error_log" >"$d/$p-log_error" &
      tail_error_log_pid=$!

      $CMD_MYSQLADMIN $EXT_ARGV debug
   else
      log "Could not find the MySQL error log"
   fi

   local innostat="SHOW /*!40100 ENGINE*/ INNODB STATUS\G"
   if [ "${mysql_version}" '>' "5.1" ]; then
      local mutex="SHOW ENGINE INNODB MUTEX"
   else
      local mutex="SHOW MUTEX STATUS"
   fi
   $CMD_MYSQL $EXT_ARGV -e "$innostat" >> "$d/$p-innodbstatus1" &
   $CMD_MYSQL $EXT_ARGV -e "$mutex"    >> "$d/$p-mutex-status1" &
   open_tables                         >> "$d/$p-opentables1"   &

   local tcpdump_pid=""
   if [ "$CMD_TCPDUMP" -a  "$OPT_COLLECT_TCPDUMP" ]; then
      local port=$(awk '/^port/{print $2}' "$d/$p-variables")
      if [ "$port" ]; then
         $CMD_TCPDUMP -i any -s 4096 -w "$d/$p-tcpdump" port ${port} &
         tcpdump_pid=$!
      fi
   fi

   local have_oprofile=""
   if [ "$CMD_OPCONTROL" -a "$OPT_COLLECT_OPROFILE" ]; then
      if $CMD_OPCONTROL --init; then
         $CMD_OPCONTROL --start --no-vmlinux
         have_oprofile="yes"
      fi
   elif [ "$CMD_STRACE" -a "$OPT_COLLECT_STRACE" -a "$mysqld_pid" ]; then
      $CMD_STRACE -T -s 0 -f -p $mysqld_pid > "${DEST}/$d-strace" &
      local strace_pid=$!
   fi

   ps -eaf  >> "$d/$p-ps"  &
   top -bn1 >> "$d/$p-top" &

   [ "$mysqld_pid" ] && _lsof $mysqld_pid >> "$d/$p-lsof" &

   if [ "$CMD_SYSCTL" ]; then
      $CMD_SYSCTL -a >> "$d/$p-sysctl" &
   fi
   if [ "$CMD_VMSTAT" ]; then
      $CMD_VMSTAT 1 $OPT_RUN_TIME >> "$d/$p-vmstat"         &
      $CMD_VMSTAT $OPT_RUN_TIME 2 >> "$d/$p-vmstat-overall" &
   fi
   if [ "$CMD_IOSTAT" ]; then
      $CMD_IOSTAT -dx 1 $OPT_RUN_TIME >> "$d/$p-iostat"         &
      $CMD_IOSTAT -dx $OPT_RUN_TIME 2 >> "$d/$p-iostat-overall" &
   fi
   if [ "$CMD_MPSTAT" ]; then
      $CMD_MPSTAT -P ALL 1 $OPT_RUN_TIME >> "$d/$p-mpstat"         &
      $CMD_MPSTAT -P ALL $OPT_RUN_TIME 1 >> "$d/$p-mpstat-overall" &
   fi

   $CMD_MYSQLADMIN $EXT_ARGV ext -i1 -c$OPT_RUN_TIME >>"$d/$p-mysqladmin" &
   local mysqladmin_pid=$!

   local have_lock_waits_table=""
   $CMD_MYSQL $EXT_ARGV -e "SHOW TABLES FROM INFORMATION_SCHEMA" \
      | grep -i "INNODB_LOCK_WAITS" >/dev/null 2>&1
   if [ $? -eq 0 ]; then
      have_lock_waits_table="yes"
   fi

   log "Loop start: $(date +'TS %s.%N %F %T')"
   for loopno in $(_seq $OPT_RUN_TIME); do
      disk_space $d > $d/$p-disk-space
      check_disk_space          \
         $d/$p-disk-space       \
         "$OPT_DISK_BYTES_FREE" \
         "$OPT_DISK_PCT_FREE"   \
         || break

      sleep $(date +%s.%N | awk '{print 1 - ($1 % 1)}')
      local ts="$(date +"TS %s.%N %F %T")"


      if [ -d "/proc" ]; then
         if [ -f "/proc/diskstats" ]; then
            (echo $ts; cat /proc/diskstats) >> "$d/$p-diskstats" &
         fi
         if [ -f "/proc/stat" ]; then
            (echo $ts; cat /proc/stat) >> "$d/$p-procstat" &
         fi
         if [ -f "/proc/vmstat" ]; then
            (echo $ts; cat /proc/vmstat) >> "$d/$p-procvmstat" &
         fi
         if [ -f "/proc/meminfo" ]; then
            (echo $ts; cat /proc/meminfo) >> "$d/$p-meminfo" &
         fi
         if [ -f "/proc/slabinfo" ]; then
            (echo $ts; cat /proc/slabinfo) >> "$d/$p-slabinfo" &
         fi
         if [ -f "/proc/interrupts" ]; then
            (echo $ts; cat /proc/interrupts) >> "$d/$p-interrupts" &
         fi
      fi

      (echo $ts; df -k) >> "$d/$p-df" &

      (echo $ts; netstat -antp) >> "$d/$p-netstat"   &
      (echo $ts; netstat -s)    >> "$d/$p-netstat_s" &

      (echo $ts; $CMD_MYSQL $EXT_ARGV -e "SHOW FULL PROCESSLIST\G") \
         >> "$d/$p-processlist" &

      if [ "$have_lock_waits_table" ]; then
         (echo $ts; lock_waits) >>"$d/$p-lock-waits" &
      fi
   done
   log "Loop end: $(date +'TS %s.%N %F %T')"

   if [ "$have_oprofile" ]; then
      $CMD_OPCONTROL --stop
      $CMD_OPCONTROL --dump

      local oprofiled_pid=$(_pidof oprofiled | awk '{print $1; exit;}')
      if [ "$oprofiled_pid" ]; then
         kill $oprofiled_pid
      else
         warn "Cannot kill oprofiled because its PID cannot be determined"
      fi

      $CMD_OPCONTROL --save=pt_collect_$p

      local mysqld_path=$(_which mysqld);
      if [ "$mysqld_path" -a -f "$mysqld_path" ]; then
         $CMD_OPREPORT            \
            --demangle=smart      \
            --symbols             \
            --merge tgid          \
            session:pt_collect_$p \
            "$mysqld_path"        \
            > "$d/$p-opreport"
      else
         log "oprofile data saved to pt_collect_$p; you should be able"       \
              "to get a report by running something like 'opreport"           \
              "--demangle=smart --symbols --merge tgid session:pt_collect_$p" \
              "/path/to/mysqld'"                                              \
            > "$d/$p-opreport"
      fi
   elif [ "$CMD_STRACE" -a "$OPT_COLLECT_STRACE" ]; then
      kill -s 2 $strace_pid
      sleep 1
      kill -s 15 $strace_pid
      [ "$mysqld_pid" ] && kill -s 18 $mysqld_pid
   fi

   $CMD_MYSQL $EXT_ARGV -e "$innostat" >> "$d/$p-innodbstatus2" &
   $CMD_MYSQL $EXT_ARGV -e "$mutex"    >> "$d/$p-mutex-status2" &
   open_tables                         >> "$d/$p-opentables2"   &

   kill $mysqladmin_pid
   [ "$tail_error_log_pid" ] && kill $tail_error_log_pid
   [ "$tcpdump_pid" ]        && kill $tcpdump_pid

   hostname > "$d/$p-hostname"

   for file in "$d/$p-"*; do
      if [ -z "$(grep -v '^TS ' --max-count 1 "$file")" ]; then
         log "Removing empty file $file";
         rm "$file"
      fi
   done
}

open_tables() {
   local open_tables=$($CMD_MYSQLADMIN $EXT_ARGV ext | grep "Open_tables" | awk '{print $4}')
   if [ -n "$open_tables" -a $open_tables -le 1000 ]; then
      $CMD_MYSQL $EXT_ARGV -e 'SHOW OPEN TABLES' &
   else
      log "Too many open tables: $open_tables"
   fi
}

lock_waits() {
   local sql1="SELECT
      CONCAT('thread ', b.trx_mysql_thread_id, ' from ', p.host) AS who_blocks,
      IF(p.command = \"Sleep\", p.time, 0) AS idle_in_trx,
      MAX(TIMESTAMPDIFF(SECOND, r.trx_wait_started, CURRENT_TIMESTAMP)) AS max_wait_time,
      COUNT(*) AS num_waiters
   FROM INFORMATION_SCHEMA.INNODB_LOCK_WAITS AS w
   INNER JOIN INFORMATION_SCHEMA.INNODB_TRX AS b ON b.trx_id = w.blocking_trx_id
   INNER JOIN INFORMATION_SCHEMA.INNODB_TRX AS r ON r.trx_id = w.requesting_trx_id
   LEFT JOIN INFORMATION_SCHEMA.PROCESSLIST AS p ON p.id = b.trx_mysql_thread_id
   GROUP BY who_blocks ORDER BY num_waiters DESC\G"
   $CMD_MYSQL $EXT_ARGV -e "$sql1"

   local sql2="SELECT
      r.trx_id AS waiting_trx_id,
      r.trx_mysql_thread_id AS waiting_thread,
      TIMESTAMPDIFF(SECOND, r.trx_wait_started, CURRENT_TIMESTAMP) AS wait_time,
      r.trx_query AS waiting_query,
      l.lock_table AS waiting_table_lock,
      b.trx_id AS blocking_trx_id, b.trx_mysql_thread_id AS blocking_thread,
      SUBSTRING(p.host, 1, INSTR(p.host, ':') - 1) AS blocking_host,
      SUBSTRING(p.host, INSTR(p.host, ':') +1) AS blocking_port,
      IF(p.command = \"Sleep\", p.time, 0) AS idle_in_trx,
      b.trx_query AS blocking_query
   FROM INFORMATION_SCHEMA.INNODB_LOCK_WAITS AS w
   INNER JOIN INFORMATION_SCHEMA.INNODB_TRX AS b ON b.trx_id = w.blocking_trx_id
   INNER JOIN INFORMATION_SCHEMA.INNODB_TRX AS r ON r.trx_id = w.requesting_trx_id
   INNER JOIN INFORMATION_SCHEMA.INNODB_LOCKS AS l ON w.requested_lock_id = l.lock_id
   LEFT JOIN INFORMATION_SCHEMA.PROCESSLIST AS p ON p.id = b.trx_mysql_thread_id
   ORDER BY wait_time DESC\G"
   $CMD_MYSQL $EXT_ARGV -e "$sql2"
} 

# ###########################################################################
# End collect package
# ###########################################################################

# ###########################################################################
# Global variables
# ###########################################################################
TRIGGER_FUNCTION=""
RAN_WITH=""
EXIT_REASON=""
TOOL="pt-stalk"
OKTORUN=1
ITER=1

# ###########################################################################
# Subroutines
# ###########################################################################

grep_processlist() {
   local file="$1"
   local col="$2"
   local pat="${3:-""}"
   local gt="${4:-0}"
   local quiet="${5:-0}"

   awk "
      BEGIN {
         FS=\"|\"
         OFS=\" | \"
         n_cols=0
         found=0
      }

      /^\|/ {
         if ( n_cols ) {
            val=colno_for_name[\"$col\"]
            if ((\"$pat\"  && match(\$val, \"$pat\")) || ($gt && \$val > $gt) ) {
               found++
               if (!$quiet) print \$0
            }
         }
         else {
            for (i = 1; i <= NF; i++) {
               gsub(/^[ ]*/, \"\", \$i)
               gsub(/[ ]*$/, \"\", \$i)
               if ( \$i != \"\" ) {
                  name_for_colno[i]=\$i
                  colno_for_name[\$i]=i
                  n_cols++
               }
            }
         }
      }

      END {
         if ( found )
            exit 0
         exit 1
      }
   " "$file"
}

set_trg_func() {
   local func="$1"
   if [ -f "$func" ]; then
      # Trigger function is a file with Bash code; source it.
      . "$func"
      TRIGGER_FUNCTION="trg_plugin"
      return 0  # success
   else
      # Trigger function is name of a built-in function.
      func=$(echo "$func" | tr '[:upper:]' '[:lower:]')
      if [ "$func" = "status" -o "$func" = "processlist" ]; then
         TRIGGER_FUNCTION="trg_$func"
         return 0  # success
      fi
   fi
   return 1  # error
}

trg_status() {
   local var="$1"
   mysqladmin $EXT_ARGV extended-status \
      | grep "$OPT_VARIABLE " \
      | awk '{print $4}'
}

trg_processlist() {
   local var="$1"
   local tmpfile="$PT_TMPDIR/processlist"
   mysqladmin $EXT_ARGV processlist                      > "$tmpfile-1"
   grep_processlist "$tmpfile-1" "$var" "$OPT_MATCH" 0 0 > "$tmpfile-2"
   wc -l "$tmpfile-2" | awk '{print $1}'
   rm -f "$tmpfile"*
}

oktorun() {
   if [ $OKTORUN -eq 0 ]; then
      EXIT_REASON="OKTORUN is false"
      return 1  # stop running
   fi

   if [ -n "$OPT_ITERATIONS" ] && [ $ITER -gt $OPT_ITERATIONS ]; then
      EXIT_REASON="no more iterations"
      return 1  # stop running
   fi

   return 0  # continue running
}

sleep_ok() {
   local seconds="$1"
   local msg="${2:-""}"
   if oktorun; then
      if [ -n "$msg" ]; then
         log "$msg"
      fi
      sleep $seconds
   fi
}

purge_samples() {
   local dir="$1"
   local retention_time="$2"

   # Delete collect files which more than --retention-time days old.
   find "$dir" -type f -mtime +$retention_time -exec rm -f '{}' \;

   local oprofile_dir="/var/lib/oprofile/samples"
   if [ -d "$oprofile_dir" ]; then
      # "pt_collect_" here needs to match $CMD_OPCONTROL --save=pt_collect_$p
      # in collect().  TODO: fix this
      find "$oprofile_dir" -type d -name 'pt_collect_*' \
         -depth -mtime +$retention_time -exec rm -rf '{}' \;
   fi
}

sigtrap() {
   if [ $OKTORUN -eq 1 ]; then
      warn "Caught signal, exiting"
      OKTORUN=0
   else
      warn "Caught signal again, forcing exit"
      exit $EXIT_STATUS
   fi
}

stalk() {
   local cycles_true=0   # increment each time check is true, else set to 0
   local matched=""      # set to "yes" when check is true
   local last_prefix=""  # prefix of last collection

   while oktorun; do
      # Run the trigger which returns the value of whatever is being
      # checked.  When the value is > --threshold for at least --cycle
      # consecutive times, start collecting.
      if [ "$OPT_STALK" ]; then
         local value=$($TRIGGER_FUNCTION $OPT_VARIABLE)
         local trg_exit_status=$?

         if [ -z "$value" ]; then
            # No value.  Maybe we failed to connect to MySQL?
            warn "Detected value is empty; something failed?  Trigger exit status: $trg_exit_status"
            matched=""
            cycles_true=0
         elif [ $value -gt $OPT_THRESHOLD ]; then
            matched="yes"
            cycles_true=$(($cycles_true + 1))
         else
            matched=""
            cycles_true=0
         fi

         local msg="Check results: $OPT_VARIABLE=$value, matched=${matched:-no}, cycles_true=$cycles_true"
         log "$msg"
      elif [ "$OPT_COLLECT" ]; then
         # Make the next if condition true.
         matched=1
         cycles_true=$OPT_CYCLES

         local msg="Not stalking; collect triggered immediately"
         log "$msg"
      fi

      if [ "$matched" -a $cycles_true -ge $OPT_CYCLES ]; then 
         # ##################################################################
         # Start collecting, maybe.
         # ##################################################################
         log "Collect triggered"

         # Send email to whomever that collect has been triggered.
         if [ "$OPT_NOTIFY_BY_EMAIL" ]; then
            echo "$msg on $(hostname)" \
            | mail -s "Collect triggered on $(hostname)" \
              "$OPT_NOTIFY_BY_EMAIL"
         fi

         if [ "$OPT_COLLECT" ]; then
            local prefix="${OPT_PREFIX:-$(date +%F-%T | tr ':-' '_')}"

            # Check if we'll have enough disk space to collect.  Disk space
            # is also checked every interval while collecting.
            local margin="20971520"  # default 20M margin, unless:
            if [ -n "$last_prefix" ]; then
               margin=$(du -mc "$OPT_DEST"/"$last_prefix"-* | tail -n 1 | awk '{print $1'})
            fi 
            disk_space "$OPT_DEST" > "$OPT_DEST/$prefix-disk-space"
            check_disk_space                  \
               "$OPT_DEST/$prefix-disk-space" \
               "$OPT_DISK_BYTES_FREE"         \
               "$OPT_DISK_PCT_FREE"           \
               "$margin"
            if [ $? -eq 0 ]; then
               # There should be enough disk space, so collect.
               log "$msg"                        >> "$OPT_DEST/$prefix-trigger"
               log "pt-stalk ran with $RAN_WITH" >> "$OPT_DEST/$prefix-trigger"
               last_prefix="$prefix"

               # Fork and background the collect subroutine which will
               # run for --run-time seconds.  We (the parent) sleep
               # while its collecting (hopefully --sleep is longer than
               # --run-time).
               (
                  collect "$OPT_DEST" "$prefix"
               ) >> "$OPT_DEST/$prefix-output" 2>&1 &
               log "Collector PID $!"
            else 
               # There will not be enough disk space, so do not collect.
               warn "Collect canceled because there will not be enough disk space after collecting another $margin MB"
            fi
         fi

         # ##################################################################
         # Done collecting.
         # ##################################################################
         ITER=$((ITER + 1))
         cycles_true=0
         sleep_ok "$OPT_SLEEP" "Sleeping $OPT_SLEEP seconds after collect"
      else
         # Trigger/check/value is ok, sleep until next check.
         sleep_ok "$OPT_INTERVAL"
      fi

      # Purge old collect file between checks.
      if [ -d "$OPT_DEST" ]; then
         purge_samples "$OPT_DEST" "$OPT_RETENTION_TIME"
      fi
   done
}

# ###########################################################################
# Main program loop, called below if tool is ran from the command line.
# ###########################################################################

main() {
   trap sigtrap SIGHUP SIGINT SIGTERM

   # Note: $$ is the parent's PID, but we're a child proc.
   # Bash 4 has $BASHPID but we can't rely on that.  Consequently,
   # we don't know our own PID.  See the usage of $! below.
   RAN_WITH="--function=$OPT_FUNCTION --variable=$OPT_VARIABLE --threshold=$OPT_THRESHOLD --match=$OPT_MATCH --cycles=$OPT_CYCLES --interval=$OPT_INTERVAL --iterations=$OPT_ITERATIONS --run-time=$OPT_RUN_TIME --sleep=$OPT_SLEEP --dest=$OPT_DEST --prefix=$OPT_PREFIX --notify-by-email=$OPT_NOTIFY_BY_EMAIL --log=$OPT_LOG --pid=$OPT_PID"

   log "Starting $0 $RAN_WITH"

   # Test if we have root; warn if not, but it isn't critical.
   if [ "$(id -u)" != "0" ]; then
      log 'Not running with root privileges!';
   fi

   # Make a secure tmpdir.
   mk_tmpdir

   # Stalk while oktorun.
   stalk

   # Clean up.
   rm_tmpdir
   remove_pid_file "$OPT_PID"

   log "Exiting because $EXIT_REASON"
   log "$0 exit status $EXIT_STATUS"
   exit $EXIT_STATUS
}

# Execute the program if it was not included from another file.
# This makes it possible to include without executing, and thus test.
if    [ "${0##*/}" = "$TOOL" ] \
   || [ "${0##*/}" = "bash" -a "$_" = "$0" ]; then

   # Parse command line options.  We must do this first so we can
   # see if --daemonize was specified.
   mk_tmpdir
   parse_options "$0" "${@:-""}"

   # Verify and set TRIGGER_FUNCTION based on --function.
   if ! set_trg_func "$OPT_FUNCTION"; then
      option_error "Invalid --function value: $OPT_FUNCTION"
   fi

   if [ -z "$OPT_STALK" -a "$OPT_COLLECT" ]; then
      # Not stalking; do immediate collect once.
      OPT_ITERATIONS=1
      OPT_CYCLES=0
      OPT_SLEEP=0
      OPT_INTERVAL=0
   fi

   usage_or_errors "$0"
   po_status=$?
   rm_tmpdir
   if [ $po_status -ne 0 ]; then
      [ $OPT_ERRS -gt 0 ] && exit 1
      exit 0
   fi

   # Check that mysql and mysqladmin are in PATH.  If not, we're
   # already dead in the water, so don't bother with cmd line opts,
   # just error and exit.
   [ -n "$(mysql --help)" ] \
      || die "Cannot execute mysql.  Check that it is in PATH."
   [ -n "$(mysqladmin --help)" ] \
      || die "Cannot execute mysqladmin.  Check that it is in PATH."

   # Now that we have the cmd line opts, check that we can actually
   # connect to MySQL.
   [ -n "$(mysql $EXT_ARGV -e 'SELECT 1')" ] \
      || die "Cannot connect to MySQL.  Check that MySQL is running and that the options after -- are correct."

   # Check existence and access to the --dest dir if we're collecting.
   if [ "$OPT_COLLECT" ]; then
      if [ ! -d "$OPT_DEST" ]; then
         mkdir -p "$OPT_DEST" || die "Cannot make --dest $OPT_DEST"
      fi

      # Check access to the --dest dir.  By setting -x in the subshell,
      # if either command fails, the subshell will exit immediately and
      # $? will be non-zero.
      (
         set -e
         touch "$OPT_DEST/test"
         rm "$OPT_DEST/test"
      )
      if [ $? -ne 0 ]; then
         die "Cannot read and write files to --dest $OPT_DEST"
      fi
   fi

   if [ "$OPT_STALK" -a "$OPT_DAEMONIZE" ]; then
      # Check access to the --log file.
      touch "$OPT_LOG" || die "Cannot write to --log $OPT_LOG"

      # The PID file will at first have our (parent) PID.
      # This is fine for ensuring that only one of us is
      # running, but it's not fine if the user wants to use
      # the PID in the PID file to check or kill the child
      # process.  So we'll need to update the PID file with
      # the child's PID.
      make_pid_file "$OPT_PID" $$

      main "${@:-""}" </dev/null 1>>"$OPT_LOG" 2>&1 &

      # Update PID file with the child's PID.
      # The child PID is $BASHPID but that special var is only
      # in Bash 4+, so we can't rely on it.  Consequently, we
      # use $! to get the PID of the child we just forked.
      echo "$!" > "$OPT_PID"
   else
      [ "$OPT_STALK" ] && make_pid_file "$OPT_PID" $$
      main "${@:-""}"
   fi
fi

# ############################################################################
# Documentation
# ############################################################################
:<<'DOCUMENTATION'
=pod

=head1 NAME

pt-stalk - Gather forensic data about MySQL when a problem occurs.

=head1 SYNOPSIS

Usage: pt-stalk [OPTIONS] [-- MYSQL OPTIONS]

pt-stalk watches for a trigger condition to become true, and then collects data
to help in diagnosing problems. It is designed to run as a daemon with root
privileges, so that you can diagnose intermittent problems that you cannot
observe directly. You can also use it to execute a custom command, or to gather
the data on demand without waiting for the trigger to happen.

=head1 RISKS

The following section is included to inform users about the potential risks,
whether known or unknown, of using this tool.  The two main categories of risks
are those created by the nature of the tool (e.g. read-only tools vs. read-write
tools) and those created by bugs.

pt-stalk is a read-write tool; it collects data from the system and writes it
into a series of files.  It should be very low-risk.  Some of the options
can cause intrusive data collection to be performed, however, so if you enable
any non-default options, you should read their documentation carefully.

At the time of this release, we know of no bugs that could cause serious harm
to users.

The authoritative source for updated information is always the online issue
tracking system.  Issues that affect this tool will be marked as such.  You can
see a list of such issues at the following URL:
L<http://www.percona.com/bugs/pt-stalk>.

See also L<"BUGS"> for more information on filing bugs and getting help.

=head1 DESCRIPTION

Sometimes a problem happens infrequently and for a short time, giving you no
chance to see the system when it happens. How do you solve intermittent MySQL
problems when you can't observe them? That's why pt-stalk exists. In addition to
using it when there's a known problem on your servers, it is a good idea to run
pt-stalk all the time, even when you think nothing is wrong.  You will
appreciate the data it gathers when a problem occurs, because problems such as
MySQL lockups or spikes of activity typically leave no evidence to use in root
cause analysis.

This tool does two things: it watches a server (typically MySQL) for a trigger
to occur, and it gathers diagnostic data.  To use it effectively, you need to
define a good trigger condition. A good trigger is sensitive enough to fire
reliably when a problem occurs, so that you don't miss a chance to solve
problems. On the other hand, a good trigger isn't prone to false positives, so
you don't gather information when the server is functioning normally.

The most reliable triggers for MySQL tend to be the number of connections to the
server, and the number of queries running concurrently. These are available in
the SHOW GLOBAL STATUS command as Threads_connected and Threads_running.
Sometimes Threads_connected is not a reliable indicator of trouble, but
Threads_running usually is.  Your job, as the tool's user, is to define an
appropriate trigger condition for the tool.  Choose carefully, because the
quality of your results will depend on the trigger you choose.

You can define the trigger with the L<"--function">, L<"--variable">, and
L<"--threshold"> options, among others.  Please read the documentation for
--function to learn how to do this.

The pt-stalk tool, by default, simply watches MySQL repeatedly until the trigger
becomes true. It then gathers diagnostics for a while, and sleeps afterwards for
some time to prevent repeatedly gathering data if the condition remains true.
In crude pseudocode, omitting some subtleties,

  while true; do
    if --variable from --function is greater than --threshold; then
      observations++
      if observations is greater than --cycles; then
        capture diagnostics for --run-time seconds
        exit if --iterations is exceeded
        sleep for --sleep seconds
      done
    done
    clean up data that's older than --retention-time
    sleep for --interval seconds
  done

The diagnostic data is written to files whose names begin with a timestamp, so
you can distinguish samples from each other in case the tool collects data
multiple times.  The pt-sift tool is designed to help you browse and analyze the
resulting samples of data.

Although this sounds simple enough, in practice there are a number of
subtleties, such as detecting when the disk is beginning to fill up so that the
tool doesn't cause the server to run out of disk space.  This tool handles these
types of potential problems, so it's a good idea to use this tool instead of
writing something from scratch and possibly experiencing some of the hazards
this tool is designed to prevent.

=head1 CONFIGURING

You can use standard Percona Toolkit configuration files to set commandline
options.

You will probably want to run the tool as a daemon and customize at least the
diagnostic threshold.  Here's a sample configuration file for triggering when
there are more than 20 queries running at once:

  daemonize
  threshold=20

If you're not running the tool as it's designed (as a root user, daemonized)
then you'll need to set several options, such as L<"--dest">, to locations that
are writable by non-root users.

=head1 OPTIONS

=over

=item --collect

default: yes; negatable: yes

Collect system information.  You can negate this option to make the tool watch
the system but not actually gather any diagnostic data.

See also L<"--stalk">.

=item --collect-gdb

Collect GDB stacktraces.  This is achieved by attaching to MySQL and printing
stack traces from all threads. This will freeze the server for some period of
time, ranging from a second or so to much longer on very busy systems with a lot
of memory and many threads in the server.  For this reason, it is disabled by
default. However, if you are trying to diagnose a server stall or lockup,
freezing the server causes no additional harm, and the stack traces can be vital
for diagnosis.

In addition to freezing the server, there is also some risk of the server
crashing or performing badly after GDB detaches from it.

=item --collect-oprofile

Collect oprofile data.  This is achieved by starting an oprofile session,
letting it run for the collection time, and then stopping and saving the
resulting profile data in the system's default location.  Please read your
system's oprofile documentation to learn more about this.

=item --collect-strace

Collect strace data. This is achieved by attaching strace to the server, which
will make it run very slowly until strace detaches.  The same cautions apply as
those listed in --collect-gdb.  You should not enable this option together with
--collect-gdb, because GDB and strace can't attach to the server process
simultaneously.

=item --collect-tcpdump

Collect tcpdump data. This option causes tcpdump to capture all traffic on all
interfaces for the port on which MySQL is listening.  You can later use
pt-query-digest to decode the MySQL protocol and extract a log of query traffic
from it.

=item --config

type: string

Read this comma-separated list of config files.  If specified, this must be the
first option on the command line.

=item --cycles

type: int; default: 5

The number of times the trigger condition must be true before collecting data.
This helps prevent false positives, and makes the trigger condition less likely
to fire when the problem recovers quickly.

=item --daemonize

Daemonize the tool.  This causes the tool to fork into the background and log
its output as specified in --log.

=item --dest

type: string; default: /var/lib/pt-stalk

Where to store the diagnostic data.  Each time the tool collects data, it writes
to a new set of files, which are named with the current system timestamp.

=item --disk-bytes-free

type: size; default: 100M

Don't collect data if the disk has less than this much free space.
This prevents the tool from filling up the disk with diagnostic data.

If the L<"--dest"> directory contains a previously captured sample of data,
the tool will measure its size and use that as an estimate of how much data is
likely to be gathered this time, too.  It will then be even more pessimistic,
and will refuse to collect data unless the disk has enough free space to hold
the sample and still have the desired amount of free space.  For example, if
you'd like 100MB of free space and the previous diagnostic sample consumed
100MB, the tool won't collect any data unless the disk has 200MB free.

Valid size value suffixes are k, M, G, and T.

=item --disk-pct-free

type: int; default: 5

Don't collect data if the disk has less than this percent free space.
This prevents the tool from filling up the disk with diagnostic data.

This option works similarly to L<"--disk-bytes-free"> but specifies a
percentage margin of safety instead of a bytes margin of safety.
The tool honors both options, and will not collect any data unless both
margins are satisfied.

=item --function

type: string; default: status

Specifies what to watch for a diagnostic trigger.  The default value watches
SHOW GLOBAL STATUS, but you can also watch SHOW PROCESSLIST or supply a plugin
file with your own custom code.  This function supplies the value of
L<"--variable">, which is then compared against L<"--threshold"> to see if the
trigger condition is met.  Additional options may be required as well; see
below. Possible values:

=over

=item * status

This value specifies that the source of data for the diagnostic trigger is SHOW
GLOBAL STATUS.  The value of L<"--variable"> then defines which status counter
is the trigger.

=item * processlist

This value specifies that the data for the diagnostic trigger comes from SHOW
FULL PROCESSLIST.  The trigger value is the count of processes whose
L<"--variable"> column matches the L<"--match"> option.  For example, to trigger
when more than 10 processes are in the "statistics" state, use the following
options:

  --function processlist --variable State \
    --match statistics --threshold 10

=back

In addition, you can specify a file that contains your custom trigger function,
written in Unix shell script.  This can be a wrapper that executes anything you
wish.  If the argument to --function is a file, then it takes precedence over
builtin functions, so if there is a file in the working directory named "status"
or "processlist" then the tool will use that file as a plugin, even though those
are otherwise recognized as reserved words for this option.

The plugin file works by providing a function called C<trg_plugin>, and the tool
simply sources the file and executes the function.  For example, the function
might look like the following:

   trg_plugin() {
      mysql $EXT_ARGV -e "SHOW ENGINE INNODB STATUS" \
        | grep -c "has waited at"
   }

This snippet will count the number of mutex waits inside of InnoDB. It
illustrates the general principle: the function must output a number, which is
then compared to the threshold as usual.  The $EXT_ARGV variable contains the
MySQL options mentioned in the L<"SYNOPSIS"> above.

The plugin should not alter the tool's existing global variables.  Prefix any
plugin-specific global variables with "PLUGIN_" or make them local.

=item --help

Print help and exit.

=item --interval

type: int; default: 1

Interval between checks for the diagnostic trigger.

=item --iterations

type: int

Exit after collecting diagnostics this many times.  By default, the tool
will continue to watch the server forever, but this is useful for scenarios
where you want to capture once and then exit, for example.

=item --log

type: string; default: /var/log/pt-stalk.log

Print all output to this file when daemonized.

=item --match

type: string

The pattern to use when watching SHOW PROCESSLIST. See the documentation for
L<"--function"> for details.

=item --notify-by-email

type: string

Send mail to this list of addresses when data is collected.

=item --pid

type: string; default: /var/run/pt-stalk.pid

Create a PID file when daemonized.

=item --prefix 

type: string

The filename prefix for diagnostic samples. By default, samples have a timestamp
prefix based on the current local time, such as 2011_12_06_14_02_02, which is
December 6, 2011 at 14:02:02.

=item --retention-time

type: int; default: 30

Number of days to retain collected samples.  Any samples that are older will be
purged.

=item --run-time

type: int; default: 30

How long the tool will collect data when it triggers.  This should not be longer
than L<"--sleep">. It is usually not necessary to change this; if the default 30
seconds hasn't gathered enough diagnostic data, running longer is not likely to
do so. In fact, in many cases a shorter collection period is appropriate.

=item --sleep

type: int; default: 300

How long to sleep after collecting data.  This prevents the tool from triggering
continuously, which might be a problem if the collection process is intrusive.
It also prevents filling up the disk or gathering too much data to analyze
reasonably.

=item --stalk

default: yes; negatable: yes

Watch the server and wait for the trigger to occur.  You can negate this option
to make the tool immediately gather any diagnostic data once and exit.  This is
useful if a problem is already happening, but pt-stalk is not running, so
you only want to collect diagnostic data.

If this option is negate, L<"--daemonize">, L<"--log">, L<"--pid">, and other
stalking-related options have no effect; the tool simply collects diagnostic
data and exits.  Safeguard options, like L<"--disk-bytes-free"> and
L<"--disk-pct-free">, are still respected.

See also L<"--collect">.

=item --threshold

type: int; default: 25

The threshold at which the diagnostic trigger should fire.  See L<"--function">
for details.

=item --variable

type: string; default: Threads_running

The variable to compare against the threshold. See L<"--function"> for details.

=item --version

Print tool's version and exit.

=back

=head1 ENVIRONMENT

This tool does not use any environment variables for configuration.

=head1 SYSTEM REQUIREMENTS

This tool requires Bash v3 or newer.

=head1 BUGS

For a list of known bugs, see L<http://www.percona.com/bugs/pt-stalk>.

Please report bugs at L<https://bugs.launchpad.net/percona-toolkit>.
Include the following information in your bug report:

=over

=item * Complete command-line used to run the tool

=item * Tool L<"--version">

=item * MySQL version of all servers involved

=item * Output from the tool including STDERR

=item * Input files (log/dump/config files, etc.)

=back

If possible, include debugging output by running the tool with C<PTDEBUG>;
see L<"ENVIRONMENT">.

=head1 DOWNLOADING

Visit L<http://www.percona.com/software/percona-toolkit/> to download the
latest release of Percona Toolkit.  Or, get the latest release from the
command line:

   wget percona.com/get/percona-toolkit.tar.gz

   wget percona.com/get/percona-toolkit.rpm

   wget percona.com/get/percona-toolkit.deb

You can also get individual tools from the latest release:

   wget percona.com/get/TOOL

Replace C<TOOL> with the name of any tool.

=head1 AUTHORS

Baron Schwartz, Justin Swanhart, Fernando Ipar, and Daniel Nichter

=head1 ABOUT PERCONA TOOLKIT

This tool is part of Percona Toolkit, a collection of advanced command-line
tools developed by Percona for MySQL support and consulting.  Percona Toolkit
was forked from two projects in June, 2011: Maatkit and Aspersa.  Those
projects were created by Baron Schwartz and developed primarily by him and
Daniel Nichter, both of whom are employed by Percona.  Visit
L<http://www.percona.com/software/> for more software developed by Percona.

=head1 COPYRIGHT, LICENSE, AND WARRANTY

This program is copyright 2010-2011 Baron Schwartz, 2011-2012 Percona Inc.
Feedback and improvements are welcome.

THIS PROGRAM IS PROVIDED "AS IS" AND WITHOUT ANY EXPRESS OR IMPLIED
WARRANTIES, INCLUDING, WITHOUT LIMITATION, THE IMPLIED WARRANTIES OF
MERCHANTABILITY AND FITNESS FOR A PARTICULAR PURPOSE.

This program is free software; you can redistribute it and/or modify it under
the terms of the GNU General Public License as published by the Free Software
Foundation, version 2; OR the Perl Artistic License.  On UNIX and similar
systems, you can issue `man perlgpl' or `man perlartistic' to read these
licenses.

You should have received a copy of the GNU General Public License along with
this program; if not, write to the Free Software Foundation, Inc., 59 Temple
Place, Suite 330, Boston, MA  02111-1307  USA.

=head1 VERSION

pt-stalk 2.1.3

=cut

DOCUMENTATION<|MERGE_RESOLUTION|>--- conflicted
+++ resolved
@@ -121,7 +121,6 @@
       echo
       echo "Options and values after processing arguments:"
       echo
-<<<<<<< HEAD
       (
          cd "$PO_DIR"
          for opt in *; do
@@ -133,16 +132,6 @@
                else
                   varvalue="FALSE"
                fi
-=======
-      for opt in $(ls "$PO_DIR"); do
-         local varname="OPT_$(echo "$opt" | tr 'a-z-' 'A-Z_')"
-         local varvalue="${!varname}"
-         if ! grep -q "type:" "$PO_DIR/$opt" >/dev/null; then
-            if [ "$varvalue" -a "$varvalue" = "yes" ];
-               then varvalue="TRUE"
-            else
-               varvalue="FALSE"
->>>>>>> 7f9f84a6
             fi
             printf -- "  --%-30s %s" "$opt" "${varvalue:-(No value)}"
             echo
