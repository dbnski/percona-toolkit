#!/usr/bin/env bash

# This program is part of Percona Toolkit: http://www.percona.com/software/
# See "COPYRIGHT, LICENSE, AND WARRANTY" at the end of this file for legal
# notices and disclaimers.

set -u

# ###########################################################################
# log_warn_die package
# This package is a copy without comments from the original.  The original
# with comments and its test file can be found in the Bazaar repository at,
#   lib/bash/log_warn_die.sh
#   t/lib/bash/log_warn_die.sh
# See https://launchpad.net/percona-toolkit for more information.
# ###########################################################################


set -u

EXIT_STATUS=0

log() {
   TS=$(date +%F-%T | tr :- _);
   echo "$TS $*"
}

warn() {
   log "$*" >&2
   EXIT_STATUS=1
}

die() {
   warn "$*"
   exit 1
}

# ###########################################################################
# End log_warn_die package
# ###########################################################################

# ###########################################################################
# parse_options package
# This package is a copy without comments from the original.  The original
# with comments and its test file can be found in the Bazaar repository at,
#   lib/bash/parse_options.sh
#   t/lib/bash/parse_options.sh
# See https://launchpad.net/percona-toolkit for more information.
# ###########################################################################





set -u

ARGV=""           # Non-option args (probably input files)
EXT_ARGV=""       # Everything after -- (args for an external command)
HAVE_EXT_ARGV=""  # Got --, everything else is put into EXT_ARGV
OPT_ERRS=0        # How many command line option errors
OPT_VERSION=""    # If --version was specified
OPT_HELP=""       # If --help was specified
PO_DIR=""         # Directory with program option spec files

usage() {
   local file="$1"

   local usage=$(grep '^Usage: ' "$file")
   echo $usage
   echo
   echo "For more information, 'man $TOOL' or 'perldoc $file'."
}

usage_or_errors() {
   local file="$1"

   if [ "$OPT_VERSION" ]; then
      local version=$(grep '^pt-[^ ]\+ [0-9]' "$file")
      echo "$version"
      return 1
   fi

   if [ "$OPT_HELP" ]; then
      usage "$file"
      echo
      echo "Command line options:"
      echo
      perl -e '
         use strict;
         use warnings FATAL => qw(all);
         my $lcol = 20;         # Allow this much space for option names.
         my $rcol = 80 - $lcol; # The terminal is assumed to be 80 chars wide.
         my $name;
         while ( <> ) {
            my $line = $_;
            chomp $line;
            if ( $line =~ s/^long:/  --/ ) {
               $name = $line;
            }
            elsif ( $line =~ s/^desc:// ) {
               $line =~ s/ +$//mg;
               my @lines = grep { $_      }
                           $line =~ m/(.{0,$rcol})(?:\s+|\Z)/g;
               if ( length($name) >= $lcol ) {
                  print $name, "\n", (q{ } x $lcol);
               }
               else {
                  printf "%-${lcol}s", $name;
               }
               print join("\n" . (q{ } x $lcol), @lines);
               print "\n";
            }
         }
      ' "$PO_DIR"/*
      echo
      echo "Options and values after processing arguments:"
      echo
      for opt in $(ls "$PO_DIR"); do
         local varname="OPT_$(echo "$opt" | tr a-z- A-Z_)"
         local varvalue="${!varname}"
         printf -- "  --%-30s %s" "$opt" "${varvalue:-(No value)}"
         echo
      done
      return 1
   fi

   if [ $OPT_ERRS -gt 0 ]; then
      echo
      usage "$file"
      return 1
   fi

   return 0
}

option_error() {
   local err="$1"
   OPT_ERRS=$(($OPT_ERRS + 1))
   echo "$err" >&2
}

parse_options() {
   local file="$1"
   shift

   ARGV=""
   EXT_ARGV=""
   HAVE_EXT_ARGV=""
   OPT_ERRS=0
   OPT_VERSION=""
   OPT_HELP=""
   PO_DIR="$TMPDIR/po"

   if [ ! -d "$PO_DIR" ]; then
      mkdir "$PO_DIR"
      if [ $? -ne 0 ]; then
         echo "Cannot mkdir $PO_DIR" >&2
         exit 1
      fi
   fi

   rm -rf "$PO_DIR"/*
   if [ $? -ne 0 ]; then
      echo "Cannot rm -rf $PO_DIR/*" >&2
      exit 1
   fi

   _parse_pod "$file"  # Parse POD into program option (po) spec files
   _eval_po            # Eval po into existence with default values

   if [ $# -ge 2 ] &&  [ "$1" = "--config" ]; then
      shift  # --config
      local user_config_files="$1"
      shift  # that ^
      local IFS=","
      for user_config_file in $user_config_files; do
         _parse_config_files "$user_config_file"
      done
   else
      _parse_config_files "/etc/percona-toolkit/percona-toolkit.conf" "/etc/percona-toolkit/$TOOL.conf" "$HOME/.percona-toolkit.conf" "$HOME/.$TOOL.conf"
   fi

   _parse_command_line "$@"
}

<<<<<<< HEAD
# Make sure pt-collect is executable before starting.
if [ ! -x $COLLECT ]; then
   die "$COLLECT not found or not executable"
fi

# Make the collection location
mkdir -p "${DEST}" || die "Can't make the destination directory"
test -d "${DEST}"  || die "${DEST} isn't a directory"
test -w "${DEST}"  || die "${DEST} isn't writable"
=======
_parse_pod() {
   local file="$1"

   cat "$file" | PO_DIR="$PO_DIR" perl -ne '
      BEGIN { $/ = ""; }
      next unless $_ =~ m/^=head1 OPTIONS/;
      while ( defined(my $para = <>) ) {
         last if $para =~ m/^=head1/;
         chomp;
         if ( $para =~ m/^=item --(\S+)/ ) {
            my $opt  = $1;
            my $file = "$ENV{PO_DIR}/$opt";
            open my $opt_fh, ">", $file or die "Cannot open $file: $!";
            print $opt_fh "long:$opt\n";
            $para = <>;
            chomp;
            if ( $para =~ m/^[a-z ]+:/ ) {
               map {
                  chomp;
                  my ($attrib, $val) = split(/: /, $_);
                  print $opt_fh "$attrib:$val\n";
               } split(/; /, $para);
               $para = <>;
               chomp;
            }
            my ($desc) = $para =~ m/^([^?.]+)/;
            print $opt_fh "desc:$desc.\n";
            close $opt_fh;
         }
      }
      last;
   '
}
>>>>>>> 02812c06

_eval_po() {
   local IFS=":"
   for opt_spec in "$PO_DIR"/*; do
      local opt=""
      local default_val=""
      local neg=0
      local size=0
      while read key val; do
         case "$key" in
            long)
               opt=$(echo $val | sed 's/-/_/g' | tr [:lower:] [:upper:])
               ;;
            default)
               default_val="$val"
               ;;
            "short form")
               ;;
            type)
               [ "$val" = "size" ] && size=1
               ;;
            desc)
               ;;
            negatable)
               if [ "$val" = "yes" ]; then
                  neg=1
               fi
               ;;
            *)
               echo "Invalid attribute in $opt_spec: $line" >&2
               exit 1
         esac 
      done < "$opt_spec"

      if [ -z "$opt" ]; then
         echo "No long attribute in option spec $opt_spec" >&2
         exit 1
      fi

      if [ $neg -eq 1 ]; then
         if [ -z "$default_val" ] || [ "$default_val" != "yes" ]; then
            echo "Option $opt_spec is negatable but not default: yes" >&2
            exit 1
         fi
      fi

      if [ $size -eq 1 -a -n "$default_val" ]; then
         default_val=$(size_to_bytes $default_val)
      fi

      eval "OPT_${opt}"="$default_val"
   done
}

_parse_config_files() {

   for config_file in "$@"; do
      test -f "$config_file" || continue

      while read config_opt; do

         echo "$config_opt" | grep '^[ ]*[^#]' >/dev/null 2>&1 || continue

         config_opt="$(echo "$config_opt" | sed -e 's/^ *//g' -e 's/ *$//g' -e 's/[ ]*=[ ]*/=/' -e 's/[ ]*#.*$//')"

         [ "$config_opt" = "" ] && continue

         if ! [ "$HAVE_EXT_ARGV" ]; then
            config_opt="--$config_opt"
         fi

         _parse_command_line "$config_opt"

      done < "$config_file"

      HAVE_EXT_ARGV=""  # reset for each file

   done
}

_parse_command_line() {
   local opt=""
   local val=""
   local next_opt_is_val=""
   local opt_is_ok=""
   local opt_is_negated=""
   local real_opt=""
   local required_arg=""
   local spec=""

   for opt in "$@"; do
      if [ "$opt" = "--" -o "$opt" = "----" ]; then
         HAVE_EXT_ARGV=1
         continue
      fi
      if [ "$HAVE_EXT_ARGV" ]; then
         if [ "$EXT_ARGV" ]; then
            EXT_ARGV="$EXT_ARGV $opt"
         else
            EXT_ARGV="$opt"
         fi
         continue
      fi

      if [ "$next_opt_is_val" ]; then
         next_opt_is_val=""
         if [ $# -eq 0 ] || [ $(expr "$opt" : "-") -eq 1 ]; then
            option_error "$real_opt requires a $required_arg argument"
            continue
         fi
         val="$opt"
         opt_is_ok=1
      else
         if [ $(expr "$opt" : "-") -eq 0 ]; then
            if [ -z "$ARGV" ]; then
               ARGV="$opt"
            else
               ARGV="$ARGV $opt"
            fi
            continue
         fi

         real_opt="$opt"

         if $(echo $opt | grep '^--no-' >/dev/null); then
            opt_is_negated=1
            opt=$(echo $opt | sed 's/^--no-//')
         else
            opt_is_negated=""
            opt=$(echo $opt | sed 's/^-*//')
         fi

         if $(echo $opt | grep '^[a-z-][a-z-]*=' >/dev/null 2>&1); then
            val="$(echo $opt | awk -F= '{print $2}')"
            opt="$(echo $opt | awk -F= '{print $1}')"
         fi

         if [ -f "$TMPDIR/po/$opt" ]; then
            spec="$TMPDIR/po/$opt"
         else
            spec=$(grep "^short form:-$opt\$" "$TMPDIR"/po/* | cut -d ':' -f 1)
            if [ -z "$spec"  ]; then
               option_error "Unknown option: $real_opt"
               continue
            fi
         fi

         required_arg=$(cat "$spec" | awk -F: '/^type:/{print $2}')
         if [ "$required_arg" ]; then
            if [ "$val" ]; then
               opt_is_ok=1
            else
               next_opt_is_val=1
            fi
         else
            if [ "$val" ]; then
               option_error "Option $real_opt does not take a value"
               continue
            fi 
            if [ "$opt_is_negated" ]; then
               val=""
            else
               val="yes"
            fi
            opt_is_ok=1
         fi
      fi

      if [ "$opt_is_ok" ]; then
         opt=$(cat "$spec" | grep '^long:' | cut -d':' -f2 | sed 's/-/_/g' | tr [:lower:] [:upper:])

         if grep "^type:size" "$spec" >/dev/null; then
            val=$(size_to_bytes $val)
         fi

         eval "OPT_$opt"="'$val'"

         opt=""
         val=""
         next_opt_is_val=""
         opt_is_ok=""
         opt_is_negated=""
         real_opt=""
         required_arg=""
         spec=""
      fi
   done
}

size_to_bytes() {
   local size="$1"
   echo $size | perl -ne '%f=(B=>1, K=>1_024, M=>1_048_576, G=>1_073_741_824, T=>1_099_511_627_776); m/^(\d+)([kMGT])?/i; print $1 * $f{uc($2 || "B")};'
}

# ###########################################################################
# End parse_options package
# ###########################################################################

# ###########################################################################
# tmpdir package
# This package is a copy without comments from the original.  The original
# with comments and its test file can be found in the Bazaar repository at,
#   lib/bash/tmpdir.sh
#   t/lib/bash/tmpdir.sh
# See https://launchpad.net/percona-toolkit for more information.
# ###########################################################################


set -u

TMPDIR=""

mk_tmpdir() {
   local dir="${1:-""}"

   if [ -n "$dir" ]; then
      if [ ! -d "$dir" ]; then
         mkdir "$dir" || die "Cannot make tmpdir $dir"
      fi
      TMPDIR="$dir"
   else
      local tool="${0##*/}"
      local pid="$$"
      TMPDIR=`mktemp -d /tmp/${tool}.${pid}.XXXXX` \
         || die "Cannot make secure tmpdir"
   fi
}

rm_tmpdir() {
   if [ -n "$TMPDIR" ] && [ -d "$TMPDIR" ]; then
      rm -rf "$TMPDIR"
   fi
   TMPDIR=""
}

# ###########################################################################
# End tmpdir package
# ###########################################################################

# ###########################################################################
# alt_cmds package
# This package is a copy without comments from the original.  The original
# with comments and its test file can be found in the Bazaar repository at,
#   lib/bash/alt_cmds.sh
#   t/lib/bash/alt_cmds.sh
# See https://launchpad.net/percona-toolkit for more information.
# ###########################################################################


set -u

CMD_PIDOF="$(which pidof)"
CMD_PGREP="$(which pgrep)"

_seq() {
   local i="$1"
   awk "BEGIN { for(i=1; i<=$i; i++) print i; }"
}

_pidof() {
   local cmd="$1"
   if ! pidof "$cmd" 2>/dev/null; then
      ps -eo pid,ucomm | awk -v comm="$cmd" '$2 == comm { print $1 }'
   fi
}

_lsof() {
   local pid="$1"
   if ! lsof -p $pid 2>/dev/null; then
      /bin/ls -l /proc/$pid/fd 2>/dev/null
   fi
}

# ###########################################################################
# End alt_cmds package
# ###########################################################################

# ###########################################################################
# safeguards package
# This package is a copy without comments from the original.  The original
# with comments and its test file can be found in the Bazaar repository at,
#   lib/bash/safeguards.sh
#   t/lib/bash/safeguards.sh
# See https://launchpad.net/percona-toolkit for more information.
# ###########################################################################


set -u

disk_space() {
   local filesystem="${1:-$PWD}"
   df -P -k "$filesystem"
}

check_disk_space() {
   local file="$1"
   local min_free_bytes="${2:-0}"
   local min_free_pct="${3:-0}"
   local bytes_margin="${4:-0}"

   local used_bytes=$(cat "$file" | awk '/^\//{print $3 * 1024}');
   local free_bytes=$(cat "$file" | awk '/^\//{print $4 * 1024}');
   local pct_used=$(cat "$file" | awk '/^\//{print $5}' | sed -e 's/%//g');
   local pct_free=$((100 - $pct_used))

   local real_free_bytes=$free_bytes
   local real_pct_free=$pct_free

   if [ $bytes_margin -gt 0 ]; then
      used_bytes=$(($used_bytes + $bytes_margin))
      free_bytes=$(($free_bytes - $bytes_margin))
      pct_used=$(awk "BEGIN { printf(\"%d\", ($used_bytes/($used_bytes + $free_bytes)) * 100) }")

      pct_free=$((100 - $pct_used))
   fi

   if [ $free_bytes -lt $min_free_bytes -o $pct_free -lt $min_free_pct ]; then
      warn "Not enough free disk space:
    Limit: ${min_free_pct}% free, ${min_free_bytes} bytes free
   Actual: ${real_pct_free}% free, ${real_free_bytes} bytes free (- $bytes_margin bytes margin)
"
      cat "$file" >&2

      return 1  # not enough disk space
   fi

   return 0  # disk space is OK
}

# ###########################################################################
# End safeguards package
# ###########################################################################

# ###########################################################################
# daemon package
# This package is a copy without comments from the original.  The original
# with comments and its test file can be found in the Bazaar repository at,
#   lib/bash/daemon.sh
#   t/lib/bash/daemon.sh
# See https://launchpad.net/percona-toolkit for more information.
# ###########################################################################


set -u

make_pid_file() {
   local file="$1"
   local pid="$2"


   if [ -f "$file" ]; then
      local old_pid=$(cat "$file")
      if [ -z "$old_pid" ]; then
         die "PID file $file already exists but it is empty"
      else
         kill -0 $old_pid 2>/dev/null
         if [ $? -eq 0 ]; then
            die "PID file $file already exists and its PID ($old_pid) is running"
         else
            echo "Overwriting PID file $file because its PID ($old_pid)" \
                 "is not running"
         fi
      fi
   fi

   echo "$pid" > "$file"
   if [ $? -ne 0 ]; then
      die "Cannot create or write PID file $file"
   fi
}

remove_pid_file() {
   local file="$1"
   if [ -f "$file" ]; then
      rm "$file"
   fi
}

# ###########################################################################
# End daemon package
# ###########################################################################

# ###########################################################################
# collect package
# This package is a copy without comments from the original.  The original
# with comments and its test file can be found in the Bazaar repository at,
#   lib/bash/collect.sh
#   t/lib/bash/collect.sh
# See https://launchpad.net/percona-toolkit for more information.
# ###########################################################################


set -u

CMD_GDB="$(which gdb)"
CMD_IOSTAT="$(which iostat)"
CMD_MPSTAT="$(which mpstat)"
CMD_MYSQL="$(which mysql)"
CMD_MYSQLADMIN="$(which mysqladmin)"
CMD_OPCONTROL="$(which opcontrol)"
CMD_OPREPORT="$(which opreport)"
CMD_PMAP="$(which pmap)"
CMD_STRACE="$(which strace)"
CMD_SYSCTL="$(which sysctl)"
CMD_TCPDUMP="$(which tcpdump)"
CMD_VMSTAT="$(which vmstat)"

[ -z "$CMD_SYSCTL" -a -x "/sbin/sysctl" ] && CMD_SYSCTL="/sbin/sysctl"

collect() {
   local d="$1"  # directory to save results in
   local p="$2"  # prefix for each result file

   local mysqld_pid=$(_pidof mysqld | head -n1)

   if [ "$CMD_PMAP" -a "$mysqld_pid" ]; then
      if $CMD_PMAP --help 2>&1 | grep -- -x >/dev/null 2>&1 ; then
         $CMD_PMAP -x $mysqld_pid > "$d/$p-pmap"
      else
         $CMD_PMAP $mysqld_pid > "$d/$p-pmap"
      fi
   fi

   if [ "$CMD_GDB" -a "$OPT_COLLECT_GDB" -a "$mysqld_pid" ]; then
      $CMD_GDB                     \
         -ex "set pagination 0"    \
         -ex "thread apply all bt" \
         --batch -p $mysqld_pid    \
         >> "$d/$p-stacktrace"
   fi

   $CMD_MYSQL $EXT_ARGV -e 'SHOW GLOBAL VARIABLES' >> "$d/$p-variables" &
   sleep .2

   local mysql_version="$(awk '/^version[^_]/{print substr($2,1,3)}' "$d/$p-variables")"

   local mysql_error_log="$(awk '/log_error/{print $2}' "$d/$p-variables")"
   if [ -z "$mysql_error_log" -a "$mysqld_pid" ]; then
      mysql_error_log="$(ls -l /proc/$mysqld_pid/fd | awk '/ 2 ->/{print $NF}')"
   fi

   local tail_error_log_pid=""
   if [ "$mysql_error_log" ]; then
      log "The MySQL error log seems to be $mysql_error_log"
      tail -f "$mysql_error_log" >"$d/$p-log_error" &
      tail_error_log_pid=$!

      $CMD_MYSQLADMIN $EXT_ARGV debug
   else
      log "Could not find the MySQL error log"
   fi

   local innostat="SHOW /*!40100 ENGINE*/ INNODB STATUS\G"
   if [ "${mysql_version}" '>' "5.1" ]; then
      local mutex="SHOW ENGINE INNODB MUTEX"
   else
      local mutex="SHOW MUTEX STATUS"
   fi
   $CMD_MYSQL $EXT_ARGV -e "$innostat" >> "$d/$p-innodbstatus1" &
   $CMD_MYSQL $EXT_ARGV -e "$mutex"    >> "$d/$p-mutex-status1" &
   open_tables                         >> "$d/$p-opentables1"   &

   local tcpdump_pid=""
   if [ "$CMD_TCPDUMP" -a  "$OPT_COLLECT_TCPDUMP" ]; then
      local port=$(awk '/^port/{print $2}' "$d/$p-variables")
      if [ "$port" ]; then
         $CMD_TCPDUMP -i any -s 4096 -w "$d/$p-tcpdump" port ${port} &
         tcpdump_pid=$!
      fi
   fi

   local have_oprofile=""
   if [ "$CMD_OPCONTROL" -a "$OPT_COLLECT_OPROFILE" ]; then
      if $CMD_OPCONTROL --init; then
         $CMD_OPCONTROL --start --no-vmlinux
         have_oprofile="yes"
      fi
   elif [ "$CMD_STRACE" -a "$OPT_COLLECT_STRACE" -a "$mysqld_pid" ]; then
      $CMD_STRACE -T -s 0 -f -p $mysqld_pid > "${DEST}/$d-strace" &
      local strace_pid=$!
   fi

   ps -eaf  >> "$d/$p-ps"  &
   top -bn1 >> "$d/$p-top" &

   [ "$mysqld_pid" ] && _lsof $mysqld_pid >> "$d/$p-lsof" &

   if [ "$CMD_SYSCTL" ]; then
      $CMD_SYSCTL -a >> "$d/$p-sysctl" &
   fi
   if [ "$CMD_VMSTAT" ]; then
      $CMD_VMSTAT 1 $OPT_INTERVAL   >> "$d/$p-vmstat"         &
      $CMD_VMSTAT   $OPT_INTERVAL 2 >> "$d/$p-vmstat-overall" &
   fi
   if [ "$CMD_IOSTAT" ]; then
      $CMD_IOSTAT -dx  1 $OPT_INTERVAL   >> "$d/$p-iostat"         &
      $CMD_IOSTAT -dx    $OPT_INTERVAL 2 >> "$d/$p-iostat-overall" &
   fi
   if [ "$CMD_MPSTAT" ]; then
      $CMD_MPSTAT -P ALL 1 $OPT_INTERVAL >> "$d/$p-mpstat"         &
      $CMD_MPSTAT -P ALL $OPT_INTERVAL 1 >> "$d/$p-mpstat-overall" &
   fi

   $CMD_MYSQLADMIN $EXT_ARGV ext -i1 -c$OPT_RUN_TIME >>"$d/$p-mysqladmin" &
   local mysqladmin_pid=$!

   local have_lock_waits_table=""
   $CMD_MYSQL $EXT_ARGV -e "SHOW TABLES FROM INFORMATION_SCHEMA" \
      | grep -i "INNODB_LOCK_WAITS" >/dev/null 2>&1
   if [ $? -eq 0 ]; then
      have_lock_waits_table="yes"
   fi

   log "Loop start: $(date +'TS %s.%N %F %T')"
   for loopno in $(_seq $OPT_RUN_TIME); do
      disk_space $d > $d/$p-disk-space
      check_disk_space          \
         $d/$p-disk-space       \
         "$OPT_DISK_BYTES_FREE" \
         "$OPT_DISK_PCT_FREE"   \
         || break

      sleep $(date +%s.%N | awk '{print 1 - ($1 % 1)}')
      local ts="$(date +"TS %s.%N %F %T")"


      if [ -d "/proc" ]; then
         if [ -f "/proc/diskstats" ]; then
            (echo $ts; cat /proc/diskstats) >> "$d/$p-diskstats" &
         fi
         if [ -f "/proc/stat" ]; then
            (echo $ts; cat /proc/stat) >> "$d/$p-procstat" &
         fi
         if [ -f "/proc/vmstat" ]; then
            (echo $ts; cat /proc/vmstat) >> "$d/$p-procvmstat" &
         fi
         if [ -f "/proc/meminfo" ]; then
            (echo $ts; cat /proc/meminfo) >> "$d/$p-meminfo" &
         fi
         if [ -f "/proc/slabinfo" ]; then
            (echo $ts; cat /proc/slabinfo) >> "$d/$p-slabinfo" &
         fi
         if [ -f "/proc/interrupts" ]; then
            (echo $ts; cat /proc/interrupts) >> "$d/$p-interrupts" &
         fi
      fi

      (echo $ts; df -h) >> "$d/$p-df" &

      (echo $ts; netstat -antp) >> "$d/$p-netstat"   &
      (echo $ts; netstat -s)    >> "$d/$p-netstat_s" &

      (echo $ts; $CMD_MYSQL $EXT_ARGV -e "SHOW FULL PROCESSLIST\G") \
         >> "$d/$p-processlist" &

      if [ "$have_lock_waits_table" ]; then
         (echo $ts; lock_waits) >>"$d/$p-lock-waits" &
      fi
   done
   log "Loop end: $(date +'TS %s.%N %F %T')"

   if [ "$have_oprofile" ]; then
      $CMD_OPCONTROL --stop
      $CMD_OPCONTROL --dump

      local oprofiled_pid=$(_pidof oprofiled)
      if [ "$oprofiled_pid" ]; then
         kill $oprofiled_pid
      else
         warn "Cannot kill oprofiled because its PID cannot be determined"
      fi

      $CMD_OPCONTROL --save=pt_collect_$p

      local mysqld_path=$(which mysqld);
      if [ "$mysqld_path" -a -f "$mysqld_path" ]; then
         $CMD_OPREPORT            \
            --demangle=smart      \
            --symbols             \
            --merge tgid          \
            session:pt_collect_$p \
            "$mysqld_path"        \
            > "$d/$p-opreport"
      else
         log "oprofile data saved to pt_collect_$p; you should be able"       \
              "to get a report by running something like 'opreport"           \
              "--demangle=smart --symbols --merge tgid session:pt_collect_$p" \
              "/path/to/mysqld'"                                              \
            > "$d/$p-opreport"
      fi
   elif [ "$CMD_STRACE" -a "$OPT_COLLECT_STRACE" ]; then
      kill -s 2 $strace_pid
      sleep 1
      kill -s 15 $strace_pid
      [ "$mysqld_pid" ] && kill -s 18 $mysqld_pid
   fi

   $CMD_MYSQL $EXT_ARGV -e "$innostat" >> "$d/$p-innodbstatus2" &
   $CMD_MYSQL $EXT_ARGV -e "$mutex"    >> "$d/$p-mutex-status2" &
   open_tables                         >> "$d/$p-opentables2"   &

   kill $mysqladmin_pid
   [ "$tail_error_log_pid" ] && kill $tail_error_log_pid
   [ "$tcpdump_pid" ]        && kill $tcpdump_pid

   hostname > "$d/$p-hostname"

   for file in "$d/$p-"*; do
      if [ -z "$(grep -v '^TS ' --max-count 1 "$file")" ]; then
         log "Removing empty file $file";
         rm "$file"
      fi
   done
}

open_tables() {
   local open_tables=$($CMD_MYSQLADMIN $EXT_ARGV ext | grep "Open_tables" | awk '{print $4}')
   if [ -n "$open_tables" -a $open_tables -le 1000 ]; then
      $CMD_MYSQL $EXT_ARGV -e 'SHOW OPEN TABLES' &
   else
      log "Too many open tables: $open_tables"
   fi
}

lock_waits() {
   local sql1="SELECT
      CONCAT('thread ', b.trx_mysql_thread_id, ' from ', p.host) AS who_blocks,
      IF(p.command = \"Sleep\", p.time, 0) AS idle_in_trx,
      MAX(TIMESTAMPDIFF(SECOND, r.trx_wait_started, CURRENT_TIMESTAMP)) AS max_wait_time,
      COUNT(*) AS num_waiters
   FROM INFORMATION_SCHEMA.INNODB_LOCK_WAITS AS w
   INNER JOIN INFORMATION_SCHEMA.INNODB_TRX AS b ON b.trx_id = w.blocking_trx_id
   INNER JOIN INFORMATION_SCHEMA.INNODB_TRX AS r ON r.trx_id = w.requesting_trx_id
   LEFT JOIN INFORMATION_SCHEMA.PROCESSLIST AS p ON p.id = b.trx_mysql_thread_id
   GROUP BY who_blocks ORDER BY num_waiters DESC\G"
   $CMD_MYSQL $EXT_ARGV -e "$sql1"

   local sql2="SELECT
      r.trx_id AS waiting_trx_id,
      r.trx_mysql_thread_id AS waiting_thread,
      TIMESTAMPDIFF(SECOND, r.trx_wait_started, CURRENT_TIMESTAMP) AS wait_time,
      r.trx_query AS waiting_query,
      l.lock_table AS waiting_table_lock,
      b.trx_id AS blocking_trx_id, b.trx_mysql_thread_id AS blocking_thread,
      SUBSTRING(p.host, 1, INSTR(p.host, ':') - 1) AS blocking_host,
      SUBSTRING(p.host, INSTR(p.host, ':') +1) AS blocking_port,
      IF(p.command = \"Sleep\", p.time, 0) AS idle_in_trx,
      b.trx_query AS blocking_query
   FROM INFORMATION_SCHEMA.INNODB_LOCK_WAITS AS w
   INNER JOIN INFORMATION_SCHEMA.INNODB_TRX AS b ON b.trx_id = w.blocking_trx_id
   INNER JOIN INFORMATION_SCHEMA.INNODB_TRX AS r ON r.trx_id = w.requesting_trx_id
   INNER JOIN INFORMATION_SCHEMA.INNODB_LOCKS AS l ON w.requested_lock_id = l.lock_id
   LEFT JOIN INFORMATION_SCHEMA.PROCESSLIST AS p ON p.id = b.trx_mysql_thread_id
   ORDER BY wait_time DESC\G"
   $CMD_MYSQL $EXT_ARGV -e "$sql2"
} 

# ###########################################################################
# End collect package
# ###########################################################################

# ###########################################################################
# Global variables
# ###########################################################################
TRIGGER_FUNCTION=""
RAN_WITH=""
EXIT_REASON=""
TOOL="pt-stalk"
OKTORUN=1
ITER=1

# ###########################################################################
# Subroutines
# ###########################################################################

grep_processlist() {
   local file="$1"
   local col="$2"
   local pat="${3:-""}"
   local gt="${4:-0}"
   local quiet="${5:-0}"

   awk "
      BEGIN {
         FS=\"|\"
         OFS=\" | \"
         n_cols=0
         found=0
      }

      /^\|/ {
         if ( n_cols ) {
            val=colno_for_name[\"$col\"]
            if ((\"$pat\"  && match(\$val, \"$pat\")) || ($gt && \$val > $gt) ) {
               found++
               if (!$quiet) print \$0
            }
         }
         else {
            for (i = 1; i <= NF; i++) {
               gsub(/^[ ]*/, \"\", \$i)
               gsub(/[ ]*$/, \"\", \$i)
               if ( \$i != \"\" ) {
                  name_for_colno[i]=\$i
                  colno_for_name[\$i]=i
                  n_cols++
               }
            }
         }
      }

      END {
         if ( found )
            exit 0
         exit 1
      }
   " "$file"
}

set_trg_func() {
   local func="$1"
   if [ -f "$func" ]; then
      # Trigger function is a file with Bash code; source it.
      . "$func"
      TRIGGER_FUNCTION="trg_plugin"
      return 0  # success
   else
      # Trigger function is name of a built-in function.
      func=$(echo "$func" | tr [:upper:] [:lower:])
      if [ "$func" = "status" -o "$func" = "processlist" ]; then
         TRIGGER_FUNCTION="trg_$func"
         return 0  # success
      fi
   fi
   return 1  # error
}

trg_status() {
   local var="$1"
   mysqladmin $EXT_ARGV extended-status \
      | grep "$OPT_VARIABLE " \
      | awk '{print $4}'
}

trg_processlist() {
   local var="$1"
   local tmpfile="$TMPDIR/processlist"
   mysqladmin $EXT_ARGV processlist                      > "$tmpfile-1"
   grep_processlist "$tmpfile-1" "$var" "$OPT_MATCH" 0 0 > "$tmpfile-2"
   wc -l "$tmpfile-2" | awk '{print $1}'
   rm -f "$tmpfile"*
}

oktorun() {
   if [ $OKTORUN -eq 0 ]; then
      EXIT_REASON="OKTORUN is false"
      return 1  # stop running
   fi

   if [ -n "$OPT_ITERATIONS" ] && [ $ITER -gt $OPT_ITERATIONS ]; then
      EXIT_REASON="no more iterations"
      return 1  # stop running
   fi

   return 0  # continue running
}

sleep_ok() {
   local seconds="$1"
   local msg="${2:-""}"
   if oktorun; then
      if [ -n "$msg" ]; then
         log "$msg"
      fi
      sleep $seconds
   fi
}

purge_samples() {
   local dir="$1"
   local retention_time="$2"

   # Delete collect files which more than --retention-time days old.
   find "$dir" -type f -mtime +$retention_time -exec rm -f '{}' \;

   local oprofile_dir="/var/lib/oprofile/samples"
   if [ -d "$oprofile_dir" ]; then
      # "pt_collect_" here needs to match $CMD_OPCONTROL --save=pt_collect_$p
      # in collect().  TODO: fix this
      find "$oprofile_dir" -type d -name 'pt_collect_*' \
         -depth -mtime +$retention_time -exec rm -rf '{}' \;
   fi
}

sigtrap() {
   if [ $OKTORUN -eq 1 ]; then
      warn "Caught signal, exiting"
      OKTORUN=0
   else
      warn "Caught signal again, forcing exit"
      exit $EXIT_STATUS
   fi
}

stalk() {
   local cycles_true=0   # increment each time check is true, else set to 0
   local matched=""      # set to "yes" when check is true
   local last_prefix=""  # prefix of last collection

   while oktorun; do
      # Run the trigger which returns the value of whatever is being
      # checked.  When the value is > --threshold for at least --cycle
      # consecutive times, start collecting.
      local value=$($TRIGGER_FUNCTION $OPT_VARIABLE)
      local trg_exit_status=$?

      if [ -z "$value" ]; then
         # No value.  Maybe we failed to connect to MySQL?
         warn "Detected value is empty; something failed?  Trigger exit status: $trg_exit_status"
         matched=""
         cycles_true=0
      elif [ $value -gt $OPT_THRESHOLD ]; then
         matched="yes"
         cycles_true=$(($cycles_true + 1))
      else
         matched=""
         cycles_true=0
      fi

      local msg="Check results: $OPT_VARIABLE=$value, matched=${matched:-no}, cycles_true=$cycles_true"
      log "$msg"

      if [ "$matched" -a $cycles_true -ge $OPT_CYCLES ]; then 
         # ##################################################################
         # Start collecting, maybe.
         # ##################################################################
         log "Collect triggered"

         # Send email to whomever that collect has been triggered.
         if [ "$OPT_NOTIFY_BY_EMAIL" ]; then
            echo "$msg on $(hostname)" \
            | mail -s "Collect triggered on $(hostname)" \
              "$OPT_NOTIFY_BY_EMAIL"
         fi

         if [ "$OPT_COLLECT" ]; then
            local prefix="${OPT_PREFIX:-$(date +%F-%T | tr :- _)}"

            # Check if we'll have enough disk space to collect.  Disk space
            # is also checked every interval while collecting.
            local margin="20971520"  # default 20M margin, unless:
            if [ -n "$last_prefix" ]; then
               margin=$(du -mc "$OPT_DEST"/"$last_prefix"-* | tail -n 1 | awk '{print $1'})
            fi 
            disk_space "$OPT_DEST" > "$OPT_DEST/$prefix-disk-space"
            check_disk_space                  \
               "$OPT_DEST/$prefix-disk-space" \
               "$OPT_DISK_BYTES_FREE"         \
               "$OPT_DISK_PCT_FREE"           \
               "$margin"
            if [ $? -eq 0 ]; then
               # There should be enough disk space, so collect.
               log "$msg"                        >> "$OPT_DEST/$prefix-trigger"
               log "pt-stalk ran with $RAN_WITH" >> "$OPT_DEST/$prefix-trigger"
               last_prefix="$prefix"


               # Fork and background the collect subroutine which will
               # run for --run-time seconds.  We (the parent) sleep
               # while its collecting (hopefully --sleep is longer than
               # --run-time).
               (
                  collect "$OPT_DEST" "$prefix"
               ) >> "$OPT_DEST/$prefix-output" 2>&1 &
               log "Collector PID $!"
            else 
               # There will not be enough disk space, so do not collect.
               warn "Collect canceled because there will not be enough disk space after collecting another $margin MB"
            fi
         fi

         # ##################################################################
         # Done collecting.
         # ##################################################################
         ITER=$((ITER + 1))
         sleep_ok "$OPT_SLEEP" "Sleeping $OPT_SLEEP seconds after collect"
      else
         # Trigger/check/value is ok, sleep until next check.
         sleep_ok "$OPT_INTERVAL"
      fi

      # Purge old collect file between checks.
      if [ -d "$OPT_DEST" ]; then
         purge_samples "$OPT_DEST" "$OPT_RETENTION_TIME"
      fi
   done
}

# ###########################################################################
# Main program loop, called below if tool is ran from the command line.
# ###########################################################################

main() {
   trap sigtrap SIGHUP SIGINT SIGTERM

   # Note: $$ is the parent's PID, but we're a child proc.
   # Bash 4 has $BASHPID but we can't rely on that.  Consequently,
   # we don't know our own PID.  See the usage of $! below.
   RAN_WITH="--function=$OPT_FUNCTION --variable=$OPT_VARIABLE --threshold=$OPT_THRESHOLD --match=$OPT_MATCH --cycles=$OPT_CYCLES --interval=$OPT_INTERVAL --iterations=$OPT_ITERATIONS --run-time=$OPT_RUN_TIME --sleep=$OPT_SLEEP --dest=$OPT_DEST --prefix=$OPT_PREFIX --notify-by-email=$OPT_NOTIFY_BY_EMAIL --log=$OPT_LOG --pid=$OPT_PID"

   log "Starting $0 $RAN_WITH"

   # Test if we have root; warn if not, but it isn't critical.
   if [ "$(id -u)" != "0" ]; then
      log 'Not running with root privileges!';
   fi

   # Make a secure tmpdir.
   mk_tmpdir

   # Stalk while oktorun.
   stalk

   # Clean up.
   rm_tmpdir
   remove_pid_file "$OPT_PID"

   log "Exiting because $EXIT_REASON"
   log "$0 exit status $EXIT_STATUS"
   exit $EXIT_STATUS
}

# Execute the program if it was not included from another file.
# This makes it possible to include without executing, and thus test.
if    [ "${0##*/}" = "$TOOL" ] \
   || [ "${0##*/}" = "bash" -a "$_" = "$0" ]; then

   # Parse command line options.  We must do this first so we can
   # see if --daemonize was specified.
   mk_tmpdir
   parse_options "$0" "$@"

   # Verify and set TRIGGER_FUNCTION based on --function.
   if ! set_trg_func "$OPT_FUNCTION"; then
      option_error "Invalid --function value: $OPT_FUNCTION"
   fi

   usage_or_errors "$0"
   po_status=$?
   rm_tmpdir
   if [ $po_status -ne 0 ]; then
      [ $OPT_ERRS -gt 0 ] && exit 1
      exit 0
   fi

   # Check that mysql and mysqladmin are in PATH.  If not, we're
   # already dead in the water, so don't bother with cmd line opts,
   # just error and exit.
   [ -n "$(mysql --help)" ] \
      || die "Cannot execute mysql.  Check that it is in PATH."
   [ -n "$(mysqladmin --help)" ] \
      || die "Cannot execute mysqladmin.  Check that it is in PATH."

   # Now that we have the cmd line opts, check that we can actually
   # connect to MySQL.
   [ -n "$(mysql $EXT_ARGV -e 'SELECT 1')" ] \
      || die "Cannot connect to MySQL.  Check that MySQL is running and that the options after -- are correct."

   # Check existence and access to the --dest dir if we're collecting.
   if [ "$OPT_COLLECT" ]; then
      if [ ! -d "$OPT_DEST" ]; then
         mkdir -p "$OPT_DEST" || die "Cannot make --dest $OPT_DEST"
      fi

      # Check access to the --dest dir.  By setting -x in the subshell,
      # if either command fails, the subshell will exit immediately and
      # $? will be non-zero.
      (
         set -e
         touch "$OPT_DEST/test"
         rm "$OPT_DEST/test"
      )
      if [ $? -ne 0 ]; then
         die "Cannot read and write files to --dest $OPT_DEST"
      fi
   fi

   if [ "$OPT_DAEMONIZE" ]; then
      # Check access to the --log file.
      touch "$OPT_LOG" || die "Cannot write to --log $OPT_LOG"

      # The PID file will at first have our (parent) PID.
      # This is fine for ensuring that only one of us is
      # running, but it's not fine if the user wants to use
      # the PID in the PID file to check or kill the child
      # process.  So we'll need to update the PID file with
      # the child's PID.
      make_pid_file "$OPT_PID" $$

      main "$@" </dev/null 1>>"$OPT_LOG" 2>&1 &

      # Update PID file with the child's PID.
      # The child PID is $BASHPID but that special var is only
      # in Bash 4+, so we can't rely on it.  Consequently, we
      # use $! to get the PID of the child we just forked.
      echo "$!" > "$OPT_PID"
   else
      make_pid_file "$OPT_PID" $$
      main "$@"
   fi
fi

# ############################################################################
# Documentation
# ############################################################################
:<<'DOCUMENTATION'
=pod

=head1 NAME

pt-stalk - Gather forensic data about MySQL when a problem occurs.

=head1 SYNOPSIS

Usage: pt-stalk [OPTIONS] [-- MYSQL OPTIONS]

pt-stalk watches for a trigger condition to become true, and then collects data
to help in diagnosing problems. It is designed to run as a daemon with root
privileges, so that you can diagnose intermittent problems that you cannot
observe directly. You can also use it to execute a custom command, or to gather
the data on demand without waiting for the trigger to happen.

=head1 RISKS

The following section is included to inform users about the potential risks,
whether known or unknown, of using this tool.  The two main categories of risks
are those created by the nature of the tool (e.g. read-only tools vs. read-write
tools) and those created by bugs.

pt-stalk is a read-write tool; it collects data from the system and writes it
into a series of files.  It should be very low-risk.  Some of the options
can cause intrusive data collection to be performed, however, so if you enable
any non-default options, you should read their documentation carefully.

At the time of this release, we know of no bugs that could cause serious harm
to users.

The authoritative source for updated information is always the online issue
tracking system.  Issues that affect this tool will be marked as such.  You can
see a list of such issues at the following URL:
L<http://www.percona.com/bugs/pt-stalk>.

See also L<"BUGS"> for more information on filing bugs and getting help.

=head1 DESCRIPTION

Sometimes a problem happens infrequently and for a short time, giving you no
chance to see the system when it happens. How do you solve intermittent MySQL
problems when you can't observe them? That's why pt-stalk exists. In addition to
using it when there's a known problem on your servers, it is a good idea to run
pt-stalk all the time, even when you think nothing is wrong.  You will
appreciate the data it gathers when a problem occurs, because problems such as
MySQL lockups or spikes of activity typically leave no evidence to use in root
cause analysis.

This tool does two things: it watches a server (typically MySQL) for a trigger
to occur, and it gathers diagnostic data.  To use it effectively, you need to
define a good trigger condition. A good trigger is sensitive enough to fire
reliably when a problem occurs, so that you don't miss a chance to solve
problems. On the other hand, a good trigger isn't prone to false positives, so
you don't gather information when the server is functioning normally.

The most reliable triggers for MySQL tend to be the number of connections to the
server, and the number of queries running concurrently. These are available in
the SHOW GLOBAL STATUS command as Threads_connected and Threads_running.
Sometimes Threads_connected is not a reliable indicator of trouble, but
Threads_running usually is.  Your job, as the tool's user, is to define an
appropriate trigger condition for the tool.  Choose carefully, because the
quality of your results will depend on the trigger you choose.

You can define the trigger with the L<"--function">, L<"--variable">, and
L<"--threshold"> options, among others.  Please read the documentation for
--function to learn how to do this.

The pt-stalk tool, by default, simply watches MySQL repeatedly until the trigger
becomes true. It then gathers diagnostics for a while, and sleeps afterwards for
some time to prevent repeatedly gathering data if the condition remains true.
In crude pseudocode, omitting some subtleties,

  while true; do
    if --variable from --function is greater than --threshold; then
      observations++
      if observations is greater than --cycles; then
        capture diagnostics for --run-time seconds
        exit if --iterations is exceeded
        sleep for --sleep seconds
      done
    done
    clean up data that's older than --retention-time
    sleep for --interval seconds
  done

The diagnostic data is written to files whose names begin with a timestamp, so
you can distinguish samples from each other in case the tool collects data
multiple times.  The pt-sift tool is designed to help you browse and analyze the
resulting samples of data.

Although this sounds simple enough, in practice there are a number of
subtleties, such as detecting when the disk is beginning to fill up so that the
tool doesn't cause the server to run out of disk space.  This tool handles these
types of potential problems, so it's a good idea to use this tool instead of
writing something from scratch and possibly experiencing some of the hazards
this tool is designed to prevent.

=head1 CONFIGURING

You can use standard Percona Toolkit configuration files to set commandline
options.

You will probably want to run the tool as a daemon and customize at least the
diagnostic threshold.  Here's a sample configuration file for triggering when
there are more than 20 queries running at once:

  daemonize
  threshold=20

If you're not running the tool as it's designed (as a root user, daemonized)
then you'll need to set several options, such as L<"--dest">, to locations that
are writable by non-root users.

=head1 OPTIONS

=over

=item --collect

default: yes; negatable: yes

Collect system information.  You can negate this option to make the tool watch
the system but not actually gather any diagnostic data.

=item --collect-gdb

Collect GDB stacktraces.  This is achieved by attaching to MySQL and printing
stack traces from all threads. This will freeze the server for some period of
time, ranging from a second or so to much longer on very busy systems with a lot
of memory and many threads in the server.  For this reason, it is disabled by
default. However, if you are trying to diagnose a server stall or lockup,
freezing the server causes no additional harm, and the stack traces can be vital
for diagnosis.

In addition to freezing the server, there is also some risk of the server
crashing or performing badly after GDB detaches from it.

=item --collect-oprofile

Collect oprofile data.  This is achieved by starting an oprofile session,
letting it run for the collection time, and then stopping and saving the
resulting profile data in the system's default location.  Please read your
system's oprofile documentation to learn more about this.

=item --collect-strace

Collect strace data. This is achieved by attaching strace to the server, which
will make it run very slowly until strace detaches.  The same cautions apply as
those listed in --collect-gdb.  You should not enable this option together with
--collect-gdb, because GDB and strace can't attach to the server process
simultaneously.

=item --collect-tcpdump

Collect tcpdump data. This option causes tcpdump to capture all traffic on all
interfaces for the port on which MySQL is listening.  You can later use
pt-query-digest to decode the MySQL protocol and extract a log of query traffic
from it.

=item --config

type: string

Read this comma-separated list of config files.  If specified, this must be the
first option on the command line.

=item --cycles

type: int; default: 5

The number of times the trigger condition must be true before collecting data.
This helps prevent false positives, and makes the trigger condition less likely
to fire when the problem recovers quickly.

=item --daemonize

Daemonize the tool.  This causes the tool to fork into the background and log
its output as specified in --log.

=item --dest

type: string; default: /var/lib/pt-stalk

Where to store the diagnostic data.  Each time the tool collects data, it writes
to a new set of files, which are named with the current system timestamp.

=item --disk-bytes-free

type: size; default: 100M

Don't collect data if the disk has less than this much free space.
This prevents the tool from filling up the disk with diagnostic data.

If the L<"--dest"> directory contains a previously captured sample of data,
the tool will measure its size and use that as an estimate of how much data is
likely to be gathered this time, too.  It will then be even more pessimistic,
and will refuse to collect data unless the disk has enough free space to hold
the sample and still have the desired amount of free space.  For example, if
you'd like 100MB of free space and the previous diagnostic sample consumed
100MB, the tool won't collect any data unless the disk has 200MB free.

Valid size value suffixes are k, M, G, and T.

=item --disk-pct-free

type: int; default: 5

Don't collect data if the disk has less than this percent free space.
This prevents the tool from filling up the disk with diagnostic data.

This option works similarly to L<"--disk-bytes-free"> but specifies a
percentage margin of safety instead of a bytes margin of safety.
The tool honors both options, and will not collect any data unless both
margins are satisfied.

=item --function

type: string; default: status

Specifies what to watch for a diagnostic trigger.  The default value watches
SHOW GLOBAL STATUS, but you can also watch SHOW PROCESSLIST or supply a plugin
file with your own custom code.  This function supplies the value of
L<"--variable">, which is then compared against L<"--threshold"> to see if the
trigger condition is met.  Additional options may be required as well; see
below. Possible values:

=over

=item * status

This value specifies that the source of data for the diagnostic trigger is SHOW
GLOBAL STATUS.  The value of L<"--variable"> then defines which status counter
is the trigger.

=item * processlist

This value specifies that the data for the diagnostic trigger comes from SHOW
FULL PROCESSLIST.  The trigger value is the count of processes whose
L<"--variable"> column matches the L<"--match"> option.  For example, to trigger
when more than 10 processes are in the "statistics" state, use the following
options:

  --trigger processlist --variable State \
    --match statistics --threshold 10

=back

In addition, you can specify a file that contains your custom trigger function,
written in Unix shell script.  This can be a wrapper that executes anything you
wish.  If the argument to --function is a file, then it takes precedence over
builtin functions, so if there is a file in the working directory named "status"
or "processlist" then the tool will use that file as a plugin, even though those
are otherwise recognized as reserved words for this option.

The plugin file works by providing a function called C<trg_plugin>, and the tool
simply sources the file and executes the function.  For example, the function
might look like the following:

   trg_plugin() {
      mysql $EXT_ARGV -e "SHOW ENGINE INNODB STATUS" \
        | grep -c "has waited at"
   }

This snippet will count the number of mutex waits inside of InnoDB. It
illustrates the general principle: the function must output a number, which is
then compared to the threshold as usual.  The $EXT_ARGV variable contains the
MySQL options mentioned in the L<"SYNOPSIS"> above.

The plugin should not alter the tool's existing global variables.  Prefix any
plugin-specific global variables with "PLUGIN_" or make them local.

=item --help

Print help and exit.

=item --interval

type: int; default: 1

Interval between checks for the diagnostic trigger.

=item --iterations

type: int

Exit after collecting diagnostics this many times.  By default, the tool
will continue to watch the server forever, but this is useful for scenarios
where you want to capture once and then exit, for example.

=item --log

type: string; default: /var/log/pt-stalk.log

Print all output to this file when daemonized.

=item --match

type: string

The pattern to use when watching SHOW PROCESSLIST. See the documentation for
L<"--function"> for details.

=item --notify-by-email

type: string

Send mail to this list of addresses when data is collected.

=item --pid

type: string; default: /var/run/pt-stalk.pid

Create a PID file when daemonized.

=item --prefix 

type: string

The filename prefix for diagnostic samples. By default, samples have a timestamp
prefix based on the current local time, such as 2011_12_06_14_02_02, which is
December 6, 2011 at 14:02:02.

=item --retention-time

type: int; default: 30

Number of days to retain collected samples.  Any samples that are older will be
purged.

=item --run-time

type: int; default: 30

How long the tool will collect data when it triggers.  This should not be longer
than L<"--sleep">. It is usually not necessary to change this; if the default 30
seconds hasn't gathered enough diagnostic data, running longer is not likely to
do so. In fact, in many cases a shorter collection period is appropriate.

=item --sleep

type: int; default: 300

How long to sleep after collecting data.  This prevents the tool from triggering
continuously, which might be a problem if the collection process is intrusive.
It also prevents filling up the disk or gathering too much data to analyze
reasonably.

=item --threshold

type: int; default: 25

The threshold at which the diagnostic trigger should fire.  See L<"--function">
for details.

=item --variable

type: string; default: Threads_running

The variable to compare against the threshold. See L<"--function"> for details.

=item --version

Print tool's version and exit.

=back

=head1 ENVIRONMENT

This tool does not use any environment variables for configuration.

=head1 SYSTEM REQUIREMENTS

This tool requires Bash v3 or newer.

=head1 BUGS

For a list of known bugs, see L<http://www.percona.com/bugs/pt-stalk>.

Please report bugs at L<https://bugs.launchpad.net/percona-toolkit>.
Include the following information in your bug report:

=over

=item * Complete command-line used to run the tool

=item * Tool L<"--version">

=item * MySQL version of all servers involved

=item * Output from the tool including STDERR

=item * Input files (log/dump/config files, etc.)

=back

If possible, include debugging output by running the tool with C<PTDEBUG>;
see L<"ENVIRONMENT">.

=head1 DOWNLOADING

Visit L<http://www.percona.com/software/percona-toolkit/> to download the
latest release of Percona Toolkit.  Or, get the latest release from the
command line:

   wget percona.com/get/percona-toolkit.tar.gz

   wget percona.com/get/percona-toolkit.rpm

   wget percona.com/get/percona-toolkit.deb

You can also get individual tools from the latest release:

   wget percona.com/get/TOOL

Replace C<TOOL> with the name of any tool.

=head1 AUTHORS

Baron Schwartz, Justin Swanhart, Fernando Ipar, and Daniel Nichter

=head1 ABOUT PERCONA TOOLKIT

This tool is part of Percona Toolkit, a collection of advanced command-line
tools developed by Percona for MySQL support and consulting.  Percona Toolkit
was forked from two projects in June, 2011: Maatkit and Aspersa.  Those
projects were created by Baron Schwartz and developed primarily by him and
Daniel Nichter, both of whom are employed by Percona.  Visit
L<http://www.percona.com/software/> for more software developed by Percona.

=head1 COPYRIGHT, LICENSE, AND WARRANTY

This program is copyright 2010-2011 Baron Schwartz, 2011-2012 Percona Inc.
Feedback and improvements are welcome.

THIS PROGRAM IS PROVIDED "AS IS" AND WITHOUT ANY EXPRESS OR IMPLIED
WARRANTIES, INCLUDING, WITHOUT LIMITATION, THE IMPLIED WARRANTIES OF
MERCHANTABILITY AND FITNESS FOR A PARTICULAR PURPOSE.

This program is free software; you can redistribute it and/or modify it under
the terms of the GNU General Public License as published by the Free Software
Foundation, version 2; OR the Perl Artistic License.  On UNIX and similar
systems, you can issue `man perlgpl' or `man perlartistic' to read these
licenses.

You should have received a copy of the GNU General Public License along with
this program; if not, write to the Free Software Foundation, Inc., 59 Temple
Place, Suite 330, Boston, MA  02111-1307  USA.

=head1 VERSION

<<<<<<< HEAD
pt-stalk 2.0.2
=======
pt-stalk 2.0.0
>>>>>>> 02812c06

=cut

DOCUMENTATION<|MERGE_RESOLUTION|>--- conflicted
+++ resolved
@@ -183,17 +183,6 @@
    _parse_command_line "$@"
 }
 
-<<<<<<< HEAD
-# Make sure pt-collect is executable before starting.
-if [ ! -x $COLLECT ]; then
-   die "$COLLECT not found or not executable"
-fi
-
-# Make the collection location
-mkdir -p "${DEST}" || die "Can't make the destination directory"
-test -d "${DEST}"  || die "${DEST} isn't a directory"
-test -w "${DEST}"  || die "${DEST} isn't writable"
-=======
 _parse_pod() {
    local file="$1"
 
@@ -227,7 +216,6 @@
       last;
    '
 }
->>>>>>> 02812c06
 
 _eval_po() {
    local IFS=":"
@@ -1695,11 +1683,7 @@
 
 =head1 VERSION
 
-<<<<<<< HEAD
 pt-stalk 2.0.2
-=======
-pt-stalk 2.0.0
->>>>>>> 02812c06
 
 =cut
 
