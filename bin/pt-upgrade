--- conflicted
+++ resolved
@@ -20,27 +20,14 @@
       Lmo::Types
       Lmo
       DSNParser
+      Quoter
       OptionParser
-      Quoter
       Transformers
       SlowLogParser
-      EventAggregator
       Daemon
       Outfile
-<<<<<<< HEAD
-      VersionCheck
-=======
-      MockSyncStream
-      MockSth
-      ReportFormatter
-      UpgradeReportFormatter
-      CompareResults
-      CompareQueryTimes
-      CompareWarnings
       Retry
->>>>>>> c02844a9
       HTTPMicro
-      Pingback
    ));
 }
 
@@ -707,17 +694,6 @@
 # ###########################################################################
 
 # ###########################################################################
-<<<<<<< HEAD
-# OptionParser package
-# This package is a copy without comments from the original.  The original
-# with comments and its test file can be found in the Bazaar repository at,
-#   lib/OptionParser.pm
-#   t/lib/OptionParser.t
-# See https://launchpad.net/percona-toolkit for more information.
-# ###########################################################################
-{
-package OptionParser;
-=======
 # DSNParser package
 # This package is a copy without comments from the original.  The original
 # with comments and its test file can be found in the Bazaar repository at,
@@ -727,26 +703,12 @@
 # ###########################################################################
 {
 package DSNParser;
->>>>>>> c02844a9
 
 use strict;
 use warnings FATAL => 'all';
 use English qw(-no_match_vars);
 use constant PTDEBUG => $ENV{PTDEBUG} || 0;
 
-<<<<<<< HEAD
-use List::Util qw(max);
-use Getopt::Long;
-
-my $POD_link_re = '[LC]<"?([^">]+)"?>';
-
-sub new {
-   my ( $class, %args ) = @_;
-   my @required_args = qw();
-   foreach my $arg ( @required_args ) {
-      die "I need a $arg argument" unless $args{$arg};
-   }
-=======
 use Data::Dumper;
 $Data::Dumper::Indent    = 0;
 $Data::Dumper::Quotekeys = 0;
@@ -1109,61 +1071,158 @@
 # ###########################################################################
 
 # ###########################################################################
-# TableParser package
+# Quoter package
 # This package is a copy without comments from the original.  The original
 # with comments and its test file can be found in the Bazaar repository at,
-#   lib/TableParser.pm
-#   t/lib/TableParser.t
+#   lib/Quoter.pm
+#   t/lib/Quoter.t
 # See https://launchpad.net/percona-toolkit for more information.
 # ###########################################################################
 {
-package TableParser;
+package Quoter;
 
 use strict;
 use warnings FATAL => 'all';
 use English qw(-no_match_vars);
 use constant PTDEBUG => $ENV{PTDEBUG} || 0;
 
-use Data::Dumper;
-$Data::Dumper::Indent    = 1;
-$Data::Dumper::Sortkeys  = 1;
-$Data::Dumper::Quotekeys = 0;
-
-local $EVAL_ERROR;
-eval {
-   require Quoter;
-};
-
 sub new {
    my ( $class, %args ) = @_;
-   my $self = { %args };
-   $self->{Quoter} ||= Quoter->new();
-   return bless $self, $class;
-}
-
-sub Quoter { shift->{Quoter} }
-
-sub get_create_table {
-   my ( $self, $dbh, $db, $tbl ) = @_;
-   die "I need a dbh parameter" unless $dbh;
-   die "I need a db parameter"  unless $db;
-   die "I need a tbl parameter" unless $tbl;
-   my $q = $self->{Quoter};
-
-   my $new_sql_mode
-      = q{/*!40101 SET @OLD_SQL_MODE := @@SQL_MODE, }
-      . q{@@SQL_MODE := '', }
-      . q{@OLD_QUOTE := @@SQL_QUOTE_SHOW_CREATE, }
-      . q{@@SQL_QUOTE_SHOW_CREATE := 1 */};
-
-   my $old_sql_mode
-      = q{/*!40101 SET @@SQL_MODE := @OLD_SQL_MODE, }
-      . q{@@SQL_QUOTE_SHOW_CREATE := @OLD_QUOTE */};
-
-   PTDEBUG && _d($new_sql_mode);
-   eval { $dbh->do($new_sql_mode); };
-   PTDEBUG && $EVAL_ERROR && _d($EVAL_ERROR);
->>>>>>> c02844a9
+   return bless {}, $class;
+}
+
+sub quote {
+   my ( $self, @vals ) = @_;
+   foreach my $val ( @vals ) {
+      $val =~ s/`/``/g;
+   }
+   return join('.', map { '`' . $_ . '`' } @vals);
+}
+
+sub quote_val {
+   my ( $self, $val, %args ) = @_;
+
+   return 'NULL' unless defined $val;          # undef = NULL
+   return "''" if $val eq '';                  # blank string = ''
+   return $val if $val =~ m/^0x[0-9a-fA-F]+$/  # quote hex data
+                  && !$args{is_char};          # unless is_char is true
+
+   $val =~ s/(['\\])/\\$1/g;
+   return "'$val'";
+}
+
+sub split_unquote {
+   my ( $self, $db_tbl, $default_db ) = @_;
+   my ( $db, $tbl ) = split(/[.]/, $db_tbl);
+   if ( !$tbl ) {
+      $tbl = $db;
+      $db  = $default_db;
+   }
+   for ($db, $tbl) {
+      next unless $_;
+      s/\A`//;
+      s/`\z//;
+      s/``/`/g;
+   }
+   
+   return ($db, $tbl);
+}
+
+sub literal_like {
+   my ( $self, $like ) = @_;
+   return unless $like;
+   $like =~ s/([%_])/\\$1/g;
+   return "'$like'";
+}
+
+sub join_quote {
+   my ( $self, $default_db, $db_tbl ) = @_;
+   return unless $db_tbl;
+   my ($db, $tbl) = split(/[.]/, $db_tbl);
+   if ( !$tbl ) {
+      $tbl = $db;
+      $db  = $default_db;
+   }
+   $db  = "`$db`"  if $db  && $db  !~ m/^`/;
+   $tbl = "`$tbl`" if $tbl && $tbl !~ m/^`/;
+   return $db ? "$db.$tbl" : $tbl;
+}
+
+sub serialize_list {
+   my ( $self, @args ) = @_;
+   return unless @args;
+
+   return $args[0] if @args == 1 && !defined $args[0];
+
+   die "Cannot serialize multiple values with undef/NULL"
+      if grep { !defined $_ } @args;
+
+   return join ',', map { quotemeta } @args;
+}
+
+sub deserialize_list {
+   my ( $self, $string ) = @_;
+   return $string unless defined $string;
+   my @escaped_parts = $string =~ /
+         \G             # Start of string, or end of previous match.
+         (              # Each of these is an element in the original list.
+            [^\\,]*     # Anything not a backslash or a comma
+            (?:         # When we get here, we found one of the above.
+               \\.      # A backslash followed by something so we can continue
+               [^\\,]*  # Same as above.
+            )*          # Repeat zero of more times.
+         )
+         ,              # Comma dividing elements
+      /sxgc;
+
+   push @escaped_parts, pos($string) ? substr( $string, pos($string) ) : $string;
+
+   my @unescaped_parts = map {
+      my $part = $_;
+
+      my $char_class = utf8::is_utf8($part)  # If it's a UTF-8 string,
+                     ? qr/(?=\p{ASCII})\W/   # We only care about non-word
+                     : qr/(?=\p{ASCII})\W|[\x{80}-\x{FF}]/; # Otherwise,
+      $part =~ s/\\($char_class)/$1/g;
+      $part;
+   } @escaped_parts;
+
+   return @unescaped_parts;
+}
+
+1;
+}
+# ###########################################################################
+# End Quoter package
+# ###########################################################################
+
+# ###########################################################################
+# OptionParser package
+# This package is a copy without comments from the original.  The original
+# with comments and its test file can be found in the Bazaar repository at,
+#   lib/OptionParser.pm
+#   t/lib/OptionParser.t
+# See https://launchpad.net/percona-toolkit for more information.
+# ###########################################################################
+{
+package OptionParser;
+
+use strict;
+use warnings FATAL => 'all';
+use English qw(-no_match_vars);
+use constant PTDEBUG => $ENV{PTDEBUG} || 0;
+
+use List::Util qw(max);
+use Getopt::Long;
+
+my $POD_link_re = '[LC]<"?([^">]+)"?>';
+
+sub new {
+   my ( $class, %args ) = @_;
+   my @required_args = qw();
+   foreach my $arg ( @required_args ) {
+      die "I need a $arg argument" unless $args{$arg};
+   }
 
    my ($program_name) = $PROGRAM_NAME =~ m/([.A-Za-z-]+)$/;
    $program_name ||= $PROGRAM_NAME;
@@ -1309,13 +1368,6 @@
       next unless $para =~ m/^=head1 $self->{head1}/;
       last;
    }
-<<<<<<< HEAD
-=======
-   my ($dbh, $db, $tbl) = @args{@required_args};
-   my $q      = $self->{Quoter} || 'Quoter';
-   my $db_tbl = $q->quote($db, $tbl);
-   PTDEBUG && _d('Checking', $db_tbl);
->>>>>>> c02844a9
 
    while ( $para = <$fh> ) {
       last if $para =~ m/^=over/;
@@ -1552,424 +1604,11 @@
    return $self->{groups};
 }
 
-<<<<<<< HEAD
-=======
-# ###########################################################################
-# OptionParser package
-# This package is a copy without comments from the original.  The original
-# with comments and its test file can be found in the Bazaar repository at,
-#   lib/OptionParser.pm
-#   t/lib/OptionParser.t
-# See https://launchpad.net/percona-toolkit for more information.
-# ###########################################################################
-{
-package OptionParser;
-
-use strict;
-use warnings FATAL => 'all';
-use English qw(-no_match_vars);
-use constant PTDEBUG => $ENV{PTDEBUG} || 0;
-
-use List::Util qw(max);
-use Getopt::Long;
-
-my $POD_link_re = '[LC]<"?([^">]+)"?>';
-
-sub new {
-   my ( $class, %args ) = @_;
-   my @required_args = qw();
-   foreach my $arg ( @required_args ) {
-      die "I need a $arg argument" unless $args{$arg};
-   }
-
-   my ($program_name) = $PROGRAM_NAME =~ m/([.A-Za-z-]+)$/;
-   $program_name ||= $PROGRAM_NAME;
-   my $home = $ENV{HOME} || $ENV{HOMEPATH} || $ENV{USERPROFILE} || '.';
-
-   my %attributes = (
-      'type'       => 1,
-      'short form' => 1,
-      'group'      => 1,
-      'default'    => 1,
-      'cumulative' => 1,
-      'negatable'  => 1,
-   );
-
-   my $self = {
-      head1             => 'OPTIONS',        # These args are used internally
-      skip_rules        => 0,                # to instantiate another Option-
-      item              => '--(.*)',         # Parser obj that parses the
-      attributes        => \%attributes,     # DSN OPTIONS section.  Tools
-      parse_attributes  => \&_parse_attribs, # don't tinker with these args.
-
-      %args,
-
-      strict            => 1,  # disabled by a special rule
-      program_name      => $program_name,
-      opts              => {},
-      got_opts          => 0,
-      short_opts        => {},
-      defaults          => {},
-      groups            => {},
-      allowed_groups    => {},
-      errors            => [],
-      rules             => [],  # desc of rules for --help
-      mutex             => [],  # rule: opts are mutually exclusive
-      atleast1          => [],  # rule: at least one opt is required
-      disables          => {},  # rule: opt disables other opts 
-      defaults_to       => {},  # rule: opt defaults to value of other opt
-      DSNParser         => undef,
-      default_files     => [
-         "/etc/percona-toolkit/percona-toolkit.conf",
-         "/etc/percona-toolkit/$program_name.conf",
-         "$home/.percona-toolkit.conf",
-         "$home/.$program_name.conf",
-      ],
-      types             => {
-         string => 's', # standard Getopt type
-         int    => 'i', # standard Getopt type
-         float  => 'f', # standard Getopt type
-         Hash   => 'H', # hash, formed from a comma-separated list
-         hash   => 'h', # hash as above, but only if a value is given
-         Array  => 'A', # array, similar to Hash
-         array  => 'a', # array, similar to hash
-         DSN    => 'd', # DSN
-         size   => 'z', # size with kMG suffix (powers of 2^10)
-         time   => 'm', # time, with an optional suffix of s/h/m/d
-      },
-   };
-
-   return bless $self, $class;
-}
-
-sub get_specs {
-   my ( $self, $file ) = @_;
-   $file ||= $self->{file} || __FILE__;
-   my @specs = $self->_pod_to_specs($file);
-   $self->_parse_specs(@specs);
-
-   open my $fh, "<", $file or die "Cannot open $file: $OS_ERROR";
-   my $contents = do { local $/ = undef; <$fh> };
-   close $fh;
-   if ( $contents =~ m/^=head1 DSN OPTIONS/m ) {
-      PTDEBUG && _d('Parsing DSN OPTIONS');
-      my $dsn_attribs = {
-         dsn  => 1,
-         copy => 1,
-      };
-      my $parse_dsn_attribs = sub {
-         my ( $self, $option, $attribs ) = @_;
-         map {
-            my $val = $attribs->{$_};
-            if ( $val ) {
-               $val    = $val eq 'yes' ? 1
-                       : $val eq 'no'  ? 0
-                       :                 $val;
-               $attribs->{$_} = $val;
-            }
-         } keys %$attribs;
-         return {
-            key => $option,
-            %$attribs,
-         };
-      };
-      my $dsn_o = new OptionParser(
-         description       => 'DSN OPTIONS',
-         head1             => 'DSN OPTIONS',
-         dsn               => 0,         # XXX don't infinitely recurse!
-         item              => '\* (.)',  # key opts are a single character
-         skip_rules        => 1,         # no rules before opts
-         attributes        => $dsn_attribs,
-         parse_attributes  => $parse_dsn_attribs,
-      );
-      my @dsn_opts = map {
-         my $opts = {
-            key  => $_->{spec}->{key},
-            dsn  => $_->{spec}->{dsn},
-            copy => $_->{spec}->{copy},
-            desc => $_->{desc},
-         };
-         $opts;
-      } $dsn_o->_pod_to_specs($file);
-      $self->{DSNParser} = DSNParser->new(opts => \@dsn_opts);
-   }
-
-   if ( $contents =~ m/^=head1 VERSION\n\n^(.+)$/m ) {
-      $self->{version} = $1;
-      PTDEBUG && _d($self->{version});
-   }
-
-   return;
-}
-
-sub DSNParser {
-   my ( $self ) = @_;
-   return $self->{DSNParser};
-};
-
-sub get_defaults_files {
-   my ( $self ) = @_;
-   return @{$self->{default_files}};
-}
-
-sub _pod_to_specs {
-   my ( $self, $file ) = @_;
-   $file ||= $self->{file} || __FILE__;
-   open my $fh, '<', $file or die "Cannot open $file: $OS_ERROR";
-
-   my @specs = ();
-   my @rules = ();
-   my $para;
-
-   local $INPUT_RECORD_SEPARATOR = '';
-   while ( $para = <$fh> ) {
-      next unless $para =~ m/^=head1 $self->{head1}/;
-      last;
-   }
-
-   while ( $para = <$fh> ) {
-      last if $para =~ m/^=over/;
-      next if $self->{skip_rules};
-      chomp $para;
-      $para =~ s/\s+/ /g;
-      $para =~ s/$POD_link_re/$1/go;
-      PTDEBUG && _d('Option rule:', $para);
-      push @rules, $para;
-   }
-
-   die "POD has no $self->{head1} section" unless $para;
-
-   do {
-      if ( my ($option) = $para =~ m/^=item $self->{item}/ ) {
-         chomp $para;
-         PTDEBUG && _d($para);
-         my %attribs;
-
-         $para = <$fh>; # read next paragraph, possibly attributes
-
-         if ( $para =~ m/: / ) { # attributes
-            $para =~ s/\s+\Z//g;
-            %attribs = map {
-                  my ( $attrib, $val) = split(/: /, $_);
-                  die "Unrecognized attribute for --$option: $attrib"
-                     unless $self->{attributes}->{$attrib};
-                  ($attrib, $val);
-               } split(/; /, $para);
-            if ( $attribs{'short form'} ) {
-               $attribs{'short form'} =~ s/-//;
-            }
-            $para = <$fh>; # read next paragraph, probably short help desc
-         }
-         else {
-            PTDEBUG && _d('Option has no attributes');
-         }
-
-         $para =~ s/\s+\Z//g;
-         $para =~ s/\s+/ /g;
-         $para =~ s/$POD_link_re/$1/go;
-
-         $para =~ s/\.(?:\n.*| [A-Z].*|\Z)//s;
-         PTDEBUG && _d('Short help:', $para);
-
-         die "No description after option spec $option" if $para =~ m/^=item/;
-
-         if ( my ($base_option) =  $option =~ m/^\[no\](.*)/ ) {
-            $option = $base_option;
-            $attribs{'negatable'} = 1;
-         }
-
-         push @specs, {
-            spec  => $self->{parse_attributes}->($self, $option, \%attribs), 
-            desc  => $para
-               . (defined $attribs{default} ? " (default $attribs{default})" : ''),
-            group => ($attribs{'group'} ? $attribs{'group'} : 'default'),
-         };
-      }
-      while ( $para = <$fh> ) {
-         last unless $para;
-         if ( $para =~ m/^=head1/ ) {
-            $para = undef; # Can't 'last' out of a do {} block.
-            last;
-         }
-         last if $para =~ m/^=item /;
-      }
-   } while ( $para );
-
-   die "No valid specs in $self->{head1}" unless @specs;
-
-   close $fh;
-   return @specs, @rules;
-}
-
-sub _parse_specs {
-   my ( $self, @specs ) = @_;
-   my %disables; # special rule that requires deferred checking
-
-   foreach my $opt ( @specs ) {
-      if ( ref $opt ) { # It's an option spec, not a rule.
-         PTDEBUG && _d('Parsing opt spec:',
-            map { ($_, '=>', $opt->{$_}) } keys %$opt);
-
-         my ( $long, $short ) = $opt->{spec} =~ m/^([\w-]+)(?:\|([^!+=]*))?/;
-         if ( !$long ) {
-            die "Cannot parse long option from spec $opt->{spec}";
-         }
-         $opt->{long} = $long;
-
-         die "Duplicate long option --$long" if exists $self->{opts}->{$long};
-         $self->{opts}->{$long} = $opt;
-
-         if ( length $long == 1 ) {
-            PTDEBUG && _d('Long opt', $long, 'looks like short opt');
-            $self->{short_opts}->{$long} = $long;
-         }
-
-         if ( $short ) {
-            die "Duplicate short option -$short"
-               if exists $self->{short_opts}->{$short};
-            $self->{short_opts}->{$short} = $long;
-            $opt->{short} = $short;
-         }
-         else {
-            $opt->{short} = undef;
-         }
-
-         $opt->{is_negatable}  = $opt->{spec} =~ m/!/        ? 1 : 0;
-         $opt->{is_cumulative} = $opt->{spec} =~ m/\+/       ? 1 : 0;
-         $opt->{is_required}   = $opt->{desc} =~ m/required/ ? 1 : 0;
-
-         $opt->{group} ||= 'default';
-         $self->{groups}->{ $opt->{group} }->{$long} = 1;
-
-         $opt->{value} = undef;
-         $opt->{got}   = 0;
-
-         my ( $type ) = $opt->{spec} =~ m/=(.)/;
-         $opt->{type} = $type;
-         PTDEBUG && _d($long, 'type:', $type);
-
-
-         $opt->{spec} =~ s/=./=s/ if ( $type && $type =~ m/[HhAadzm]/ );
-
-         if ( (my ($def) = $opt->{desc} =~ m/default\b(?: ([^)]+))?/) ) {
-            $self->{defaults}->{$long} = defined $def ? $def : 1;
-            PTDEBUG && _d($long, 'default:', $def);
-         }
-
-         if ( $long eq 'config' ) {
-            $self->{defaults}->{$long} = join(',', $self->get_defaults_files());
-         }
-
-         if ( (my ($dis) = $opt->{desc} =~ m/(disables .*)/) ) {
-            $disables{$long} = $dis;
-            PTDEBUG && _d('Deferring check of disables rule for', $opt, $dis);
-         }
-
-         $self->{opts}->{$long} = $opt;
-      }
-      else { # It's an option rule, not a spec.
-         PTDEBUG && _d('Parsing rule:', $opt); 
-         push @{$self->{rules}}, $opt;
-         my @participants = $self->_get_participants($opt);
-         my $rule_ok = 0;
-
-         if ( $opt =~ m/mutually exclusive|one and only one/ ) {
-            $rule_ok = 1;
-            push @{$self->{mutex}}, \@participants;
-            PTDEBUG && _d(@participants, 'are mutually exclusive');
-         }
-         if ( $opt =~ m/at least one|one and only one/ ) {
-            $rule_ok = 1;
-            push @{$self->{atleast1}}, \@participants;
-            PTDEBUG && _d(@participants, 'require at least one');
-         }
-         if ( $opt =~ m/default to/ ) {
-            $rule_ok = 1;
-            $self->{defaults_to}->{$participants[0]} = $participants[1];
-            PTDEBUG && _d($participants[0], 'defaults to', $participants[1]);
-         }
-         if ( $opt =~ m/restricted to option groups/ ) {
-            $rule_ok = 1;
-            my ($groups) = $opt =~ m/groups ([\w\s\,]+)/;
-            my @groups = split(',', $groups);
-            %{$self->{allowed_groups}->{$participants[0]}} = map {
-               s/\s+//;
-               $_ => 1;
-            } @groups;
-         }
-         if( $opt =~ m/accepts additional command-line arguments/ ) {
-            $rule_ok = 1;
-            $self->{strict} = 0;
-            PTDEBUG && _d("Strict mode disabled by rule");
-         }
-
-         die "Unrecognized option rule: $opt" unless $rule_ok;
-      }
-   }
-
-   foreach my $long ( keys %disables ) {
-      my @participants = $self->_get_participants($disables{$long});
-      $self->{disables}->{$long} = \@participants;
-      PTDEBUG && _d('Option', $long, 'disables', @participants);
-   }
-
-   return; 
-}
-
-sub _get_participants {
-   my ( $self, $str ) = @_;
-   my @participants;
-   foreach my $long ( $str =~ m/--(?:\[no\])?([\w-]+)/g ) {
-      die "Option --$long does not exist while processing rule $str"
-         unless exists $self->{opts}->{$long};
-      push @participants, $long;
-   }
-   PTDEBUG && _d('Participants for', $str, ':', @participants);
-   return @participants;
-}
-
-sub opts {
-   my ( $self ) = @_;
-   my %opts = %{$self->{opts}};
-   return %opts;
-}
-
-sub short_opts {
-   my ( $self ) = @_;
-   my %short_opts = %{$self->{short_opts}};
-   return %short_opts;
-}
-
-sub set_defaults {
-   my ( $self, %defaults ) = @_;
-   $self->{defaults} = {};
-   foreach my $long ( keys %defaults ) {
-      die "Cannot set default for nonexistent option $long"
-         unless exists $self->{opts}->{$long};
-      $self->{defaults}->{$long} = $defaults{$long};
-      PTDEBUG && _d('Default val for', $long, ':', $defaults{$long});
-   }
-   return;
-}
-
-sub get_defaults {
-   my ( $self ) = @_;
-   return $self->{defaults};
-}
-
-sub get_groups {
-   my ( $self ) = @_;
-   return $self->{groups};
-}
-
->>>>>>> c02844a9
 sub _set_option {
    my ( $self, $opt, $val ) = @_;
    my $long = exists $self->{opts}->{$opt}       ? $opt
             : exists $self->{short_opts}->{$opt} ? $self->{short_opts}->{$opt}
             : die "Getopt::Long gave a nonexistent option: $opt";
-<<<<<<< HEAD
-=======
 
    $opt = $self->{opts}->{$long};
    if ( $opt->{is_cumulative} ) {
@@ -3148,1697 +2787,6 @@
 # ###########################################################################
 
 # ###########################################################################
-# EventAggregator package
-# This package is a copy without comments from the original.  The original
-# with comments and its test file can be found in the Bazaar repository at,
-#   lib/EventAggregator.pm
-#   t/lib/EventAggregator.t
-# See https://launchpad.net/percona-toolkit for more information.
-# ###########################################################################
-{
-package EventAggregator;
-
-use strict;
-use warnings FATAL => 'all';
-use English qw(-no_match_vars);
-use constant PTDEBUG => $ENV{PTDEBUG} || 0;
-
-use List::Util qw(min max);
-use Data::Dumper;
-$Data::Dumper::Indent    = 1;
-$Data::Dumper::Sortkeys  = 1;
-$Data::Dumper::Quotekeys = 0;
-
-use constant BUCK_SIZE   => 1.05;
-use constant BASE_LOG    => log(BUCK_SIZE);
-use constant BASE_OFFSET => abs(1 - log(0.000001) / BASE_LOG); # 284.1617969
-use constant NUM_BUCK    => 1000;
-use constant MIN_BUCK    => .000001;
-
-my @buck_vals = map { bucket_value($_); } (0..NUM_BUCK-1);
-
-sub new {
-   my ( $class, %args ) = @_;
-   foreach my $arg ( qw(groupby worst) ) {
-      die "I need a $arg argument" unless $args{$arg};
-   }
-   my $attributes = $args{attributes} || {};
-   my $self = {
-      groupby        => $args{groupby},
-      detect_attribs => scalar keys %$attributes == 0 ? 1 : 0,
-      all_attribs    => [ keys %$attributes ],
-      ignore_attribs => {
-         map  { $_ => $args{attributes}->{$_} }
-         grep { $_ ne $args{groupby} }
-         @{$args{ignore_attributes}}
-      },
-      attributes     => {
-         map  { $_ => $args{attributes}->{$_} }
-         grep { $_ ne $args{groupby} }
-         keys %$attributes
-      },
-      alt_attribs    => {
-         map  { $_ => make_alt_attrib(@{$args{attributes}->{$_}}) }
-         grep { $_ ne $args{groupby} }
-         keys %$attributes
-      },
-      worst          => $args{worst},
-      unroll_limit   => $args{unroll_limit} || 1000,
-      attrib_limit   => $args{attrib_limit},
-      result_classes => {},
-      result_globals => {},
-      result_samples => {},
-      class_metrics  => {},
-      global_metrics => {},
-      n_events       => 0,
-      unrolled_loops => undef,
-      type_for       => { %{$args{type_for} || { Query_time => 'num' }} },
-   };
-   return bless $self, $class;
-}
-
-sub reset_aggregated_data {
-   my ( $self ) = @_;
-   foreach my $class ( values %{$self->{result_classes}} ) {
-      foreach my $attrib ( values %$class ) {
-         delete @{$attrib}{keys %$attrib};
-      }
-   }
-   foreach my $class ( values %{$self->{result_globals}} ) {
-      delete @{$class}{keys %$class};
-   }
-   delete @{$self->{result_samples}}{keys %{$self->{result_samples}}};
-   $self->{n_events} = 0;
-}
-
-sub aggregate {
-   my ( $self, $event ) = @_;
-
-   my $group_by = $event->{$self->{groupby}};
-   return unless defined $group_by;
-
-   $self->{n_events}++;
-   PTDEBUG && _d('Event', $self->{n_events});
-
-   return $self->{unrolled_loops}->($self, $event, $group_by)
-      if $self->{unrolled_loops};
-
-   if ( $self->{n_events} <= $self->{unroll_limit} ) {
-
-      $self->add_new_attributes($event) if $self->{detect_attribs};
-
-      ATTRIB:
-      foreach my $attrib ( keys %{$self->{attributes}} ) {
-
-         if ( !exists $event->{$attrib} ) {
-            PTDEBUG && _d("attrib doesn't exist in event:", $attrib);
-            my $alt_attrib = $self->{alt_attribs}->{$attrib}->($event);
-            PTDEBUG && _d('alt attrib:', $alt_attrib);
-            next ATTRIB unless $alt_attrib;
-         }
-
-         GROUPBY:
-         foreach my $val ( ref $group_by ? @$group_by : ($group_by) ) {
-            my $class_attrib  = $self->{result_classes}->{$val}->{$attrib} ||= {};
-            my $global_attrib = $self->{result_globals}->{$attrib} ||= {};
-            my $samples       = $self->{result_samples};
-            my $handler = $self->{handlers}->{ $attrib };
-            if ( !$handler ) {
-               $handler = $self->make_handler(
-                  event      => $event,
-                  attribute  => $attrib,
-                  alternates => $self->{attributes}->{$attrib},
-                  worst      => $self->{worst} eq $attrib,
-               );
-               $self->{handlers}->{$attrib} = $handler;
-            }
-            next GROUPBY unless $handler;
-            $samples->{$val} ||= $event; # Initialize to the first event.
-            $handler->($event, $class_attrib, $global_attrib, $samples, $group_by);
-         }
-      }
-   }
-   else {
-      $self->_make_unrolled_loops($event);
-      $self->{unrolled_loops}->($self, $event, $group_by);
-   }
-
-   return;
-}
-
-sub _make_unrolled_loops {
-   my ( $self, $event ) = @_;
-
-   my $group_by = $event->{$self->{groupby}};
-
-   my @attrs   = grep { $self->{handlers}->{$_} } keys %{$self->{attributes}};
-   my $globs   = $self->{result_globals}; # Global stats for each
-   my $samples = $self->{result_samples};
-
-   my @lines = (
-      'my ( $self, $event, $group_by ) = @_;',
-      'my ($val, $class, $global, $idx);',
-      (ref $group_by ? ('foreach my $group_by ( @$group_by ) {') : ()),
-      'my $temp = $self->{result_classes}->{ $group_by }
-         ||= { map { $_ => { } } @attrs };',
-      '$samples->{$group_by} ||= $event;', # Always start with the first.
-   );
-   foreach my $i ( 0 .. $#attrs ) {
-      push @lines, (
-         '$class  = $temp->{\''  . $attrs[$i] . '\'};',
-         '$global = $globs->{\'' . $attrs[$i] . '\'};',
-         $self->{unrolled_for}->{$attrs[$i]},
-      );
-   }
-   if ( ref $group_by ) {
-      push @lines, '}'; # Close the loop opened above
-   }
-   @lines = map { s/^/   /gm; $_ } @lines; # Indent for debugging
-   unshift @lines, 'sub {';
-   push @lines, '}';
-
-   my $code = join("\n", @lines);
-   PTDEBUG && _d('Unrolled subroutine:', @lines);
-   my $sub = eval $code;
-   die $EVAL_ERROR if $EVAL_ERROR;
-   $self->{unrolled_loops} = $sub;
-
-   return;
-}
-
-sub results {
-   my ( $self ) = @_;
-   return {
-      classes => $self->{result_classes},
-      globals => $self->{result_globals},
-      samples => $self->{result_samples},
-   };
-}
-
-sub set_results {
-   my ( $self, $results ) = @_;
-   $self->{result_classes} = $results->{classes};
-   $self->{result_globals} = $results->{globals};
-   $self->{result_samples} = $results->{samples};
-   return;
-}
-
-sub stats {
-   my ( $self ) = @_;
-   return {
-      classes => $self->{class_metrics},
-      globals => $self->{global_metrics},
-   };
-}
-
-sub attributes {
-   my ( $self ) = @_;
-   return $self->{type_for};
-}
-
-sub set_attribute_types {
-   my ( $self, $attrib_types ) = @_;
-   $self->{type_for} = $attrib_types;
-   return;
-}
-
-sub type_for {
-   my ( $self, $attrib ) = @_;
-   return $self->{type_for}->{$attrib};
-}
-
-sub make_handler {
-   my ( $self, %args ) = @_;
-   my @required_args = qw(event attribute);
-   foreach my $arg ( @required_args ) {
-      die "I need a $arg argument" unless $args{$arg};
-   }
-   my ($event, $attrib) = @args{@required_args};
-
-   my $val;
-   eval { $val= $self->_get_value(%args); };
-   if ( $EVAL_ERROR ) {
-      PTDEBUG && _d("Cannot make", $attrib, "handler:", $EVAL_ERROR);
-      return;
-   }
-   return unless defined $val; # can't determine type if it's undef
-
-   my $float_re = qr{[+-]?(?:(?=\d|[.])\d+(?:[.])\d{0,})(?:E[+-]?\d+)?}i;
-   my $type = $self->type_for($attrib)           ? $self->type_for($attrib)
-            : $attrib =~ m/_crc$/                ? 'string'
-            : $val    =~ m/^(?:\d+|$float_re)$/o ? 'num'
-            : $val    =~ m/^(?:Yes|No)$/         ? 'bool'
-            :                                      'string';
-   PTDEBUG && _d('Type for', $attrib, 'is', $type, '(sample:', $val, ')');
-   $self->{type_for}->{$attrib} = $type;
-
-   my @lines;
-
-   my %track = (
-      sum => $type =~ m/num|bool/    ? 1 : 0,  # sum of values
-      unq => $type =~ m/bool|string/ ? 1 : 0,  # count of unique values seen
-      all => $type eq 'num'          ? 1 : 0,  # all values in bucketed list
-   );
-
-   my $trf = ($type eq 'bool') ? q{(($val || '') eq 'Yes') ? 1 : 0}
-           :                     undef;
-   if ( $trf ) {
-      push @lines, q{$val = } . $trf . ';';
-   }
-
-   if ( $attrib eq 'Query_time' ) {
-      push @lines, (
-         '$val =~ s/^(\d+(?:\.\d+)?).*/$1/;',
-         '$event->{\''.$attrib.'\'} = $val;',
-      );
-   }
-
-   if ( $type eq 'num' && $self->{attrib_limit} ) {
-      push @lines, (
-         "if ( \$val > $self->{attrib_limit} ) {",
-         '   $val = $class->{last} ||= 0;',
-         '}',
-         '$class->{last} = $val;',
-      );
-   }
-
-   my $lt = $type eq 'num' ? '<' : 'lt';
-   my $gt = $type eq 'num' ? '>' : 'gt';
-   foreach my $place ( qw($class $global) ) {
-      my @tmp;  # hold lines until PLACE placeholder is replaced
-
-      push @tmp, '++PLACE->{cnt};';  # count of all values seen
-
-      if ( $attrib =~ m/_crc$/ ) {
-         push @tmp, '$val = $val % 1_000;';
-      }
-
-      push @tmp, (
-         'PLACE->{min} = $val if !defined PLACE->{min} || $val '
-            . $lt . ' PLACE->{min};',
-      );
-      push @tmp, (
-         'PLACE->{max} = $val if !defined PLACE->{max} || $val '
-         . $gt . ' PLACE->{max};',
-      );
-      if ( $track{sum} ) {
-         push @tmp, 'PLACE->{sum} += $val;';
-      }
-
-      if ( $track{all} ) {
-         push @tmp, (
-            'exists PLACE->{all} or PLACE->{all} = {};',
-            '++PLACE->{all}->{ EventAggregator::bucket_idx($val) };',
-         );
-      }
-
-      push @lines, map { s/PLACE/$place/g; $_ } @tmp;
-   }
-
-   if ( $track{unq} ) {
-      push @lines, '++$class->{unq}->{$val}';
-   }
-
-   if ( $args{worst} ) {
-      my $op = $type eq 'num' ? '>=' : 'ge';
-      push @lines, (
-         'if ( $val ' . $op . ' ($class->{max} || 0) ) {',
-         '   $samples->{$group_by} = $event;',
-         '}',
-      );
-   }
-
-   my @unrolled = (
-      "\$val = \$event->{'$attrib'};", 
-      
-      ( map  { "\$val = \$event->{'$_'} unless defined \$val;" }
-        grep { $_ ne $attrib } @{$args{alternates}}
-      ),
-      
-      'defined $val && do {',
-         @lines,
-      '};',
-   );
-   $self->{unrolled_for}->{$attrib} = join("\n", @unrolled);
-
-   my @code = (
-      'sub {',
-         'my ( $event, $class, $global, $samples, $group_by ) = @_;',
-         'my ($val, $idx);',
-
-         $self->{unrolled_for}->{$attrib},
-
-         'return;',
-      '}',
-   );
-   $self->{code_for}->{$attrib} = join("\n", @code);
-   PTDEBUG && _d($attrib, 'handler code:', $self->{code_for}->{$attrib});
-   my $sub = eval $self->{code_for}->{$attrib};
-   if ( $EVAL_ERROR ) {
-      die "Failed to compile $attrib handler code: $EVAL_ERROR";
-   }
-
-   return $sub;
-}
-
-sub bucket_idx {
-   my ( $val ) = @_;
-   return 0 if $val < MIN_BUCK;
-   my $idx = int(BASE_OFFSET + log($val)/BASE_LOG);
-   return $idx > (NUM_BUCK-1) ? (NUM_BUCK-1) : $idx;
-}
-
-sub bucket_value {
-   my ( $bucket ) = @_;
-   return 0 if $bucket == 0;
-   die "Invalid bucket: $bucket" if $bucket < 0 || $bucket > (NUM_BUCK-1);
-   return (BUCK_SIZE**($bucket-1)) * MIN_BUCK;
-}
-
-{
-   my @buck_tens;
-   sub buckets_of {
-      return @buck_tens if @buck_tens;
-
-      my $start_bucket  = 0;
-      my @base10_starts = (0);
-      map { push @base10_starts, (10**$_)*MIN_BUCK } (1..7);
-
-      for my $base10_bucket ( 0..($#base10_starts-1) ) {
-         my $next_bucket = bucket_idx( $base10_starts[$base10_bucket+1] );
-         PTDEBUG && _d('Base 10 bucket', $base10_bucket, 'maps to',
-            'base 1.05 buckets', $start_bucket, '..', $next_bucket-1);
-         for my $base1_05_bucket ($start_bucket..($next_bucket-1)) {
-            $buck_tens[$base1_05_bucket] = $base10_bucket;
-         }
-         $start_bucket = $next_bucket;
-      }
-
-      map { $buck_tens[$_] = 7 } ($start_bucket..(NUM_BUCK-1));
-
-      return @buck_tens;
-   }
-}
-
-sub calculate_statistical_metrics {
-   my ( $self, %args ) = @_;
-   my $classes        = $self->{result_classes};
-   my $globals        = $self->{result_globals};
-   my $class_metrics  = $self->{class_metrics};
-   my $global_metrics = $self->{global_metrics};
-   PTDEBUG && _d('Calculating statistical_metrics');
-   foreach my $attrib ( keys %$globals ) {
-      if ( exists $globals->{$attrib}->{all} ) {
-         $global_metrics->{$attrib}
-            = $self->_calc_metrics(
-               $globals->{$attrib}->{all},
-               $globals->{$attrib},
-            );
-      }
-
-      foreach my $class ( keys %$classes ) {
-         if ( exists $classes->{$class}->{$attrib}->{all} ) {
-            $class_metrics->{$class}->{$attrib}
-               = $self->_calc_metrics(
-                  $classes->{$class}->{$attrib}->{all},
-                  $classes->{$class}->{$attrib}
-               );
-         }
-      }
-   }
-
-   return;
-}
-
-sub _calc_metrics {
-   my ( $self, $vals, $args ) = @_;
-   my $statistical_metrics = {
-      pct_95    => 0,
-      stddev    => 0,
-      median    => 0,
-      cutoff    => undef,
-   };
-
-   return $statistical_metrics
-      unless defined $vals && %$vals && $args->{cnt};
-
-   my $n_vals = $args->{cnt};
-   if ( $n_vals == 1 || $args->{max} == $args->{min} ) {
-      my $v      = $args->{max} || 0;
-      my $bucket = int(6 + ( log($v > 0 ? $v : MIN_BUCK) / log(10)));
-      $bucket    = $bucket > 7 ? 7 : $bucket < 0 ? 0 : $bucket;
-      return {
-         pct_95 => $v,
-         stddev => 0,
-         median => $v,
-         cutoff => $n_vals,
-      };
-   }
-   elsif ( $n_vals == 2 ) {
-      foreach my $v ( $args->{min}, $args->{max} ) {
-         my $bucket = int(6 + ( log($v && $v > 0 ? $v : MIN_BUCK) / log(10)));
-         $bucket = $bucket > 7 ? 7 : $bucket < 0 ? 0 : $bucket;
-      }
-      my $v      = $args->{max} || 0;
-      my $mean = (($args->{min} || 0) + $v) / 2;
-      return {
-         pct_95 => $v,
-         stddev => sqrt((($v - $mean) ** 2) *2),
-         median => $mean,
-         cutoff => $n_vals,
-      };
-   }
-
-   my $cutoff = $n_vals >= 10 ? int ( $n_vals * 0.95 ) : $n_vals;
-   $statistical_metrics->{cutoff} = $cutoff;
-
-   my $total_left = $n_vals;
-   my $top_vals   = $n_vals - $cutoff; # vals > 95th
-   my $sum_excl   = 0;
-   my $sum        = 0;
-   my $sumsq      = 0;
-   my $mid        = int($n_vals / 2);
-   my $median     = 0;
-   my $prev       = NUM_BUCK-1; # Used for getting median when $cutoff is odd
-   my $bucket_95  = 0; # top bucket in 95th
-
-   PTDEBUG && _d('total vals:', $total_left, 'top vals:', $top_vals, 'mid:', $mid);
-
-   my @buckets = map { 0 } (0..NUM_BUCK-1);
-   map { $buckets[$_] = $vals->{$_} } keys %$vals;
-   $vals = \@buckets;  # repoint vals from given hashref to our array
-
-   BUCKET:
-   for my $bucket ( reverse 0..(NUM_BUCK-1) ) {
-      my $val = $vals->[$bucket];
-      next BUCKET unless $val; 
-
-      $total_left -= $val;
-      $sum_excl   += $val;
-      $bucket_95   = $bucket if !$bucket_95 && $sum_excl > $top_vals;
-
-      if ( !$median && $total_left <= $mid ) {
-         $median = (($cutoff % 2) || ($val > 1)) ? $buck_vals[$bucket]
-                 : ($buck_vals[$bucket] + $buck_vals[$prev]) / 2;
-      }
-
-      $sum    += $val * $buck_vals[$bucket];
-      $sumsq  += $val * ($buck_vals[$bucket]**2);
-      $prev   =  $bucket;
-   }
-
-   my $var      = $sumsq/$n_vals - ( ($sum/$n_vals) ** 2 );
-   my $stddev   = $var > 0 ? sqrt($var) : 0;
-   my $maxstdev = (($args->{max} || 0) - ($args->{min} || 0)) / 2;
-   $stddev      = $stddev > $maxstdev ? $maxstdev : $stddev;
-
-   PTDEBUG && _d('sum:', $sum, 'sumsq:', $sumsq, 'stddev:', $stddev,
-      'median:', $median, 'prev bucket:', $prev,
-      'total left:', $total_left, 'sum excl', $sum_excl,
-      'bucket 95:', $bucket_95, $buck_vals[$bucket_95]);
-
-   $statistical_metrics->{stddev} = $stddev;
-   $statistical_metrics->{pct_95} = $buck_vals[$bucket_95];
-   $statistical_metrics->{median} = $median;
-
-   return $statistical_metrics;
-}
-
-sub metrics {
-   my ( $self, %args ) = @_;
-   foreach my $arg ( qw(attrib where) ) {
-      die "I need a $arg argument" unless defined $args{$arg};
-   }
-   my $attrib = $args{attrib};
-   my $where   = $args{where};
-
-   my $stats      = $self->results();
-   my $metrics    = $self->stats();
-   my $store      = $stats->{classes}->{$where}->{$attrib};
-   my $global_cnt = $stats->{globals}->{$attrib}->{cnt};
-
-   return {
-      cnt    => $store->{cnt},
-      pct    => $global_cnt && $store->{cnt} ? $store->{cnt} / $global_cnt : 0,
-      sum    => $store->{sum},
-      min    => $store->{min},
-      max    => $store->{max},
-      avg    => $store->{sum} && $store->{cnt} ? $store->{sum} / $store->{cnt} : 0,
-      median => $metrics->{classes}->{$where}->{$attrib}->{median} || 0,
-      pct_95 => $metrics->{classes}->{$where}->{$attrib}->{pct_95} || 0,
-      stddev => $metrics->{classes}->{$where}->{$attrib}->{stddev} || 0,
-   };
-}
-
-sub top_events {
-   my ( $self, %args ) = @_;
-   my $classes = $self->{result_classes};
-   my @sorted = reverse sort { # Sorted list of $groupby values
-      $classes->{$a}->{$args{attrib}}->{$args{orderby}}
-         <=> $classes->{$b}->{$args{attrib}}->{$args{orderby}}
-      } grep {
-         defined $classes->{$_}->{$args{attrib}}->{$args{orderby}}
-      } keys %$classes;
-   my @chosen;  # top events
-   my @other;   # other events (< top)
-   my ($total, $count) = (0, 0);
-   foreach my $groupby ( @sorted ) {
-      if ( 
-         (!$args{total} || $total < $args{total} )
-         && ( !$args{count} || $count < $args{count} )
-      ) {
-         push @chosen, [$groupby, 'top', $count+1];
-      }
-
-      elsif ( $args{ol_attrib} && (!$args{ol_freq}
-         || $classes->{$groupby}->{$args{ol_attrib}}->{cnt} >= $args{ol_freq})
-      ) {
-         my $stats = $self->{class_metrics}->{$groupby}->{$args{ol_attrib}};
-         if ( ($stats->{pct_95} || 0) >= $args{ol_limit} ) {
-            push @chosen, [$groupby, 'outlier', $count+1];
-         }
-         else {
-            push @other, [$groupby, 'misc', $count+1];
-         }
-      }
-
-      else {
-         push @other, [$groupby, 'misc', $count+1];
-      }
-
-      $total += $classes->{$groupby}->{$args{attrib}}->{$args{orderby}};
-      $count++;
-   }
-   return \@chosen, \@other;
-}
-
-sub add_new_attributes {
-   my ( $self, $event ) = @_;
-   return unless $event;
-
-   map {
-      my $attrib = $_;
-      $self->{attributes}->{$attrib}  = [$attrib];
-      $self->{alt_attribs}->{$attrib} = make_alt_attrib($attrib);
-      push @{$self->{all_attribs}}, $attrib;
-      PTDEBUG && _d('Added new attribute:', $attrib);
-   }
-   grep {
-      $_ ne $self->{groupby}
-      && !exists $self->{attributes}->{$_}
-      && !exists $self->{ignore_attribs}->{$_}
-   }
-   keys %$event;
-
-   return;
-}
-
-sub get_attributes {
-   my ( $self ) = @_;
-   return $self->{all_attribs};
-}
-
-sub events_processed {
-   my ( $self ) = @_;
-   return $self->{n_events};
-}
-
-sub make_alt_attrib {
-   my ( @attribs ) = @_;
-
-   my $attrib = shift @attribs;  # Primary attribute.
-   return sub {} unless @attribs;  # No alternates.
-
-   my @lines;
-   push @lines, 'sub { my ( $event ) = @_; my $alt_attrib;';
-   push @lines, map  {
-         "\$alt_attrib = '$_' if !defined \$alt_attrib "
-         . "&& exists \$event->{'$_'};"
-      } @attribs;
-   push @lines, 'return $alt_attrib; }';
-   PTDEBUG && _d('alt attrib sub for', $attrib, ':', @lines);
-   my $sub = eval join("\n", @lines);
-   die if $EVAL_ERROR;
-   return $sub;
-}
-
-sub merge {
-   my ( @ea_objs ) = @_;
-   PTDEBUG && _d('Merging', scalar @ea_objs, 'ea');
-   return unless scalar @ea_objs;
-
-   my $ea1   = shift @ea_objs;
-   my $r1    = $ea1->results;
-   my $worst = $ea1->{worst};  # for merging, finding worst sample
-
-   my %attrib_types = %{ $ea1->attributes() };
-
-   foreach my $ea ( @ea_objs ) {
-      die "EventAggregator objects have different groupby: "
-         . "$ea1->{groupby} and $ea->{groupby}"
-         unless $ea1->{groupby} eq $ea->{groupby};
-      die "EventAggregator objects have different worst: "
-         . "$ea1->{worst} and $ea->{worst}"
-         unless $ea1->{worst} eq $ea->{worst};
-      
-      my $attrib_types = $ea->attributes();
-      map {
-         $attrib_types{$_} = $attrib_types->{$_}
-            unless exists $attrib_types{$_};
-      } keys %$attrib_types;
-   }
-
-   my $r_merged = {
-      classes => {},
-      globals => _deep_copy_attribs($r1->{globals}),
-      samples => {},
-   };
-   map {
-      $r_merged->{classes}->{$_}
-         = _deep_copy_attribs($r1->{classes}->{$_});
-
-      @{$r_merged->{samples}->{$_}}{keys %{$r1->{samples}->{$_}}}
-         = values %{$r1->{samples}->{$_}};
-   } keys %{$r1->{classes}};
-
-   for my $i ( 0..$#ea_objs ) {
-      PTDEBUG && _d('Merging ea obj', ($i + 1));
-      my $r2 = $ea_objs[$i]->results;
-
-      eval {
-         CLASS:
-         foreach my $class ( keys %{$r2->{classes}} ) {
-            my $r1_class = $r_merged->{classes}->{$class};
-            my $r2_class = $r2->{classes}->{$class};
-
-            if ( $r1_class && $r2_class ) {
-               CLASS_ATTRIB:
-               foreach my $attrib ( keys %$r2_class ) {
-                  PTDEBUG && _d('merge', $attrib);
-                  if ( $r1_class->{$attrib} && $r2_class->{$attrib} ) {
-                     _add_attrib_vals($r1_class->{$attrib}, $r2_class->{$attrib});
-                  }
-                  elsif ( !$r1_class->{$attrib} ) {
-                  PTDEBUG && _d('copy', $attrib);
-                     $r1_class->{$attrib} =
-                        _deep_copy_attrib_vals($r2_class->{$attrib})
-                  }
-               }
-            }
-            elsif ( !$r1_class ) {
-               PTDEBUG && _d('copy class');
-               $r_merged->{classes}->{$class} = _deep_copy_attribs($r2_class);
-            }
-
-            my $new_worst_sample;
-            if ( $r_merged->{samples}->{$class} && $r2->{samples}->{$class} ) {
-               if (   $r2->{samples}->{$class}->{$worst}
-                    > $r_merged->{samples}->{$class}->{$worst} ) {
-                  $new_worst_sample = $r2->{samples}->{$class}
-               }
-            }
-            elsif ( !$r_merged->{samples}->{$class} ) {
-               $new_worst_sample = $r2->{samples}->{$class};
-            }
-            if ( $new_worst_sample ) {
-               PTDEBUG && _d('New worst sample:', $worst, '=',
-                  $new_worst_sample->{$worst}, 'item:', substr($class, 0, 100));
-               my %new_sample;
-               @new_sample{keys %$new_worst_sample}
-                  = values %$new_worst_sample;
-               $r_merged->{samples}->{$class} = \%new_sample;
-            }
-         }
-      };
-      if ( $EVAL_ERROR ) {
-         warn "Error merging class/sample: $EVAL_ERROR";
-      }
-
-      eval {
-         GLOBAL_ATTRIB:
-         PTDEBUG && _d('Merging global attributes');
-         foreach my $attrib ( keys %{$r2->{globals}} ) {
-            my $r1_global = $r_merged->{globals}->{$attrib};
-            my $r2_global = $r2->{globals}->{$attrib};
-
-            if ( $r1_global && $r2_global ) {
-               PTDEBUG && _d('merge', $attrib);
-               _add_attrib_vals($r1_global, $r2_global);
-            }
-            elsif ( !$r1_global ) {
-               PTDEBUG && _d('copy', $attrib);
-               $r_merged->{globals}->{$attrib}
-                  = _deep_copy_attrib_vals($r2_global);
-            }
-         }
-      };
-      if ( $EVAL_ERROR ) {
-         warn "Error merging globals: $EVAL_ERROR";
-      }
-   }
-
-   my $ea_merged = new EventAggregator(
-      groupby    => $ea1->{groupby},
-      worst      => $ea1->{worst},
-      attributes => { map { $_=>[$_] } keys %attrib_types },
-   );
-   $ea_merged->set_results($r_merged);
-   $ea_merged->set_attribute_types(\%attrib_types);
-   return $ea_merged;
-}
-
-sub _add_attrib_vals {
-   my ( $vals1, $vals2 ) = @_;
-
-   foreach my $val ( keys %$vals1 ) {
-      my $val1 = $vals1->{$val};
-      my $val2 = $vals2->{$val};
-
-      if ( (!ref $val1) && (!ref $val2) ) {
-         die "undefined $val value" unless defined $val1 && defined $val2;
-
-         my $is_num = exists $vals1->{sum} ? 1 : 0;
-         if ( $val eq 'max' ) {
-            if ( $is_num ) {
-               $vals1->{$val} = $val1 > $val2  ? $val1 : $val2;
-            }
-            else {
-               $vals1->{$val} = $val1 gt $val2 ? $val1 : $val2;
-            }
-         }
-         elsif ( $val eq 'min' ) {
-            if ( $is_num ) {
-               $vals1->{$val} = $val1 < $val2  ? $val1 : $val2;
-            }
-            else {
-               $vals1->{$val} = $val1 lt $val2 ? $val1 : $val2;
-            }
-         }
-         else {
-            $vals1->{$val} += $val2;
-         }
-      }
-      elsif ( (ref $val1 eq 'ARRAY') && (ref $val2 eq 'ARRAY') ) {
-         die "Empty $val arrayref" unless @$val1 && @$val2;
-         my $n_buckets = (scalar @$val1) - 1;
-         for my $i ( 0..$n_buckets ) {
-            $vals1->{$val}->[$i] += $val2->[$i];
-         }
-      }
-      elsif ( (ref $val1 eq 'HASH')  && (ref $val2 eq 'HASH')  ) {
-         die "Empty $val hashref" unless %$val1 and %$val2;
-         map { $vals1->{$val}->{$_} += $val2->{$_} } keys %$val2;
-      }
-      else {
-         PTDEBUG && _d('vals1:', Dumper($vals1));
-         PTDEBUG && _d('vals2:', Dumper($vals2));
-         die "$val type mismatch";
-      }
-   }
-
-   return;
-}
-
-sub _deep_copy_attribs {
-   my ( $attribs ) = @_;
-   my $copy = {};
-   foreach my $attrib ( keys %$attribs ) {
-      $copy->{$attrib} = _deep_copy_attrib_vals($attribs->{$attrib});
-   }
-   return $copy;
-}
-
-sub _deep_copy_attrib_vals {
-   my ( $vals ) = @_;
-   my $copy;
-   if ( ref $vals eq 'HASH' ) {
-      $copy = {};
-      foreach my $val ( keys %$vals ) {
-         if ( my $ref_type = ref $val ) {
-            if ( $ref_type eq 'ARRAY' ) {
-               my $n_elems = (scalar @$val) - 1;
-               $copy->{$val} = [ map { undef } ( 0..$n_elems ) ];
-               for my $i ( 0..$n_elems ) {
-                  $copy->{$val}->[$i] = $vals->{$val}->[$i];
-               }
-            }
-            elsif ( $ref_type eq 'HASH' ) {
-               $copy->{$val} = {};
-               map { $copy->{$val}->{$_} += $vals->{$val}->{$_} }
-                  keys %{$vals->{$val}}
-            }
-            else {
-               die "I don't know how to deep copy a $ref_type reference";
-            }
-         }
-         else {
-            $copy->{$val} = $vals->{$val};
-         }
-      }
-   }
-   else {
-      $copy = $vals;
-   }
-   return $copy;
-}
-
-sub _get_value {
-   my ( $self, %args ) = @_;
-   my ($event, $attrib, $alts) = @args{qw(event attribute alternates)};
-   return unless $event && $attrib;
-
-   my $value;
-   if ( exists $event->{$attrib} ) {
-      $value = $event->{$attrib};
-   }
-   elsif ( $alts ) {
-      my $found_value = 0;
-      foreach my $alt_attrib( @$alts ) {
-         if ( exists $event->{$alt_attrib} ) {
-            $value       = $event->{$alt_attrib};
-            $found_value = 1;
-            last;
-         }
-      }
-      die "Event does not have attribute $attrib or any of its alternates"
-         unless $found_value;
-   }
-   else {
-      die "Event does not have attribute $attrib and there are no alterantes";
-   }
-
-   return $value;
-}
-
-sub _d {
-   my ($package, undef, $line) = caller 0;
-   @_ = map { (my $temp = $_) =~ s/\n/\n# /g; $temp; }
-        map { defined $_ ? $_ : 'undef' }
-        @_;
-   print STDERR "# $package:$line $PID ", join(' ', @_), "\n";
-}
-
-1;
-}
-# ###########################################################################
-# End EventAggregator package
-# ###########################################################################
-
-# ###########################################################################
-# QueryParser package
-# This package is a copy without comments from the original.  The original
-# with comments and its test file can be found in the Bazaar repository at,
-#   lib/QueryParser.pm
-#   t/lib/QueryParser.t
-# See https://launchpad.net/percona-toolkit for more information.
-# ###########################################################################
-{
-package QueryParser;
-
-use strict;
-use warnings FATAL => 'all';
-use English qw(-no_match_vars);
-use constant PTDEBUG => $ENV{PTDEBUG} || 0;
-
-our $tbl_ident = qr/(?:`[^`]+`|\w+)(?:\.(?:`[^`]+`|\w+))?/;
-our $tbl_regex = qr{
-         \b(?:FROM|JOIN|(?<!KEY\s)UPDATE|INTO) # Words that precede table names
-         \b\s*
-         \(?                                   # Optional paren around tables
-         ($tbl_ident
-            (?: (?:\s+ (?:AS\s+)? \w+)?, \s*$tbl_ident )*
-         )
-      }xio;
-our $has_derived = qr{
-      \b(?:FROM|JOIN|,)
-      \s*\(\s*SELECT
-   }xi;
-
-our $data_def_stmts = qr/(?:CREATE|ALTER|TRUNCATE|DROP|RENAME)/i;
-
-our $data_manip_stmts = qr/(?:INSERT|UPDATE|DELETE|REPLACE)/i;
-
-sub new {
-   my ( $class ) = @_;
-   bless {}, $class;
-}
-
-sub get_tables {
-   my ( $self, $query ) = @_;
-   return unless $query;
-   PTDEBUG && _d('Getting tables for', $query);
-
-   my ( $ddl_stmt ) = $query =~ m/^\s*($data_def_stmts)\b/i;
-   if ( $ddl_stmt ) {
-      PTDEBUG && _d('Special table type:', $ddl_stmt);
-      $query =~ s/IF\s+(?:NOT\s+)?EXISTS//i;
-      if ( $query =~ m/$ddl_stmt DATABASE\b/i ) {
-         PTDEBUG && _d('Query alters a database, not a table');
-         return ();
-      }
-      if ( $ddl_stmt =~ m/CREATE/i && $query =~ m/$ddl_stmt\b.+?\bSELECT\b/i ) {
-         my ($select) = $query =~ m/\b(SELECT\b.+)/is;
-         PTDEBUG && _d('CREATE TABLE ... SELECT:', $select);
-         return $self->get_tables($select);
-      }
-      my ($tbl) = $query =~ m/TABLE\s+($tbl_ident)(\s+.*)?/i;
-      PTDEBUG && _d('Matches table:', $tbl);
-      return ($tbl);
-   }
-
-   $query =~ s/ (?:LOW_PRIORITY|IGNORE|STRAIGHT_JOIN)//ig;
-
-   if ( $query =~ s/^\s*LOCK TABLES\s+//i ) {
-      PTDEBUG && _d('Special table type: LOCK TABLES');
-      $query =~ s/\s+(?:READ(?:\s+LOCAL)?|WRITE)\s*//gi;
-      PTDEBUG && _d('Locked tables:', $query);
-      $query = "FROM $query";
-   }
-
-   $query =~ s/\\["']//g;                # quoted strings
-   $query =~ s/".*?"/?/sg;               # quoted strings
-   $query =~ s/'.*?'/?/sg;               # quoted strings
-
-   my @tables;
-   foreach my $tbls ( $query =~ m/$tbl_regex/gio ) {
-      PTDEBUG && _d('Match tables:', $tbls);
-
-      next if $tbls =~ m/\ASELECT\b/i;
-
-      foreach my $tbl ( split(',', $tbls) ) {
-         $tbl =~ s/\s*($tbl_ident)(\s+.*)?/$1/gio;
-
-         if ( $tbl !~ m/[a-zA-Z]/ ) {
-            PTDEBUG && _d('Skipping suspicious table name:', $tbl);
-            next;
-         }
-
-         push @tables, $tbl;
-      }
-   }
-   return @tables;
-}
-
-sub has_derived_table {
-   my ( $self, $query ) = @_;
-   my $match = $query =~ m/$has_derived/;
-   PTDEBUG && _d($query, 'has ' . ($match ? 'a' : 'no') . ' derived table');
-   return $match;
-}
-
-sub get_aliases {
-   my ( $self, $query, $list ) = @_;
-
-   my $result = {
-      DATABASE => {},
-      TABLE    => {},
-   };
-   return $result unless $query;
-
-   $query =~ s/ (?:LOW_PRIORITY|IGNORE|STRAIGHT_JOIN)//ig;
-
-   $query =~ s/ (?:INNER|OUTER|CROSS|LEFT|RIGHT|NATURAL)//ig;
-
-   my @tbl_refs;
-   my ($tbl_refs, $from) = $query =~ m{
-      (
-         (FROM|INTO|UPDATE)\b\s*   # Keyword before table refs
-         .+?                       # Table refs
-      )
-      (?:\s+|\z)                   # If the query does not end with the table
-      (?:WHERE|ORDER|LIMIT|HAVING|SET|VALUES|\z) # Keyword after table refs
-   }ix;
-
-   if ( $tbl_refs ) {
-
-      if ( $query =~ m/^(?:INSERT|REPLACE)/i ) {
-         $tbl_refs =~ s/\([^\)]+\)\s*//;
-      }
-
-      PTDEBUG && _d('tbl refs:', $tbl_refs);
-
-      my $before_tbl = qr/(?:,|JOIN|\s|$from)+/i;
-
-      my $after_tbl  = qr/(?:,|JOIN|ON|USING|\z)/i;
-
-      $tbl_refs =~ s/ = /=/g;
-
-      while (
-         $tbl_refs =~ m{
-            $before_tbl\b\s*
-               ( ($tbl_ident) (?:\s+ (?:AS\s+)? (\w+))? )
-            \s*$after_tbl
-         }xgio )
-      {
-         my ( $tbl_ref, $db_tbl, $alias ) = ($1, $2, $3);
-         PTDEBUG && _d('Match table:', $tbl_ref);
-         push @tbl_refs, $tbl_ref;
-         $alias = $self->trim_identifier($alias);
-
-         if ( $tbl_ref =~ m/^AS\s+\w+/i ) {
-            PTDEBUG && _d('Subquery', $tbl_ref);
-            $result->{TABLE}->{$alias} = undef;
-            next;
-         }
-
-         my ( $db, $tbl ) = $db_tbl =~ m/^(?:(.*?)\.)?(.*)/;
-         $db  = $self->trim_identifier($db);
-         $tbl = $self->trim_identifier($tbl);
-         $result->{TABLE}->{$alias || $tbl} = $tbl;
-         $result->{DATABASE}->{$tbl}        = $db if $db;
-      }
-   }
-   else {
-      PTDEBUG && _d("No tables ref in", $query);
-   }
-
-   if ( $list ) {
-      return \@tbl_refs;
-   }
-   else {
-      return $result;
-   }
-}
-
-sub split {
-   my ( $self, $query ) = @_;
-   return unless $query;
-   $query = $self->clean_query($query);
-   PTDEBUG && _d('Splitting', $query);
-
-   my $verbs = qr{SELECT|INSERT|UPDATE|DELETE|REPLACE|UNION|CREATE}i;
-
-   my @split_statements = grep { $_ } split(m/\b($verbs\b(?!(?:\s*\()))/io, $query);
-
-   my @statements;
-   if ( @split_statements == 1 ) {
-      push @statements, $query;
-   }
-   else {
-      for ( my $i = 0; $i <= $#split_statements; $i += 2 ) {
-         push @statements, $split_statements[$i].$split_statements[$i+1];
-
-         if ( $statements[-2] && $statements[-2] =~ m/on duplicate key\s+$/i ) {
-            $statements[-2] .= pop @statements;
-         }
-      }
-   }
-
-   PTDEBUG && _d('statements:', map { $_ ? "<$_>" : 'none' } @statements);
-   return @statements;
-}
-
-sub clean_query {
-   my ( $self, $query ) = @_;
-   return unless $query;
-   $query =~ s!/\*.*?\*/! !g;  # Remove /* comment blocks */
-   $query =~ s/^\s+//;         # Remove leading spaces
-   $query =~ s/\s+$//;         # Remove trailing spaces
-   $query =~ s/\s{2,}/ /g;     # Remove extra spaces
-   return $query;
-}
-
-sub split_subquery {
-   my ( $self, $query ) = @_;
-   return unless $query;
-   $query = $self->clean_query($query);
-   $query =~ s/;$//;
-
-   my @subqueries;
-   my $sqno = 0;  # subquery number
-   my $pos  = 0;
-   while ( $query =~ m/(\S+)(?:\s+|\Z)/g ) {
-      $pos = pos($query);
-      my $word = $1;
-      PTDEBUG && _d($word, $sqno);
-      if ( $word =~ m/^\(?SELECT\b/i ) {
-         my $start_pos = $pos - length($word) - 1;
-         if ( $start_pos ) {
-            $sqno++;
-            PTDEBUG && _d('Subquery', $sqno, 'starts at', $start_pos);
-            $subqueries[$sqno] = {
-               start_pos => $start_pos,
-               end_pos   => 0,
-               len       => 0,
-               words     => [$word],
-               lp        => 1, # left parentheses
-               rp        => 0, # right parentheses
-               done      => 0,
-            };
-         }
-         else {
-            PTDEBUG && _d('Main SELECT at pos 0');
-         }
-      }
-      else {
-         next unless $sqno;  # next unless we're in a subquery
-         PTDEBUG && _d('In subquery', $sqno);
-         my $sq = $subqueries[$sqno];
-         if ( $sq->{done} ) {
-            PTDEBUG && _d('This subquery is done; SQL is for',
-               ($sqno - 1 ? "subquery $sqno" : "the main SELECT"));
-            next;
-         }
-         push @{$sq->{words}}, $word;
-         my $lp = ($word =~ tr/\(//) || 0;
-         my $rp = ($word =~ tr/\)//) || 0;
-         PTDEBUG && _d('parentheses left', $lp, 'right', $rp);
-         if ( ($sq->{lp} + $lp) - ($sq->{rp} + $rp) == 0 ) {
-            my $end_pos = $pos - 1;
-            PTDEBUG && _d('Subquery', $sqno, 'ends at', $end_pos);
-            $sq->{end_pos} = $end_pos;
-            $sq->{len}     = $end_pos - $sq->{start_pos};
-         }
-      }
-   }
-
-   for my $i ( 1..$#subqueries ) {
-      my $sq = $subqueries[$i];
-      next unless $sq;
-      $sq->{sql} = join(' ', @{$sq->{words}});
-      substr $query,
-         $sq->{start_pos} + 1,  # +1 for (
-         $sq->{len} - 1,        # -1 for )
-         "__subquery_$i";
-   }
-
-   return $query, map { $_->{sql} } grep { defined $_ } @subqueries;
-}
-
-sub query_type {
-   my ( $self, $query, $qr ) = @_;
-   my ($type, undef) = $qr->distill_verbs($query);
-   my $rw;
-   if ( $type =~ m/^SELECT\b/ ) {
-      $rw = 'read';
-   }
-   elsif ( $type =~ m/^$data_manip_stmts\b/
-           || $type =~ m/^$data_def_stmts\b/  ) {
-      $rw = 'write'
-   }
-
-   return {
-      type => $type,
-      rw   => $rw,
-   }
-}
-
-sub get_columns {
-   my ( $self, $query ) = @_;
-   my $cols = [];
-   return $cols unless $query;
-   my $cols_def;
-
-   if ( $query =~ m/^SELECT/i ) {
-      $query =~ s/
-         ^SELECT\s+
-           (?:ALL
-              |DISTINCT
-              |DISTINCTROW
-              |HIGH_PRIORITY
-              |STRAIGHT_JOIN
-              |SQL_SMALL_RESULT
-              |SQL_BIG_RESULT
-              |SQL_BUFFER_RESULT
-              |SQL_CACHE
-              |SQL_NO_CACHE
-              |SQL_CALC_FOUND_ROWS
-           )\s+
-      /SELECT /xgi;
-      ($cols_def) = $query =~ m/^SELECT\s+(.+?)\s+FROM/i;
-   }
-   elsif ( $query =~ m/^(?:INSERT|REPLACE)/i ) {
-      ($cols_def) = $query =~ m/\(([^\)]+)\)\s*VALUE/i;
-   }
-
-   PTDEBUG && _d('Columns:', $cols_def);
-   if ( $cols_def ) {
-      @$cols = split(',', $cols_def);
-      map {
-         my $col = $_;
-         $col = s/^\s+//g;
-         $col = s/\s+$//g;
-         $col;
-      } @$cols;
-   }
-
-   return $cols;
-}
-
-sub parse {
-   my ( $self, $query ) = @_;
-   return unless $query;
-   my $parsed = {};
-
-   $query =~ s/\n/ /g;
-   $query = $self->clean_query($query);
-
-   $parsed->{query}   = $query,
-   $parsed->{tables}  = $self->get_aliases($query, 1);
-   $parsed->{columns} = $self->get_columns($query);
-
-   my ($type) = $query =~ m/^(\w+)/;
-   $parsed->{type} = lc $type;
-
-
-   $parsed->{sub_queries} = [];
-
-   return $parsed;
-}
-
-sub extract_tables {
-   my ( $self, %args ) = @_;
-   my $query      = $args{query};
-   my $default_db = $args{default_db};
-   my $q          = $self->{Quoter} || $args{Quoter};
-   return unless $query;
-   PTDEBUG && _d('Extracting tables');
-   my @tables;
-   my %seen;
-   foreach my $db_tbl ( $self->get_tables($query) ) {
-      next unless $db_tbl;
-      next if $seen{$db_tbl}++; # Unique-ify for issue 337.
-      my ( $db, $tbl ) = $q->split_unquote($db_tbl);
-      push @tables, [ $db || $default_db, $tbl ];
-   }
-   return @tables;
-}
-
-sub trim_identifier {
-   my ($self, $str) = @_;
-   return unless defined $str;
-   $str =~ s/`//g;
-   $str =~ s/^\s+//;
-   $str =~ s/\s+$//;
-   return $str;
-}
-
-sub _d {
-   my ($package, undef, $line) = caller 0;
-   @_ = map { (my $temp = $_) =~ s/\n/\n# /g; $temp; }
-        map { defined $_ ? $_ : 'undef' }
-        @_;
-   print STDERR "# $package:$line $PID ", join(' ', @_), "\n";
-}
-
-1;
-}
-# ###########################################################################
-# End QueryParser package
-# ###########################################################################
-
-# ###########################################################################
-# QueryRewriter package
-# This package is a copy without comments from the original.  The original
-# with comments and its test file can be found in the Bazaar repository at,
-#   lib/QueryRewriter.pm
-#   t/lib/QueryRewriter.t
-# See https://launchpad.net/percona-toolkit for more information.
-# ###########################################################################
-{
-package QueryRewriter;
-
-use strict;
-use warnings FATAL => 'all';
-use English qw(-no_match_vars);
-use constant PTDEBUG => $ENV{PTDEBUG} || 0;
-
-our $verbs   = qr{^SHOW|^FLUSH|^COMMIT|^ROLLBACK|^BEGIN|SELECT|INSERT
-                  |UPDATE|DELETE|REPLACE|^SET|UNION|^START|^LOCK}xi;
-my $quote_re = qr/"(?:(?!(?<!\\)").)*"|'(?:(?!(?<!\\)').)*'/; # Costly!
-my $bal;
-$bal         = qr/
-                  \(
-                  (?:
-                     (?> [^()]+ )    # Non-parens without backtracking
-                     |
-                     (??{ $bal })    # Group with matching parens
-                  )*
-                  \)
-                 /x;
-
-my $olc_re = qr/(?:--|#)[^'"\r\n]*(?=[\r\n]|\Z)/;  # One-line comments
-my $mlc_re = qr#/\*[^!].*?\*/#sm;                  # But not /*!version */
-my $vlc_re = qr#/\*.*?[0-9+].*?\*/#sm;             # For SHOW + /*!version */
-my $vlc_rf = qr#^(SHOW).*?/\*![0-9+].*?\*/#sm;     # Variation for SHOW
-
-
-sub new {
-   my ( $class, %args ) = @_;
-   my $self = { %args };
-   return bless $self, $class;
-}
-
-sub strip_comments {
-   my ( $self, $query ) = @_;
-   return unless $query;
-   $query =~ s/$olc_re//go;
-   $query =~ s/$mlc_re//go;
-   if ( $query =~ m/$vlc_rf/i ) { # contains show + version
-      $query =~ s/$vlc_re//go;
-   }
-   return $query;
-}
-
-sub shorten {
-   my ( $self, $query, $length ) = @_;
-   $query =~ s{
-      \A(
-         (?:INSERT|REPLACE)
-         (?:\s+LOW_PRIORITY|DELAYED|HIGH_PRIORITY|IGNORE)?
-         (?:\s\w+)*\s+\S+\s+VALUES\s*\(.*?\)
-      )
-      \s*,\s*\(.*?(ON\s+DUPLICATE|\Z)}
-      {$1 /*... omitted ...*/$2}xsi;
-
-   return $query unless $query =~ m/IN\s*\(\s*(?!select)/i;
-
-   my $last_length  = 0;
-   my $query_length = length($query);
-   while (
-      $length          > 0
-      && $query_length > $length
-      && $query_length < ( $last_length || $query_length + 1 )
-   ) {
-      $last_length = $query_length;
-      $query =~ s{
-         (\bIN\s*\()    # The opening of an IN list
-         ([^\)]+)       # Contents of the list, assuming no item contains paren
-         (?=\))           # Close of the list
-      }
-      {
-         $1 . __shorten($2)
-      }gexsi;
-   }
-
-   return $query;
-}
-
-sub __shorten {
-   my ( $snippet ) = @_;
-   my @vals = split(/,/, $snippet);
-   return $snippet unless @vals > 20;
-   my @keep = splice(@vals, 0, 20);  # Remove and save the first 20 items
-   return
-      join(',', @keep)
-      . "/*... omitted "
-      . scalar(@vals)
-      . " items ...*/";
-}
-
-sub fingerprint {
-   my ( $self, $query ) = @_;
-
-   $query =~ m#\ASELECT /\*!40001 SQL_NO_CACHE \*/ \* FROM `# # mysqldump query
-      && return 'mysqldump';
-   $query =~ m#/\*\w+\.\w+:[0-9]/[0-9]\*/#     # pt-table-checksum, etc query
-      && return 'percona-toolkit';
-   $query =~ m/\Aadministrator command: /
-      && return $query;
-   $query =~ m/\A\s*(call\s+\S+)\(/i
-      && return lc($1); # Warning! $1 used, be careful.
-   if ( my ($beginning) = $query =~ m/\A((?:INSERT|REPLACE)(?: IGNORE)?\s+INTO.+?VALUES\s*\(.*?\))\s*,\s*\(/is ) {
-      $query = $beginning; # Shorten multi-value INSERT statements ASAP
-   }
-  
-   $query =~ s/$olc_re//go;
-   $query =~ s/$mlc_re//go;
-   $query =~ s/\Ause \S+\Z/use ?/i       # Abstract the DB in USE
-      && return $query;
-
-   $query =~ s/\\["']//g;                # quoted strings
-   $query =~ s/".*?"/?/sg;               # quoted strings
-   $query =~ s/'.*?'/?/sg;               # quoted strings
-
-   if ( $self->{match_md5_checksums} ) { 
-      $query =~ s/([._-])[a-f0-9]{32}/$1?/g;
-   }
-
-   if ( !$self->{match_embedded_numbers} ) {
-      $query =~ s/[0-9+-][0-9a-f.xb+-]*/?/g;
-   }
-   else {
-      $query =~ s/\b[0-9+-][0-9a-f.xb+-]*/?/g;
-   }
-
-   if ( $self->{match_md5_checksums} ) {
-      $query =~ s/[xb+-]\?/?/g;                
-   }
-   else {
-      $query =~ s/[xb.+-]\?/?/g;
-   }
-
-   $query =~ s/\A\s+//;                  # Chop off leading whitespace
-   chomp $query;                         # Kill trailing whitespace
-   $query =~ tr[ \n\t\r\f][ ]s;          # Collapse whitespace
-   $query = lc $query;
-   $query =~ s/\bnull\b/?/g;             # Get rid of NULLs
-   $query =~ s{                          # Collapse IN and VALUES lists
-               \b(in|values?)(?:[\s,]*\([\s?,]*\))+
-              }
-              {$1(?+)}gx;
-   $query =~ s{                          # Collapse UNION
-               \b(select\s.*?)(?:(\sunion(?:\sall)?)\s\1)+
-              }
-              {$1 /*repeat$2*/}xg;
-   $query =~ s/\blimit \?(?:, ?\?| offset \?)?/limit ?/; # LIMIT
-
-   if ( $query =~ m/\bORDER BY /gi ) {  # Find, anchor on ORDER BY clause
-      1 while $query =~ s/\G(.+?)\s+ASC/$1/gi && pos $query;
-   }
-
-   return $query;
-}
-
-sub distill_verbs {
-   my ( $self, $query ) = @_;
-
-   $query =~ m/\A\s*call\s+(\S+)\(/i && return "CALL $1";
-   $query =~ m/\A\s*use\s+/          && return "USE";
-   $query =~ m/\A\s*UNLOCK TABLES/i  && return "UNLOCK";
-   $query =~ m/\A\s*xa\s+(\S+)/i     && return "XA_$1";
-
-   if ( $query =~ m/\Aadministrator command:/ ) {
-      $query =~ s/administrator command:/ADMIN/;
-      $query = uc $query;
-      return $query;
-   }
-
-   $query = $self->strip_comments($query);
-
-   if ( $query =~ m/\A\s*SHOW\s+/i ) {
-      PTDEBUG && _d($query);
-
-      $query = uc $query;
-      $query =~ s/\s+(?:GLOBAL|SESSION|FULL|STORAGE|ENGINE)\b/ /g;
-      $query =~ s/\s+COUNT[^)]+\)//g;
-
-      $query =~ s/\s+(?:FOR|FROM|LIKE|WHERE|LIMIT|IN)\b.+//ms;
-
-      $query =~ s/\A(SHOW(?:\s+\S+){1,2}).*\Z/$1/s;
-      $query =~ s/\s+/ /g;
-      PTDEBUG && _d($query);
-      return $query;
-   }
-
-   eval $QueryParser::data_def_stmts;
-   eval $QueryParser::tbl_ident;
-   my ( $dds ) = $query =~ /^\s*($QueryParser::data_def_stmts)\b/i;
-   if ( $dds) {
-      my ( $obj ) = $query =~ m/$dds.+(DATABASE|TABLE)\b/i;
-      $obj = uc $obj if $obj;
-      PTDEBUG && _d('Data def statment:', $dds, 'obj:', $obj);
-      my ($db_or_tbl)
-         = $query =~ m/(?:TABLE|DATABASE)\s+($QueryParser::tbl_ident)(\s+.*)?/i;
-      PTDEBUG && _d('Matches db or table:', $db_or_tbl);
-      return uc($dds . ($obj ? " $obj" : '')), $db_or_tbl;
-   }
-
-   my @verbs = $query =~ m/\b($verbs)\b/gio;
-   @verbs    = do {
-      my $last = '';
-      grep { my $pass = $_ ne $last; $last = $_; $pass } map { uc } @verbs;
-   };
-
-   if ( ($verbs[0] || '') eq 'SELECT' && @verbs > 1 ) {
-      PTDEBUG && _d("False-positive verbs after SELECT:", @verbs[1..$#verbs]);
-      my $union = grep { $_ eq 'UNION' } @verbs;
-      @verbs    = $union ? qw(SELECT UNION) : qw(SELECT);
-   }
-
-   my $verb_str = join(q{ }, @verbs);
-   return $verb_str;
-}
-
-sub __distill_tables {
-   my ( $self, $query, $table, %args ) = @_;
-   my $qp = $args{QueryParser} || $self->{QueryParser};
-   die "I need a QueryParser argument" unless $qp;
-
-   my @tables = map {
-      $_ =~ s/`//g;
-      $_ =~ s/(_?)[0-9]+/$1?/g;
-      $_;
-   } grep { defined $_ } $qp->get_tables($query);
-
-   push @tables, $table if $table;
-
-   @tables = do {
-      my $last = '';
-      grep { my $pass = $_ ne $last; $last = $_; $pass } @tables;
-   };
-
-   return @tables;
-}
-
-sub distill {
-   my ( $self, $query, %args ) = @_;
-
-   if ( $args{generic} ) {
-      my ($cmd, $arg) = $query =~ m/^(\S+)\s+(\S+)/;
-      return '' unless $cmd;
-      $query = (uc $cmd) . ($arg ? " $arg" : '');
-   }
-   else {
-      my ($verbs, $table)  = $self->distill_verbs($query, %args);
-
-      if ( $verbs && $verbs =~ m/^SHOW/ ) {
-         my %alias_for = qw(
-            SCHEMA   DATABASE
-            KEYS     INDEX
-            INDEXES  INDEX
-         );
-         map { $verbs =~ s/$_/$alias_for{$_}/ } keys %alias_for;
-         $query = $verbs;
-      }
-      else {
-         my @tables = $self->__distill_tables($query, $table, %args);
-         $query     = join(q{ }, $verbs, @tables); 
-      } 
-   }
-
-   if ( $args{trf} ) {
-      $query = $args{trf}->($query, %args);
-   }
-
-   return $query;
-}
-
-sub convert_to_select {
-   my ( $self, $query ) = @_;
-   return unless $query;
-
-   return if $query =~ m/=\s*\(\s*SELECT /i;
-
-   $query =~ s{
-                 \A.*?
-                 update(?:\s+(?:low_priority|ignore))?\s+(.*?)
-                 \s+set\b(.*?)
-                 (?:\s*where\b(.*?))?
-                 (limit\s*[0-9]+(?:\s*,\s*[0-9]+)?)?
-                 \Z
-              }
-              {__update_to_select($1, $2, $3, $4)}exsi
-      || $query =~ s{
-                    \A.*?
-                    (?:insert(?:\s+ignore)?|replace)\s+
-                    .*?\binto\b(.*?)\(([^\)]+)\)\s*
-                    values?\s*(\(.*?\))\s*
-                    (?:\blimit\b|on\s+duplicate\s+key.*)?\s*
-                    \Z
-                 }
-                 {__insert_to_select($1, $2, $3)}exsi
-      || $query =~ s{
-                    \A.*?
-                    (?:insert(?:\s+ignore)?|replace)\s+
-                    (?:.*?\binto)\b(.*?)\s*
-                    set\s+(.*?)\s*
-                    (?:\blimit\b|on\s+duplicate\s+key.*)?\s*
-                    \Z
-                 }
-                 {__insert_to_select_with_set($1, $2)}exsi
-      || $query =~ s{
-                    \A.*?
-                    delete\s+(.*?)
-                    \bfrom\b(.*)
-                    \Z
-                 }
-                 {__delete_to_select($1, $2)}exsi;
-   $query =~ s/\s*on\s+duplicate\s+key\s+update.*\Z//si;
-   $query =~ s/\A.*?(?=\bSELECT\s*\b)//ism;
-   return $query;
-}
-
-sub convert_select_list {
-   my ( $self, $query ) = @_;
-   $query =~ s{
-               \A\s*select(.*?)\bfrom\b
-              }
-              {$1 =~ m/\*/ ? "select 1 from" : "select isnull(coalesce($1)) from"}exi;
-   return $query;
-}
-
-sub __delete_to_select {
-   my ( $delete, $join ) = @_;
-   if ( $join =~ m/\bjoin\b/ ) {
-      return "select 1 from $join";
-   }
-   return "select * from $join";
-}
-
-sub __insert_to_select {
-   my ( $tbl, $cols, $vals ) = @_;
-   PTDEBUG && _d('Args:', @_);
-   my @cols = split(/,/, $cols);
-   PTDEBUG && _d('Cols:', @cols);
-   $vals =~ s/^\(|\)$//g; # Strip leading/trailing parens
-   my @vals = $vals =~ m/($quote_re|[^,]*${bal}[^,]*|[^,]+)/g;
-   PTDEBUG && _d('Vals:', @vals);
-   if ( @cols == @vals ) {
-      return "select * from $tbl where "
-         . join(' and ', map { "$cols[$_]=$vals[$_]" } (0..$#cols));
-   }
-   else {
-      return "select * from $tbl limit 1";
-   }
-}
-
-sub __insert_to_select_with_set {
-   my ( $from, $set ) = @_;
-   $set =~ s/,/ and /g;
-   return "select * from $from where $set ";
-}
-
-sub __update_to_select {
-   my ( $from, $set, $where, $limit ) = @_;
-   return "select $set from $from "
-      . ( $where ? "where $where" : '' )
-      . ( $limit ? " $limit "      : '' );
-}
-
-sub wrap_in_derived {
-   my ( $self, $query ) = @_;
-   return unless $query;
-   return $query =~ m/\A\s*select/i
-      ? "select 1 from ($query) as x limit 1"
-      : $query;
-}
-
-sub _d {
-   my ($package, undef, $line) = caller 0;
-   @_ = map { (my $temp = $_) =~ s/\n/\n# /g; $temp; }
-        map { defined $_ ? $_ : 'undef' }
-        @_;
-   print STDERR "# $package:$line $PID ", join(' ', @_), "\n";
-}
-
-1;
-}
-# ###########################################################################
-# End QueryRewriter package
-# ###########################################################################
-
-# ###########################################################################
 # Daemon package
 # This package is a copy without comments from the original.  The original
 # with comments and its test file can be found in the Bazaar repository at,
@@ -5041,321 +2989,42 @@
 # ###########################################################################
 
 # ###########################################################################
-# ChangeHandler package
+# Outfile package
 # This package is a copy without comments from the original.  The original
 # with comments and its test file can be found in the Bazaar repository at,
-#   lib/ChangeHandler.pm
-#   t/lib/ChangeHandler.t
+#   lib/Outfile.pm
+#   t/lib/Outfile.t
 # See https://launchpad.net/percona-toolkit for more information.
 # ###########################################################################
 {
-package ChangeHandler;
+package Outfile;
 
 use strict;
 use warnings FATAL => 'all';
 use English qw(-no_match_vars);
 use constant PTDEBUG => $ENV{PTDEBUG} || 0;
 
-my $DUPE_KEY  = qr/Duplicate entry/;
-our @ACTIONS  = qw(DELETE REPLACE INSERT UPDATE);
-
 sub new {
    my ( $class, %args ) = @_;
-   foreach my $arg ( qw(Quoter left_db left_tbl right_db right_tbl
-                        replace queue) ) {
-      die "I need a $arg argument" unless defined $args{$arg};
-   }
-   my $q = $args{Quoter};
-
-   my $self = {
-      hex_blob     => 1,
-      %args,
-      left_db_tbl  => $q->quote(@args{qw(left_db left_tbl)}),
-      right_db_tbl => $q->quote(@args{qw(right_db right_tbl)}),
-   };
-
-   $self->{src_db_tbl} = $self->{left_db_tbl};
-   $self->{dst_db_tbl} = $self->{right_db_tbl};
-
-   map { $self->{$_} = [] } @ACTIONS;
-   $self->{changes} = { map { $_ => 0 } @ACTIONS };
-
+   my $self = {};
    return bless $self, $class;
 }
 
-sub fetch_back {
-   my ( $self, $dbh ) = @_;
-   $self->{fetch_back} = $dbh;
-   PTDEBUG && _d('Set fetch back dbh', $dbh);
+sub write {
+   my ( $self, $fh, $rows ) = @_;
+   foreach my $row ( @$rows ) {
+      print $fh escape($row), "\n"
+         or die "Cannot write to outfile: $OS_ERROR\n";
+   }
    return;
 }
 
-sub set_src {
-   my ( $self, $src, $dbh ) = @_;
-   die "I need a src argument" unless $src;
-   if ( lc $src eq 'left' ) {
-      $self->{src_db_tbl} = $self->{left_db_tbl};
-      $self->{dst_db_tbl} = $self->{right_db_tbl};
-   }
-   elsif ( lc $src eq 'right' ) {
-      $self->{src_db_tbl} = $self->{right_db_tbl};
-      $self->{dst_db_tbl} = $self->{left_db_tbl}; 
-   }
-   else {
-      die "src argument must be either 'left' or 'right'"
-   }
-   PTDEBUG && _d('Set src to', $src);
-   $self->fetch_back($dbh) if $dbh;
-   return;
-}
-
-sub src {
-   my ( $self ) = @_;
-   return $self->{src_db_tbl};
-}
-
-sub dst {
-   my ( $self ) = @_;
-   return $self->{dst_db_tbl};
-}
-
-sub _take_action {
-   my ( $self, $sql, $dbh ) = @_;
-   PTDEBUG && _d('Calling subroutines on', $dbh, $sql);
-   foreach my $action ( @{$self->{actions}} ) {
-      $action->($sql, $dbh);
-   }
-   return;
-}
-
-sub change {
-   my ( $self, $action, $row, $cols, $dbh ) = @_;
-   PTDEBUG && _d($dbh, $action, 'where', $self->make_where_clause($row, $cols));
-
-   return unless $action;
-
-   $self->{changes}->{
-      $self->{replace} && $action ne 'DELETE' ? 'REPLACE' : $action
-   }++;
-   if ( $self->{queue} ) {
-      $self->__queue($action, $row, $cols, $dbh);
-   }
-   else {
-      eval {
-         my $func = "make_$action";
-         $self->_take_action($self->$func($row, $cols), $dbh);
-      };
-      if ( $EVAL_ERROR =~ m/$DUPE_KEY/ ) {
-         PTDEBUG && _d('Duplicate key violation; will queue and rewrite');
-         $self->{queue}++;
-         $self->{replace} = 1;
-         $self->__queue($action, $row, $cols, $dbh);
-      }
-      elsif ( $EVAL_ERROR ) {
-         die $EVAL_ERROR;
-      }
-   }
-   return;
-}
-
-sub __queue {
-   my ( $self, $action, $row, $cols, $dbh ) = @_;
-   PTDEBUG && _d('Queueing change for later');
-   if ( $self->{replace} ) {
-      $action = $action eq 'DELETE' ? $action : 'REPLACE';
-   }
-   push @{$self->{$action}}, [ $row, $cols, $dbh ];
-}
-
-sub process_rows {
-   my ( $self, $queue_level, $trace_msg ) = @_;
-   my $error_count = 0;
-   TRY: {
-      if ( $queue_level && $queue_level < $self->{queue} ) { # see redo below!
-         PTDEBUG && _d('Not processing now', $queue_level, '<', $self->{queue});
-         return;
-      }
-      PTDEBUG && _d('Processing rows:');
-      my ($row, $cur_act);
-      eval {
-         foreach my $action ( @ACTIONS ) {
-            my $func = "make_$action";
-            my $rows = $self->{$action};
-            PTDEBUG && _d(scalar(@$rows), 'to', $action);
-            $cur_act = $action;
-            while ( @$rows ) {
-               $row    = shift @$rows;
-               my $sql = $self->$func(@$row);
-               $sql   .= " /*percona-toolkit $trace_msg*/" if $trace_msg;
-               $self->_take_action($sql, $row->[2]);
-            }
-         }
-         $error_count = 0;
-      };
-      if ( !$error_count++ && $EVAL_ERROR =~ m/$DUPE_KEY/ ) {
-         PTDEBUG && _d('Duplicate key violation; re-queueing and rewriting');
-         $self->{queue}++; # Defer rows to the very end
-         $self->{replace} = 1;
-         $self->__queue($cur_act, @$row);
-         redo TRY;
-      }
-      elsif ( $EVAL_ERROR ) {
-         die $EVAL_ERROR;
-      }
-   }
-}
-
-sub make_DELETE {
-   my ( $self, $row, $cols ) = @_;
-   PTDEBUG && _d('Make DELETE');
-   return "DELETE FROM $self->{dst_db_tbl} WHERE "
-      . $self->make_where_clause($row, $cols)
-      . ' LIMIT 1';
-}
-
-sub make_UPDATE {
-   my ( $self, $row, $cols ) = @_;
-   PTDEBUG && _d('Make UPDATE');
-   if ( $self->{replace} ) {
-      return $self->make_row('REPLACE', $row, $cols);
-   }
-   my %in_where = map { $_ => 1 } @$cols;
-   my $where = $self->make_where_clause($row, $cols);
-   my @cols;
-   if ( my $dbh = $self->{fetch_back} ) {
-      my $sql = $self->make_fetch_back_query($where);
-      PTDEBUG && _d('Fetching data on dbh', $dbh, 'for UPDATE:', $sql);
-      my $res = $dbh->selectrow_hashref($sql);
-      @{$row}{keys %$res} = values %$res;
-      @cols = $self->sort_cols($res);
-   }
-   else {
-      @cols = $self->sort_cols($row);
-   }
-   my $types = $self->{tbl_struct}->{type_for};
-   return "UPDATE $self->{dst_db_tbl} SET "
-      . join(', ', map {
-            my $is_char = ($types->{$_} || '') =~ m/char|text/i;
-            $self->{Quoter}->quote($_)
-            . '=' .  $self->{Quoter}->quote_val($row->{$_},
-                                              is_char => $is_char);
-         } grep { !$in_where{$_} } @cols)
-      . " WHERE $where LIMIT 1";
-}
-
-sub make_INSERT {
-   my ( $self, $row, $cols ) = @_;
-   PTDEBUG && _d('Make INSERT');
-   if ( $self->{replace} ) {
-      return $self->make_row('REPLACE', $row, $cols);
-   }
-   return $self->make_row('INSERT', $row, $cols);
-}
-
-sub make_REPLACE {
-   my ( $self, $row, $cols ) = @_;
-   PTDEBUG && _d('Make REPLACE');
-   return $self->make_row('REPLACE', $row, $cols);
-}
-
-sub make_row {
-   my ( $self, $verb, $row, $cols ) = @_;
-   my @cols; 
-   if ( my $dbh = $self->{fetch_back} ) {
-      my $where = $self->make_where_clause($row, $cols);
-      my $sql   = $self->make_fetch_back_query($where);
-      PTDEBUG && _d('Fetching data on dbh', $dbh, 'for', $verb, ':', $sql);
-      my $res = $dbh->selectrow_hashref($sql);
-      @{$row}{keys %$res} = values %$res;
-      @cols = $self->sort_cols($res);
-   }
-   else {
-      @cols = $self->sort_cols($row);
-   }
-   my $q     = $self->{Quoter};
-   my $type_for = $self->{tbl_struct}->{type_for};
-   return "$verb INTO $self->{dst_db_tbl}("
-      . join(', ', map { $q->quote($_) } @cols)
-      . ') VALUES ('
-      . join(', ', map {
-               my $is_char = ($type_for->{$_} || '') =~ m/char|text/i;
-               $q->quote_val($row->{$_},
-                           is_char => $is_char) } @cols )
-      . ')';
-}
-
-sub make_where_clause {
-   my ( $self, $row, $cols ) = @_;
-   my @clauses = map {
-      my $val = $row->{$_};
-      my $sep = defined $val ? '=' : ' IS ';
-      my $is_char = ($self->{tbl_struct}->{type_for}->{$_} || '') =~ m/char|text/i;
-      $self->{Quoter}->quote($_) . $sep . $self->{Quoter}->quote_val($val,
-                                              is_char => $is_char);
-   } @$cols;
-   return join(' AND ', @clauses);
-}
-
-
-sub get_changes {
-   my ( $self ) = @_;
-   return %{$self->{changes}};
-}
-
-
-sub sort_cols {
-   my ( $self, $row ) = @_;
-   my @cols;
-   if ( $self->{tbl_struct} ) { 
-      my $pos = $self->{tbl_struct}->{col_posn};
-      my @not_in_tbl;
-      @cols = sort {
-            $pos->{$a} <=> $pos->{$b}
-         }
-         grep {
-            if ( !defined $pos->{$_} ) {
-               push @not_in_tbl, $_;
-               0;
-            }
-            else {
-               1;
-            }
-         }
-         keys %$row;
-      push @cols, @not_in_tbl if @not_in_tbl;
-   }
-   else {
-      @cols = sort keys %$row;
-   }
-   return @cols;
-}
-
-sub make_fetch_back_query {
-   my ( $self, $where ) = @_;
-   die "I need a where argument" unless $where;
-   my $cols       = '*';
-   my $tbl_struct = $self->{tbl_struct};
-   if ( $tbl_struct ) {
-      $cols = join(', ',
-         map {
-            my $col = $_;
-            if (    $self->{hex_blob}
-                 && $tbl_struct->{type_for}->{$col} =~ m/b(?:lob|inary)/ ) {
-               $col = "IF(BINARY(`$col`)='', '', CONCAT('0x', HEX(`$col`))) AS `$col`";
-            }
-            else {
-               $col = "`$col`";
-            }
-            $col;
-         } @{ $tbl_struct->{cols} }
-      );
-
-      if ( !$cols ) {
-         PTDEBUG && _d('Failed to make explicit columns list from tbl struct');
-         $cols = '*';
-      }
-   }
-   return "SELECT $cols FROM $self->{src_db_tbl} WHERE $where LIMIT 1";
+sub escape {
+   my ( $row ) = @_;
+   return join("\t", map {
+      s/([\t\n\\])/\\$1/g if defined $_;  # Escape tabs etc
+      defined $_ ? $_ : '\N';             # NULL = \N
+   } @$row);
 }
 
 sub _d {
@@ -5369,5136 +3038,7 @@
 1;
 }
 # ###########################################################################
-# End ChangeHandler package
-# ###########################################################################
-
-# ###########################################################################
-# RowDiff package
-# This package is a copy without comments from the original.  The original
-# with comments and its test file can be found in the Bazaar repository at,
-#   lib/RowDiff.pm
-#   t/lib/RowDiff.t
-# See https://launchpad.net/percona-toolkit for more information.
-# ###########################################################################
-{
-package RowDiff;
-
-use strict;
-use warnings FATAL => 'all';
-use English qw(-no_match_vars);
-use constant PTDEBUG => $ENV{PTDEBUG} || 0;
-
-sub new {
-   my ( $class, %args ) = @_;
-   die "I need a dbh" unless $args{dbh};
-   my $self = { %args };
-   return bless $self, $class;
-}
-
-sub compare_sets {
-   my ( $self, %args ) = @_;
-   my @required_args = qw(left_sth right_sth syncer tbl_struct);
-   foreach my $arg ( @required_args ) {
-      die "I need a $arg argument" unless defined $args{$arg};
-   }
-   my $left_sth   = $args{left_sth};
-   my $right_sth  = $args{right_sth};
-   my $syncer     = $args{syncer};
-   my $tbl_struct = $args{tbl_struct};
-
-   my ($lr, $rr);    # Current row from the left/right sths.
-   $args{key_cols} = $syncer->key_cols();  # for key_cmp()
-
-   my $left_done  = 0;
-   my $right_done = 0;
-   my $done       = $self->{done};
-
-   do {
-      if ( !$lr && !$left_done ) {
-         PTDEBUG && _d('Fetching row from left');
-         eval { $lr = $left_sth->fetchrow_hashref(); };
-         PTDEBUG && $EVAL_ERROR && _d($EVAL_ERROR);
-         $left_done = !$lr || $EVAL_ERROR ? 1 : 0;
-      }
-      elsif ( PTDEBUG ) {
-         _d('Left still has rows');
-      }
-
-      if ( !$rr && !$right_done ) {
-         PTDEBUG && _d('Fetching row from right');
-         eval { $rr = $right_sth->fetchrow_hashref(); };
-         PTDEBUG && $EVAL_ERROR && _d($EVAL_ERROR);
-         $right_done = !$rr || $EVAL_ERROR ? 1 : 0;
-      }
-      elsif ( PTDEBUG ) {
-         _d('Right still has rows');
-      }
-
-      my $cmp;
-      if ( $lr && $rr ) {
-         $cmp = $self->key_cmp(%args, lr => $lr, rr => $rr);
-         PTDEBUG && _d('Key comparison on left and right:', $cmp);
-      }
-      if ( $lr || $rr ) {
-         if ( $lr && $rr && defined $cmp && $cmp == 0 ) {
-            PTDEBUG && _d('Left and right have the same key');
-            $syncer->same_row(%args, lr => $lr, rr => $rr);
-            $self->{same_row}->(%args, lr => $lr, rr => $rr)
-               if $self->{same_row};
-            $lr = $rr = undef; # Fetch another row from each side.
-         }
-         elsif ( !$rr || ( defined $cmp && $cmp < 0 ) ) {
-            PTDEBUG && _d('Left is not in right');
-            $syncer->not_in_right(%args, lr => $lr, rr => $rr);
-            $self->{not_in_right}->(%args, lr => $lr, rr => $rr)
-               if $self->{not_in_right};
-            $lr = undef;
-         }
-         else {
-            PTDEBUG && _d('Right is not in left');
-            $syncer->not_in_left(%args, lr => $lr, rr => $rr);
-            $self->{not_in_left}->(%args, lr => $lr, rr => $rr)
-               if $self->{not_in_left};
-            $rr = undef;
-         }
-      }
-      $left_done = $right_done = 1 if $done && $done->(%args);
-   } while ( !($left_done && $right_done) );
-   PTDEBUG && _d('No more rows');
-   $syncer->done_with_rows();
-}
-
-sub key_cmp {
-   my ( $self, %args ) = @_;
-   my @required_args = qw(lr rr key_cols tbl_struct);
-   foreach my $arg ( @required_args ) {
-      die "I need a $arg argument" unless exists $args{$arg};
-   }
-   my ($lr, $rr, $key_cols, $tbl_struct) = @args{@required_args};
-   PTDEBUG && _d('Comparing keys using columns:', join(',', @$key_cols));
-
-   my $callback = $self->{key_cmp};
-   my $trf      = $self->{trf};
-
-   foreach my $col ( @$key_cols ) {
-      my $l = $lr->{$col};
-      my $r = $rr->{$col};
-      if ( !defined $l || !defined $r ) {
-         PTDEBUG && _d($col, 'is not defined in both rows');
-         return defined $l ? 1 : defined $r ? -1 : 0;
-      }
-      else {
-         if ( $tbl_struct->{is_numeric}->{$col} ) {   # Numeric column
-            PTDEBUG && _d($col, 'is numeric');
-            ($l, $r) = $trf->($l, $r, $tbl_struct, $col) if $trf;
-            my $cmp = $l <=> $r;
-            if ( $cmp ) {
-               PTDEBUG && _d('Column', $col, 'differs:', $l, '!=', $r);
-               $callback->($col, $l, $r) if $callback;
-               return $cmp;
-            }
-         }
-         elsif ( $l ne $r ) {
-            my $cmp;
-            my $coll = $tbl_struct->{collation_for}->{$col};
-            if ( $coll && ( $coll ne 'latin1_swedish_ci'
-                           || $l =~ m/[^\040-\177]/ || $r =~ m/[^\040-\177]/) )
-            {
-               PTDEBUG && _d('Comparing', $col, 'via MySQL');
-               $cmp = $self->db_cmp($coll, $l, $r);
-            }
-            else {
-               PTDEBUG && _d('Comparing', $col, 'in lowercase');
-               $cmp = lc $l cmp lc $r;
-            }
-            if ( $cmp ) {
-               PTDEBUG && _d('Column', $col, 'differs:', $l, 'ne', $r);
-               $callback->($col, $l, $r) if $callback;
-               return $cmp;
-            }
-         }
-      }
-   }
-   return 0;
-}
-
-sub db_cmp {
-   my ( $self, $collation, $l, $r ) = @_;
-   if ( !$self->{sth}->{$collation} ) {
-      if ( !$self->{charset_for} ) {
-         PTDEBUG && _d('Fetching collations from MySQL');
-         my @collations = @{$self->{dbh}->selectall_arrayref(
-            'SHOW COLLATION', {Slice => { collation => 1, charset => 1 }})};
-         foreach my $collation ( @collations ) {
-            $self->{charset_for}->{$collation->{collation}}
-               = $collation->{charset};
-         }
-      }
-      my $sql = "SELECT STRCMP(_$self->{charset_for}->{$collation}? COLLATE $collation, "
-         . "_$self->{charset_for}->{$collation}? COLLATE $collation) AS res";
-      PTDEBUG && _d($sql);
-      $self->{sth}->{$collation} = $self->{dbh}->prepare($sql);
-   }
-   my $sth = $self->{sth}->{$collation};
-   $sth->execute($l, $r);
-   return $sth->fetchall_arrayref()->[0]->[0];
-}
-
-sub _d {
-   my ($package, undef, $line) = caller 0;
-   @_ = map { (my $temp = $_) =~ s/\n/\n# /g; $temp; }
-        map { defined $_ ? $_ : 'undef' }
-        @_;
-   print STDERR "# $package:$line $PID ", join(' ', @_), "\n";
-}
-
-1;
-}
-# ###########################################################################
-# End RowDiff package
-# ###########################################################################
-
-# ###########################################################################
-# TableChunker package
-# This package is a copy without comments from the original.  The original
-# with comments and its test file can be found in the Bazaar repository at,
-#   lib/TableChunker.pm
-#   t/lib/TableChunker.t
-# See https://launchpad.net/percona-toolkit for more information.
-# ###########################################################################
-{
-package TableChunker;
-
-use strict;
-use warnings FATAL => 'all';
-use English qw(-no_match_vars);
-use constant PTDEBUG => $ENV{PTDEBUG} || 0;
-
-use POSIX qw(floor ceil);
-use List::Util qw(min max);
-use Data::Dumper;
-$Data::Dumper::Indent    = 1;
-$Data::Dumper::Sortkeys  = 1;
-$Data::Dumper::Quotekeys = 0;
-
-sub new {
-   my ( $class, %args ) = @_;
-   foreach my $arg ( qw(Quoter TableParser) ) {
-      die "I need a $arg argument" unless $args{$arg};
-   }
-
-   my %int_types  = map { $_ => 1 } qw(bigint date datetime int mediumint smallint time timestamp tinyint year);
-   my %real_types = map { $_ => 1 } qw(decimal double float);
-
-   my $self = {
-      %args,
-      int_types  => \%int_types,
-      real_types => \%real_types,
-      EPOCH      => '1970-01-01',
-   };
-
-   return bless $self, $class;
-}
-
-sub find_chunk_columns {
-   my ( $self, %args ) = @_;
-   foreach my $arg ( qw(tbl_struct) ) {
-      die "I need a $arg argument" unless $args{$arg};
-   }
-   my $tbl_struct = $args{tbl_struct};
-
-   my @possible_indexes;
-   foreach my $index ( values %{ $tbl_struct->{keys} } ) {
-
-      next unless $index->{type} eq 'BTREE';
-
-      next if grep { defined } @{$index->{col_prefixes}};
-
-      if ( $args{exact} ) {
-         next unless $index->{is_unique} && @{$index->{cols}} == 1;
-      }
-
-      push @possible_indexes, $index;
-   }
-   PTDEBUG && _d('Possible chunk indexes in order:',
-      join(', ', map { $_->{name} } @possible_indexes));
-
-   my $can_chunk_exact = 0;
-   my @candidate_cols;
-   foreach my $index ( @possible_indexes ) { 
-      my $col = $index->{cols}->[0];
-
-      my $col_type = $tbl_struct->{type_for}->{$col};
-      next unless $self->{int_types}->{$col_type}
-               || $self->{real_types}->{$col_type}
-               || $col_type =~ m/char/;
-
-      push @candidate_cols, { column => $col, index => $index->{name} };
-   }
-
-   $can_chunk_exact = 1 if $args{exact} && scalar @candidate_cols;
-
-   if ( PTDEBUG ) {
-      my $chunk_type = $args{exact} ? 'Exact' : 'Inexact';
-      _d($chunk_type, 'chunkable:',
-         join(', ', map { "$_->{column} on $_->{index}" } @candidate_cols));
-   }
-
-   my @result;
-   PTDEBUG && _d('Ordering columns by order in tbl, PK first');
-   if ( $tbl_struct->{keys}->{PRIMARY} ) {
-      my $pk_first_col = $tbl_struct->{keys}->{PRIMARY}->{cols}->[0];
-      @result          = grep { $_->{column} eq $pk_first_col } @candidate_cols;
-      @candidate_cols  = grep { $_->{column} ne $pk_first_col } @candidate_cols;
-   }
-   my $i = 0;
-   my %col_pos = map { $_ => $i++ } @{$tbl_struct->{cols}};
-   push @result, sort { $col_pos{$a->{column}} <=> $col_pos{$b->{column}} }
-                    @candidate_cols;
-
-   if ( PTDEBUG ) {
-      _d('Chunkable columns:',
-         join(', ', map { "$_->{column} on $_->{index}" } @result));
-      _d('Can chunk exactly:', $can_chunk_exact);
-   }
-
-   return ($can_chunk_exact, @result);
-}
-
-sub calculate_chunks {
-   my ( $self, %args ) = @_;
-   my @required_args = qw(dbh db tbl tbl_struct chunk_col rows_in_range chunk_size);
-   foreach my $arg ( @required_args ) {
-      die "I need a $arg argument" unless defined $args{$arg};
-   }
-   PTDEBUG && _d('Calculate chunks for',
-      join(", ", map {"$_=".(defined $args{$_} ? $args{$_} : "undef")}
-         qw(db tbl chunk_col min max rows_in_range chunk_size zero_chunk exact)
-      ));
-
-   if ( !$args{rows_in_range} ) {
-      PTDEBUG && _d("Empty table");
-      return '1=1';
-   }
-
-   if ( $args{rows_in_range} < $args{chunk_size} ) {
-      PTDEBUG && _d("Chunk size larger than rows in range");
-      return '1=1';
-   }
-
-   my $q          = $self->{Quoter};
-   my $dbh        = $args{dbh};
-   my $chunk_col  = $args{chunk_col};
-   my $tbl_struct = $args{tbl_struct};
-   my $col_type   = $tbl_struct->{type_for}->{$chunk_col};
-   PTDEBUG && _d('chunk col type:', $col_type);
-
-   my %chunker;
-   if ( $tbl_struct->{is_numeric}->{$chunk_col} || $col_type =~ /date|time/ ) {
-      %chunker = $self->_chunk_numeric(%args);
-   }
-   elsif ( $col_type =~ m/char/ ) {
-      %chunker = $self->_chunk_char(%args);
-   }
-   else {
-      die "Cannot chunk $col_type columns";
-   }
-   PTDEBUG && _d("Chunker:", Dumper(\%chunker));
-   my ($col, $start_point, $end_point, $interval, $range_func)
-      = @chunker{qw(col start_point end_point interval range_func)};
-
-   my @chunks;
-   if ( $start_point < $end_point ) {
-
-      push @chunks, "$col = 0" if $chunker{have_zero_chunk};
-
-      my ($beg, $end);
-      my $iter = 0;
-      for ( my $i = $start_point; $i < $end_point; $i += $interval ) {
-         ($beg, $end) = $self->$range_func($dbh, $i, $interval, $end_point);
-
-         if ( $iter++ == 0 ) {
-            push @chunks,
-               ($chunker{have_zero_chunk} ? "$col > 0 AND " : "")
-               ."$col < " . $q->quote_val($end);
-         }
-         else {
-            push @chunks, "$col >= " . $q->quote_val($beg) . " AND $col < " . $q->quote_val($end);
-         }
-      }
-
-      my $chunk_range = lc($args{chunk_range} || 'open');
-      my $nullable    = $args{tbl_struct}->{is_nullable}->{$args{chunk_col}};
-      pop @chunks;
-      if ( @chunks ) {
-         push @chunks, "$col >= " . $q->quote_val($beg)
-            . ($chunk_range eq 'openclosed'
-               ? " AND $col <= " . $q->quote_val($args{max}) : "");
-      }
-      else {
-         push @chunks, $nullable ? "$col IS NOT NULL" : '1=1';
-      }
-      if ( $nullable ) {
-         push @chunks, "$col IS NULL";
-      }
-   }
-   else {
-      PTDEBUG && _d('No chunks; using single chunk 1=1');
-      push @chunks, '1=1';
-   }
-
-   return @chunks;
-}
-
-sub _chunk_numeric {
-   my ( $self, %args ) = @_;
-   my @required_args = qw(dbh db tbl tbl_struct chunk_col rows_in_range chunk_size);
-   foreach my $arg ( @required_args ) {
-      die "I need a $arg argument" unless defined $args{$arg};
-   }
-   my $q        = $self->{Quoter};
-   my $db_tbl   = $q->quote($args{db}, $args{tbl});
-   my $col_type = $args{tbl_struct}->{type_for}->{$args{chunk_col}};
-
-   my $range_func;
-   if ( $col_type =~ m/(?:int|year|float|double|decimal)$/ ) {
-      $range_func  = 'range_num';
-   }
-   elsif ( $col_type =~ m/^(?:timestamp|date|time)$/ ) {
-      $range_func  = "range_$col_type";
-   }
-   elsif ( $col_type eq 'datetime' ) {
-      $range_func  = 'range_datetime';
-   }
-
-   my ($start_point, $end_point);
-   eval {
-      $start_point = $self->value_to_number(
-         value       => $args{min},
-         column_type => $col_type,
-         dbh         => $args{dbh},
-      );
-      $end_point  = $self->value_to_number(
-         value       => $args{max},
-         column_type => $col_type,
-         dbh         => $args{dbh},
-      );
-   };
-   if ( $EVAL_ERROR ) {
-      if ( $EVAL_ERROR =~ m/don't know how to chunk/ ) {
-         die $EVAL_ERROR;
-      }
-      else {
-         die "Error calculating chunk start and end points for table "
-            . "`$args{tbl_struct}->{name}` on column `$args{chunk_col}` "
-            . "with min/max values "
-            . join('/',
-                  map { defined $args{$_} ? $args{$_} : 'undef' } qw(min max))
-            . ":\n\n"
-            . $EVAL_ERROR
-            . "\nVerify that the min and max values are valid for the column.  "
-            . "If they are valid, this error could be caused by a bug in the "
-            . "tool.";
-      }
-   }
-
-   if ( !defined $start_point ) {
-      PTDEBUG && _d('Start point is undefined');
-      $start_point = 0;
-   }
-   if ( !defined $end_point || $end_point < $start_point ) {
-      PTDEBUG && _d('End point is undefined or before start point');
-      $end_point = 0;
-   }
-   PTDEBUG && _d("Actual chunk range:", $start_point, "to", $end_point);
-
-   my $have_zero_chunk = 0;
-   if ( $args{zero_chunk} ) {
-      if ( $start_point != $end_point && $start_point >= 0 ) {
-         PTDEBUG && _d('Zero chunking');
-         my $nonzero_val = $self->get_nonzero_value(
-            %args,
-            db_tbl   => $db_tbl,
-            col      => $args{chunk_col},
-            col_type => $col_type,
-            val      => $args{min}
-         );
-         $start_point = $self->value_to_number(
-            value       => $nonzero_val,
-            column_type => $col_type,
-            dbh         => $args{dbh},
-         );
-         $have_zero_chunk = 1;
-      }
-      else {
-         PTDEBUG && _d("Cannot zero chunk");
-      }
-   }
-   PTDEBUG && _d("Using chunk range:", $start_point, "to", $end_point);
-
-   my $interval = $args{chunk_size}
-                * ($end_point - $start_point)
-                / $args{rows_in_range};
-   if ( $self->{int_types}->{$col_type} ) {
-      $interval = ceil($interval);
-   }
-   $interval ||= $args{chunk_size};
-   if ( $args{exact} ) {
-      $interval = $args{chunk_size};
-   }
-   PTDEBUG && _d('Chunk interval:', $interval, 'units');
-
-   return (
-      col             => $q->quote($args{chunk_col}),
-      start_point     => $start_point,
-      end_point       => $end_point,
-      interval        => $interval,
-      range_func      => $range_func,
-      have_zero_chunk => $have_zero_chunk,
-   );
-}
-
-sub _chunk_char {
-   my ( $self, %args ) = @_;
-   my @required_args = qw(dbh db tbl tbl_struct chunk_col min max rows_in_range chunk_size);
-   foreach my $arg ( @required_args ) {
-      die "I need a $arg argument" unless defined $args{$arg};
-   }
-   my $q          = $self->{Quoter};
-   my $db_tbl     = $q->quote($args{db}, $args{tbl});
-   my $dbh        = $args{dbh};
-   my $chunk_col  = $args{chunk_col};
-   my $qchunk_col = $q->quote($args{chunk_col});
-   my $row;
-   my $sql;
-
-   my ($min_col, $max_col) = @{args}{qw(min max)};
-   $sql = "SELECT ORD(?) AS min_col_ord, ORD(?) AS max_col_ord";
-   PTDEBUG && _d($dbh, $sql);
-   my $ord_sth = $dbh->prepare($sql);  # avoid quoting issues
-   $ord_sth->execute($min_col, $max_col);
-   $row = $ord_sth->fetchrow_arrayref();
-   my ($min_col_ord, $max_col_ord) = ($row->[0], $row->[1]);
-   PTDEBUG && _d("Min/max col char code:", $min_col_ord, $max_col_ord);
-
-   my $base;
-   my @chars;
-   PTDEBUG && _d("Table charset:", $args{tbl_struct}->{charset});
-   if ( ($args{tbl_struct}->{charset} || "") eq "latin1" ) {
-      my @sorted_latin1_chars = (
-          32,  33,  34,  35,  36,  37,  38,  39,  40,  41,  42,  43,  44,  45,
-          46,  47,  48,  49,  50,  51,  52,  53,  54,  55,  56,  57,  58,  59,
-          60,  61,  62,  63,  64,  65,  66,  67,  68,  69,  70,  71,  72,  73,
-          74,  75,  76,  77,  78,  79,  80,  81,  82,  83,  84,  85,  86,  87,
-          88,  89,  90,  91,  92,  93,  94,  95,  96, 123, 124, 125, 126, 161,
-         162, 163, 164, 165, 166, 167, 168, 169, 170, 171, 172, 173, 174, 175,
-         176, 177, 178, 179, 180, 181, 182, 183, 184, 185, 186, 187, 188, 189,
-         190, 191, 215, 216, 222, 223, 247, 255);
-
-      my ($first_char, $last_char);
-      for my $i ( 0..$#sorted_latin1_chars ) {
-         $first_char = $i and last if $sorted_latin1_chars[$i] >= $min_col_ord;
-      }
-      for my $i ( $first_char..$#sorted_latin1_chars ) {
-         $last_char = $i and last if $sorted_latin1_chars[$i] >= $max_col_ord;
-      };
-
-      @chars = map { chr $_; } @sorted_latin1_chars[$first_char..$last_char];
-      $base  = scalar @chars;
-   }
-   else {
-
-      my $tmp_tbl    = '__maatkit_char_chunking_map';
-      my $tmp_db_tbl = $q->quote($args{db}, $tmp_tbl);
-      $sql = "DROP TABLE IF EXISTS $tmp_db_tbl";
-      PTDEBUG && _d($dbh, $sql);
-      $dbh->do($sql);
-      my $col_def = $args{tbl_struct}->{defs}->{$chunk_col};
-      $sql        = "CREATE TEMPORARY TABLE $tmp_db_tbl ($col_def) "
-                  . "ENGINE=MEMORY";
-      PTDEBUG && _d($dbh, $sql);
-      $dbh->do($sql);
-
-      $sql = "INSERT INTO $tmp_db_tbl VALUES (CHAR(?))";
-      PTDEBUG && _d($dbh, $sql);
-      my $ins_char_sth = $dbh->prepare($sql);  # avoid quoting issues
-      for my $char_code ( $min_col_ord..$max_col_ord ) {
-         $ins_char_sth->execute($char_code);
-      }
-
-      $sql = "SELECT $qchunk_col FROM $tmp_db_tbl "
-           . "WHERE $qchunk_col BETWEEN ? AND ? "
-           . "ORDER BY $qchunk_col";
-      PTDEBUG && _d($dbh, $sql);
-      my $sel_char_sth = $dbh->prepare($sql);
-      $sel_char_sth->execute($min_col, $max_col);
-
-      @chars = map { $_->[0] } @{ $sel_char_sth->fetchall_arrayref() };
-      $base  = scalar @chars;
-
-      $sql = "DROP TABLE $tmp_db_tbl";
-      PTDEBUG && _d($dbh, $sql);
-      $dbh->do($sql);
-   }
-   PTDEBUG && _d("Base", $base, "chars:", @chars);
-
-   die "Cannot chunk table $db_tbl using the character column "
-     . "$chunk_col, most likely because all values start with the "
-     . "same character.  This table must be synced separately by "
-     . "specifying a list of --algorithms without the Chunk algorithm"
-      if $base == 1;
-
-
-   $sql = "SELECT MAX(LENGTH($qchunk_col)) FROM $db_tbl "
-        . ($args{where} ? "WHERE $args{where} " : "") 
-        . "ORDER BY $qchunk_col";
-   PTDEBUG && _d($dbh, $sql);
-   $row = $dbh->selectrow_arrayref($sql);
-   my $max_col_len = $row->[0];
-   PTDEBUG && _d("Max column value:", $max_col, $max_col_len);
-   my $n_values;
-   for my $n_chars ( 1..$max_col_len ) {
-      $n_values = $base**$n_chars;
-      if ( $n_values >= $args{chunk_size} ) {
-         PTDEBUG && _d($n_chars, "chars in base", $base, "expresses",
-            $n_values, "values");
-         last;
-      }
-   }
-
-   my $n_chunks = $args{rows_in_range} / $args{chunk_size};
-   my $interval = floor(($n_values+0.00001) / $n_chunks) || 1;
-
-   my $range_func = sub {
-      my ( $self, $dbh, $start, $interval, $max ) = @_;
-      my $start_char = $self->base_count(
-         count_to => $start,
-         base     => $base,
-         symbols  => \@chars,
-      );
-      my $end_char = $self->base_count(
-         count_to => min($max, $start + $interval),
-         base     => $base,
-         symbols  => \@chars,
-      );
-      return $start_char, $end_char;
-   };
-
-   return (
-      col         => $qchunk_col,
-      start_point => 0,
-      end_point   => $n_values,
-      interval    => $interval,
-      range_func  => $range_func,
-   );
-}
-
-sub get_first_chunkable_column {
-   my ( $self, %args ) = @_;
-   foreach my $arg ( qw(tbl_struct) ) {
-      die "I need a $arg argument" unless $args{$arg};
-   }
-
-   my ($exact, @cols) = $self->find_chunk_columns(%args);
-   my $col = $cols[0]->{column};
-   my $idx = $cols[0]->{index};
-
-   my $wanted_col = $args{chunk_column};
-   my $wanted_idx = $args{chunk_index};
-   PTDEBUG && _d("Preferred chunk col/idx:", $wanted_col, $wanted_idx);
-
-   if ( $wanted_col && $wanted_idx ) {
-      foreach my $chunkable_col ( @cols ) {
-         if (    $wanted_col eq $chunkable_col->{column}
-              && $wanted_idx eq $chunkable_col->{index} ) {
-            $col = $wanted_col;
-            $idx = $wanted_idx;
-            last;
-         }
-      }
-   }
-   elsif ( $wanted_col ) {
-      foreach my $chunkable_col ( @cols ) {
-         if ( $wanted_col eq $chunkable_col->{column} ) {
-            $col = $wanted_col;
-            $idx = $chunkable_col->{index};
-            last;
-         }
-      }
-   }
-   elsif ( $wanted_idx ) {
-      foreach my $chunkable_col ( @cols ) {
-         if ( $wanted_idx eq $chunkable_col->{index} ) {
-            $col = $chunkable_col->{column};
-            $idx = $wanted_idx;
-            last;
-         }
-      }
-   }
-
-   PTDEBUG && _d('First chunkable col/index:', $col, $idx);
-   return $col, $idx;
-}
-
-sub size_to_rows {
-   my ( $self, %args ) = @_;
-   my @required_args = qw(dbh db tbl chunk_size);
-   foreach my $arg ( @required_args ) {
-      die "I need a $arg argument" unless $args{$arg};
-   }
-   my ($dbh, $db, $tbl, $chunk_size) = @args{@required_args};
-   my $q  = $self->{Quoter};
-   my $tp = $self->{TableParser};
-
-   my ($n_rows, $avg_row_length);
-
-   my ( $num, $suffix ) = $chunk_size =~ m/^(\d+)([MGk])?$/;
-   if ( $suffix ) { # Convert to bytes.
-      $chunk_size = $suffix eq 'k' ? $num * 1_024
-                  : $suffix eq 'M' ? $num * 1_024 * 1_024
-                  :                  $num * 1_024 * 1_024 * 1_024;
-   }
-   elsif ( $num ) {
-      $n_rows = $num;
-   }
-   else {
-      die "Invalid chunk size $chunk_size; must be an integer "
-         . "with optional suffix kMG";
-   }
-
-   if ( $suffix || $args{avg_row_length} ) {
-      my ($status) = $tp->get_table_status($dbh, $db, $tbl);
-      $avg_row_length = $status->{avg_row_length};
-      if ( !defined $n_rows ) {
-         $n_rows = $avg_row_length ? ceil($chunk_size / $avg_row_length) : undef;
-      }
-   }
-
-   return $n_rows, $avg_row_length;
-}
-
-sub get_range_statistics {
-   my ( $self, %args ) = @_;
-   my @required_args = qw(dbh db tbl chunk_col tbl_struct);
-   foreach my $arg ( @required_args ) {
-      die "I need a $arg argument" unless $args{$arg};
-   }
-   my ($dbh, $db, $tbl, $col) = @args{@required_args};
-   my $where = $args{where};
-   my $q     = $self->{Quoter};
-
-   my $col_type       = $args{tbl_struct}->{type_for}->{$col};
-   my $col_is_numeric = $args{tbl_struct}->{is_numeric}->{$col};
-
-   my $db_tbl = $q->quote($db, $tbl);
-   $col       = $q->quote($col);
-
-   my ($min, $max);
-   eval {
-      my $sql = "SELECT MIN($col), MAX($col) FROM $db_tbl"
-              . ($args{index_hint} ? " $args{index_hint}" : "")
-              . ($where ? " WHERE ($where)" : '');
-      PTDEBUG && _d($dbh, $sql);
-      ($min, $max) = $dbh->selectrow_array($sql);
-      PTDEBUG && _d("Actual end points:", $min, $max);
-
-      ($min, $max) = $self->get_valid_end_points(
-         %args,
-         dbh      => $dbh,
-         db_tbl   => $db_tbl,
-         col      => $col,
-         col_type => $col_type,
-         min      => $min,
-         max      => $max,
-      );
-      PTDEBUG && _d("Valid end points:", $min, $max);
-   };
-   if ( $EVAL_ERROR ) {
-      die "Error getting min and max values for table $db_tbl "
-         . "on column $col: $EVAL_ERROR";
-   }
-
-   my $sql = "EXPLAIN SELECT * FROM $db_tbl"
-           . ($args{index_hint} ? " $args{index_hint}" : "")
-           . ($where ? " WHERE $where" : '');
-   PTDEBUG && _d($sql);
-   my $expl = $dbh->selectrow_hashref($sql);
-
-   return (
-      min           => $min,
-      max           => $max,
-      rows_in_range => $expl->{rows},
-   );
-}
-
-sub inject_chunks {
-   my ( $self, %args ) = @_;
-   foreach my $arg ( qw(database table chunks chunk_num query) ) {
-      die "I need a $arg argument" unless defined $args{$arg};
-   }
-   PTDEBUG && _d('Injecting chunk', $args{chunk_num});
-   my $query   = $args{query};
-   my $comment = sprintf("/*%s.%s:%d/%d*/",
-      $args{database}, $args{table},
-      $args{chunk_num} + 1, scalar @{$args{chunks}});
-   $query =~ s!/\*PROGRESS_COMMENT\*/!$comment!;
-   my $where = "WHERE (" . $args{chunks}->[$args{chunk_num}] . ')';
-   if ( $args{where} && grep { $_ } @{$args{where}} ) {
-      $where .= " AND ("
-         . join(" AND ", map { "($_)" } grep { $_ } @{$args{where}} )
-         . ")";
-   }
-   my $db_tbl     = $self->{Quoter}->quote(@args{qw(database table)});
-   my $index_hint = $args{index_hint} || '';
-
-   PTDEBUG && _d('Parameters:',
-      Dumper({WHERE => $where, DB_TBL => $db_tbl, INDEX_HINT => $index_hint}));
-   $query =~ s!/\*WHERE\*/! $where!;
-   $query =~ s!/\*DB_TBL\*/!$db_tbl!;
-   $query =~ s!/\*INDEX_HINT\*/! $index_hint!;
-   $query =~ s!/\*CHUNK_NUM\*/! $args{chunk_num} AS chunk_num,!;
-
-   return $query;
-}
-
-
-sub value_to_number {
-   my ( $self, %args ) = @_;
-   my @required_args = qw(column_type dbh);
-   foreach my $arg ( @required_args ) {
-      die "I need a $arg argument" unless defined $args{$arg};
-   }
-   my $val = $args{value};
-   my ($col_type, $dbh) = @args{@required_args};
-   PTDEBUG && _d('Converting MySQL', $col_type, $val);
-
-   return unless defined $val;  # value is NULL
-
-   my %mysql_conv_func_for = (
-      timestamp => 'UNIX_TIMESTAMP',
-      date      => 'TO_DAYS',
-      time      => 'TIME_TO_SEC',
-      datetime  => 'TO_DAYS',
-   );
-
-   my $num;
-   if ( $col_type =~ m/(?:int|year|float|double|decimal)$/ ) {
-      $num = $val;
-   }
-   elsif ( $col_type =~ m/^(?:timestamp|date|time)$/ ) {
-      my $func = $mysql_conv_func_for{$col_type};
-      my $sql = "SELECT $func(?)";
-      PTDEBUG && _d($dbh, $sql, $val);
-      my $sth = $dbh->prepare($sql);
-      $sth->execute($val);
-      ($num) = $sth->fetchrow_array();
-   }
-   elsif ( $col_type eq 'datetime' ) {
-      $num = $self->timestampdiff($dbh, $val);
-   }
-   else {
-      die "I don't know how to chunk $col_type\n";
-   }
-   PTDEBUG && _d('Converts to', $num);
-   return $num;
-}
-
-sub range_num {
-   my ( $self, $dbh, $start, $interval, $max ) = @_;
-   my $end = min($max, $start + $interval);
-
-
-   $start = sprintf('%.17f', $start) if $start =~ /e/;
-   $end   = sprintf('%.17f', $end)   if $end   =~ /e/;
-
-   $start =~ s/\.(\d{5}).*$/.$1/;
-   $end   =~ s/\.(\d{5}).*$/.$1/;
-
-   if ( $end > $start ) {
-      return ( $start, $end );
-   }
-   else {
-      die "Chunk size is too small: $end !> $start\n";
-   }
-}
-
-sub range_time {
-   my ( $self, $dbh, $start, $interval, $max ) = @_;
-   my $sql = "SELECT SEC_TO_TIME($start), SEC_TO_TIME(LEAST($max, $start + $interval))";
-   PTDEBUG && _d($sql);
-   return $dbh->selectrow_array($sql);
-}
-
-sub range_date {
-   my ( $self, $dbh, $start, $interval, $max ) = @_;
-   my $sql = "SELECT FROM_DAYS($start), FROM_DAYS(LEAST($max, $start + $interval))";
-   PTDEBUG && _d($sql);
-   return $dbh->selectrow_array($sql);
-}
-
-sub range_datetime {
-   my ( $self, $dbh, $start, $interval, $max ) = @_;
-   my $sql = "SELECT DATE_ADD('$self->{EPOCH}', INTERVAL $start SECOND), "
-       . "DATE_ADD('$self->{EPOCH}', INTERVAL LEAST($max, $start + $interval) SECOND)";
-   PTDEBUG && _d($sql);
-   return $dbh->selectrow_array($sql);
-}
-
-sub range_timestamp {
-   my ( $self, $dbh, $start, $interval, $max ) = @_;
-   my $sql = "SELECT FROM_UNIXTIME($start), FROM_UNIXTIME(LEAST($max, $start + $interval))";
-   PTDEBUG && _d($sql);
-   return $dbh->selectrow_array($sql);
-}
-
-sub timestampdiff {
-   my ( $self, $dbh, $time ) = @_;
-   my $sql = "SELECT (COALESCE(TO_DAYS('$time'), 0) * 86400 + TIME_TO_SEC('$time')) "
-      . "- TO_DAYS('$self->{EPOCH} 00:00:00') * 86400";
-   PTDEBUG && _d($sql);
-   my ( $diff ) = $dbh->selectrow_array($sql);
-   $sql = "SELECT DATE_ADD('$self->{EPOCH}', INTERVAL $diff SECOND)";
-   PTDEBUG && _d($sql);
-   my ( $check ) = $dbh->selectrow_array($sql);
-   die <<"   EOF"
-   Incorrect datetime math: given $time, calculated $diff but checked to $check.
-   This could be due to a version of MySQL that overflows on large interval
-   values to DATE_ADD(), or the given datetime is not a valid date.  If not,
-   please report this as a bug.
-   EOF
-      unless $check eq $time;
-   return $diff;
-}
-
-
-
-
-sub get_valid_end_points {
-   my ( $self, %args ) = @_;
-   my @required_args = qw(dbh db_tbl col col_type);
-   foreach my $arg ( @required_args ) {
-      die "I need a $arg argument" unless $args{$arg};
-   }
-   my ($dbh, $db_tbl, $col, $col_type) = @args{@required_args};
-   my ($real_min, $real_max)           = @args{qw(min max)};
-
-   my $err_fmt = "Error finding a valid %s value for table $db_tbl on "
-               . "column $col. The real %s value %s is invalid and "
-               . "no other valid values were found.  Verify that the table "
-               . "has at least one valid value for this column"
-               . ($args{where} ? " where $args{where}." : ".");
-
-   my $valid_min = $real_min;
-   if ( defined $valid_min ) {
-      PTDEBUG && _d("Validating min end point:", $real_min);
-      $valid_min = $self->_get_valid_end_point(
-         %args,
-         val      => $real_min,
-         endpoint => 'min',
-      );
-      die sprintf($err_fmt, 'minimum', 'minimum',
-         (defined $real_min ? $real_min : "NULL"))
-         unless defined $valid_min;
-   }
-
-   my $valid_max = $real_max;
-   if ( defined $valid_max ) {
-      PTDEBUG && _d("Validating max end point:", $real_min);
-      $valid_max = $self->_get_valid_end_point(
-         %args,
-         val      => $real_max,
-         endpoint => 'max',
-      );
-      die sprintf($err_fmt, 'maximum', 'maximum',
-         (defined $real_max ? $real_max : "NULL"))
-         unless defined $valid_max;
-   }
-
-   return $valid_min, $valid_max;
-}
-
-sub _get_valid_end_point {
-   my ( $self, %args ) = @_;
-   my @required_args = qw(dbh db_tbl col col_type);
-   foreach my $arg ( @required_args ) {
-      die "I need a $arg argument" unless $args{$arg};
-   }
-   my ($dbh, $db_tbl, $col, $col_type) = @args{@required_args};
-   my $val = $args{val};
-
-   return $val unless defined $val;
-
-   my $validate = $col_type =~ m/time|date/ ? \&_validate_temporal_value
-                :                             undef;
-
-   if ( !$validate ) {
-      PTDEBUG && _d("No validator for", $col_type, "values");
-      return $val;
-   }
-
-   return $val if defined $validate->($dbh, $val);
-
-   PTDEBUG && _d("Value is invalid, getting first valid value");
-   $val = $self->get_first_valid_value(
-      %args,
-      val      => $val,
-      validate => $validate,
-   );
-
-   return $val;
-}
-
-sub get_first_valid_value {
-   my ( $self, %args ) = @_;
-   my @required_args = qw(dbh db_tbl col validate endpoint);
-   foreach my $arg ( @required_args ) {
-      die "I need a $arg argument" unless $args{$arg};
-   }
-   my ($dbh, $db_tbl, $col, $validate, $endpoint) = @args{@required_args};
-   my $tries = defined $args{tries} ? $args{tries} : 5;
-   my $val   = $args{val};
-
-   return unless defined $val;
-
-   my $cmp = $endpoint =~ m/min/i ? '>'
-           : $endpoint =~ m/max/i ? '<'
-           :                        die "Invalid endpoint arg: $endpoint";
-   my $sql = "SELECT $col FROM $db_tbl "
-           . ($args{index_hint} ? "$args{index_hint} " : "")
-           . "WHERE $col $cmp ? AND $col IS NOT NULL "
-           . ($args{where} ? "AND ($args{where}) " : "")
-           . "ORDER BY $col LIMIT 1";
-   PTDEBUG && _d($dbh, $sql);
-   my $sth = $dbh->prepare($sql);
-
-   my $last_val = $val;
-   while ( $tries-- ) {
-      $sth->execute($last_val);
-      my ($next_val) = $sth->fetchrow_array();
-      PTDEBUG && _d('Next value:', $next_val, '; tries left:', $tries);
-      if ( !defined $next_val ) {
-         PTDEBUG && _d('No more rows in table');
-         last;
-      }
-      if ( defined $validate->($dbh, $next_val) ) {
-         PTDEBUG && _d('First valid value:', $next_val);
-         $sth->finish();
-         return $next_val;
-      }
-      $last_val = $next_val;
-   }
-   $sth->finish();
-   $val = undef;  # no valid value found
-
-   return $val;
-}
-
-sub _validate_temporal_value {
-   my ( $dbh, $val ) = @_;
-   my $sql = "SELECT IF(TIME_FORMAT(?,'%H:%i:%s')=?, TIME_TO_SEC(?), TO_DAYS(?))";
-   my $res;
-   eval {
-      PTDEBUG && _d($dbh, $sql, $val);
-      my $sth = $dbh->prepare($sql);
-      $sth->execute($val, $val, $val, $val);
-      ($res) = $sth->fetchrow_array();
-      $sth->finish();
-   };
-   if ( $EVAL_ERROR ) {
-      PTDEBUG && _d($EVAL_ERROR);
-   }
-   return $res;
-}
-
-sub get_nonzero_value {
-   my ( $self, %args ) = @_;
-   my @required_args = qw(dbh db_tbl col col_type);
-   foreach my $arg ( @required_args ) {
-      die "I need a $arg argument" unless $args{$arg};
-   }
-   my ($dbh, $db_tbl, $col, $col_type) = @args{@required_args};
-   my $tries = defined $args{tries} ? $args{tries} : 5;
-   my $val   = $args{val};
-
-   my $is_nonzero = $col_type =~ m/time|date/ ? \&_validate_temporal_value
-                  :                             sub { return $_[1]; };
-
-   if ( !$is_nonzero->($dbh, $val) ) {  # quasi-double-negative, sorry
-      PTDEBUG && _d('Discarding zero value:', $val);
-      my $sql = "SELECT $col FROM $db_tbl "
-              . ($args{index_hint} ? "$args{index_hint} " : "")
-              . "WHERE $col > ? AND $col IS NOT NULL "
-              . ($args{where} ? "AND ($args{where}) " : '')
-              . "ORDER BY $col LIMIT 1";
-      PTDEBUG && _d($sql);
-      my $sth = $dbh->prepare($sql);
-
-      my $last_val = $val;
-      while ( $tries-- ) {
-         $sth->execute($last_val);
-         my ($next_val) = $sth->fetchrow_array();
-         if ( $is_nonzero->($dbh, $next_val) ) {
-            PTDEBUG && _d('First non-zero value:', $next_val);
-            $sth->finish();
-            return $next_val;
-         }
-         $last_val = $next_val;
-      }
-      $sth->finish();
-      $val = undef;  # no non-zero value found
-   }
-
-   return $val;
-}
-
-sub base_count {
-   my ( $self, %args ) = @_;
-   my @required_args = qw(count_to base symbols);
-   foreach my $arg ( @required_args ) {
-      die "I need a $arg argument" unless defined $args{$arg};
-   }
-   my ($n, $base, $symbols) = @args{@required_args};
-
-   return $symbols->[0] if $n == 0;
-
-   my $highest_power = floor(log($n+0.00001)/log($base));
-   if ( $highest_power == 0 ){
-      return $symbols->[$n];
-   }
-
-   my @base_powers;
-   for my $power ( 0..$highest_power ) {
-      push @base_powers, ($base**$power) || 1;  
-   }
-
-   my @base_multiples;
-   foreach my $base_power ( reverse @base_powers ) {
-      my $multiples = floor(($n+0.00001) / $base_power);
-      push @base_multiples, $multiples;
-      $n -= $multiples * $base_power;
-   }
-   return join('', map { $symbols->[$_] } @base_multiples);
-}
-
-sub _d {
-   my ($package, undef, $line) = caller 0;
-   @_ = map { (my $temp = $_) =~ s/\n/\n# /g; $temp; }
-        map { defined $_ ? $_ : 'undef' }
-        @_;
-   print STDERR "# $package:$line $PID ", join(' ', @_), "\n";
-}
-
-1;
-}
-# ###########################################################################
-# End TableChunker package
-# ###########################################################################
-
-# ###########################################################################
-# TableNibbler package
-# This package is a copy without comments from the original.  The original
-# with comments and its test file can be found in the Bazaar repository at,
-#   lib/TableNibbler.pm
-#   t/lib/TableNibbler.t
-# See https://launchpad.net/percona-toolkit for more information.
-# ###########################################################################
-{
-package TableNibbler;
-
-use strict;
-use warnings FATAL => 'all';
-use English qw(-no_match_vars);
-use constant PTDEBUG => $ENV{PTDEBUG} || 0;
-
-sub new {
-   my ( $class, %args ) = @_;
-   my @required_args = qw(TableParser Quoter);
-   foreach my $arg ( @required_args ) {
-      die "I need a $arg argument" unless $args{$arg};
-   }
-   my $self = { %args };
-   return bless $self, $class;
-}
-
-sub generate_asc_stmt {
-   my ( $self, %args ) = @_;
-   my @required_args = qw(tbl_struct index);
-   foreach my $arg ( @required_args ) {
-      die "I need a $arg argument" unless defined $args{$arg};
-   }
-   my ($tbl_struct, $index) = @args{@required_args};
-   my @cols = $args{cols} ? @{$args{cols}} : @{$tbl_struct->{cols}};
-   my $q    = $self->{Quoter};
-
-   die "Index '$index' does not exist in table"
-      unless exists $tbl_struct->{keys}->{$index};
-   PTDEBUG && _d('Will ascend index', $index);  
-
-   my @asc_cols = @{$tbl_struct->{keys}->{$index}->{cols}};
-   if ( $args{asc_first} ) {
-      PTDEBUG && _d('Ascending only first column');
-      @asc_cols = $asc_cols[0];
-   }
-   elsif ( my $n = $args{n_index_cols} ) {
-      $n = scalar @asc_cols if $n > @asc_cols;
-      PTDEBUG && _d('Ascending only first', $n, 'columns');
-      @asc_cols = @asc_cols[0..($n-1)];
-   }
-   PTDEBUG && _d('Will ascend columns', join(', ', @asc_cols));
-
-   my @asc_slice;
-   my %col_posn = do { my $i = 0; map { $_ => $i++ } @cols };
-   foreach my $col ( @asc_cols ) {
-      if ( !exists $col_posn{$col} ) {
-         push @cols, $col;
-         $col_posn{$col} = $#cols;
-      }
-      push @asc_slice, $col_posn{$col};
-   }
-   PTDEBUG && _d('Will ascend, in ordinal position:', join(', ', @asc_slice));
-
-   my $asc_stmt = {
-      cols  => \@cols,
-      index => $index,
-      where => '',
-      slice => [],
-      scols => [],
-   };
-
-   if ( @asc_slice ) {
-      my $cmp_where;
-      foreach my $cmp ( qw(< <= >= >) ) {
-         $cmp_where = $self->generate_cmp_where(
-            type        => $cmp,
-            slice       => \@asc_slice,
-            cols        => \@cols,
-            quoter      => $q,
-            is_nullable => $tbl_struct->{is_nullable},
-         );
-         $asc_stmt->{boundaries}->{$cmp} = $cmp_where->{where};
-      }
-      my $cmp = $args{asc_only} ? '>' : '>=';
-      $asc_stmt->{where} = $asc_stmt->{boundaries}->{$cmp};
-      $asc_stmt->{slice} = $cmp_where->{slice};
-      $asc_stmt->{scols} = $cmp_where->{scols};
-   }
-
-   return $asc_stmt;
-}
-
-sub generate_cmp_where {
-   my ( $self, %args ) = @_;
-   foreach my $arg ( qw(type slice cols is_nullable) ) {
-      die "I need a $arg arg" unless defined $args{$arg};
-   }
-   my @slice       = @{$args{slice}};
-   my @cols        = @{$args{cols}};
-   my $is_nullable = $args{is_nullable};
-   my $type        = $args{type};
-   my $q           = $self->{Quoter};
-
-   (my $cmp = $type) =~ s/=//;
-
-   my @r_slice;    # Resulting slice columns, by ordinal
-   my @r_scols;    # Ditto, by name
-
-   my @clauses;
-   foreach my $i ( 0 .. $#slice ) {
-      my @clause;
-
-      foreach my $j ( 0 .. $i - 1 ) {
-         my $ord = $slice[$j];
-         my $col = $cols[$ord];
-         my $quo = $q->quote($col);
-         if ( $is_nullable->{$col} ) {
-            push @clause, "((? IS NULL AND $quo IS NULL) OR ($quo = ?))";
-            push @r_slice, $ord, $ord;
-            push @r_scols, $col, $col;
-         }
-         else {
-            push @clause, "$quo = ?";
-            push @r_slice, $ord;
-            push @r_scols, $col;
-         }
-      }
-
-      my $ord = $slice[$i];
-      my $col = $cols[$ord];
-      my $quo = $q->quote($col);
-      my $end = $i == $#slice; # Last clause of the whole group.
-      if ( $is_nullable->{$col} ) {
-         if ( $type =~ m/=/ && $end ) {
-            push @clause, "(? IS NULL OR $quo $type ?)";
-         }
-         elsif ( $type =~ m/>/ ) {
-            push @clause, "((? IS NULL AND $quo IS NOT NULL) OR ($quo $cmp ?))";
-         }
-         else { # If $type =~ m/</ ) {
-            push @clause, "((? IS NOT NULL AND $quo IS NULL) OR ($quo $cmp ?))";
-         }
-         push @r_slice, $ord, $ord;
-         push @r_scols, $col, $col;
-      }
-      else {
-         push @r_slice, $ord;
-         push @r_scols, $col;
-         push @clause, ($type =~ m/=/ && $end ? "$quo $type ?" : "$quo $cmp ?");
-      }
-
-      push @clauses, '(' . join(' AND ', @clause) . ')';
-   }
-   my $result = '(' . join(' OR ', @clauses) . ')';
-   my $where = {
-      slice => \@r_slice,
-      scols => \@r_scols,
-      where => $result,
-   };
-   return $where;
-}
-
-sub generate_del_stmt {
-   my ( $self, %args ) = @_;
-
-   my $tbl  = $args{tbl_struct};
-   my @cols = $args{cols} ? @{$args{cols}} : ();
-   my $tp   = $self->{TableParser};
-   my $q    = $self->{Quoter};
-
-   my @del_cols;
-   my @del_slice;
-
-   my $index = $tp->find_best_index($tbl, $args{index});
-   die "Cannot find an ascendable index in table" unless $index;
-
-   if ( $index ) {
-      @del_cols = @{$tbl->{keys}->{$index}->{cols}};
-   }
-   else {
-      @del_cols = @{$tbl->{cols}};
-   }
-   PTDEBUG && _d('Columns needed for DELETE:', join(', ', @del_cols));
-
-   my %col_posn = do { my $i = 0; map { $_ => $i++ } @cols };
-   foreach my $col ( @del_cols ) {
-      if ( !exists $col_posn{$col} ) {
-         push @cols, $col;
-         $col_posn{$col} = $#cols;
-      }
-      push @del_slice, $col_posn{$col};
-   }
-   PTDEBUG && _d('Ordinals needed for DELETE:', join(', ', @del_slice));
-
-   my $del_stmt = {
-      cols  => \@cols,
-      index => $index,
-      where => '',
-      slice => [],
-      scols => [],
-   };
-
-   my @clauses;
-   foreach my $i ( 0 .. $#del_slice ) {
-      my $ord = $del_slice[$i];
-      my $col = $cols[$ord];
-      my $quo = $q->quote($col);
-      if ( $tbl->{is_nullable}->{$col} ) {
-         push @clauses, "((? IS NULL AND $quo IS NULL) OR ($quo = ?))";
-         push @{$del_stmt->{slice}}, $ord, $ord;
-         push @{$del_stmt->{scols}}, $col, $col;
-      }
-      else {
-         push @clauses, "$quo = ?";
-         push @{$del_stmt->{slice}}, $ord;
-         push @{$del_stmt->{scols}}, $col;
-      }
-   }
-
-   $del_stmt->{where} = '(' . join(' AND ', @clauses) . ')';
-
-   return $del_stmt;
-}
-
-sub generate_ins_stmt {
-   my ( $self, %args ) = @_;
-   foreach my $arg ( qw(ins_tbl sel_cols) ) {
-      die "I need a $arg argument" unless $args{$arg};
-   }
-   my $ins_tbl  = $args{ins_tbl};
-   my @sel_cols = @{$args{sel_cols}};
-
-   die "You didn't specify any SELECT columns" unless @sel_cols;
-
-   my @ins_cols;
-   my @ins_slice;
-   for my $i ( 0..$#sel_cols ) {
-      next unless $ins_tbl->{is_col}->{$sel_cols[$i]};
-      push @ins_cols, $sel_cols[$i];
-      push @ins_slice, $i;
-   }
-
-   return {
-      cols  => \@ins_cols,
-      slice => \@ins_slice,
-   };
-}
-
-sub _d {
-   my ($package, undef, $line) = caller 0;
-   @_ = map { (my $temp = $_) =~ s/\n/\n# /g; $temp; }
-        map { defined $_ ? $_ : 'undef' }
-        @_;
-   print STDERR "# $package:$line $PID ", join(' ', @_), "\n";
-}
-
-1;
-}
-# ###########################################################################
-# End TableNibbler package
-# ###########################################################################
-
-# ###########################################################################
-# TableChecksum package
-# This package is a copy without comments from the original.  The original
-# with comments and its test file can be found in the Bazaar repository at,
-#   lib/TableChecksum.pm
-#   t/lib/TableChecksum.t
-# See https://launchpad.net/percona-toolkit for more information.
-# ###########################################################################
-{
-package TableChecksum;
-
-use strict;
-use warnings FATAL => 'all';
-use English qw(-no_match_vars);
-use constant PTDEBUG => $ENV{PTDEBUG} || 0;
-
-use List::Util qw(max);
-
-our %ALGOS = (
-   CHECKSUM => { pref => 0, hash => 0 },
-   BIT_XOR  => { pref => 2, hash => 1 },
-   ACCUM    => { pref => 3, hash => 1 },
-);
-
-sub new {
-   my ( $class, %args ) = @_;
-   foreach my $arg ( qw(Quoter) ) {
-      die "I need a $arg argument" unless defined $args{$arg};
-   }
-   my $self = { %args };
-   return bless $self, $class;
-}
-
-sub crc32 {
-   my ( $self, $string ) = @_;
-   my $poly = 0xEDB88320;
-   my $crc  = 0xFFFFFFFF;
-   foreach my $char ( split(//, $string) ) {
-      my $comp = ($crc ^ ord($char)) & 0xFF;
-      for ( 1 .. 8 ) {
-         $comp = $comp & 1 ? $poly ^ ($comp >> 1) : $comp >> 1;
-      }
-      $crc = (($crc >> 8) & 0x00FFFFFF) ^ $comp;
-   }
-   return $crc ^ 0xFFFFFFFF;
-}
-
-sub get_crc_wid {
-   my ( $self, $dbh, $func ) = @_;
-   my $crc_wid = 16;
-   if ( uc $func ne 'FNV_64' && uc $func ne 'FNV1A_64' ) {
-      eval {
-         my ($val) = $dbh->selectrow_array("SELECT $func('a')");
-         $crc_wid = max(16, length($val));
-      };
-   }
-   return $crc_wid;
-}
-
-sub get_crc_type {
-   my ( $self, $dbh, $func ) = @_;
-   my $type   = '';
-   my $length = 0;
-   my $sql    = "SELECT $func('a')";
-   my $sth    = $dbh->prepare($sql);
-   eval {
-      $sth->execute();
-      $type   = $sth->{mysql_type_name}->[0];
-      $length = $sth->{mysql_length}->[0];
-      PTDEBUG && _d($sql, $type, $length);
-      if ( $type eq 'bigint' && $length < 20 ) {
-         $type = 'int';
-      }
-   };
-   $sth->finish;
-   PTDEBUG && _d('crc_type:', $type, 'length:', $length);
-   return ($type, $length);
-}
-
-sub best_algorithm {
-   my ( $self, %args ) = @_;
-   my ( $alg, $dbh ) = @args{ qw(algorithm dbh) };
-   my @choices = sort { $ALGOS{$a}->{pref} <=> $ALGOS{$b}->{pref} } keys %ALGOS;
-   die "Invalid checksum algorithm $alg"
-      if $alg && !$ALGOS{$alg};
-
-   if (
-      $args{where} || $args{chunk}        # CHECKSUM does whole table
-      || $args{replicate})                # CHECKSUM can't do INSERT.. SELECT
-   {
-      PTDEBUG && _d('Cannot use CHECKSUM algorithm');
-      @choices = grep { $_ ne 'CHECKSUM' } @choices;
-   }
-
-
-   if ( $alg && grep { $_ eq $alg } @choices ) {
-      PTDEBUG && _d('User requested', $alg, 'algorithm');
-      return $alg;
-   }
-
-   if ( $args{count} && grep { $_ ne 'CHECKSUM' } @choices ) {
-      PTDEBUG && _d('Not using CHECKSUM algorithm because COUNT desired');
-      @choices = grep { $_ ne 'CHECKSUM' } @choices;
-   }
-
-   PTDEBUG && _d('Algorithms, in order:', @choices);
-   return $choices[0];
-}
-
-sub is_hash_algorithm {
-   my ( $self, $algorithm ) = @_;
-   return $ALGOS{$algorithm} && $ALGOS{$algorithm}->{hash};
-}
-
-sub choose_hash_func {
-   my ( $self, %args ) = @_;
-   my @funcs = qw(CRC32 FNV1A_64 FNV_64 MD5 SHA1);
-   if ( $args{function} ) {
-      unshift @funcs, $args{function};
-   }
-   my ($result, $error);
-   do {
-      my $func;
-      eval {
-         $func = shift(@funcs);
-         my $sql = "SELECT $func('test-string')";
-         PTDEBUG && _d($sql);
-         $args{dbh}->do($sql);
-         $result = $func;
-      };
-      if ( $EVAL_ERROR && $EVAL_ERROR =~ m/failed: (.*?) at \S+ line/ ) {
-         $error .= qq{$func cannot be used because "$1"\n};
-         PTDEBUG && _d($func, 'cannot be used because', $1);
-      }
-   } while ( @funcs && !$result );
-
-   die $error unless $result;
-   PTDEBUG && _d('Chosen hash func:', $result);
-   return $result;
-}
-
-sub optimize_xor {
-   my ( $self, %args ) = @_;
-   my ($dbh, $func) = @args{qw(dbh function)};
-
-   die "$func never needs the BIT_XOR optimization"
-      if $func =~ m/^(?:FNV1A_64|FNV_64|CRC32)$/i;
-
-   my $opt_slice = 0;
-   my $unsliced  = uc $dbh->selectall_arrayref("SELECT $func('a')")->[0]->[0];
-   my $sliced    = '';
-   my $start     = 1;
-   my $crc_wid   = length($unsliced) < 16 ? 16 : length($unsliced);
-
-   do { # Try different positions till sliced result equals non-sliced.
-      PTDEBUG && _d('Trying slice', $opt_slice);
-      $dbh->do(q{SET @crc := '', @cnt := 0});
-      my $slices = $self->make_xor_slices(
-         query     => "\@crc := $func('a')",
-         crc_wid   => $crc_wid,
-         opt_slice => $opt_slice,
-      );
-
-      my $sql = "SELECT CONCAT($slices) AS TEST FROM (SELECT NULL) AS x";
-      $sliced = ($dbh->selectrow_array($sql))[0];
-      if ( $sliced ne $unsliced ) {
-         PTDEBUG && _d('Slice', $opt_slice, 'does not work');
-         $start += 16;
-         ++$opt_slice;
-      }
-   } while ( $start < $crc_wid && $sliced ne $unsliced );
-
-   if ( $sliced eq $unsliced ) {
-      PTDEBUG && _d('Slice', $opt_slice, 'works');
-      return $opt_slice;
-   }
-   else {
-      PTDEBUG && _d('No slice works');
-      return undef;
-   }
-}
-
-sub make_xor_slices {
-   my ( $self, %args ) = @_;
-   foreach my $arg ( qw(query crc_wid) ) {
-      die "I need a $arg argument" unless defined $args{$arg};
-   }
-   my ( $query, $crc_wid, $opt_slice ) = @args{qw(query crc_wid opt_slice)};
-
-   my @slices;
-   for ( my $start = 1; $start <= $crc_wid; $start += 16 ) {
-      my $len = $crc_wid - $start + 1;
-      if ( $len > 16 ) {
-         $len = 16;
-      }
-      push @slices,
-         "LPAD(CONV(BIT_XOR("
-         . "CAST(CONV(SUBSTRING(\@crc, $start, $len), 16, 10) AS UNSIGNED))"
-         . ", 10, 16), $len, '0')";
-   }
-
-   if ( defined $opt_slice && $opt_slice < @slices ) {
-      $slices[$opt_slice] =~ s/\@crc/\@crc := $query/;
-   }
-   else {
-      map { s/\@crc/$query/ } @slices;
-   }
-
-   return join(', ', @slices);
-}
-
-sub make_row_checksum {
-   my ( $self, %args ) = @_;
-   my ( $tbl_struct, $func ) = @args{ qw(tbl_struct function) };
-   my $q = $self->{Quoter};
-
-   my $sep = $args{sep} || '#';
-   $sep =~ s/'//g;
-   $sep ||= '#';
-
-   my $ignorecols = $args{ignorecols} || {};
-
-   my %cols = map { lc($_) => 1 }
-              grep { !exists $ignorecols->{$_} }
-              ($args{cols} ? @{$args{cols}} : @{$tbl_struct->{cols}});
-   my %seen;
-   my @cols =
-      map {
-         my $type = $tbl_struct->{type_for}->{$_};
-         my $result = $q->quote($_);
-         if ( $type eq 'timestamp' ) {
-            $result .= ' + 0';
-         }
-         elsif ( $args{float_precision} && $type =~ m/float|double/ ) {
-            $result = "ROUND($result, $args{float_precision})";
-         }
-         elsif ( $args{trim} && $type =~ m/varchar/ ) {
-            $result = "TRIM($result)";
-         }
-         $result;
-      }
-      grep {
-         $cols{$_} && !$seen{$_}++
-      }
-      @{$tbl_struct->{cols}};
-
-   my $query;
-   if ( !$args{no_cols} ) {
-      $query = join(', ',
-                  map { 
-                     my $col = $_;
-                     if ( $col =~ m/\+ 0/ ) {
-                        my ($real_col) = /^(\S+)/;
-                        $col .= " AS $real_col";
-                     }
-                     elsif ( $col =~ m/TRIM/ ) {
-                        my ($real_col) = m/TRIM\(([^\)]+)\)/;
-                        $col .= " AS $real_col";
-                     }
-                     $col;
-                  } @cols)
-             . ', ';
-   }
-
-   if ( uc $func ne 'FNV_64' && uc $func ne 'FNV1A_64' ) {
-      my @nulls = grep { $cols{$_} } @{$tbl_struct->{null_cols}};
-      if ( @nulls ) {
-         my $bitmap = "CONCAT("
-            . join(', ', map { 'ISNULL(' . $q->quote($_) . ')' } @nulls)
-            . ")";
-         push @cols, $bitmap;
-      }
-
-      $query .= @cols > 1
-              ? "$func(CONCAT_WS('$sep', " . join(', ', @cols) . '))'
-              : "$func($cols[0])";
-   }
-   else {
-      my $fnv_func = uc $func;
-      $query .= "$fnv_func(" . join(', ', @cols) . ')';
-   }
-
-   return $query;
-}
-
-sub make_checksum_query {
-   my ( $self, %args ) = @_;
-   my @required_args = qw(db tbl tbl_struct algorithm crc_wid crc_type);
-   foreach my $arg( @required_args ) {
-      die "I need a $arg argument" unless $args{$arg};
-   }
-   my ( $db, $tbl, $tbl_struct, $algorithm,
-        $crc_wid, $crc_type) = @args{@required_args};
-   my $func = $args{function};
-   my $q = $self->{Quoter};
-   my $result;
-
-   die "Invalid or missing checksum algorithm"
-      unless $algorithm && $ALGOS{$algorithm};
-
-   if ( $algorithm eq 'CHECKSUM' ) {
-      return "CHECKSUM TABLE " . $q->quote($db, $tbl);
-   }
-
-   my $expr = $self->make_row_checksum(%args, no_cols=>1);
-
-   if ( $algorithm eq 'BIT_XOR' ) {
-      if ( $crc_type =~ m/int$/ ) {
-         $result = "COALESCE(LOWER(CONV(BIT_XOR(CAST($expr AS UNSIGNED)), 10, 16)), 0) AS crc ";
-      }
-      else {
-         my $slices = $self->make_xor_slices( query => $expr, %args );
-         $result = "COALESCE(LOWER(CONCAT($slices)), 0) AS crc ";
-      }
-   }
-   else {
-      if ( $crc_type =~ m/int$/ ) {
-         $result = "COALESCE(RIGHT(MAX("
-            . "\@crc := CONCAT(LPAD(\@cnt := \@cnt + 1, 16, '0'), "
-            . "CONV(CAST($func(CONCAT(\@crc, $expr)) AS UNSIGNED), 10, 16))"
-            . "), $crc_wid), 0) AS crc ";
-      }
-      else {
-         $result = "COALESCE(RIGHT(MAX("
-            . "\@crc := CONCAT(LPAD(\@cnt := \@cnt + 1, 16, '0'), "
-            . "$func(CONCAT(\@crc, $expr)))"
-            . "), $crc_wid), 0) AS crc ";
-      }
-   }
-   if ( $args{replicate} ) {
-      $result = "REPLACE /*PROGRESS_COMMENT*/ INTO $args{replicate} "
-         . "(db, tbl, chunk, boundaries, this_cnt, this_crc) "
-         . "SELECT ?, ?, /*CHUNK_NUM*/ ?, COUNT(*) AS cnt, $result";
-   }
-   else {
-      $result = "SELECT "
-         . ($args{buffer} ? 'SQL_BUFFER_RESULT ' : '')
-         . "/*PROGRESS_COMMENT*//*CHUNK_NUM*/ COUNT(*) AS cnt, $result";
-   }
-   return $result . "FROM /*DB_TBL*//*INDEX_HINT*//*WHERE*/";
-}
-
-sub find_replication_differences {
-   my ( $self, $dbh, $table ) = @_;
-
-   my $sql
-      = "SELECT db, tbl, CONCAT(db, '.', tbl) AS `table`, "
-      . "chunk, chunk_index, lower_boundary, upper_boundary, "
-      . "COALESCE(this_cnt-master_cnt, 0) AS cnt_diff, "
-      . "COALESCE("
-      .   "this_crc <> master_crc OR ISNULL(master_crc) <> ISNULL(this_crc), 0"
-      . ") AS crc_diff, this_cnt, master_cnt, this_crc, master_crc "
-      . "FROM $table "
-      . "WHERE master_cnt <> this_cnt OR master_crc <> this_crc "
-      . "OR ISNULL(master_crc) <> ISNULL(this_crc)";
-   PTDEBUG && _d($sql);
-   my $diffs = $dbh->selectall_arrayref($sql, { Slice => {} });
-   return $diffs;
-}
-
-sub _d {
-   my ($package, undef, $line) = caller 0;
-   @_ = map { (my $temp = $_) =~ s/\n/\n# /g; $temp; }
-        map { defined $_ ? $_ : 'undef' }
-        @_;
-   print STDERR "# $package:$line $PID ", join(' ', @_), "\n";
-}
-
-1;
-}
-# ###########################################################################
-# End TableChecksum package
-# ###########################################################################
-
-# ###########################################################################
-# TableSyncer package
-# This package is a copy without comments from the original.  The original
-# with comments and its test file can be found in the Bazaar repository at,
-#   lib/TableSyncer.pm
-#   t/lib/TableSyncer.t
-# See https://launchpad.net/percona-toolkit for more information.
-# ###########################################################################
-{
-package TableSyncer;
-
-use strict;
-use warnings FATAL => 'all';
-use English qw(-no_match_vars);
-use constant PTDEBUG => $ENV{PTDEBUG} || 0;
-
-use Data::Dumper;
-$Data::Dumper::Indent    = 1;
-$Data::Dumper::Sortkeys  = 1;
-$Data::Dumper::Quotekeys = 0;
-
-sub new {
-   my ( $class, %args ) = @_;
-   my @required_args = qw(MasterSlave Quoter TableChecksum Retry);
-   foreach my $arg ( @required_args ) {
-      die "I need a $arg argument" unless defined $args{$arg};
-   }
-   my $self = { %args };
-   return bless $self, $class;
-}
-
-sub get_best_plugin {
-   my ( $self, %args ) = @_;
-   foreach my $arg ( qw(plugins tbl_struct) ) {
-      die "I need a $arg argument" unless $args{$arg};
-   }
-   PTDEBUG && _d('Getting best plugin');
-   foreach my $plugin ( @{$args{plugins}} ) {
-      PTDEBUG && _d('Trying plugin', $plugin->name);
-      my ($can_sync, %plugin_args) = $plugin->can_sync(%args);
-      if ( $can_sync ) {
-        PTDEBUG && _d('Can sync with', $plugin->name, Dumper(\%plugin_args));
-        return $plugin, %plugin_args;
-      }
-   }
-   PTDEBUG && _d('No plugin can sync the table');
-   return;
-}
-
-sub sync_table {
-   my ( $self, %args ) = @_;
-   my @required_args = qw(plugins src dst tbl_struct cols chunk_size
-                          RowDiff ChangeHandler);
-   foreach my $arg ( @required_args ) {
-      die "I need a $arg argument" unless $args{$arg};
-   }
-   PTDEBUG && _d('Syncing table with args:',
-      map { "$_: " . Dumper($args{$_}) }
-      qw(plugins src dst tbl_struct cols chunk_size));
-
-   my ($plugins, $src, $dst, $tbl_struct, $cols, $chunk_size, $rd, $ch)
-      = @args{@required_args};
-   my $dp = $self->{DSNParser};
-   $args{trace} = 1 unless defined $args{trace};
-
-   if ( $args{bidirectional} && $args{ChangeHandler}->{queue} ) {
-      die "Queueing does not work with bidirectional syncing";
-   }
-
-   $args{index_hint}    = 1 unless defined $args{index_hint};
-   $args{lock}        ||= 0;
-   $args{wait}        ||= 0;
-   $args{transaction} ||= 0;
-   $args{timeout_ok}  ||= 0;
-
-   my $q  = $self->{Quoter};
-
-   my ($plugin, %plugin_args) = $self->get_best_plugin(%args);
-   die "No plugin can sync $src->{db}.$src->{tbl}" unless $plugin;
-
-   my $crc_col = '__crc';
-   while ( $tbl_struct->{is_col}->{$crc_col} ) {
-      $crc_col = "_$crc_col"; # Prepend more _ until not a column.
-   }
-   PTDEBUG && _d('CRC column:', $crc_col);
-
-   my $index_hint;
-   if ( $args{chunk_index} ) {
-      PTDEBUG && _d('Using given chunk index for index hint');
-      $index_hint = "FORCE INDEX (" . $q->quote($args{chunk_index}) . ")";
-   }
-   elsif ( $plugin_args{chunk_index} && $args{index_hint} ) {
-      PTDEBUG && _d('Using chunk index chosen by plugin for index hint');
-      $index_hint = "FORCE INDEX (" . $q->quote($plugin_args{chunk_index}) . ")";
-   }
-   PTDEBUG && _d('Index hint:', $index_hint);
-
-   eval {
-      $plugin->prepare_to_sync(
-         %args,
-         %plugin_args,
-         dbh        => $src->{dbh},
-         db         => $src->{db},
-         tbl        => $src->{tbl},
-         crc_col    => $crc_col,
-         index_hint => $index_hint,
-      );
-   };
-   if ( $EVAL_ERROR ) {
-      die 'Failed to prepare TableSync', $plugin->name, ' plugin: ',
-         $EVAL_ERROR;
-   }
-
-   if ( $plugin->uses_checksum() ) {
-      eval {
-         my ($chunk_sql, $row_sql) = $self->make_checksum_queries(%args);
-         $plugin->set_checksum_queries($chunk_sql, $row_sql);
-      };
-      if ( $EVAL_ERROR ) {
-         die "Failed to make checksum queries: $EVAL_ERROR";
-      }
-   } 
-
-   if ( $args{dry_run} ) {
-      return $ch->get_changes(), ALGORITHM => $plugin->name;
-   }
-
-
-   eval {
-      $src->{dbh}->do("USE `$src->{db}`");
-      $dst->{dbh}->do("USE `$dst->{db}`");
-   };
-   if ( $EVAL_ERROR ) {
-      die "Failed to USE database on source or destination: $EVAL_ERROR";
-   }
-
-   PTDEBUG && _d('left dbh', $src->{dbh});
-   PTDEBUG && _d('right dbh', $dst->{dbh});
-
-   chomp(my $hostname = `hostname`);
-   my $trace_msg
-      = $args{trace} ? "src_db:$src->{db} src_tbl:$src->{tbl} "
-         . ($dp && $src->{dsn} ? "src_dsn:".$dp->as_string($src->{dsn}) : "")
-         . " dst_db:$dst->{db} dst_tbl:$dst->{tbl} "
-         . ($dp && $dst->{dsn} ? "dst_dsn:".$dp->as_string($dst->{dsn}) : "")
-         . " " . join(" ", map { "$_:" . ($args{$_} || 0) }
-                     qw(lock transaction changing_src replicate bidirectional))
-         . " pid:$PID "
-         . ($ENV{USER} ? "user:$ENV{USER} " : "")
-         . ($hostname  ? "host:$hostname"   : "")
-      :                "";
-   PTDEBUG && _d("Binlog trace message:", $trace_msg);
-
-   $self->lock_and_wait(%args, lock_level => 2);  # per-table lock
-
-   my $callback = $args{callback};
-   my $cycle    = 0;
-   while ( !$plugin->done() ) {
-
-      PTDEBUG && _d('Beginning sync cycle', $cycle);
-      my $src_sql = $plugin->get_sql(
-         database => $src->{db},
-         table    => $src->{tbl},
-         where    => $args{where},
-      );
-      my $dst_sql = $plugin->get_sql(
-         database => $dst->{db},
-         table    => $dst->{tbl},
-         where    => $args{where},
-      );
-
-      if ( $args{transaction} ) {
-         if ( $args{bidirectional} ) {
-            $src_sql .= ' FOR UPDATE';
-            $dst_sql .= ' FOR UPDATE';
-         }
-         elsif ( $args{changing_src} ) {
-            $src_sql .= ' FOR UPDATE';
-            $dst_sql .= ' LOCK IN SHARE MODE';
-         }
-         else {
-            $src_sql .= ' LOCK IN SHARE MODE';
-            $dst_sql .= ' FOR UPDATE';
-         }
-      }
-      PTDEBUG && _d('src:', $src_sql);
-      PTDEBUG && _d('dst:', $dst_sql);
-
-      $callback->($src_sql, $dst_sql) if $callback;
-
-      $plugin->prepare_sync_cycle($src);
-      $plugin->prepare_sync_cycle($dst);
-
-      my $src_sth = $src->{dbh}->prepare($src_sql);
-      my $dst_sth = $dst->{dbh}->prepare($dst_sql);
-      if ( $args{buffer_to_client} ) {
-         $src_sth->{mysql_use_result} = 1;
-         $dst_sth->{mysql_use_result} = 1;
-      }
-
-      my $executed_src = 0;
-      if ( !$cycle || !$plugin->pending_changes() ) {
-         $executed_src
-            = $self->lock_and_wait(%args, src_sth => $src_sth, lock_level => 1);
-      }
-
-      $src_sth->execute() unless $executed_src;
-      $dst_sth->execute();
-
-      $rd->compare_sets(
-         left_sth   => $src_sth,
-         right_sth  => $dst_sth,
-         left_dbh   => $src->{dbh},
-         right_dbh  => $dst->{dbh},
-         syncer     => $plugin,
-         tbl_struct => $tbl_struct,
-      );
-      $ch->process_rows(1, $trace_msg);
-
-      PTDEBUG && _d('Finished sync cycle', $cycle);
-      $cycle++;
-   }
-
-   $ch->process_rows(0, $trace_msg);
-
-   $self->unlock(%args, lock_level => 2);
-
-   return $ch->get_changes(), ALGORITHM => $plugin->name;
-}
-
-sub make_checksum_queries {
-   my ( $self, %args ) = @_;
-   my @required_args = qw(src dst tbl_struct);
-   foreach my $arg ( @required_args ) {
-      die "I need a $arg argument" unless $args{$arg};
-   }
-   my ($src, $dst, $tbl_struct) = @args{@required_args};
-   my $checksum = $self->{TableChecksum};
-
-   my $src_algo = $checksum->best_algorithm(
-      algorithm => 'BIT_XOR',
-      dbh       => $src->{dbh},
-      where     => 1,
-      chunk     => 1,
-      count     => 1,
-   );
-   my $dst_algo = $checksum->best_algorithm(
-      algorithm => 'BIT_XOR',
-      dbh       => $dst->{dbh},
-      where     => 1,
-      chunk     => 1,
-      count     => 1,
-   );
-   if ( $src_algo ne $dst_algo ) {
-      die "Source and destination checksum algorithms are different: ",
-         "$src_algo on source, $dst_algo on destination"
-   }
-   PTDEBUG && _d('Chosen algo:', $src_algo);
-
-   my $src_func = $checksum->choose_hash_func(dbh => $src->{dbh}, %args);
-   my $dst_func = $checksum->choose_hash_func(dbh => $dst->{dbh}, %args);
-   if ( $src_func ne $dst_func ) {
-      die "Source and destination hash functions are different: ",
-      "$src_func on source, $dst_func on destination";
-   }
-   PTDEBUG && _d('Chosen hash func:', $src_func);
-
-
-   my $crc_wid    = $checksum->get_crc_wid($src->{dbh}, $src_func);
-   my ($crc_type) = $checksum->get_crc_type($src->{dbh}, $src_func);
-   my $opt_slice;
-   if ( $src_algo eq 'BIT_XOR' && $crc_type !~ m/int$/ ) {
-      $opt_slice = $checksum->optimize_xor(
-         dbh      => $src->{dbh},
-         function => $src_func
-      );
-   }
-
-   my $chunk_sql = $checksum->make_checksum_query(
-      %args,
-      db        => $src->{db},
-      tbl       => $src->{tbl},
-      algorithm => $src_algo,
-      function  => $src_func,
-      crc_wid   => $crc_wid,
-      crc_type  => $crc_type,
-      opt_slice => $opt_slice,
-      replicate => undef, # replicate means something different to this sub
-   );                     # than what we use it for; do not pass it!
-   PTDEBUG && _d('Chunk sql:', $chunk_sql);
-   my $row_sql = $checksum->make_row_checksum(
-      %args,
-      function => $src_func,
-   );
-   PTDEBUG && _d('Row sql:', $row_sql);
-   return $chunk_sql, $row_sql;
-}
-
-sub lock_table {
-   my ( $self, $dbh, $where, $db_tbl, $mode ) = @_;
-   my $query = "LOCK TABLES $db_tbl $mode";
-   PTDEBUG && _d($query);
-   $dbh->do($query);
-   PTDEBUG && _d('Acquired table lock on', $where, 'in', $mode, 'mode');
-}
-
-sub unlock {
-   my ( $self, %args ) = @_;
-
-   foreach my $arg ( qw(src dst lock transaction lock_level) ) {
-      die "I need a $arg argument" unless defined $args{$arg};
-   }
-   my $src = $args{src};
-   my $dst = $args{dst};
-
-   return unless $args{lock} && $args{lock} <= $args{lock_level};
-
-   foreach my $dbh ( $src->{dbh}, $dst->{dbh} ) {
-      if ( $args{transaction} ) {
-         PTDEBUG && _d('Committing', $dbh);
-         $dbh->commit();
-      }
-      else {
-         my $sql = 'UNLOCK TABLES';
-         PTDEBUG && _d($dbh, $sql);
-         $dbh->do($sql);
-      }
-   }
-
-   return;
-}
-
-sub lock_and_wait {
-   my ( $self, %args ) = @_;
-   my $result = 0;
-
-   foreach my $arg ( qw(src dst lock lock_level) ) {
-      die "I need a $arg argument" unless defined $args{$arg};
-   }
-   my $src = $args{src};
-   my $dst = $args{dst};
-
-   return unless $args{lock} && $args{lock} == $args{lock_level};
-   PTDEBUG && _d('lock and wait, lock level', $args{lock});
-
-   foreach my $dbh ( $src->{dbh}, $dst->{dbh} ) {
-      if ( $args{transaction} ) {
-         PTDEBUG && _d('Committing', $dbh);
-         $dbh->commit();
-      }
-      else {
-         my $sql = 'UNLOCK TABLES';
-         PTDEBUG && _d($dbh, $sql);
-         $dbh->do($sql);
-      }
-   }
-
-   if ( $args{lock} == 3 ) {
-      my $sql = 'FLUSH TABLES WITH READ LOCK';
-      PTDEBUG && _d($src->{dbh}, $sql);
-      $src->{dbh}->do($sql);
-   }
-   else {
-      if ( $args{transaction} ) {
-         if ( $args{src_sth} ) {
-            PTDEBUG && _d('Executing statement on source to lock rows');
-
-            my $sql = "START TRANSACTION /*!40108 WITH CONSISTENT SNAPSHOT */";
-            PTDEBUG && _d($src->{dbh}, $sql);
-            $src->{dbh}->do($sql);
-
-            $args{src_sth}->execute();
-            $result = 1;
-         }
-      }
-      else {
-         $self->lock_table($src->{dbh}, 'source',
-            $self->{Quoter}->quote($src->{db}, $src->{tbl}),
-            $args{changing_src} ? 'WRITE' : 'READ');
-      }
-   }
-
-   eval {
-      if ( my $timeout = $args{wait} ) {
-         my $ms    = $self->{MasterSlave};
-         my $tries = $args{wait_retry_args}->{tries} || 3;
-         my $wait;
-         my $sleep = $args{wait_retry_args}->{wait}  || 10;
-         $self->{Retry}->retry(
-            tries => $tries,
-            wait  => sub { sleep($sleep) },
-            try   => sub {
-               my ( %args ) = @_;
-
-               if ( $args{tryno} > 1 ) {
-                  warn "Retrying MASTER_POS_WAIT() for --wait $timeout...";
-               }
-
-               $wait = $ms->wait_for_master(
-                  master_status => $ms->get_master_status($src->{misc_dbh}),
-                  slave_dbh     => $dst->{dbh},
-                  timeout       => $timeout,
-               );
-               if ( defined $wait->{result} && $wait->{result} != -1 ) {
-                  return;  # slave caught up
-               }
-               die; # call fail
-            },
-            fail => sub {
-               my (%args) = @_;
-               if ( !defined $wait->{result} ) {
-                  my $msg;
-                  if ( $wait->{waited}  ) {
-                     $msg = "The slave was stopped while waiting with "
-                          . "MASTER_POS_WAIT().";
-                  }
-                  else {
-                     $msg = "MASTER_POS_WAIT() returned NULL.  Verify that "
-                          . "the slave is running.";
-                  }
-                  if ( $tries - $args{tryno} ) {
-                     $msg .= "  Sleeping $sleep seconds then retrying "
-                           . ($tries - $args{tryno}) . " more times.";
-                  }
-                  warn "$msg\n";
-                  return 1; # call wait, call try
-               }
-               elsif ( $wait->{result} == -1 ) {
-                  return 0;  # call final_fail
-               }
-            },
-            final_fail => sub {
-               die "Slave did not catch up to its master after $tries attempts "
-                  . "of waiting $timeout seconds with MASTER_POS_WAIT.  "
-                  . "Check that the slave is running, increase the --wait "
-                  . "time, or disable this feature by specifying --wait 0.";
-            },
-         );  # retry MasterSlave::wait_for_master()
-      }
-
-      if ( $args{changing_src} ) {
-         PTDEBUG && _d('Not locking destination because changing source ',
-            '(syncing via replication or sync-to-master)');
-      }
-      else {
-         if ( $args{lock} == 3 ) {
-            my $sql = 'FLUSH TABLES WITH READ LOCK';
-            PTDEBUG && _d($dst->{dbh}, ',', $sql);
-            $dst->{dbh}->do($sql);
-         }
-         elsif ( !$args{transaction} ) {
-            $self->lock_table($dst->{dbh}, 'dest',
-               $self->{Quoter}->quote($dst->{db}, $dst->{tbl}),
-               $args{execute} ? 'WRITE' : 'READ');
-         }
-      }
-   };
-   if ( $EVAL_ERROR ) {
-      if ( $args{src_sth}->{Active} ) {
-         $args{src_sth}->finish();
-      }
-      foreach my $dbh ( $src->{dbh}, $dst->{dbh}, $src->{misc_dbh} ) {
-         next unless $dbh;
-         PTDEBUG && _d('Caught error, unlocking/committing on', $dbh);
-         $dbh->do('UNLOCK TABLES');
-         $dbh->commit() unless $dbh->{AutoCommit};
-      }
-      die $EVAL_ERROR;
-   }
-
-   return $result;
-}
-
-sub _d {
-   my ($package, undef, $line) = caller 0;
-   @_ = map { (my $temp = $_) =~ s/\n/\n# /g; $temp; }
-        map { defined $_ ? $_ : 'undef' }
-        @_;
-   print STDERR "# $package:$line $PID ", join(' ', @_), "\n";
-}
-
-1;
-}
-# ###########################################################################
-# End TableSyncer package
-# ###########################################################################
-
-# ###########################################################################
-# TableSyncChunk package
-# This package is a copy without comments from the original.  The original
-# with comments and its test file can be found in the Bazaar repository at,
-#   lib/TableSyncChunk.pm
-#   t/lib/TableSyncChunk.t
-# See https://launchpad.net/percona-toolkit for more information.
-# ###########################################################################
-{
-package TableSyncChunk;
-
-use strict;
-use warnings FATAL => 'all';
-use English qw(-no_match_vars);
-use constant PTDEBUG => $ENV{PTDEBUG} || 0;
-
-use Data::Dumper;
-$Data::Dumper::Indent    = 1;
-$Data::Dumper::Sortkeys  = 1;
-$Data::Dumper::Quotekeys = 0;
-
-sub new {
-   my ( $class, %args ) = @_;
-   foreach my $arg ( qw(TableChunker Quoter) ) {
-      die "I need a $arg argument" unless defined $args{$arg};
-   }
-   my $self = { %args };
-   return bless $self, $class;
-}
-
-sub name {
-   return 'Chunk';
-}
-
-sub set_callback {
-   my ( $self, $callback, $code ) = @_;
-   $self->{$callback} = $code;
-   return;
-}
-
-sub can_sync {
-   my ( $self, %args ) = @_;
-   foreach my $arg ( qw(tbl_struct) ) {
-      die "I need a $arg argument" unless defined $args{$arg};
-   }
-
-   my ($exact, @chunkable_cols) = $self->{TableChunker}->find_chunk_columns(
-      %args,
-      exact => 1,
-   );
-   return unless $exact;
-
-   my $colno;
-   if ( $args{chunk_col} || $args{chunk_index} ) {
-      PTDEBUG && _d('Checking requested col', $args{chunk_col},
-         'and/or index', $args{chunk_index});
-      for my $i ( 0..$#chunkable_cols ) {
-         if ( $args{chunk_col} ) {
-            next unless $chunkable_cols[$i]->{column} eq $args{chunk_col};
-         }
-         if ( $args{chunk_index} ) {
-            next unless $chunkable_cols[$i]->{index} eq $args{chunk_index};
-         }
-         $colno = $i;
-         last;
-      }
-
-      if ( !$colno ) {
-         PTDEBUG && _d('Cannot chunk on column', $args{chunk_col},
-            'and/or using index', $args{chunk_index});
-         return;
-      }
-   }
-   else {
-      $colno = 0;  # First, best chunkable column/index.
-   }
-
-   PTDEBUG && _d('Can chunk on column', $chunkable_cols[$colno]->{column},
-      'using index', $chunkable_cols[$colno]->{index});
-   return (
-      1,
-      chunk_col   => $chunkable_cols[$colno]->{column},
-      chunk_index => $chunkable_cols[$colno]->{index},
-   ),
-}
-
-sub prepare_to_sync {
-   my ( $self, %args ) = @_;
-   my @required_args = qw(dbh db tbl tbl_struct cols chunk_col
-                          chunk_size crc_col ChangeHandler);
-   foreach my $arg ( @required_args ) {
-      die "I need a $arg argument" unless defined $args{$arg};
-   }
-   my $chunker  = $self->{TableChunker};
-
-   $self->{chunk_col}       = $args{chunk_col};
-   $self->{crc_col}         = $args{crc_col};
-   $self->{index_hint}      = $args{index_hint};
-   $self->{buffer_in_mysql} = $args{buffer_in_mysql};
-   $self->{ChangeHandler}   = $args{ChangeHandler};
-
-   $self->{ChangeHandler}->fetch_back($args{dbh});
-
-   push @{$args{cols}}, $args{chunk_col};
-
-   my @chunks;
-   my %range_params = $chunker->get_range_statistics(%args);
-   if ( !grep { !defined $range_params{$_} } qw(min max rows_in_range) ) {
-      ($args{chunk_size}) = $chunker->size_to_rows(%args);
-      @chunks = $chunker->calculate_chunks(%args, %range_params);
-   }
-   else {
-      PTDEBUG && _d('No range statistics; using single chunk 1=1');
-      @chunks = '1=1';
-   }
-
-   $self->{chunks}    = \@chunks;
-   $self->{chunk_num} = 0;
-   $self->{state}     = 0;
-
-   return;
-}
-
-sub uses_checksum {
-   return 1;
-}
-
-sub set_checksum_queries {
-   my ( $self, $chunk_sql, $row_sql ) = @_;
-   die "I need a chunk_sql argument" unless $chunk_sql;
-   die "I need a row_sql argument" unless $row_sql;
-   $self->{chunk_sql} = $chunk_sql;
-   $self->{row_sql}   = $row_sql;
-   return;
-}
-
-sub prepare_sync_cycle {
-   my ( $self, $host ) = @_;
-   my $sql = q{SET @crc := '', @cnt := 0};
-   PTDEBUG && _d($sql);
-   $host->{dbh}->do($sql);
-   return;
-}
-
-sub get_sql {
-   my ( $self, %args ) = @_;
-   if ( $self->{state} ) {  # select rows in a chunk
-      my $q = $self->{Quoter};
-      return 'SELECT /*rows in chunk*/ '
-         . ($self->{buffer_in_mysql} ? 'SQL_BUFFER_RESULT ' : '')
-         . $self->{row_sql} . " AS $self->{crc_col}"
-         . ' FROM ' . $self->{Quoter}->quote(@args{qw(database table)})
-         . ' '. ($self->{index_hint} || '')
-         . ' WHERE (' . $self->{chunks}->[$self->{chunk_num}] . ')'
-         . ($args{where} ? " AND ($args{where})" : '')
-         . ' ORDER BY ' . join(', ', map {$q->quote($_) } @{$self->key_cols()});
-   }
-   else {  # select a chunk of rows
-      return $self->{TableChunker}->inject_chunks(
-         database   => $args{database},
-         table      => $args{table},
-         chunks     => $self->{chunks},
-         chunk_num  => $self->{chunk_num},
-         query      => $self->{chunk_sql},
-         index_hint => $self->{index_hint},
-         where      => [ $args{where} ],
-      );
-   }
-}
-
-sub same_row {
-   my ( $self, %args ) = @_;
-   my ($lr, $rr) = @args{qw(lr rr)};
-
-   if ( $self->{state} ) {  # checksumming rows
-      if ( $lr->{$self->{crc_col}} ne $rr->{$self->{crc_col}} ) {
-         my $action   = 'UPDATE';
-         my $auth_row = $lr;
-         my $change_dbh;
-
-         if ( $self->{same_row} ) {
-            ($action, $auth_row, $change_dbh) = $self->{same_row}->(%args);
-         }
-
-         $self->{ChangeHandler}->change(
-            $action,            # Execute the action
-            $auth_row,          # with these row values
-            $self->key_cols(),  # identified by these key cols
-            $change_dbh,        # on this dbh
-         );
-      }
-   }
-   elsif ( $lr->{cnt} != $rr->{cnt} || $lr->{crc} ne $rr->{crc} ) {
-      PTDEBUG && _d('Rows:', Dumper($lr, $rr));
-      PTDEBUG && _d('Will examine this chunk before moving to next');
-      $self->{state} = 1; # Must examine this chunk row-by-row
-   }
-}
-
-sub not_in_right {
-   my ( $self, %args ) = @_;
-   die "Called not_in_right in state 0" unless $self->{state};
-
-   my $action   = 'INSERT';
-   my $auth_row = $args{lr};
-   my $change_dbh;
-
-   if ( $self->{not_in_right} ) {
-      ($action, $auth_row, $change_dbh) = $self->{not_in_right}->(%args);
-   }
-
-   $self->{ChangeHandler}->change(
-      $action,            # Execute the action
-      $auth_row,          # with these row values
-      $self->key_cols(),  # identified by these key cols
-      $change_dbh,        # on this dbh
-   );
-   return;
-}
-
-sub not_in_left {
-   my ( $self, %args ) = @_;
-   die "Called not_in_left in state 0" unless $self->{state};
-
-   my $action   = 'DELETE';
-   my $auth_row = $args{rr};
-   my $change_dbh;
-
-   if ( $self->{not_in_left} ) {
-      ($action, $auth_row, $change_dbh) = $self->{not_in_left}->(%args);
-   }
-
-   $self->{ChangeHandler}->change(
-      $action,            # Execute the action
-      $auth_row,          # with these row values
-      $self->key_cols(),  # identified by these key cols
-      $change_dbh,        # on this dbh
-   );
-   return;
-}
-
-sub done_with_rows {
-   my ( $self ) = @_;
-   if ( $self->{state} == 1 ) {
-      $self->{state} = 2;
-      PTDEBUG && _d('Setting state =', $self->{state});
-   }
-   else {
-      $self->{state} = 0;
-      $self->{chunk_num}++;
-      PTDEBUG && _d('Setting state =', $self->{state},
-         'chunk_num =', $self->{chunk_num});
-   }
-   return;
-}
-
-sub done {
-   my ( $self ) = @_;
-   PTDEBUG && _d('Done with', $self->{chunk_num}, 'of',
-      scalar(@{$self->{chunks}}), 'chunks');
-   PTDEBUG && $self->{state} && _d('Chunk differs; must examine rows');
-   return $self->{state} == 0
-      && $self->{chunk_num} >= scalar(@{$self->{chunks}})
-}
-
-sub pending_changes {
-   my ( $self ) = @_;
-   if ( $self->{state} ) {
-      PTDEBUG && _d('There are pending changes');
-      return 1;
-   }
-   else {
-      PTDEBUG && _d('No pending changes');
-      return 0;
-   }
-}
-
-sub key_cols {
-   my ( $self ) = @_;
-   my @cols;
-   if ( $self->{state} == 0 ) {
-      @cols = qw(chunk_num);
-   }
-   else {
-      @cols = $self->{chunk_col};
-   }
-   PTDEBUG && _d('State', $self->{state},',', 'key cols', join(', ', @cols));
-   return \@cols;
-}
-
-sub _d {
-   my ($package, undef, $line) = caller 0;
-   @_ = map { (my $temp = $_) =~ s/\n/\n# /g; $temp; }
-        map { defined $_ ? $_ : 'undef' }
-        @_;
-   print STDERR "# $package:$line $PID ", join(' ', @_), "\n";
-}
-
-1;
-}
-# ###########################################################################
-# End TableSyncChunk package
-# ###########################################################################
-
-# ###########################################################################
-# TableSyncNibble package
-# This package is a copy without comments from the original.  The original
-# with comments and its test file can be found in the Bazaar repository at,
-#   lib/TableSyncNibble.pm
-#   t/lib/TableSyncNibble.t
-# See https://launchpad.net/percona-toolkit for more information.
-# ###########################################################################
-{
-package TableSyncNibble;
-
-use strict;
-use warnings FATAL => 'all';
-use English qw(-no_match_vars);
-use constant PTDEBUG => $ENV{PTDEBUG} || 0;
-
-use Data::Dumper;
-$Data::Dumper::Indent    = 1;
-$Data::Dumper::Sortkeys  = 1;
-$Data::Dumper::Quotekeys = 0;
-
-sub new {
-   my ( $class, %args ) = @_;
-   foreach my $arg ( qw(TableNibbler TableChunker TableParser Quoter) ) {
-      die "I need a $arg argument" unless defined $args{$arg};
-   }
-   my $self = { %args };
-   return bless $self, $class;
-}
-
-sub name {
-   return 'Nibble';
-}
-
-sub can_sync {
-   my ( $self, %args ) = @_;
-   foreach my $arg ( qw(tbl_struct) ) {
-      die "I need a $arg argument" unless defined $args{$arg};
-   }
-
-   my $nibble_index = $self->{TableParser}->find_best_index($args{tbl_struct});
-   if ( $nibble_index ) {
-      PTDEBUG && _d('Best nibble index:', Dumper($nibble_index));
-      if ( !$args{tbl_struct}->{keys}->{$nibble_index}->{is_unique} ) {
-         PTDEBUG && _d('Best nibble index is not unique');
-         return;
-      }
-      if ( $args{chunk_index} && $args{chunk_index} ne $nibble_index ) {
-         PTDEBUG && _d('Best nibble index is not requested index',
-            $args{chunk_index});
-         return;
-      }
-   }
-   else {
-      PTDEBUG && _d('No best nibble index returned');
-      return;
-   }
-
-   my $small_table = 0;
-   if ( $args{src} && $args{src}->{dbh} ) {
-      my $dbh = $args{src}->{dbh};
-      my $db  = $args{src}->{db};
-      my $tbl = $args{src}->{tbl};
-      my $table_status;
-      eval {
-         my $sql = "SHOW TABLE STATUS FROM `$db` LIKE "
-                 . $self->{Quoter}->literal_like($tbl);
-         PTDEBUG && _d($sql);
-         $table_status = $dbh->selectrow_hashref($sql);
-      };
-      PTDEBUG && $EVAL_ERROR && _d($EVAL_ERROR);
-      if ( $table_status ) {
-         my $n_rows   = defined $table_status->{Rows} ? $table_status->{Rows}
-                      : defined $table_status->{rows} ? $table_status->{rows}
-                      : undef;
-         $small_table = 1 if defined $n_rows && $n_rows <= 100;
-      }
-   }
-   PTDEBUG && _d('Small table:', $small_table);
-
-   PTDEBUG && _d('Can nibble using index', $nibble_index);
-   return (
-      1,
-      chunk_index => $nibble_index,
-      key_cols    => $args{tbl_struct}->{keys}->{$nibble_index}->{cols},
-      small_table => $small_table,
-   );
-}
-
-sub prepare_to_sync {
-   my ( $self, %args ) = @_;
-   my @required_args = qw(dbh db tbl tbl_struct chunk_index key_cols chunk_size
-                          crc_col ChangeHandler);
-   foreach my $arg ( @required_args ) {
-      die "I need a $arg argument" unless defined $args{$arg};
-   }
-
-   $self->{dbh}             = $args{dbh};
-   $self->{tbl_struct}      = $args{tbl_struct};
-   $self->{crc_col}         = $args{crc_col};
-   $self->{index_hint}      = $args{index_hint};
-   $self->{key_cols}        = $args{key_cols};
-   ($self->{chunk_size})    = $self->{TableChunker}->size_to_rows(%args);
-   $self->{buffer_in_mysql} = $args{buffer_in_mysql};
-   $self->{small_table}     = $args{small_table};
-   $self->{ChangeHandler}   = $args{ChangeHandler};
-
-   $self->{ChangeHandler}->fetch_back($args{dbh});
-
-   my %seen;
-   my @ucols = grep { !$seen{$_}++ } @{$args{cols}}, @{$args{key_cols}};
-   $args{cols} = \@ucols;
-
-   $self->{sel_stmt} = $self->{TableNibbler}->generate_asc_stmt(
-      %args,
-      index    => $args{chunk_index}, # expects an index arg, not chunk_index
-      asc_only => 1,
-   );
-
-   $self->{nibble}            = 0;
-   $self->{cached_row}        = undef;
-   $self->{cached_nibble}     = undef;
-   $self->{cached_boundaries} = undef;
-   $self->{state}             = 0;
-
-   return;
-}
-
-sub uses_checksum {
-   return 1;
-}
-
-sub set_checksum_queries {
-   my ( $self, $nibble_sql, $row_sql ) = @_;
-   die "I need a nibble_sql argument" unless $nibble_sql;
-   die "I need a row_sql argument" unless $row_sql;
-   $self->{nibble_sql} = $nibble_sql;
-   $self->{row_sql} = $row_sql;
-   return;
-}
-
-sub prepare_sync_cycle {
-   my ( $self, $host ) = @_;
-   my $sql = q{SET @crc := '', @cnt := 0};
-   PTDEBUG && _d($sql);
-   $host->{dbh}->do($sql);
-   return;
-}
-
-sub get_sql {
-   my ( $self, %args ) = @_;
-   if ( $self->{state} ) {
-      my $q = $self->{Quoter};
-      return 'SELECT /*rows in nibble*/ '
-         . ($self->{buffer_in_mysql} ? 'SQL_BUFFER_RESULT ' : '')
-         . $self->{row_sql} . " AS $self->{crc_col}"
-         . ' FROM ' . $q->quote(@args{qw(database table)})
-         . ' ' . ($self->{index_hint} ? $self->{index_hint} : '')
-         . ' WHERE (' . $self->__get_boundaries(%args) . ')'
-         . ($args{where} ? " AND ($args{where})" : '')
-         . ' ORDER BY ' . join(', ', map {$q->quote($_) } @{$self->key_cols()});
-   }
-   else {
-      my $where = $self->__get_boundaries(%args);
-      return $self->{TableChunker}->inject_chunks(
-         database   => $args{database},
-         table      => $args{table},
-         chunks     => [ $where ],
-         chunk_num  => 0,
-         query      => $self->{nibble_sql},
-         index_hint => $self->{index_hint},
-         where      => [ $args{where} ],
-      );
-   }
-}
-
-sub __get_boundaries {
-   my ( $self, %args ) = @_;
-   my $q = $self->{Quoter};
-   my $s = $self->{sel_stmt};
-
-   my $lb;   # Lower boundary part of WHERE
-   my $ub;   # Upper boundary part of WHERE
-   my $row;  # Next upper boundary row or cached_row
-
-   if ( $self->{cached_boundaries} ) {
-      PTDEBUG && _d('Using cached boundaries');
-      return $self->{cached_boundaries};
-   }
-
-   if ( $self->{cached_row} && $self->{cached_nibble} == $self->{nibble} ) {
-      PTDEBUG && _d('Using cached row for boundaries');
-      $row = $self->{cached_row};
-   }
-   else {
-      PTDEBUG && _d('Getting next upper boundary row');
-      my $sql;
-      ($sql, $lb) = $self->__make_boundary_sql(%args);  # $lb from outer scope!
-
-      if ( $self->{nibble} == 0 && !$self->{small_table} ) {
-         my $explain_index = $self->__get_explain_index($sql);
-         if ( lc($explain_index || '') ne lc($s->{index}) ) {
-            die 'Cannot nibble table '.$q->quote($args{database}, $args{table})
-               . " because MySQL chose "
-               . ($explain_index ? "the `$explain_index`" : 'no') . ' index'
-               . " instead of the `$s->{index}` index";
-         }
-      }
-
-      $row = $self->{dbh}->selectrow_hashref($sql);
-      PTDEBUG && _d($row ? 'Got a row' : "Didn't get a row");
-   }
-
-   if ( $row ) {
-      my $i = 0;
-      $ub   = $s->{boundaries}->{'<='};
-      $ub   =~ s/\?/$q->quote_val($row->{$s->{scols}->[$i++]})/eg;
-   }
-   else {
-      PTDEBUG && _d('No upper boundary');
-      $ub = '1=1';
-   }
-
-   my $where = $lb ? "($lb AND $ub)" : $ub;
-
-   $self->{cached_row}        = $row;
-   $self->{cached_nibble}     = $self->{nibble};
-   $self->{cached_boundaries} = $where;
-
-   PTDEBUG && _d('WHERE clause:', $where);
-   return $where;
-}
-
-sub __make_boundary_sql {
-   my ( $self, %args ) = @_;
-   my $lb;
-   my $q   = $self->{Quoter};
-   my $s   = $self->{sel_stmt};
-   my $sql = "SELECT /*nibble boundary $self->{nibble}*/ "
-      . join(',', map { $q->quote($_) } @{$s->{cols}})
-      . " FROM " . $q->quote($args{database}, $args{table})
-      . ' ' . ($self->{index_hint} || '')
-      . ($args{where} ? " WHERE ($args{where})" : "");
-
-   if ( $self->{nibble} ) {
-      my $tmp = $self->{cached_row};
-      my $i   = 0;
-      $lb     = $s->{boundaries}->{'>'};
-      $lb     =~ s/\?/$q->quote_val($tmp->{$s->{scols}->[$i++]})/eg;
-      $sql   .= $args{where} ? " AND $lb" : " WHERE $lb";
-   }
-   $sql .= " ORDER BY " . join(',', map { $q->quote($_) } @{$self->{key_cols}})
-         . ' LIMIT ' . ($self->{chunk_size} - 1) . ', 1';
-   PTDEBUG && _d('Lower boundary:', $lb);
-   PTDEBUG && _d('Next boundary sql:', $sql);
-   return $sql, $lb;
-}
-
-sub __get_explain_index {
-   my ( $self, $sql ) = @_;
-   return unless $sql;
-   my $explain;
-   eval {
-      $explain = $self->{dbh}->selectall_arrayref("EXPLAIN $sql",{Slice => {}});
-   };
-   if ( $EVAL_ERROR ) {
-      PTDEBUG && _d($EVAL_ERROR);
-      return;
-   }
-   PTDEBUG && _d('EXPLAIN key:', $explain->[0]->{key}); 
-   return $explain->[0]->{key};
-}
-
-sub same_row {
-   my ( $self, %args ) = @_;
-   my ($lr, $rr) = @args{qw(lr rr)};
-   if ( $self->{state} ) {
-      if ( $lr->{$self->{crc_col}} ne $rr->{$self->{crc_col}} ) {
-         $self->{ChangeHandler}->change('UPDATE', $lr, $self->key_cols());
-      }
-   }
-   elsif ( $lr->{cnt} != $rr->{cnt} || $lr->{crc} ne $rr->{crc} ) {
-      PTDEBUG && _d('Rows:', Dumper($lr, $rr));
-      PTDEBUG && _d('Will examine this nibble before moving to next');
-      $self->{state} = 1; # Must examine this nibble row-by-row
-   }
-}
-
-sub not_in_right {
-   my ( $self, %args ) = @_;
-   die "Called not_in_right in state 0" unless $self->{state};
-   $self->{ChangeHandler}->change('INSERT', $args{lr}, $self->key_cols());
-}
-
-sub not_in_left {
-   my ( $self, %args ) = @_;
-   die "Called not_in_left in state 0" unless $self->{state};
-   $self->{ChangeHandler}->change('DELETE', $args{rr}, $self->key_cols());
-}
-
-sub done_with_rows {
-   my ( $self ) = @_;
-   if ( $self->{state} == 1 ) {
-      $self->{state} = 2;
-      PTDEBUG && _d('Setting state =', $self->{state});
-   }
-   else {
-      $self->{state} = 0;
-      $self->{nibble}++;
-      delete $self->{cached_boundaries};
-      PTDEBUG && _d('Setting state =', $self->{state},
-         ', nibble =', $self->{nibble});
-   }
-}
-
-sub done {
-   my ( $self ) = @_;
-   PTDEBUG && _d('Done with nibble', $self->{nibble});
-   PTDEBUG && $self->{state} && _d('Nibble differs; must examine rows');
-   return $self->{state} == 0 && $self->{nibble} && !$self->{cached_row};
-}
-
-sub pending_changes {
-   my ( $self ) = @_;
-   if ( $self->{state} ) {
-      PTDEBUG && _d('There are pending changes');
-      return 1;
-   }
-   else {
-      PTDEBUG && _d('No pending changes');
-      return 0;
-   }
-}
->>>>>>> c02844a9
-
-   $opt = $self->{opts}->{$long};
-   if ( $opt->{is_cumulative} ) {
-      $opt->{value}++;
-   }
-   else {
-      $opt->{value} = $val;
-   }
-   $opt->{got} = 1;
-   PTDEBUG && _d('Got option', $long, '=', $val);
-}
-
-sub get_opts {
-   my ( $self ) = @_; 
-
-   foreach my $long ( keys %{$self->{opts}} ) {
-      $self->{opts}->{$long}->{got} = 0;
-      $self->{opts}->{$long}->{value}
-         = exists $self->{defaults}->{$long}       ? $self->{defaults}->{$long}
-         : $self->{opts}->{$long}->{is_cumulative} ? 0
-         : undef;
-   }
-   $self->{got_opts} = 0;
-
-   $self->{errors} = [];
-
-   if ( @ARGV && $ARGV[0] eq "--config" ) {
-      shift @ARGV;
-      $self->_set_option('config', shift @ARGV);
-   }
-   if ( $self->has('config') ) {
-      my @extra_args;
-      foreach my $filename ( split(',', $self->get('config')) ) {
-         eval {
-            push @extra_args, $self->_read_config_file($filename);
-         };
-         if ( $EVAL_ERROR ) {
-            if ( $self->got('config') ) {
-               die $EVAL_ERROR;
-            }
-            elsif ( PTDEBUG ) {
-               _d($EVAL_ERROR);
-            }
-         }
-      }
-      unshift @ARGV, @extra_args;
-   }
-
-   Getopt::Long::Configure('no_ignore_case', 'bundling');
-   GetOptions(
-      map    { $_->{spec} => sub { $self->_set_option(@_); } }
-      grep   { $_->{long} ne 'config' } # --config is handled specially above.
-      values %{$self->{opts}}
-   ) or $self->save_error('Error parsing options');
-
-   if ( exists $self->{opts}->{version} && $self->{opts}->{version}->{got} ) {
-      if ( $self->{version} ) {
-         print $self->{version}, "\n";
-      }
-      else {
-         print "Error parsing version.  See the VERSION section of the tool's documentation.\n";
-      }
-      exit 1;
-   }
-
-   if ( @ARGV && $self->{strict} ) {
-      $self->save_error("Unrecognized command-line options @ARGV");
-   }
-
-   foreach my $mutex ( @{$self->{mutex}} ) {
-      my @set = grep { $self->{opts}->{$_}->{got} } @$mutex;
-      if ( @set > 1 ) {
-         my $err = join(', ', map { "--$self->{opts}->{$_}->{long}" }
-                      @{$mutex}[ 0 .. scalar(@$mutex) - 2] )
-                 . ' and --'.$self->{opts}->{$mutex->[-1]}->{long}
-                 . ' are mutually exclusive.';
-         $self->save_error($err);
-      }
-   }
-
-   foreach my $required ( @{$self->{atleast1}} ) {
-      my @set = grep { $self->{opts}->{$_}->{got} } @$required;
-      if ( @set == 0 ) {
-         my $err = join(', ', map { "--$self->{opts}->{$_}->{long}" }
-                      @{$required}[ 0 .. scalar(@$required) - 2] )
-                 .' or --'.$self->{opts}->{$required->[-1]}->{long};
-         $self->save_error("Specify at least one of $err");
-      }
-   }
-
-   $self->_check_opts( keys %{$self->{opts}} );
-   $self->{got_opts} = 1;
-   return;
-}
-
-sub _check_opts {
-   my ( $self, @long ) = @_;
-   my $long_last = scalar @long;
-   while ( @long ) {
-      foreach my $i ( 0..$#long ) {
-         my $long = $long[$i];
-         next unless $long;
-         my $opt  = $self->{opts}->{$long};
-         if ( $opt->{got} ) {
-            if ( exists $self->{disables}->{$long} ) {
-               my @disable_opts = @{$self->{disables}->{$long}};
-               map { $self->{opts}->{$_}->{value} = undef; } @disable_opts;
-               PTDEBUG && _d('Unset options', @disable_opts,
-                  'because', $long,'disables them');
-            }
-
-            if ( exists $self->{allowed_groups}->{$long} ) {
-
-               my @restricted_groups = grep {
-                  !exists $self->{allowed_groups}->{$long}->{$_}
-               } keys %{$self->{groups}};
-
-               my @restricted_opts;
-               foreach my $restricted_group ( @restricted_groups ) {
-                  RESTRICTED_OPT:
-                  foreach my $restricted_opt (
-                     keys %{$self->{groups}->{$restricted_group}} )
-                  {
-                     next RESTRICTED_OPT if $restricted_opt eq $long;
-                     push @restricted_opts, $restricted_opt
-                        if $self->{opts}->{$restricted_opt}->{got};
-                  }
-               }
-
-               if ( @restricted_opts ) {
-                  my $err;
-                  if ( @restricted_opts == 1 ) {
-                     $err = "--$restricted_opts[0]";
-                  }
-                  else {
-                     $err = join(', ',
-                               map { "--$self->{opts}->{$_}->{long}" }
-                               grep { $_ } 
-                               @restricted_opts[0..scalar(@restricted_opts) - 2]
-                            )
-                          . ' or --'.$self->{opts}->{$restricted_opts[-1]}->{long};
-                  }
-                  $self->save_error("--$long is not allowed with $err");
-               }
-            }
-
-         }
-         elsif ( $opt->{is_required} ) { 
-            $self->save_error("Required option --$long must be specified");
-         }
-
-         $self->_validate_type($opt);
-         if ( $opt->{parsed} ) {
-            delete $long[$i];
-         }
-         else {
-            PTDEBUG && _d('Temporarily failed to parse', $long);
-         }
-      }
-
-      die "Failed to parse options, possibly due to circular dependencies"
-         if @long == $long_last;
-      $long_last = @long;
-   }
-
-   return;
-}
-
-<<<<<<< HEAD
-sub _validate_type {
-   my ( $self, $opt ) = @_;
-   return unless $opt;
-=======
-use Lmo;
-use English qw(-no_match_vars);
-use constant PTDEBUG => $ENV{PTDEBUG} || 0;
->>>>>>> c02844a9
-
-   if ( !$opt->{type} ) {
-      $opt->{parsed} = 1;
-      return;
-   }
-
-   my $val = $opt->{value};
-
-<<<<<<< HEAD
-   if ( $val && $opt->{type} eq 'm' ) {  # type time
-      PTDEBUG && _d('Parsing option', $opt->{long}, 'as a time value');
-      my ( $prefix, $num, $suffix ) = $val =~ m/([+-]?)(\d+)([a-z])?$/;
-      if ( !$suffix ) {
-         my ( $s ) = $opt->{desc} =~ m/\(suffix (.)\)/;
-         $suffix = $s || 's';
-         PTDEBUG && _d('No suffix given; using', $suffix, 'for',
-            $opt->{long}, '(value:', $val, ')');
-      }
-      if ( $suffix =~ m/[smhd]/ ) {
-         $val = $suffix eq 's' ? $num            # Seconds
-              : $suffix eq 'm' ? $num * 60       # Minutes
-              : $suffix eq 'h' ? $num * 3600     # Hours
-              :                  $num * 86400;   # Days
-         $opt->{value} = ($prefix || '') . $val;
-         PTDEBUG && _d('Setting option', $opt->{long}, 'to', $val);
-      }
-      else {
-         $self->save_error("Invalid time suffix for --$opt->{long}");
-      }
-   }
-   elsif ( $val && $opt->{type} eq 'd' ) {  # type DSN
-      PTDEBUG && _d('Parsing option', $opt->{long}, 'as a DSN');
-      my $prev = {};
-      my $from_key = $self->{defaults_to}->{ $opt->{long} };
-      if ( $from_key ) {
-         PTDEBUG && _d($opt->{long}, 'DSN copies from', $from_key, 'DSN');
-         if ( $self->{opts}->{$from_key}->{parsed} ) {
-            $prev = $self->{opts}->{$from_key}->{value};
-         }
-         else {
-            PTDEBUG && _d('Cannot parse', $opt->{long}, 'until',
-               $from_key, 'parsed');
-            return;
-         }
-      }
-      my $defaults = $self->{DSNParser}->parse_options($self);
-      $opt->{value} = $self->{DSNParser}->parse($val, $prev, $defaults);
-   }
-   elsif ( $val && $opt->{type} eq 'z' ) {  # type size
-      PTDEBUG && _d('Parsing option', $opt->{long}, 'as a size value');
-      $self->_parse_size($opt, $val);
-   }
-   elsif ( $opt->{type} eq 'H' || (defined $val && $opt->{type} eq 'h') ) {
-      $opt->{value} = { map { $_ => 1 } split(/(?<!\\),\s*/, ($val || '')) };
-   }
-   elsif ( $opt->{type} eq 'A' || (defined $val && $opt->{type} eq 'a') ) {
-      $opt->{value} = [ split(/(?<!\\),\s*/, ($val || '')) ];
-   }
-   else {
-      PTDEBUG && _d('Nothing to validate for option',
-         $opt->{long}, 'type', $opt->{type}, 'value', $val);
-   }
-
-   $opt->{parsed} = 1;
-   return;
-=======
-
-has underline_header => (
-   is      => 'ro',
-   isa     => 'Bool',
-   default => sub { 1 },
-);
-has line_prefix => (
-   is      => 'ro',
-   isa     => 'Str',
-   default => sub { '# ' },
-);
-has line_width => (
-   is      => 'ro',
-   isa     => 'Int',
-   default => sub { 78 },
-);
-has column_spacing => (
-   is      => 'ro',
-   isa     => 'Str',
-   default => sub { ' ' },
-);
-has extend_right => (
-   is      => 'ro',
-   isa     => 'Bool',
-   default => sub { '' },
-);
-has truncate_line_mark => (
-   is      => 'ro',
-   isa     => 'Str',
-   default => sub { '...' },
-);
-has column_errors => (
-   is      => 'ro',
-   isa     => 'Str',
-   default => sub { 'warn' },
-);
-has truncate_header_side => (
-   is      => 'ro',
-   isa     => 'Str',
-   default => sub { 'left' },
-);
-has strip_whitespace => (
-   is      => 'ro',
-   isa     => 'Bool',
-   default => sub { 1 },
-);
-has title => (
-   is        => 'rw',
-   isa       => 'Str',
-   predicate => 'has_title',
-);
-
-
-has n_cols => (
-   is      => 'rw',
-   isa     => 'Int',
-   default => sub { 0 },
-   init_arg => undef,
-);
-
-has cols => (
-   is       => 'ro',
-   isa      => 'ArrayRef',
-   init_arg => undef,
-   default  => sub { [] },
-   clearer  => 'clear_cols',
-);
-
-has lines => (
-   is       => 'ro',
-   isa      => 'ArrayRef',
-   init_arg => undef,
-   default  => sub { [] },
-   clearer  => 'clear_lines',
-);
-
-has truncate_headers => (
-   is       => 'rw',
-   isa      => 'Bool',
-   default  => sub { undef },
-   init_arg => undef,
-   clearer  => 'clear_truncate_headers',
-);
-
-sub BUILDARGS {
-   my $class = shift;
-   my $args  = $class->SUPER::BUILDARGS(@_);
-
-   if ( ($args->{line_width} || '') eq 'auto' ) {
-      die "Cannot auto-detect line width because the Term::ReadKey module "
-         . "is not installed" unless $have_term;
-      ($args->{line_width}) = GetTerminalSize();
-      PTDEBUG && _d('Line width:', $args->{line_width});
-   }
-
-   return $args;
->>>>>>> c02844a9
-}
-
-sub get {
-   my ( $self, $opt ) = @_;
-   my $long = (length $opt == 1 ? $self->{short_opts}->{$opt} : $opt);
-   die "Option $opt does not exist"
-      unless $long && exists $self->{opts}->{$long};
-   return $self->{opts}->{$long}->{value};
-}
-
-<<<<<<< HEAD
-sub got {
-   my ( $self, $opt ) = @_;
-   my $long = (length $opt == 1 ? $self->{short_opts}->{$opt} : $opt);
-   die "Option $opt does not exist"
-      unless $long && exists $self->{opts}->{$long};
-   return $self->{opts}->{$long}->{got};
-}
-=======
-      if ( $col->{width} ) {
-         $col->{width_pct} = ceil(($col->{width} * 100) / $self->line_width());
-         PTDEBUG && _d('col:', $col_name, 'width:', $col->{width}, 'chars =',
-            $col->{width_pct}, '%');
-      }
->>>>>>> c02844a9
-
-sub has {
-   my ( $self, $opt ) = @_;
-   my $long = (length $opt == 1 ? $self->{short_opts}->{$opt} : $opt);
-   return defined $long ? exists $self->{opts}->{$long} : 0;
-}
-
-sub set {
-   my ( $self, $opt, $val ) = @_;
-   my $long = (length $opt == 1 ? $self->{short_opts}->{$opt} : $opt);
-   die "Option $opt does not exist"
-      unless $long && exists $self->{opts}->{$long};
-   $self->{opts}->{$long}->{value} = $val;
-   return;
-}
-
-sub save_error {
-   my ( $self, $error ) = @_;
-   push @{$self->{errors}}, $error;
-   return;
-}
-
-sub errors {
-   my ( $self ) = @_;
-   return $self->{errors};
-}
-
-sub usage {
-   my ( $self ) = @_;
-   warn "No usage string is set" unless $self->{usage}; # XXX
-   return "Usage: " . ($self->{usage} || '') . "\n";
-}
-
-<<<<<<< HEAD
-sub descr {
-   my ( $self ) = @_;
-   warn "No description string is set" unless $self->{description}; # XXX
-   my $descr  = ($self->{description} || $self->{program_name} || '')
-              . "  For more details, please use the --help option, "
-              . "or try 'perldoc $PROGRAM_NAME' "
-              . "for complete documentation.";
-   $descr = join("\n", $descr =~ m/(.{0,80})(?:\s+|$)/g)
-      unless $ENV{DONT_BREAK_LINES};
-   $descr =~ s/ +$//mg;
-   return $descr;
-}
-
-sub usage_or_errors {
-   my ( $self, $file, $return ) = @_;
-   $file ||= $self->{file} || __FILE__;
-=======
-      push @{$self->cols}, $col;
-   }
-
-   $self->n_cols( scalar @cols );
->>>>>>> c02844a9
-
-   if ( !$self->{description} || !$self->{usage} ) {
-      PTDEBUG && _d("Getting description and usage from SYNOPSIS in", $file);
-      my %synop = $self->_parse_synopsis($file);
-      $self->{description} ||= $synop{description};
-      $self->{usage}       ||= $synop{usage};
-      PTDEBUG && _d("Description:", $self->{description},
-         "\nUsage:", $self->{usage});
-   }
-
-<<<<<<< HEAD
-   if ( $self->{opts}->{help}->{got} ) {
-      print $self->print_usage() or die "Cannot print usage: $OS_ERROR";
-      exit 0 unless $return;
-   }
-   elsif ( scalar @{$self->{errors}} ) {
-      print $self->print_errors() or die "Cannot print errors: $OS_ERROR";
-      exit 1 unless $return;
-=======
-   if ( @auto_width_cols ) {
-      my $wid_per_col = int((100 - $used_width) / scalar @auto_width_cols);
-      PTDEBUG && _d('Line width left:', (100-$used_width), '%;',
-         'each auto width col:', $wid_per_col, '%');
-      map { $self->cols->[$_]->{width_pct} = $wid_per_col } @auto_width_cols;
-   }
-
-   $min_hdr_wid += ($self->n_cols() - 1) * length $self->column_spacing();
-   PTDEBUG && _d('min header width:', $min_hdr_wid);
-   if ( $min_hdr_wid > $self->line_width() ) {
-      PTDEBUG && _d('Will truncate headers because min header width',
-         $min_hdr_wid, '> line width', $self->line_width());
-      $self->truncate_headers(1);
->>>>>>> c02844a9
-   }
-
-   return;
-}
-
-<<<<<<< HEAD
-sub print_errors {
-   my ( $self ) = @_;
-   my $usage = $self->usage() . "\n";
-   if ( (my @errors = @{$self->{errors}}) ) {
-      $usage .= join("\n  * ", 'Errors in command-line arguments:', @errors)
-              . "\n";
-   }
-   return $usage . "\n" . $self->descr();
-}
-
-sub print_usage {
-   my ( $self ) = @_;
-   die "Run get_opts() before print_usage()" unless $self->{got_opts};
-   my @opts = values %{$self->{opts}};
-
-   my $maxl = max(
-      map {
-         length($_->{long})               # option long name
-         + ($_->{is_negatable} ? 4 : 0)   # "[no]" if opt is negatable
-         + ($_->{type} ? 2 : 0)           # "=x" where x is the opt type
-=======
-sub add_line {
-   my ( $self, @vals ) = @_;
-   my $n_vals = scalar @vals;
-   if ( $n_vals != $self->n_cols() ) {
-      $self->_column_error("Number of values $n_vals does not match "
-         . "number of columns " . $self->n_cols());
-   }
-   for my $i ( 0..($n_vals-1) ) {
-      my $col   = $self->cols->[$i];
-      my $val   = defined $vals[$i] ? $vals[$i] : $col->{undef_value};
-      if ( $self->strip_whitespace() ) {
-         $val =~ s/^\s+//g;
-         $val =~ s/\s+$//;
-         $vals[$i] = $val;
-      }
-      my $width = length $val;
-      $col->{min_val} = min($width, ($col->{min_val} || $width));
-      $col->{max_val} = max($width, ($col->{max_val} || $width));
-   }
-   push @{$self->lines}, \@vals;
-   return;
-}
-
-sub get_report {
-   my ( $self, %args ) = @_;
-
-   $self->_calculate_column_widths();
-   if ( $self->truncate_headers() ) {
-      $self->_truncate_headers();
-   }
-   $self->_truncate_line_values(%args);
-
-   my @col_fmts = $self->_make_column_formats();
-   my $fmt      = $self->line_prefix()
-                . join($self->column_spacing(), @col_fmts);
-   PTDEBUG && _d('Format:', $fmt);
-
-   (my $hdr_fmt = $fmt) =~ s/%([^-])/%-$1/g;
-
-   my @lines;
-   push @lines, $self->line_prefix() . $self->title() if $self->has_title();
-   push @lines, $self->_truncate_line(
-         sprintf($hdr_fmt, map { $_->{name} } @{$self->cols}),
-         strip => 1,
-         mark  => '',
-   );
-
-   if ( $self->underline_header() ) {
-      my @underlines = map { '=' x $_->{print_width} } @{$self->cols};
-      push @lines, $self->_truncate_line(
-         sprintf($fmt, map { $_ || '' } @underlines),
-         mark  => '',
-      );
-   }
-
-   push @lines, map {
-      my $vals = $_;
-      my $i    = 0;
-      my @vals = map {
-            my $val = defined $_ ? $_ : $self->cols->[$i++]->{undef_value};
-            $val = '' if !defined $val;
-            $val =~ s/\n/ /g;
-            $val;
-      } @$vals;
-      my $line = sprintf($fmt, @vals);
-      if ( $self->extend_right() ) {
-         $line;
->>>>>>> c02844a9
-      }
-      @opts);
-
-   my $maxs = max(0,
-      map {
-         length($_)
-         + ($self->{opts}->{$_}->{is_negatable} ? 4 : 0)
-         + ($self->{opts}->{$_}->{type} ? 2 : 0)
-      }
-<<<<<<< HEAD
-      values %{$self->{short_opts}});
-=======
-   } @{$self->lines};
-
-   $self->clear_cols();
-   $self->clear_lines();
-   $self->clear_truncate_headers();
->>>>>>> c02844a9
-
-   my $lcol = max($maxl, ($maxs + 3));
-   my $rcol = 80 - $lcol - 6;
-   my $rpad = ' ' x ( 80 - $rcol );
-
-<<<<<<< HEAD
-   $maxs = max($lcol - 3, $maxs);
-=======
-sub truncate_value {
-   my ( $self, $col, $val, $width, $side ) = @_;
-   return $val if length $val <= $width;
-   return $val if $col->{right_most} && $self->extend_right();
-   $side  ||= $col->{truncate_side};
-   my $mark = $col->{truncate_mark};
-   if ( $side eq 'right' ) {
-      $val  = substr($val, 0, $width - length $mark);
-      $val .= $mark;
-   }
-   elsif ( $side eq 'left') {
-      $val = $mark . substr($val, -1 * $width + length $mark);
-   }
-   else {
-      PTDEBUG && _d("I don't know how to", $side, "truncate values");
-   }
-   return $val;
-}
->>>>>>> c02844a9
-
-   my $usage = $self->descr() . "\n" . $self->usage();
-
-   my @groups = reverse sort grep { $_ ne 'default'; } keys %{$self->{groups}};
-   push @groups, 'default';
-
-<<<<<<< HEAD
-   foreach my $group ( reverse @groups ) {
-      $usage .= "\n".($group eq 'default' ? 'Options' : $group).":\n\n";
-      foreach my $opt (
-         sort { $a->{long} cmp $b->{long} }
-         grep { $_->{group} eq $group }
-         @opts )
-      {
-         my $long  = $opt->{is_negatable} ? "[no]$opt->{long}" : $opt->{long};
-         my $short = $opt->{short};
-         my $desc  = $opt->{desc};
-=======
-   my $extra_space = 0;
-   foreach my $col ( @{$self->cols} ) {
-      my $print_width = int($self->line_width() * ($col->{width_pct} / 100));
->>>>>>> c02844a9
-
-         $long .= $opt->{type} ? "=$opt->{type}" : "";
-
-         if ( $opt->{type} && $opt->{type} eq 'm' ) {
-            my ($s) = $desc =~ m/\(suffix (.)\)/;
-            $s    ||= 's';
-            $desc =~ s/\s+\(suffix .\)//;
-            $desc .= ".  Optional suffix s=seconds, m=minutes, h=hours, "
-                   . "d=days; if no suffix, $s is used.";
-         }
-         $desc = join("\n$rpad", grep { $_ } $desc =~ m/(.{0,$rcol}(?!\W))(?:\s+|(?<=\W)|$)/g);
-         $desc =~ s/ +$//mg;
-         if ( $short ) {
-            $usage .= sprintf("  --%-${maxs}s -%s  %s\n", $long, $short, $desc);
-         }
-<<<<<<< HEAD
-         else {
-            $usage .= sprintf("  --%-${lcol}s  %s\n", $long, $desc);
-=======
-      }
-
-      $col->{print_width} = $print_width;
-      PTDEBUG && _d('print width:', $col->{print_width});
-   }
-
-   PTDEBUG && _d('Extra space:', $extra_space);
-   while ( $extra_space-- ) {
-      foreach my $col ( @{$self->cols} ) {
-         if (    $col->{auto_width}
-              && (    $col->{print_width} < $col->{max_val}
-                   || $col->{print_width} < $col->{header_width})
-         ) {
-            $col->{print_width}++;
->>>>>>> c02844a9
-         }
-      }
-   }
-
-   $usage .= "\nOption types: s=string, i=integer, f=float, h/H/a/A=comma-separated list, d=DSN, z=size, m=time\n";
-
-<<<<<<< HEAD
-   if ( (my @rules = @{$self->{rules}}) ) {
-      $usage .= "\nRules:\n\n";
-      $usage .= join("\n", map { "  $_" } @rules) . "\n";
-   }
-   if ( $self->{DSNParser} ) {
-      $usage .= "\n" . $self->{DSNParser}->usage();
-   }
-   $usage .= "\nOptions and values after processing arguments:\n\n";
-   foreach my $opt ( sort { $a->{long} cmp $b->{long} } @opts ) {
-      my $val   = $opt->{value};
-      my $type  = $opt->{type} || '';
-      my $bool  = $opt->{spec} =~ m/^[\w-]+(?:\|[\w-])?!?$/;
-      $val      = $bool              ? ( $val ? 'TRUE' : 'FALSE' )
-                : !defined $val      ? '(No value)'
-                : $type eq 'd'       ? $self->{DSNParser}->as_string($val)
-                : $type =~ m/H|h/    ? join(',', sort keys %$val)
-                : $type =~ m/A|a/    ? join(',', @$val)
-                :                    $val;
-      $usage .= sprintf("  --%-${lcol}s  %s\n", $opt->{long}, $val);
-=======
-sub _truncate_headers {
-   my ( $self, $col ) = @_;
-   my $side = $self->truncate_header_side();
-   foreach my $col ( @{$self->cols} ) {
-      my $col_name    = $col->{name};
-      my $print_width = $col->{print_width};
-      next if length $col_name <= $print_width;
-      $col->{name}  = $self->truncate_value($col, $col_name, $print_width, $side);
-      PTDEBUG && _d('Truncated hdr', $col_name, 'to', $col->{name},
-         'max width:', $print_width);
-   }
-   return;
-}
-
-sub _truncate_line_values {
-   my ( $self, %args ) = @_;
-   my $n_vals = $self->n_cols() - 1;
-   foreach my $vals ( @{$self->lines} ) {
-      for my $i ( 0..$n_vals ) {
-         my $col   = $self->cols->[$i];
-         my $val   = defined $vals->[$i] ? $vals->[$i] : $col->{undef_value};
-         my $width = length $val;
-
-         if ( $col->{print_width} && $width > $col->{print_width} ) {
-            if ( !$col->{truncate} ) {
-               $self->_column_error("Value '$val' is too wide for column "
-                  . $col->{name});
-            }
-
-            my $callback    = $args{truncate_callback};
-            my $print_width = $col->{print_width};
-            $val = $callback ? $callback->($col, $val, $print_width)
-                 :             $self->truncate_value($col, $val, $print_width);
-            PTDEBUG && _d('Truncated val', $vals->[$i], 'to', $val,
-               '; max width:', $print_width);
-            $vals->[$i] = $val;
-         }
-      }
-   }
-   return;
-}
-
-sub _make_column_formats {
-   my ( $self ) = @_;
-   my @col_fmts;
-   my $n_cols = $self->n_cols() - 1;
-   for my $i ( 0..$n_cols ) {
-      my $col = $self->cols->[$i];
-
-      my $width = $col->{right_most} && !$col->{right_justify} ? ''
-                : $col->{print_width};
-
-      my $col_fmt  = '%' . ($col->{right_justify} ? '' : '-') . $width . 's';
-      push @col_fmts, $col_fmt;
->>>>>>> c02844a9
-   }
-   return $usage;
-}
-
-<<<<<<< HEAD
-sub prompt_noecho {
-   shift @_ if ref $_[0] eq __PACKAGE__;
-   my ( $prompt ) = @_;
-   local $OUTPUT_AUTOFLUSH = 1;
-   print $prompt
-      or die "Cannot print: $OS_ERROR";
-   my $response;
-   eval {
-      require Term::ReadKey;
-      Term::ReadKey::ReadMode('noecho');
-      chomp($response = <STDIN>);
-      Term::ReadKey::ReadMode('normal');
-      print "\n"
-         or die "Cannot print: $OS_ERROR";
-   };
-   if ( $EVAL_ERROR ) {
-      die "Cannot read response; is Term::ReadKey installed? $EVAL_ERROR";
-   }
-   return $response;
-=======
-sub _truncate_line {
-   my ( $self, $line, %args ) = @_;
-   my $mark = defined $args{mark} ? $args{mark} : $self->truncate_line_mark();
-   if ( $line ) {
-      $line =~ s/\s+$// if $args{strip};
-      my $len  = length($line);
-      if ( $len > $self->line_width() ) {
-         $line  = substr($line, 0, $self->line_width() - length $mark);
-         $line .= $mark if $mark;
-      }
-   }
-   return $line;
-}
-
-sub _column_error {
-   my ( $self, $err ) = @_;
-   my $msg = "Column error: $err";
-   $self->column_errors() eq 'die' ? die $msg : warn $msg;
-   return;
-}
-
-sub _d {
-   my ($package, undef, $line) = caller 0;
-   @_ = map { (my $temp = $_) =~ s/\n/\n# /g; $temp; }
-        map { defined $_ ? $_ : 'undef' }
-        @_;
-   print STDERR "# $package:$line $PID ", join(' ', @_), "\n";
-}
-
-no Lmo;
-1;
->>>>>>> c02844a9
-}
-
-sub _read_config_file {
-   my ( $self, $filename ) = @_;
-   open my $fh, "<", $filename or die "Cannot open $filename: $OS_ERROR\n";
-   my @args;
-   my $prefix = '--';
-   my $parse  = 1;
-
-   LINE:
-   while ( my $line = <$fh> ) {
-      chomp $line;
-      next LINE if $line =~ m/^\s*(?:\#|\;|$)/;
-      $line =~ s/\s+#.*$//g;
-      $line =~ s/^\s+|\s+$//g;
-      if ( $line eq '--' ) {
-         $prefix = '';
-         $parse  = 0;
-         next LINE;
-      }
-      if ( $parse
-         && (my($opt, $arg) = $line =~ m/^\s*([^=\s]+?)(?:\s*=\s*(.*?)\s*)?$/)
-      ) {
-         push @args, grep { defined $_ } ("$prefix$opt", $arg);
-      }
-      elsif ( $line =~ m/./ ) {
-         push @args, $line;
-      }
-      else {
-         die "Syntax error in file $filename at line $INPUT_LINE_NUMBER";
-      }
-   }
-   close $fh;
-   return @args;
-}
-
-sub read_para_after {
-   my ( $self, $file, $regex ) = @_;
-   open my $fh, "<", $file or die "Can't open $file: $OS_ERROR";
-   local $INPUT_RECORD_SEPARATOR = '';
-   my $para;
-   while ( $para = <$fh> ) {
-      next unless $para =~ m/^=pod$/m;
-      last;
-   }
-   while ( $para = <$fh> ) {
-      next unless $para =~ m/$regex/;
-      last;
-   }
-   $para = <$fh>;
-   chomp($para);
-   close $fh or die "Can't close $file: $OS_ERROR";
-   return $para;
-}
-
-sub clone {
-   my ( $self ) = @_;
-
-   my %clone = map {
-      my $hashref  = $self->{$_};
-      my $val_copy = {};
-      foreach my $key ( keys %$hashref ) {
-         my $ref = ref $hashref->{$key};
-         $val_copy->{$key} = !$ref           ? $hashref->{$key}
-                           : $ref eq 'HASH'  ? { %{$hashref->{$key}} }
-                           : $ref eq 'ARRAY' ? [ @{$hashref->{$key}} ]
-                           : $hashref->{$key};
-      }
-      $_ => $val_copy;
-   } qw(opts short_opts defaults);
-
-   foreach my $scalar ( qw(got_opts) ) {
-      $clone{$scalar} = $self->{$scalar};
-   }
-
-   return bless \%clone;     
-}
-
-sub _parse_size {
-   my ( $self, $opt, $val ) = @_;
-
-   if ( lc($val || '') eq 'null' ) {
-      PTDEBUG && _d('NULL size for', $opt->{long});
-      $opt->{value} = 'null';
-      return;
-   }
-
-   my %factor_for = (k => 1_024, M => 1_048_576, G => 1_073_741_824);
-   my ($pre, $num, $factor) = $val =~ m/^([+-])?(\d+)([kMG])?$/;
-   if ( defined $num ) {
-      if ( $factor ) {
-         $num *= $factor_for{$factor};
-         PTDEBUG && _d('Setting option', $opt->{y},
-            'to num', $num, '* factor', $factor);
-      }
-      $opt->{value} = ($pre || '') . $num;
-   }
-   else {
-      $self->save_error("Invalid size for --$opt->{long}: $val");
-   }
-   return;
-}
-
-sub _parse_attribs {
-   my ( $self, $option, $attribs ) = @_;
-   my $types = $self->{types};
-   return $option
-      . ($attribs->{'short form'} ? '|' . $attribs->{'short form'}   : '' )
-      . ($attribs->{'negatable'}  ? '!'                              : '' )
-      . ($attribs->{'cumulative'} ? '+'                              : '' )
-      . ($attribs->{'type'}       ? '=' . $types->{$attribs->{type}} : '' );
-}
-
-sub _parse_synopsis {
-   my ( $self, $file ) = @_;
-   $file ||= $self->{file} || __FILE__;
-   PTDEBUG && _d("Parsing SYNOPSIS in", $file);
-
-   local $INPUT_RECORD_SEPARATOR = '';  # read paragraphs
-   open my $fh, "<", $file or die "Cannot open $file: $OS_ERROR";
-   my $para;
-   1 while defined($para = <$fh>) && $para !~ m/^=head1 SYNOPSIS/;
-   die "$file does not contain a SYNOPSIS section" unless $para;
-   my @synop;
-   for ( 1..2 ) {  # 1 for the usage, 2 for the description
-      my $para = <$fh>;
-      push @synop, $para;
-   }
-   close $fh;
-   PTDEBUG && _d("Raw SYNOPSIS text:", @synop);
-   my ($usage, $desc) = @synop;
-   die "The SYNOPSIS section in $file is not formatted properly"
-      unless $usage && $desc;
-
-   $usage =~ s/^\s*Usage:\s+(.+)/$1/;
-   chomp $usage;
-
-   $desc =~ s/\n/ /g;
-   $desc =~ s/\s{2,}/ /g;
-   $desc =~ s/\. ([A-Z][a-z])/.  $1/g;
-   $desc =~ s/\s+$//;
-
-   return (
-      description => $desc,
-      usage       => $usage,
-   );
-};
-
-sub _d {
-   my ($package, undef, $line) = caller 0;
-   @_ = map { (my $temp = $_) =~ s/\n/\n# /g; $temp; }
-        map { defined $_ ? $_ : 'undef' }
-        @_;
-   print STDERR "# $package:$line $PID ", join(' ', @_), "\n";
-}
-
-if ( PTDEBUG ) {
-   print '# ', $^X, ' ', $], "\n";
-   if ( my $uname = `uname -a` ) {
-      $uname =~ s/\s+/ /g;
-      print "# $uname\n";
-   }
-   print '# Arguments: ',
-      join(' ', map { my $a = "_[$_]_"; $a =~ s/\n/\n# /g; $a; } @ARGV), "\n";
-}
-
-1;
-}
-# ###########################################################################
-# End OptionParser package
-# ###########################################################################
-
-# ###########################################################################
-# Quoter package
-# This package is a copy without comments from the original.  The original
-# with comments and its test file can be found in the Bazaar repository at,
-#   lib/Quoter.pm
-#   t/lib/Quoter.t
-# See https://launchpad.net/percona-toolkit for more information.
-# ###########################################################################
-{
-package Quoter;
-
-use strict;
-use warnings FATAL => 'all';
-use English qw(-no_match_vars);
-use constant PTDEBUG => $ENV{PTDEBUG} || 0;
-
-sub new {
-   my ( $class, %args ) = @_;
-   return bless {}, $class;
-}
-
-sub quote {
-   my ( $self, @vals ) = @_;
-   foreach my $val ( @vals ) {
-      $val =~ s/`/``/g;
-   }
-   return join('.', map { '`' . $_ . '`' } @vals);
-}
-
-sub quote_val {
-   my ( $self, $val, %args ) = @_;
-
-   return 'NULL' unless defined $val;          # undef = NULL
-   return "''" if $val eq '';                  # blank string = ''
-   return $val if $val =~ m/^0x[0-9a-fA-F]+$/  # quote hex data
-                  && !$args{is_char};          # unless is_char is true
-
-   $val =~ s/(['\\])/\\$1/g;
-   return "'$val'";
-}
-
-sub split_unquote {
-   my ( $self, $db_tbl, $default_db ) = @_;
-   my ( $db, $tbl ) = split(/[.]/, $db_tbl);
-   if ( !$tbl ) {
-      $tbl = $db;
-      $db  = $default_db;
-   }
-   for ($db, $tbl) {
-      next unless $_;
-      s/\A`//;
-      s/`\z//;
-      s/``/`/g;
-   }
-   
-   return ($db, $tbl);
-}
-
-sub literal_like {
-   my ( $self, $like ) = @_;
-   return unless $like;
-   $like =~ s/([%_])/\\$1/g;
-   return "'$like'";
-}
-
-sub join_quote {
-   my ( $self, $default_db, $db_tbl ) = @_;
-   return unless $db_tbl;
-   my ($db, $tbl) = split(/[.]/, $db_tbl);
-   if ( !$tbl ) {
-      $tbl = $db;
-      $db  = $default_db;
-   }
-   $db  = "`$db`"  if $db  && $db  !~ m/^`/;
-   $tbl = "`$tbl`" if $tbl && $tbl !~ m/^`/;
-   return $db ? "$db.$tbl" : $tbl;
-}
-
-sub serialize_list {
-   my ( $self, @args ) = @_;
-   return unless @args;
-
-   return $args[0] if @args == 1 && !defined $args[0];
-
-   die "Cannot serialize multiple values with undef/NULL"
-      if grep { !defined $_ } @args;
-
-   return join ',', map { quotemeta } @args;
-}
-
-sub deserialize_list {
-   my ( $self, $string ) = @_;
-   return $string unless defined $string;
-   my @escaped_parts = $string =~ /
-         \G             # Start of string, or end of previous match.
-         (              # Each of these is an element in the original list.
-            [^\\,]*     # Anything not a backslash or a comma
-            (?:         # When we get here, we found one of the above.
-               \\.      # A backslash followed by something so we can continue
-               [^\\,]*  # Same as above.
-            )*          # Repeat zero of more times.
-         )
-         ,              # Comma dividing elements
-      /sxgc;
-
-   push @escaped_parts, pos($string) ? substr( $string, pos($string) ) : $string;
-
-   my @unescaped_parts = map {
-      my $part = $_;
-
-      my $char_class = utf8::is_utf8($part)  # If it's a UTF-8 string,
-                     ? qr/(?=\p{ASCII})\W/   # We only care about non-word
-                     : qr/(?=\p{ASCII})\W|[\x{80}-\x{FF}]/; # Otherwise,
-      $part =~ s/\\($char_class)/$1/g;
-      $part;
-   } @escaped_parts;
-
-   return @unescaped_parts;
-}
-
-1;
-}
-# ###########################################################################
-# End Quoter package
-# ###########################################################################
-
-# ###########################################################################
-# Transformers package
-# This package is a copy without comments from the original.  The original
-# with comments and its test file can be found in the Bazaar repository at,
-#   lib/Transformers.pm
-#   t/lib/Transformers.t
-# See https://launchpad.net/percona-toolkit for more information.
-# ###########################################################################
-{
-package Transformers;
-
-use strict;
-use warnings FATAL => 'all';
-use English qw(-no_match_vars);
-use constant PTDEBUG => $ENV{PTDEBUG} || 0;
-
-use Time::Local qw(timegm timelocal);
-use Digest::MD5 qw(md5_hex);
-use B qw();
-
-require Exporter;
-our @ISA         = qw(Exporter);
-our %EXPORT_TAGS = ();
-our @EXPORT      = ();
-our @EXPORT_OK   = qw(
-   micro_t
-   percentage_of
-   secs_to_time
-   time_to_secs
-   shorten
-   ts
-   parse_timestamp
-   unix_timestamp
-   any_unix_timestamp
-   make_checksum
-   crc32
-   encode_json
-);
-
-our $mysql_ts  = qr/(\d\d)(\d\d)(\d\d) +(\d+):(\d+):(\d+)(\.\d+)?/;
-our $proper_ts = qr/(\d\d\d\d)-(\d\d)-(\d\d)[T ](\d\d):(\d\d):(\d\d)(\.\d+)?/;
-our $n_ts      = qr/(\d{1,5})([shmd]?)/; # Limit \d{1,5} because \d{6} looks
-
-sub micro_t {
-   my ( $t, %args ) = @_;
-   my $p_ms = defined $args{p_ms} ? $args{p_ms} : 0;  # precision for ms vals
-   my $p_s  = defined $args{p_s}  ? $args{p_s}  : 0;  # precision for s vals
-   my $f;
-
-   $t = 0 if $t < 0;
-
-   $t = sprintf('%.17f', $t) if $t =~ /e/;
-
-   $t =~ s/\.(\d{1,6})\d*/\.$1/;
-
-   if ($t > 0 && $t <= 0.000999) {
-      $f = ($t * 1000000) . 'us';
-   }
-   elsif ($t >= 0.001000 && $t <= 0.999999) {
-      $f = sprintf("%.${p_ms}f", $t * 1000);
-      $f = ($f * 1) . 'ms'; # * 1 to remove insignificant zeros
-   }
-   elsif ($t >= 1) {
-      $f = sprintf("%.${p_s}f", $t);
-      $f = ($f * 1) . 's'; # * 1 to remove insignificant zeros
-   }
-   else {
-      $f = 0;  # $t should = 0 at this point
-   }
-
-   return $f;
-}
-
-sub percentage_of {
-   my ( $is, $of, %args ) = @_;
-   my $p   = $args{p} || 0; # float precision
-   my $fmt = $p ? "%.${p}f" : "%d";
-   return sprintf $fmt, ($is * 100) / ($of ||= 1);
-}
-
-sub secs_to_time {
-   my ( $secs, $fmt ) = @_;
-   $secs ||= 0;
-   return '00:00' unless $secs;
-
-   $fmt ||= $secs >= 86_400 ? 'd'
-          : $secs >= 3_600  ? 'h'
-          :                   'm';
-
-   return
-      $fmt eq 'd' ? sprintf(
-         "%d+%02d:%02d:%02d",
-         int($secs / 86_400),
-         int(($secs % 86_400) / 3_600),
-         int(($secs % 3_600) / 60),
-         $secs % 60)
-      : $fmt eq 'h' ? sprintf(
-         "%02d:%02d:%02d",
-         int(($secs % 86_400) / 3_600),
-         int(($secs % 3_600) / 60),
-         $secs % 60)
-      : sprintf(
-         "%02d:%02d",
-         int(($secs % 3_600) / 60),
-         $secs % 60);
-}
-
-sub time_to_secs {
-   my ( $val, $default_suffix ) = @_;
-   die "I need a val argument" unless defined $val;
-   my $t = 0;
-   my ( $prefix, $num, $suffix ) = $val =~ m/([+-]?)(\d+)([a-z])?$/;
-   $suffix = $suffix || $default_suffix || 's';
-   if ( $suffix =~ m/[smhd]/ ) {
-      $t = $suffix eq 's' ? $num * 1        # Seconds
-         : $suffix eq 'm' ? $num * 60       # Minutes
-         : $suffix eq 'h' ? $num * 3600     # Hours
-         :                  $num * 86400;   # Days
-
-      $t *= -1 if $prefix && $prefix eq '-';
-   }
-   else {
-      die "Invalid suffix for $val: $suffix";
-   }
-   return $t;
-}
-
-sub shorten {
-   my ( $num, %args ) = @_;
-   my $p = defined $args{p} ? $args{p} : 2;     # float precision
-   my $d = defined $args{d} ? $args{d} : 1_024; # divisor
-   my $n = 0;
-   my @units = ('', qw(k M G T P E Z Y));
-   while ( $num >= $d && $n < @units - 1 ) {
-      $num /= $d;
-      ++$n;
-   }
-   return sprintf(
-      $num =~ m/\./ || $n
-         ? "%.${p}f%s"
-         : '%d',
-      $num, $units[$n]);
-}
-
-sub ts {
-   my ( $time, $gmt ) = @_;
-   my ( $sec, $min, $hour, $mday, $mon, $year )
-      = $gmt ? gmtime($time) : localtime($time);
-   $mon  += 1;
-   $year += 1900;
-   my $val = sprintf("%d-%02d-%02dT%02d:%02d:%02d",
-      $year, $mon, $mday, $hour, $min, $sec);
-   if ( my ($us) = $time =~ m/(\.\d+)$/ ) {
-      $us = sprintf("%.6f", $us);
-      $us =~ s/^0\././;
-      $val .= $us;
-   }
-   return $val;
-}
-
-sub parse_timestamp {
-   my ( $val ) = @_;
-   if ( my($y, $m, $d, $h, $i, $s, $f)
-         = $val =~ m/^$mysql_ts$/ )
-   {
-      return sprintf "%d-%02d-%02d %02d:%02d:"
-                     . (defined $f ? '%09.6f' : '%02d'),
-                     $y + 2000, $m, $d, $h, $i, (defined $f ? $s + $f : $s);
-   }
-   elsif ( $val =~ m/^$proper_ts$/ ) {
-      return $val;
-   }
-   return $val;
-}
-
-sub unix_timestamp {
-   my ( $val, $gmt ) = @_;
-   if ( my($y, $m, $d, $h, $i, $s, $us) = $val =~ m/^$proper_ts$/ ) {
-      $val = $gmt
-         ? timegm($s, $i, $h, $d, $m - 1, $y)
-         : timelocal($s, $i, $h, $d, $m - 1, $y);
-      if ( defined $us ) {
-         $us = sprintf('%.6f', $us);
-         $us =~ s/^0\././;
-         $val .= $us;
-      }
-   }
-   return $val;
-}
-
-sub any_unix_timestamp {
-   my ( $val, $callback ) = @_;
-
-   if ( my ($n, $suffix) = $val =~ m/^$n_ts$/ ) {
-      $n = $suffix eq 's' ? $n            # Seconds
-         : $suffix eq 'm' ? $n * 60       # Minutes
-         : $suffix eq 'h' ? $n * 3600     # Hours
-         : $suffix eq 'd' ? $n * 86400    # Days
-         :                  $n;           # default: Seconds
-      PTDEBUG && _d('ts is now - N[shmd]:', $n);
-      return time - $n;
-   }
-   elsif ( $val =~ m/^\d{9,}/ ) {
-      PTDEBUG && _d('ts is already a unix timestamp');
-      return $val;
-   }
-   elsif ( my ($ymd, $hms) = $val =~ m/^(\d{6})(?:\s+(\d+:\d+:\d+))?/ ) {
-      PTDEBUG && _d('ts is MySQL slow log timestamp');
-      $val .= ' 00:00:00' unless $hms;
-      return unix_timestamp(parse_timestamp($val));
-   }
-   elsif ( ($ymd, $hms) = $val =~ m/^(\d{4}-\d\d-\d\d)(?:[T ](\d+:\d+:\d+))?/) {
-      PTDEBUG && _d('ts is properly formatted timestamp');
-      $val .= ' 00:00:00' unless $hms;
-      return unix_timestamp($val);
-   }
-   else {
-      PTDEBUG && _d('ts is MySQL expression');
-      return $callback->($val) if $callback && ref $callback eq 'CODE';
-   }
-
-   PTDEBUG && _d('Unknown ts type:', $val);
-   return;
-}
-
-sub make_checksum {
-   my ( $val ) = @_;
-   my $checksum = uc substr(md5_hex($val), -16);
-   PTDEBUG && _d($checksum, 'checksum for', $val);
-   return $checksum;
-}
-
-sub crc32 {
-   my ( $string ) = @_;
-   return unless $string;
-   my $poly = 0xEDB88320;
-   my $crc  = 0xFFFFFFFF;
-   foreach my $char ( split(//, $string) ) {
-      my $comp = ($crc ^ ord($char)) & 0xFF;
-      for ( 1 .. 8 ) {
-         $comp = $comp & 1 ? $poly ^ ($comp >> 1) : $comp >> 1;
-      }
-      $crc = (($crc >> 8) & 0x00FFFFFF) ^ $comp;
-   }
-   return $crc ^ 0xFFFFFFFF;
-}
-
-my $got_json = eval { require JSON };
-sub encode_json {
-   return JSON::encode_json(@_) if $got_json;
-   my ( $data ) = @_;
-   return (object_to_json($data) || '');
-}
-
-
-<<<<<<< HEAD
-sub object_to_json {
-   my ($obj) = @_;
-   my $type  = ref($obj);
-=======
-   my $report = new ReportFormatter();
-   $report->title('Checksum differences');
-   $report->set_columns(
-      $args{query_id_col},
-      @{$args{host_cols}},
-   );
->>>>>>> c02844a9
-
-   if($type eq 'HASH'){
-      return hash_to_json($obj);
-   }
-   elsif($type eq 'ARRAY'){
-      return array_to_json($obj);
-   }
-   else {
-      return value_to_json($obj);
-   }
-}
-
-sub hash_to_json {
-   my ($obj) = @_;
-   my @res;
-   for my $k ( sort { $a cmp $b } keys %$obj ) {
-      push @res, string_to_json( $k )
-         .  ":"
-         . ( object_to_json( $obj->{$k} ) || value_to_json( $obj->{$k} ) );
-   }
-   return '{' . ( @res ? join( ",", @res ) : '' )  . '}';
-}
-
-sub array_to_json {
-   my ($obj) = @_;
-   my @res;
-
-<<<<<<< HEAD
-   for my $v (@$obj) {
-      push @res, object_to_json($v) || value_to_json($v);
-=======
-   my $report = new ReportFormatter();
-   $report->title('Column value differences');
-   $report->set_columns(
-      $args{query_id_col},
-      {
-         name => 'Column'
-      },
-      @{$args{host_cols}},
-   );
-   my $diff_col_vals = $self->{diffs}->{col_vals};
-   foreach my $item ( sort keys %$diff_col_vals ) {
-      foreach my $sampleno (sort {$a <=> $b} keys %{$diff_col_vals->{$item}}) {
-         map {
-            $report->add_line(
-               $get_id->($item) . '-' . $sampleno,
-               @$_,
-            );
-         } @{$diff_col_vals->{$item}->{$sampleno}};
-      }
->>>>>>> c02844a9
-   }
-
-   return '[' . ( @res ? join( ",", @res ) : '' ) . ']';
-}
-
-sub value_to_json {
-   my ($value) = @_;
-
-   return 'null' if(!defined $value);
-
-   my $b_obj = B::svref_2object(\$value);  # for round trip problem
-   my $flags = $b_obj->FLAGS;
-   return $value # as is 
-      if $flags & ( B::SVp_IOK | B::SVp_NOK ) and !( $flags & B::SVp_POK ); # SvTYPE is IV or NV?
-
-<<<<<<< HEAD
-   my $type = ref($value);
-=======
-   my $report = new ReportFormatter();
-   $report->title('Row count differences');
-   my $hostno = 0;
-   $report->set_columns(
-      $args{query_id_col},
-      (map {
-         $hostno++;
-         my $col = { name => "host$hostno", right_justify => 1  };
-         $col;
-      } @{$args{hosts}}),
-   );
->>>>>>> c02844a9
-
-   if( !$type ) {
-      return string_to_json($value);
-   }
-   else {
-      return 'null';
-   }
-
-}
-
-my %esc = (
-   "\n" => '\n',
-   "\r" => '\r',
-   "\t" => '\t',
-   "\f" => '\f',
-   "\b" => '\b',
-   "\"" => '\"',
-   "\\" => '\\\\',
-   "\'" => '\\\'',
-);
-
-sub string_to_json {
-   my ($arg) = @_;
-
-   $arg =~ s/([\x22\x5c\n\r\t\f\b])/$esc{$1}/g;
-   $arg =~ s/\//\\\//g;
-   $arg =~ s/([\x00-\x08\x0b\x0e-\x1f])/'\\u00' . unpack('H2', $1)/eg;
-
-   utf8::upgrade($arg);
-   utf8::encode($arg);
-
-   return '"' . $arg . '"';
-}
-
-sub _d {
-   my ($package, undef, $line) = caller 0;
-   @_ = map { (my $temp = $_) =~ s/\n/\n# /g; $temp; }
-        map { defined $_ ? $_ : 'undef' }
-        @_;
-   print STDERR "# $package:$line $PID ", join(' ', @_), "\n";
-}
-
-1;
-}
-# ###########################################################################
-# End Transformers package
-# ###########################################################################
-
-# ###########################################################################
-# SlowLogParser package
-# This package is a copy without comments from the original.  The original
-# with comments and its test file can be found in the Bazaar repository at,
-#   lib/SlowLogParser.pm
-#   t/lib/SlowLogParser.t
-# See https://launchpad.net/percona-toolkit for more information.
-# ###########################################################################
-{
-package SlowLogParser;
-
-use strict;
-use warnings FATAL => 'all';
-use English qw(-no_match_vars);
-use constant PTDEBUG => $ENV{PTDEBUG} || 0;
-
-use Data::Dumper;
-$Data::Dumper::Indent    = 1;
-$Data::Dumper::Sortkeys  = 1;
-$Data::Dumper::Quotekeys = 0;
-
-sub new {
-   my ( $class ) = @_;
-   my $self = {
-      pending => [],
-   };
-   return bless $self, $class;
-}
-
-my $slow_log_ts_line = qr/^# Time: ([0-9: ]{15})/;
-my $slow_log_uh_line = qr/# User\@Host: ([^\[]+|\[[^[]+\]).*?@ (\S*) \[(.*)\]/;
-my $slow_log_hd_line = qr{
-      ^(?:
-      T[cC][pP]\s[pP]ort:\s+\d+ # case differs on windows/unix
-      |
-      [/A-Z].*mysqld,\sVersion.*(?:started\swith:|embedded\slibrary)
-      |
-      Time\s+Id\s+Command
-      ).*\n
-   }xm;
-
-sub parse_event {
-   my ( $self, %args ) = @_;
-   my @required_args = qw(next_event tell);
-   foreach my $arg ( @required_args ) {
-      die "I need a $arg argument" unless $args{$arg};
-   }
-   my ($next_event, $tell) = @args{@required_args};
-
-   my $pending = $self->{pending};
-   local $INPUT_RECORD_SEPARATOR = ";\n#";
-   my $trimlen    = length($INPUT_RECORD_SEPARATOR);
-   my $pos_in_log = $tell->();
-   my $stmt;
-
-   EVENT:
-   while (
-         defined($stmt = shift @$pending)
-      or defined($stmt = $next_event->())
-   ) {
-      my @properties = ('cmd', 'Query', 'pos_in_log', $pos_in_log);
-      $pos_in_log = $tell->();
-
-      if ( $stmt =~ s/$slow_log_hd_line//go ){ # Throw away header lines in log
-         my @chunks = split(/$INPUT_RECORD_SEPARATOR/o, $stmt);
-         if ( @chunks > 1 ) {
-            PTDEBUG && _d("Found multiple chunks");
-            $stmt = shift @chunks;
-            unshift @$pending, @chunks;
-         }
-      }
-
-      $stmt = '#' . $stmt unless $stmt =~ m/\A#/;
-      $stmt =~ s/;\n#?\Z//;
-
-
-      my ($got_ts, $got_uh, $got_ac, $got_db, $got_set, $got_embed);
-      my $pos = 0;
-      my $len = length($stmt);
-      my $found_arg = 0;
-      LINE:
-      while ( $stmt =~ m/^(.*)$/mg ) { # /g is important, requires scalar match.
-         $pos     = pos($stmt);  # Be careful not to mess this up!
-         my $line = $1;          # Necessary for /g and pos() to work.
-         PTDEBUG && _d($line);
-
-<<<<<<< HEAD
-         if ($line =~ m/^(?:#|use |SET (?:last_insert_id|insert_id|timestamp))/o) {
-=======
-   my $report = new ReportFormatter();
-   $report->title('Big query time differences');
-   my $hostno = 0;
-   $report->set_columns(
-      $args{query_id_col},
-      (map {
-         $hostno++;
-         my $col = { name => "host$hostno", right_justify => 1  };
-         $col;
-      } @{$args{hosts}}),
-      { name => 'Difference', right_justify => 1 },
-   );
->>>>>>> c02844a9
-
-            if ( !$got_ts && (my ( $time ) = $line =~ m/$slow_log_ts_line/o)) {
-               PTDEBUG && _d("Got ts", $time);
-               push @properties, 'ts', $time;
-               ++$got_ts;
-               if ( !$got_uh
-                  && ( my ( $user, $host, $ip ) = $line =~ m/$slow_log_uh_line/o )
-               ) {
-                  PTDEBUG && _d("Got user, host, ip", $user, $host, $ip);
-                  push @properties, 'user', $user, 'host', $host, 'ip', $ip;
-                  ++$got_uh;
-               }
-            }
-
-            elsif ( !$got_uh
-                  && ( my ( $user, $host, $ip ) = $line =~ m/$slow_log_uh_line/o )
-            ) {
-               PTDEBUG && _d("Got user, host, ip", $user, $host, $ip);
-               push @properties, 'user', $user, 'host', $host, 'ip', $ip;
-               ++$got_uh;
-            }
-
-            elsif (!$got_ac && $line =~ m/^# (?:administrator command:.*)$/) {
-               PTDEBUG && _d("Got admin command");
-               $line =~ s/^#\s+//;  # string leading "# ".
-               push @properties, 'cmd', 'Admin', 'arg', $line;
-               push @properties, 'bytes', length($properties[-1]);
-               ++$found_arg;
-               ++$got_ac;
-            }
-
-            elsif ( $line =~ m/^# +[A-Z][A-Za-z_]+: \S+/ ) { # Make the test cheap!
-               PTDEBUG && _d("Got some line with properties");
-
-               if ( $line =~ m/Schema:\s+\w+: / ) {
-                  PTDEBUG && _d('Removing empty Schema attrib');
-                  $line =~ s/Schema:\s+//;
-                  PTDEBUG && _d($line);
-               }
-
-<<<<<<< HEAD
-               my @temp = $line =~ m/(\w+):\s+(\S+|\Z)/g;
-               push @properties, @temp;
-            }
-=======
-   my $report = new ReportFormatter();
-   $report->title('Significant query time differences');
-   my $hostno = 0;
-   $report->set_columns(
-      $args{query_id_col},
-      (map {
-         $hostno++;
-         my $col = { name => "host$hostno", right_justify => 1  };
-         $col;
-      } @{$args{hosts}}),
-      { name => '%Increase',  right_justify => 1 },
-      { name => '%Threshold', right_justify => 1 },
-   );
->>>>>>> c02844a9
-
-            elsif ( !$got_db && (my ( $db ) = $line =~ m/^use ([^;]+)/ ) ) {
-               PTDEBUG && _d("Got a default database:", $db);
-               push @properties, 'db', $db;
-               ++$got_db;
-            }
-
-            elsif (!$got_set && (my ($setting) = $line =~ m/^SET\s+([^;]*)/)) {
-               PTDEBUG && _d("Got some setting:", $setting);
-               push @properties, split(/,|\s*=\s*/, $setting);
-               ++$got_set;
-            }
-
-            if ( !$found_arg && $pos == $len ) {
-               PTDEBUG && _d("Did not find arg, looking for special cases");
-               local $INPUT_RECORD_SEPARATOR = ";\n";  # get next line
-               if ( defined(my $l = $next_event->()) ) {
-                  if ( $l =~ /^\s*[A-Z][a-z_]+: / ) {
-                     PTDEBUG && _d("Found NULL query before", $l);
-                     local $INPUT_RECORD_SEPARATOR = ";\n#";
-                     my $rest_of_event = $next_event->();
-                     push @{$self->{pending}}, $l . $rest_of_event;
-                     push @properties, 'cmd', 'Query', 'arg', '/* No query */';
-                     push @properties, 'bytes', 0;
-                     $found_arg++;
-                  }
-                  else {
-                     chomp $l;
-                     $l =~ s/^\s+//;
-                     PTDEBUG && _d("Found admin statement", $l);
-                     push @properties, 'cmd', 'Admin', 'arg', $l;
-                     push @properties, 'bytes', length($properties[-1]);
-                     $found_arg++;
-                  }
-               }
-               else {
-                  PTDEBUG && _d("I can't figure out what to do with this line");
-                  next EVENT;
-               }
-            }
-         }
-         else {
-            PTDEBUG && _d("Got the query/arg line");
-            my $arg = substr($stmt, $pos - length($line));
-            push @properties, 'arg', $arg, 'bytes', length($arg);
-            if ( $args{misc} && $args{misc}->{embed}
-               && ( my ($e) = $arg =~ m/($args{misc}->{embed})/)
-            ) {
-               push @properties, $e =~ m/$args{misc}->{capture}/g;
-            }
-            last LINE;
-         }
-      }
-
-      PTDEBUG && _d('Properties of event:', Dumper(\@properties));
-      my $event = { @properties };
-      if ( $args{stats} ) {
-         $args{stats}->{events_read}++;
-         $args{stats}->{events_parsed}++;
-      }
-      return $event;
-   } # EVENT
-
-   @$pending = ();
-   $args{oktorun}->(0) if $args{oktorun};
-   return;
-}
-
-sub _d {
-   my ($package, undef, $line) = caller 0;
-   @_ = map { (my $temp = $_) =~ s/\n/\n# /g; $temp; }
-        map { defined $_ ? $_ : 'undef' }
-        @_;
-   print STDERR "# $package:$line $PID ", join(' ', @_), "\n";
-}
-
-1;
-}
-# ###########################################################################
-# End SlowLogParser package
-# ###########################################################################
-
-# ###########################################################################
-# Daemon package
-# This package is a copy without comments from the original.  The original
-# with comments and its test file can be found in the Bazaar repository at,
-#   lib/Daemon.pm
-#   t/lib/Daemon.t
-# See https://launchpad.net/percona-toolkit for more information.
-# ###########################################################################
-{
-package Daemon;
-
-use strict;
-use warnings FATAL => 'all';
-use English qw(-no_match_vars);
-use constant PTDEBUG => $ENV{PTDEBUG} || 0;
-
-use POSIX qw(setsid);
-
-sub new {
-   my ( $class, %args ) = @_;
-   foreach my $arg ( qw(o) ) {
-      die "I need a $arg argument" unless $args{$arg};
-   }
-   my $o = $args{o};
-   my $self = {
-      o        => $o,
-      log_file => $o->has('log') ? $o->get('log') : undef,
-      PID_file => $o->has('pid') ? $o->get('pid') : undef,
-   };
-
-   check_PID_file(undef, $self->{PID_file});
-
-   PTDEBUG && _d('Daemonized child will log to', $self->{log_file});
-   return bless $self, $class;
-}
-
-sub daemonize {
-   my ( $self ) = @_;
-
-   PTDEBUG && _d('About to fork and daemonize');
-   defined (my $pid = fork()) or die "Cannot fork: $OS_ERROR";
-   if ( $pid ) {
-      PTDEBUG && _d('Parent PID', $PID, 'exiting after forking child PID',$pid);
-      exit;
-   }
-
-   PTDEBUG && _d('Daemonizing child PID', $PID);
-   $self->{PID_owner} = $PID;
-   $self->{child}     = 1;
-
-   POSIX::setsid() or die "Cannot start a new session: $OS_ERROR";
-   chdir '/'       or die "Cannot chdir to /: $OS_ERROR";
-
-   $self->_make_PID_file();
-
-   $OUTPUT_AUTOFLUSH = 1;
-
-   PTDEBUG && _d('Redirecting STDIN to /dev/null');
-   close STDIN;
-   open  STDIN, '/dev/null'
-      or die "Cannot reopen STDIN to /dev/null: $OS_ERROR";
-
-   if ( $self->{log_file} ) {
-      PTDEBUG && _d('Redirecting STDOUT and STDERR to', $self->{log_file});
-      close STDOUT;
-      open  STDOUT, '>>', $self->{log_file}
-         or die "Cannot open log file $self->{log_file}: $OS_ERROR";
-
-      close STDERR;
-      open  STDERR, ">&STDOUT"
-         or die "Cannot dupe STDERR to STDOUT: $OS_ERROR"; 
-   }
-   else {
-      if ( -t STDOUT ) {
-         PTDEBUG && _d('No log file and STDOUT is a terminal;',
-            'redirecting to /dev/null');
-         close STDOUT;
-         open  STDOUT, '>', '/dev/null'
-            or die "Cannot reopen STDOUT to /dev/null: $OS_ERROR";
-      }
-      if ( -t STDERR ) {
-         PTDEBUG && _d('No log file and STDERR is a terminal;',
-            'redirecting to /dev/null');
-         close STDERR;
-         open  STDERR, '>', '/dev/null'
-            or die "Cannot reopen STDERR to /dev/null: $OS_ERROR";
-      }
-   }
-
-   return;
-}
-
-sub check_PID_file {
-   my ( $self, $file ) = @_;
-   my $PID_file = $self ? $self->{PID_file} : $file;
-   PTDEBUG && _d('Checking PID file', $PID_file);
-   if ( $PID_file && -f $PID_file ) {
-      my $pid;
-      eval {
-         chomp($pid = (slurp_file($PID_file) || ''));
-      };
-      if ( $EVAL_ERROR ) {
-         die "The PID file $PID_file already exists but it cannot be read: "
-            . $EVAL_ERROR;
-      }
-      PTDEBUG && _d('PID file exists; it contains PID', $pid);
-      if ( $pid ) {
-         my $pid_is_alive = kill 0, $pid;
-         if ( $pid_is_alive ) {
-            die "The PID file $PID_file already exists "
-               . " and the PID that it contains, $pid, is running";
-         }
-         else {
-            warn "Overwriting PID file $PID_file because the PID that it "
-               . "contains, $pid, is not running";
-         }
-      }
-      else {
-         die "The PID file $PID_file already exists but it does not "
-            . "contain a PID";
-      }
-   }
-<<<<<<< HEAD
-   else {
-      PTDEBUG && _d('No PID file');
-   }
-   return;
-}
-
-sub make_PID_file {
-   my ( $self ) = @_;
-   if ( exists $self->{child} ) {
-      die "Do not call Daemon::make_PID_file() for daemonized scripts";
-   }
-   $self->_make_PID_file();
-   $self->{PID_owner} = $PID;
-   return;
-}
-
-sub _make_PID_file {
-   my ( $self ) = @_;
-
-   my $PID_file = $self->{PID_file};
-   if ( !$PID_file ) {
-      PTDEBUG && _d('No PID file to create');
-      return;
-   }
-
-   $self->check_PID_file();
-
-   open my $PID_FH, '>', $PID_file
-      or die "Cannot open PID file $PID_file: $OS_ERROR";
-   print $PID_FH $PID
-      or die "Cannot print to PID file $PID_file: $OS_ERROR";
-   close $PID_FH
-      or die "Cannot close PID file $PID_file: $OS_ERROR";
-
-   PTDEBUG && _d('Created PID file:', $self->{PID_file});
-   return;
-}
-
-sub _remove_PID_file {
-   my ( $self ) = @_;
-   if ( $self->{PID_file} && -f $self->{PID_file} ) {
-      unlink $self->{PID_file}
-         or warn "Cannot remove PID file $self->{PID_file}: $OS_ERROR";
-      PTDEBUG && _d('Removed PID file');
-   }
-   else {
-      PTDEBUG && _d('No PID to remove');
-=======
-   my ($hosts) = @args{@required_args};
-
-   return unless keys %{$self->{diffs}};
-
-   my $query_id_col = {
-      name        => 'Query ID',
-   };
-   my $hostno = 0;
-   my @host_cols = map {
-      $hostno++;
-      my $col = { name => "host$hostno" };
-      $col;
-   } @$hosts;
-
-   my @reports;
-   foreach my $diff ( qw(warnings levels warning_counts) ) {
-      my $report = "_report_diff_$diff";
-      push @reports, $self->$report(
-         query_id_col => $query_id_col,
-         host_cols    => \@host_cols,
-         %args
-      );
-   }
-
-   return join("\n", @reports);
-}
-
-sub _report_diff_warnings {
-   my ( $self, %args ) = @_;
-   my @required_args = qw(query_id_col hosts);
-   foreach my $arg ( @required_args ) {
-      die "I need a $arg argument" unless $args{$arg};
-   }
-
-   my $get_id = $self->{get_id};
-
-   return unless keys %{$self->{diffs}->{warnings}};
-
-   my $report = new ReportFormatter(extend_right => 1);
-   $report->title('New warnings');
-   $report->set_columns(
-      $args{query_id_col},
-      { name => 'Host', },
-      { name => 'Code', right_justify => 1 },
-      { name => 'Message' },
-   );
-
-   my $diff_warnings = $self->{diffs}->{warnings};
-   foreach my $item ( sort keys %$diff_warnings ) {
-      map {
-         my ($hostno, $code, $message) = @{$diff_warnings->{$item}->{$_}};
-         $report->add_line(
-            $get_id->($item) . '-' . $_,
-            "host" . ($hostno + 1), $code, $message,
-         );
-      } sort { $a <=> $b } keys %{$diff_warnings->{$item}};
->>>>>>> c02844a9
-   }
-   return;
-}
-
-<<<<<<< HEAD
-sub DESTROY {
-   my ( $self ) = @_;
-
-   $self->_remove_PID_file() if ($self->{PID_owner} || 0) == $PID;
-
-   return;
-}
-
-sub slurp_file {
-   my ($file) = @_;
-   return unless $file;
-   open my $fh, "<", $file or die "Cannot open $file: $OS_ERROR";
-   return do { local $/; <$fh> };
-}
-
-sub _d {
-   my ($package, undef, $line) = caller 0;
-   @_ = map { (my $temp = $_) =~ s/\n/\n# /g; $temp; }
-        map { defined $_ ? $_ : 'undef' }
-        @_;
-   print STDERR "# $package:$line $PID ", join(' ', @_), "\n";
-}
-
-1;
-}
-# ###########################################################################
-# End Daemon package
-# ###########################################################################
-
-# ###########################################################################
-# Outfile package
-# This package is a copy without comments from the original.  The original
-# with comments and its test file can be found in the Bazaar repository at,
-#   lib/Outfile.pm
-#   t/lib/Outfile.t
-# See https://launchpad.net/percona-toolkit for more information.
-# ###########################################################################
-{
-package Outfile;
-
-use strict;
-use warnings FATAL => 'all';
-use English qw(-no_match_vars);
-use constant PTDEBUG => $ENV{PTDEBUG} || 0;
-
-sub new {
-   my ( $class, %args ) = @_;
-   my $self = {};
-   return bless $self, $class;
-}
-
-sub write {
-   my ( $self, $fh, $rows ) = @_;
-   foreach my $row ( @$rows ) {
-      print $fh escape($row), "\n"
-         or die "Cannot write to outfile: $OS_ERROR\n";
-   }
-   return;
-}
-
-sub escape {
-   my ( $row ) = @_;
-   return join("\t", map {
-      s/([\t\n\\])/\\$1/g if defined $_;  # Escape tabs etc
-      defined $_ ? $_ : '\N';             # NULL = \N
-   } @$row);
-}
-
-sub _d {
-   my ($package, undef, $line) = caller 0;
-   @_ = map { (my $temp = $_) =~ s/\n/\n# /g; $temp; }
-        map { defined $_ ? $_ : 'undef' }
-        @_;
-   print STDERR "# $package:$line $PID ", join(' ', @_), "\n";
-}
-
-1;
-}
-# ###########################################################################
 # End Outfile package
-# ###########################################################################
-
-# ###########################################################################
-# VersionCheck package
-# This package is a copy without comments from the original.  The original
-# with comments and its test file can be found in the Bazaar repository at,
-#   lib/VersionCheck.pm
-#   t/lib/VersionCheck.t
-# See https://launchpad.net/percona-toolkit for more information.
-# ###########################################################################
-{
-package VersionCheck;
-
-use strict;
-use warnings FATAL => 'all';
-use English qw(-no_match_vars);
-
-use constant PTDEBUG => $ENV{PTDEBUG} || 0;
-
-use File::Basename ();
-use Data::Dumper ();
-
-sub Dumper {
-   local $Data::Dumper::Indent    = 1;
-   local $Data::Dumper::Sortkeys  = 1;
-   local $Data::Dumper::Quotekeys = 0;
-
-   Data::Dumper::Dumper(@_);
-}
-
-sub new {
-   my ($class, %args) = @_;
-   my $self = {
-      valid_types => qr/
-         ^(?:
-             os_version
-            |perl_version
-            |perl_module_version
-            |mysql_variable
-            |bin_version
-         )$/x,
-   };
-   return bless $self, $class;
-}
-
-sub parse_server_response {
-   my ($self, %args) = @_;
-   my @required_args = qw(response);
-   foreach my $arg ( @required_args ) {
-      die "I need a $arg arugment" unless $args{$arg};
-   }
-   my ($response) = @args{@required_args};
-
-   my %items = map {
-      my ($item, $type, $vars) = split(";", $_);
-      if ( !defined $args{split_vars} || $args{split_vars} ) {
-         $vars = [ split(",", ($vars || '')) ];
-      }
-      $item => {
-         item => $item,
-         type => $type,
-         vars => $vars,
-      };
-   } split("\n", $response);
-
-   PTDEBUG && _d('Items:', Dumper(\%items));
-
-   return \%items;
-}
-
-sub get_versions {
-   my ($self, %args) = @_;
-   my @required_args = qw(items);
-   foreach my $arg ( @required_args ) {
-      die "I need a $arg arugment" unless $args{$arg};
-   }
-   my ($items) = @args{@required_args};
-
-   my %versions;
-   foreach my $item ( values %$items ) {
-      next unless $self->valid_item($item);
-
-      eval {
-         my $func    = 'get_' . $item->{type};
-         my $version = $self->$func(
-            item      => $item,
-            instances => $args{instances},
-         );
-         if ( $version ) {
-            chomp $version unless ref($version);
-            $versions{$item->{item}} = $version;
-         }
-      };
-      if ( $EVAL_ERROR ) {
-         PTDEBUG && _d('Error getting version for', Dumper($item), $EVAL_ERROR);
-      }
-   }
-
-   return \%versions;
-}
-=======
-sub _report_diff_levels {
-   my ( $self, %args ) = @_;
-   my @required_args = qw(query_id_col hosts);
-   foreach my $arg ( @required_args ) {
-      die "I need a $arg argument" unless $args{$arg};
-   }
-
-   my $get_id = $self->{get_id};
-
-   return unless keys %{$self->{diffs}->{levels}};
->>>>>>> c02844a9
-
-   my $report = new ReportFormatter(extend_right => 1);
-   $report->title('Warning level differences');
-   my $hostno = 0;
-   $report->set_columns(
-      $args{query_id_col},
-      { name => 'Code', right_justify => 1 },
-      (map {
-         $hostno++;
-         my $col = { name => "host$hostno", right_justify => 1  };
-         $col;
-      } @{$args{hosts}}),
-      { name => 'Message' },
-   );
-
-   my $diff_levels = $self->{diffs}->{levels};
-   foreach my $item ( sort keys %$diff_levels ) {
-      map {
-         $report->add_line(
-            $get_id->($item) . '-' . $_,
-            @{$diff_levels->{$item}->{$_}},
-         );
-      } sort { $a <=> $b } keys %{$diff_levels->{$item}};
-   }
-
-   return $report->get_report();
-}
-
-sub _report_diff_warning_counts {
-   my ( $self, %args ) = @_;
-   my @required_args = qw(query_id_col hosts);
-   foreach my $arg ( @required_args ) {
-      die "I need a $arg argument" unless $args{$arg};
-   }
-
-   my $get_id = $self->{get_id};
-
-   return unless keys %{$self->{diffs}->{warning_counts}};
-
-   my $report = new ReportFormatter();
-   $report->title('Warning count differences');
-   my $hostno = 0;
-   $report->set_columns(
-      $args{query_id_col},
-      (map {
-         $hostno++;
-         my $col = { name => "host$hostno", right_justify => 1  };
-         $col;
-      } @{$args{hosts}}),
-   );
-
-   my $diff_warning_counts = $self->{diffs}->{warning_counts};
-   foreach my $item ( sort keys %$diff_warning_counts ) {
-      map {
-         $report->add_line(
-            $get_id->($item) . '-' . $_,
-            @{$diff_warning_counts->{$item}->{$_}},
-         );
-      } sort { $a <=> $b } keys %{$diff_warning_counts->{$item}};
-   }
-
-   return $report->get_report();
-}
-
-sub samples {
-   my ( $self, $item ) = @_;
-   return unless $item;
-   my @samples;
-   foreach my $sampleno ( keys %{$self->{samples}->{$item}} ) {
-      push @samples, $sampleno, $self->{samples}->{$item}->{$sampleno};
-   }
-   return @samples;
-}
-
-sub reset {
-   my ( $self ) = @_;
-   $self->{diffs}   = {};
-   $self->{samples} = {};
-   return;
-}
-
-sub _d {
-   my ($package, undef, $line) = caller 0;
-   @_ = map { (my $temp = $_) =~ s/\n/\n# /g; $temp; }
-        map { defined $_ ? $_ : 'undef' }
-        @_;
-   print STDERR "# $package:$line $PID ", join(' ', @_), "\n";
-}
-
-1;
-}
-# ###########################################################################
-# End CompareWarnings package
 # ###########################################################################
 
 # ###########################################################################
@@ -11229,611 +3769,6 @@
 # ###########################################################################
 
 # ###########################################################################
-# Pingback package
-# This package is a copy without comments from the original.  The original
-# with comments and its test file can be found in the Bazaar repository at,
-#   lib/Pingback.pm
-#   t/lib/Pingback.t
-# See https://launchpad.net/percona-toolkit for more information.
-# ###########################################################################
-{
-package Pingback;
-
-use strict;
-use warnings FATAL => 'all';
-use English qw(-no_match_vars);
-
-use constant PTDEBUG => $ENV{PTDEBUG} || 0;
-
-use Data::Dumper   qw();
-use Digest::MD5    qw(md5_hex);
-use Sys::Hostname  qw(hostname);
-use Fcntl          qw(:DEFAULT);
-use File::Basename qw();
-use File::Spec;
-
-my $dir              = File::Spec->tmpdir();
-my $check_time_file  = File::Spec->catfile($dir,'percona-toolkit-version-check');
-my $check_time_limit = 60 * 60 * 24;  # one day
-
-sub Dumper {
-   local $Data::Dumper::Indent    = 1;
-   local $Data::Dumper::Sortkeys  = 1;
-   local $Data::Dumper::Quotekeys = 0;
-
-   Data::Dumper::Dumper(@_);
-}
-
-local $EVAL_ERROR;
-eval {
-   require Percona::Toolkit;
-   require HTTPMicro;
-};
-
-sub version_check {
-   my %args      = @_;
-   my @instances = $args{instances} ? @{ $args{instances} } : ();
-
-   if (exists $ENV{PERCONA_VERSION_CHECK} && !$ENV{PERCONA_VERSION_CHECK}) {
-      warn '--version-check is disabled by the PERCONA_VERSION_CHECK ',
-                   "environment variable.\n\n";
-      return;
-   }
-
-   $args{protocol} ||= 'https';
-   my @protocols = $args{protocol} eq 'auto'
-                 ? qw(https http)
-                 : $args{protocol};
-   
-   my $instances_to_check = [];
-   my $time               = int(time());
-   eval {
-      foreach my $instance ( @instances ) {
-         my ($name, $id) = _generate_identifier($instance);
-         $instance->{name} = $name;
-         $instance->{id}   = $id;
-      }
-
-      my $time_to_check;
-      ($time_to_check, $instances_to_check)
-         = time_to_check($check_time_file, \@instances, $time);
-      if ( !$time_to_check ) {
-         warn 'It is not time to --version-check again; ',
-                      "only 1 check per day.\n\n";
-         return;
-      }
-
-      my $advice;
-      my $e;
-      for my $protocol ( @protocols ) {
-         $advice = eval { pingback(
-            url       => $ENV{PERCONA_VERSION_CHECK_URL} || "$protocol://v.percona.com",
-            instances => $instances_to_check,
-            protocol  => $protocol,
-         ) };
-         last if !$advice && !$EVAL_ERROR;
-         $e ||= $EVAL_ERROR;
-      }
-      if ( $advice ) {
-         print "# Percona suggests these upgrades:\n";
-         print join("\n", map { "#   * $_" } @$advice), "\n\n";
-      }
-      else {
-         die $e if $e;
-         print "# No suggestions at this time.\n\n";
-         ($ENV{PTVCDEBUG} || PTDEBUG )
-            && _d('--version-check worked, but there were no suggestions');
-      }
-   };
-   if ( $EVAL_ERROR ) {
-      warn "Error doing --version-check: $EVAL_ERROR";
-   }
-   else {
-      update_checks_file($check_time_file, $instances_to_check, $time);
-   }
-   
-   return;
-}
-
-sub pingback {
-   my (%args) = @_;
-   my @required_args = qw(url);
-   foreach my $arg ( @required_args ) {
-      die "I need a $arg arugment" unless $args{$arg};
-   }
-   my ($url) = @args{@required_args};
-
-   my ($instances, $ua) = @args{qw(instances ua)};
-
-   $ua ||= HTTPMicro->new( timeout => 5 );
-
-   my $response = $ua->request('GET', $url);
-   ($ENV{PTVCDEBUG} || PTDEBUG) && _d('Server response:', Dumper($response));
-   die "No response from GET $url"
-      if !$response;
-   die("GET on $url returned HTTP status $response->{status}; expected 200\n",
-       ($response->{content} || '')) if $response->{status} != 200;
-   die("GET on $url did not return any programs to check")
-      if !$response->{content};
-
-   my $items = __PACKAGE__->parse_server_response(
-      response => $response->{content}
-   );
-   die "Failed to parse server requested programs: $response->{content}"
-      if !scalar keys %$items;
-      
-   my $versions = __PACKAGE__->get_versions(
-      items     => $items,
-      instances => $instances,
-   );
-   die "Failed to get any program versions; should have at least gotten Perl"
-      if !scalar keys %$versions;
-
-   my $client_content = encode_client_response(
-      items      => $items,
-      versions   => $versions,
-      general_id => md5_hex( hostname() ),
-   );
-
-   my $client_response = {
-      headers => { "X-Percona-Toolkit-Tool" => File::Basename::basename($0) },
-      content => $client_content,
-   };
-   if ( $ENV{PTVCDEBUG} || PTDEBUG ) {
-      _d('Client response:', Dumper($client_response));
-   }
-
-   $response = $ua->request('POST', $url, $client_response);
-   PTDEBUG && _d('Server suggestions:', Dumper($response));
-   die "No response from POST $url $client_response"
-      if !$response;
-   die "POST $url returned HTTP status $response->{status}; expected 200"
-      if $response->{status} != 200;
-
-   return unless $response->{content};
-
-   $items = __PACKAGE__->parse_server_response(
-      response   => $response->{content},
-      split_vars => 0,
-   );
-   die "Failed to parse server suggestions: $response->{content}"
-      if !scalar keys %$items;
-   my @suggestions = map { $_->{vars} }
-                     sort { $a->{item} cmp $b->{item} }
-                     values %$items;
-
-   return \@suggestions;
-}
-
-sub time_to_check {
-   my ($file, $instances, $time) = @_;
-   die "I need a file argument" unless $file;
-   $time ||= int(time());  # current time
-
-   if ( @$instances ) {
-      my $instances_to_check = instances_to_check($file, $instances, $time);
-      return scalar @$instances_to_check, $instances_to_check;
-   }
-
-   return 1 if !-f $file;
-   
-   my $mtime  = (stat $file)[9];
-   if ( !defined $mtime ) {
-      PTDEBUG && _d('Error getting modified time of', $file);
-      return 1;
-   }
-   PTDEBUG && _d('time=', $time, 'mtime=', $mtime);
-   if ( ($time - $mtime) > $check_time_limit ) {
-      return 1;
-   }
-
-   return 0;
-}
-
-sub instances_to_check {
-   my ($file, $instances, $time, %args) = @_;
-
-   my $file_contents = '';
-   if (open my $fh, '<', $file) {
-      chomp($file_contents = do { local $/ = undef; <$fh> });
-      close $fh;
-   }
-   my %cached_instances = $file_contents =~ /^([^,]+),(.+)$/mg;
-
-   my @instances_to_check;
-   foreach my $instance ( @$instances ) {
-      my $mtime = $cached_instances{ $instance->{id} };
-      if ( !$mtime || (($time - $mtime) > $check_time_limit) ) {
-         if ( $ENV{PTVCDEBUG} || PTDEBUG ) {
-            _d('Time to check MySQL instance', $instance->{name});
-         }
-         push @instances_to_check, $instance;
-         $cached_instances{ $instance->{id} } = $time;
-      }
-   }
-
-   if ( $args{update_file} ) {
-      open my $fh, '>', $file or die "Cannot open $file for writing: $OS_ERROR";
-      while ( my ($id, $time) = each %cached_instances ) {
-         print { $fh } "$id,$time\n";
-      }
-      close $fh or die "Cannot close $file: $OS_ERROR";
-   }
-
-   return \@instances_to_check;
-}
-
-sub update_checks_file {
-   my ($file, $instances, $time) = @_;
-
-   if ( !-f $file ) {
-      if ( $ENV{PTVCDEBUG} || PTDEBUG ) {
-         _d('Creating time limit file', $file);
-      }
-      _touch($file);
-   }
-
-   if ( $instances && @$instances ) {
-      instances_to_check($file, $instances, $time, update_file => 1);
-      return;
-   }
-
-   my $mtime  = (stat $file)[9];
-   if ( !defined $mtime ) {
-      _touch($file);
-      return;
-   }
-   PTDEBUG && _d('time=', $time, 'mtime=', $mtime);
-   if ( ($time - $mtime) > $check_time_limit ) {
-      _touch($file);
-      return;
-   }
-
-   return;
-}
-
-sub _touch {
-   my ($file) = @_;
-   sysopen my $fh, $file, O_WRONLY|O_CREAT
-      or die "Cannot create $file : $!";
-   close $fh or die "Cannot close $file : $!";
-   utime(undef, undef, $file);
-}
-
-sub _generate_identifier {
-   my $instance = shift;
-   my $dbh      = $instance->{dbh};
-   my $dsn      = $instance->{dsn};
-
-   my $sql = q{SELECT CONCAT(@@hostname, @@port)};
-   PTDEBUG && _d($sql);
-   my ($name) = eval { $dbh->selectrow_array($sql) };
-   if ( $EVAL_ERROR ) {
-      PTDEBUG && _d($EVAL_ERROR);
-      $sql = q{SELECT @@hostname};
-      PTDEBUG && _d($sql);
-      ($name) = eval { $dbh->selectrow_array($sql) };
-      if ( $EVAL_ERROR ) {
-         PTDEBUG && _d($EVAL_ERROR);
-         $name = ($dsn->{h} || 'localhost') . ($dsn->{P} || 3306);
-      }
-      else {
-         $sql = q{SHOW VARIABLES LIKE 'port'};
-         PTDEBUG && _d($sql);
-         my (undef, $port) = eval { $dbh->selectrow_array($sql) };
-         PTDEBUG && _d('port:', $port);
-         $name .= $port || '';
-      }
-   }
-   my $id = md5_hex($name);
-
-   if ( $ENV{PTVCDEBUG} || PTDEBUG ) {
-      _d('MySQL instance', $name, 'is', $id);
-   }
-
-   return $name, $id;
-}
-
-sub encode_client_response {
-   my (%args) = @_;
-   my @required_args = qw(items versions general_id);
-   foreach my $arg ( @required_args ) {
-      die "I need a $arg arugment" unless $args{$arg};
-   }
-   my ($items, $versions, $general_id) = @args{@required_args};
-
-   my @lines;
-   foreach my $item ( sort keys %$items ) {
-      next unless exists $versions->{$item};
-      if ( ref($versions->{$item}) eq 'HASH' ) {
-         my $mysql_versions = $versions->{$item};
-         for my $id ( sort keys %$mysql_versions ) {
-            push @lines, join(';', $id, $item, $mysql_versions->{$id});
-         }
-      }
-      else {
-         push @lines, join(';', $general_id, $item, $versions->{$item});
-      }
-   }
-
-   my $client_response = join("\n", @lines) . "\n";
-   return $client_response;
-}
-
-sub validate_options {
-   my ($o) = @_;
-
-   return if !$o->got('version-check');
-
-   my $value  = $o->get('version-check');
-   my @values = split /, /,
-                $o->read_para_after(__FILE__, qr/MAGIC_version_check/);
-   chomp(@values);
-                
-   return if grep { $value eq $_ } @values;
-   $o->save_error("--version-check invalid value $value.  Accepted values are "
-                . join(", ", @values[0..$#values-1]) . " and $values[-1]" );
-}
-
-sub parse_server_response {
-   my ($self, %args) = @_;
-   my @required_args = qw(response);
-   foreach my $arg ( @required_args ) {
-      die "I need a $arg arugment" unless $args{$arg};
-   }
-   my ($response) = @args{@required_args};
-
-   my %items = map {
-      my ($item, $type, $vars) = split(";", $_);
-      if ( !defined $args{split_vars} || $args{split_vars} ) {
-         $vars = [ split(",", ($vars || '')) ];
-      }
-      $item => {
-         item => $item,
-         type => $type,
-         vars => $vars,
-      };
-   } split("\n", $response);
-
-   PTDEBUG && _d('Items:', Dumper(\%items));
-
-   return \%items;
-}
-
-sub get_versions {
-   my ($self, %args) = @_;
-   my @required_args = qw(items);
-   foreach my $arg ( @required_args ) {
-      die "I need a $arg arugment" unless $args{$arg};
-   }
-   my ($items) = @args{@required_args};
-
-   my %versions;
-   foreach my $item ( values %$items ) {
-      next unless $self->valid_item($item);
-
-      eval {
-         my $func    = 'get_' . $item->{type};
-         my $version = $self->$func(
-            item      => $item,
-            instances => $args{instances},
-         );
-         if ( $version ) {
-            chomp $version unless ref($version);
-            $versions{$item->{item}} = $version;
-         }
-      };
-      if ( $EVAL_ERROR ) {
-         PTDEBUG && _d('Error getting version for', Dumper($item), $EVAL_ERROR);
-      }
-   }
-
-   return \%versions;
-}
-
-sub valid_item {
-   my ($self, $item) = @_;
-   return unless $item;
-
-   if ( ($item->{type} || '') !~ m/
-         ^(?:
-             os_version
-            |perl_version
-            |perl_module_version
-            |mysql_variable
-            |bin_version
-         )$/x ) {
-      PTDEBUG && _d('Invalid type:', $item->{type});
-      return;
-   }
-
-   return 1;
-}
-
-sub get_os_version {
-   my ($self) = @_;
-
-   if ( $OSNAME eq 'MSWin32' ) {
-      require Win32;
-      return Win32::GetOSDisplayName();
-   }
-
-  chomp(my $platform = `uname -s`);
-  PTDEBUG && _d('platform:', $platform);
-  return $OSNAME unless $platform;
-
-   chomp(my $lsb_release
-            = `which lsb_release 2>/dev/null | awk '{print \$1}'` || '');
-   PTDEBUG && _d('lsb_release:', $lsb_release);
-
-   my $release = "";
-
-   if ( $platform eq 'Linux' ) {
-      if ( -f "/etc/fedora-release" ) {
-         $release = `cat /etc/fedora-release`;
-      }
-      elsif ( -f "/etc/redhat-release" ) {
-         $release = `cat /etc/redhat-release`;
-      }
-      elsif ( -f "/etc/system-release" ) {
-         $release = `cat /etc/system-release`;
-      }
-      elsif ( $lsb_release ) {
-         $release = `$lsb_release -ds`;
-      }
-      elsif ( -f "/etc/lsb-release" ) {
-         $release = `grep DISTRIB_DESCRIPTION /etc/lsb-release`;
-         $release =~ s/^\w+="([^"]+)".+/$1/;
-      }
-      elsif ( -f "/etc/debian_version" ) {
-         chomp(my $rel = `cat /etc/debian_version`);
-         $release = "Debian $rel";
-         if ( -f "/etc/apt/sources.list" ) {
-             chomp(my $code_name = `awk '/^deb/ {print \$3}' /etc/apt/sources.list | awk -F/ '{print \$1}'| awk 'BEGIN {FS="|"} {print \$1}' | sort | uniq -c | sort -rn | head -n1 | awk '{print \$2}'`);
-             $release .= " ($code_name)" if $code_name;
-         }
-      }
-      elsif ( -f "/etc/os-release" ) { # openSUSE
-         chomp($release = `grep PRETTY_NAME /etc/os-release`);
-         $release =~ s/^PRETTY_NAME="(.+)"$/$1/;
-      }
-      elsif ( `ls /etc/*release 2>/dev/null` ) {
-         if ( `grep DISTRIB_DESCRIPTION /etc/*release 2>/dev/null` ) {
-            $release = `grep DISTRIB_DESCRIPTION /etc/*release | head -n1`;
-         }
-         else {
-            $release = `cat /etc/*release | head -n1`;
-         }
-      }
-   }
-   elsif ( $platform =~ m/(?:BSD|^Darwin)$/ ) {
-      my $rel = `uname -r`;
-      $release = "$platform $rel";
-   }
-   elsif ( $platform eq "SunOS" ) {
-      my $rel = `head -n1 /etc/release` || `uname -r`;
-      $release = "$platform $rel";
-   }
-
-   if ( !$release ) {
-      PTDEBUG && _d('Failed to get the release, using platform');
-      $release = $platform;
-   }
-   chomp($release);
-
-   $release =~ s/^"|"$//g;
-
-   PTDEBUG && _d('OS version =', $release);
-   return $release;
-}
-
-sub get_perl_version {
-   my ($self, %args) = @_;
-   my $item = $args{item};
-   return unless $item;
-
-   my $version = sprintf '%vd', $PERL_VERSION;
-   PTDEBUG && _d('Perl version', $version);
-   return $version;
-}
-
-sub get_perl_module_version {
-   my ($self, %args) = @_;
-   my $item = $args{item};
-   return unless $item;
-
-   my $var          = $item->{item} . '::VERSION';
-   my $version      = _get_scalar($var);
-   PTDEBUG && _d('Perl version for', $var, '=', "$version");
-
-   return $version ? "$version" : $version;
-}
-
-sub _get_scalar {
-   no strict;
-   return ${*{shift()}};
-}
-
-sub get_mysql_variable {
-   my $self = shift;
-   return $self->_get_from_mysql(
-      show => 'VARIABLES',
-      @_,
-   );
-}
-
-sub _get_from_mysql {
-   my ($self, %args) = @_;
-   my $show      = $args{show};
-   my $item      = $args{item};
-   my $instances = $args{instances};
-   return unless $show && $item;
-
-   if ( !$instances || !@$instances ) {
-      if ( $ENV{PTVCDEBUG} || PTDEBUG ) {
-         _d('Cannot check', $item, 'because there are no MySQL instances');
-      }
-      return;
-   }
-
-   my @versions;
-   my %version_for;
-   foreach my $instance ( @$instances ) {
-      my $dbh = $instance->{dbh};
-      local $dbh->{FetchHashKeyName} = 'NAME_lc';
-      my $sql = qq/SHOW $show/;
-      PTDEBUG && _d($sql);
-      my $rows = $dbh->selectall_hashref($sql, 'variable_name');
-
-      my @versions;
-      foreach my $var ( @{$item->{vars}} ) {
-         $var = lc($var);
-         my $version = $rows->{$var}->{value};
-         PTDEBUG && _d('MySQL version for', $item->{item}, '=', $version,
-            'on', $instance->{name});
-         push @versions, $version;
-      }
-
-      $version_for{ $instance->{id} } = join(' ', @versions);
-   }
-
-   return \%version_for;
-}
-
-sub get_bin_version {
-   my ($self, %args) = @_;
-   my $item = $args{item};
-   my $cmd  = $item->{item};
-   return unless $cmd;
-
-   my $sanitized_command = File::Basename::basename($cmd);
-   PTDEBUG && _d('cmd:', $cmd, 'sanitized:', $sanitized_command);
-   return if $sanitized_command !~ /\A[a-zA-Z0-9_-]+\z/;
-
-   my $output = `$sanitized_command --version 2>&1`;
-   PTDEBUG && _d('output:', $output);
-
-   my ($version) = $output =~ /v?([0-9]+\.[0-9]+(?:\.[\w-]+)?)/;
-
-   PTDEBUG && _d('Version for', $sanitized_command, '=', $version);
-   return $version;
-}
-
-sub _d {
-   my ($package, undef, $line) = caller 0;
-   @_ = map { (my $temp = $_) =~ s/\n/\n# /g; $temp; }
-        map { defined $_ ? $_ : 'undef' }
-        @_;
-   print STDERR "# $package:$line $PID ", join(' ', @_), "\n";
-}
-
-1;
-}
-# ###########################################################################
-# End Pingback package
-# ###########################################################################
-
-# ###########################################################################
 # This is a combination of modules and programs in one -- a runnable module.
 # http://www.perl.com/pub/a/2006/07/13/lightning-articles.html?page=last
 # Or, look it up in the Camel book on pages 642 and 643 in the 3rd edition.
@@ -12004,20 +3939,8 @@
 # Subroutines.
 # ############################################################################
 
-<<<<<<< HEAD
 sub compare_host_to_host {
 }
-=======
-   return unless keys %$errors;
-
-   my $rf = new ReportFormatter(extend_right=>1);
-   $rf->title('Errors');
-   $rf->set_columns(
-      { name => 'Query ID' },
-      { name => 'Host',    },
-      { name => 'Error',   },
-   );
->>>>>>> c02844a9
 
 sub save_host_results {
    while (
@@ -12031,6 +3954,15 @@
 }
 
 sub compare_results_to_host {
+}
+
+sub get_cxn {
+   my ( $dp, $o, $dsn ) = @_;
+   if ( $o->get('ask-pass') ) {
+      $dsn->{p} = OptionParser::prompt_noecho("Enter password: ");
+   }
+   my $dbh = $dp->get_dbh($dp->get_cxn_params($dsn), {AutoCommit => 1});
+   return $dbh;
 }
 
 sub disable_query_cache {
@@ -13000,10 +4932,7 @@
 =head1 COPYRIGHT, LICENSE, AND WARRANTY
 
 This program is copyright 2009-2013 Percona Ireland Ltd.
-<<<<<<< HEAD
 Feedback and improvements are welcome.
-=======
->>>>>>> c02844a9
 
 THIS PROGRAM IS PROVIDED "AS IS" AND WITHOUT ANY EXPRESS OR IMPLIED
 WARRANTIES, INCLUDING, WITHOUT LIMITATION, THE IMPLIED WARRANTIES OF
@@ -13021,10 +4950,6 @@
 
 =head1 VERSION
 
-<<<<<<< HEAD
 pt-upgrade 2.2.0
-=======
-pt-upgrade 2.1.8
->>>>>>> c02844a9
 
 =cut