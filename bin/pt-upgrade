--- conflicted
+++ resolved
@@ -3120,6 +3120,8 @@
 use English qw(-no_match_vars);
 use constant PTDEBUG => $ENV{PTDEBUG} || 0;
 
+use Time::HiRes qw(sleep);
+
 sub new {
    my ( $class, %args ) = @_;
    my $self = {
@@ -3842,271 +3844,202 @@
 {
 package VersionCheck;
 
+
 use strict;
 use warnings FATAL => 'all';
 use English qw(-no_match_vars);
 
 use constant PTDEBUG => $ENV{PTDEBUG} || 0;
 
-use Data::Dumper   qw();
-use Digest::MD5    qw(md5_hex);
-use Sys::Hostname  qw(hostname);
-use Fcntl          qw(:DEFAULT);
+use Data::Dumper;
+local $Data::Dumper::Indent    = 1;
+local $Data::Dumper::Sortkeys  = 1;
+local $Data::Dumper::Quotekeys = 0;
+
+use Digest::MD5 qw(md5_hex);
+use Sys::Hostname qw(hostname);
 use File::Basename qw();
 use File::Spec;
-
-my $dir              = File::Spec->tmpdir();
-my $check_time_file  = File::Spec->catfile($dir,'percona-toolkit-version-check');
-my $check_time_limit = 60 * 60 * 24;  # one day
-
-sub Dumper {
-   local $Data::Dumper::Indent    = 1;
-   local $Data::Dumper::Sortkeys  = 1;
-   local $Data::Dumper::Quotekeys = 0;
-
-   Data::Dumper::Dumper(@_);
-}
-
-local $EVAL_ERROR;
+use FindBin qw();
+
 eval {
    require Percona::Toolkit;
    require HTTPMicro;
 };
 
+{
+   my $file    = 'percona-version-check';
+   my $home    = $ENV{HOME} || $ENV{HOMEPATH} || $ENV{USERPROFILE} || '.';
+   my @vc_dirs = (
+      '/etc/percona',
+      '/etc/percona-toolkit',
+      '/tmp',
+      "$home",
+   );
+
+   sub version_check_file {
+      foreach my $dir ( @vc_dirs ) {
+         if ( -d $dir && -w $dir ) {
+            PTDEBUG && _d('Version check file', $file, 'in', $dir);
+            return $dir . '/' . $file;
+         }
+      }
+      PTDEBUG && _d('Version check file', $file, 'in', $ENV{PWD});
+      return $file;  # in the CWD
+   } 
+}
+
+sub version_check_time_limit {
+   return 60 * 60 * 24;  # one day
+}
+
+
 sub version_check {
-   my %args      = @_;
-   my @instances = $args{instances} ? @{ $args{instances} } : ();
-
-   if (exists $ENV{PERCONA_VERSION_CHECK} && !$ENV{PERCONA_VERSION_CHECK}) {
-      warn '--version-check is disabled by the PERCONA_VERSION_CHECK ',
-                   "environment variable.\n\n";
-      return;
-   }
-
-   $args{protocol} ||= 'https';
-   my @protocols = $args{protocol} eq 'auto'
-                 ? qw(https http)
-                 : $args{protocol};
-   
-   my $instances_to_check = [];
-   my $time               = int(time());
+   my (%args) = @_;
+
+   my $instances = $args{instances} || [];
+   my $instances_to_check;
+
+   PTDEBUG && _d('FindBin::Bin:', $FindBin::Bin);
+   if ( !$args{force} ) {
+      if ( $FindBin::Bin
+           && (-d "$FindBin::Bin/../.bzr" || -d "$FindBin::Bin/../../.bzr") ) {
+         PTDEBUG && _d("$FindBin::Bin/../.bzr disables --version-check");
+         return;
+      }
+   }
+
    eval {
-      foreach my $instance ( @instances ) {
-         my ($name, $id) = _generate_identifier($instance);
+      foreach my $instance ( @$instances ) {
+         my ($name, $id) = get_instance_id($instance);
          $instance->{name} = $name;
          $instance->{id}   = $id;
       }
 
-      my $time_to_check;
-      ($time_to_check, $instances_to_check)
-         = time_to_check($check_time_file, \@instances, $time);
-      if ( !$time_to_check ) {
-         warn 'It is not time to --version-check again; ',
-                      "only 1 check per day.\n\n";
-         return;
-      }
-
-      my $advice;
-      my $e;
-      for my $protocol ( @protocols ) {
-         $advice = eval { pingback(
-            url       => $ENV{PERCONA_VERSION_CHECK_URL} || "$protocol://v.percona.com",
-            instances => $instances_to_check,
-            protocol  => $protocol,
-         ) };
-         last if !$advice && !$EVAL_ERROR;
-         $e ||= $EVAL_ERROR;
-      }
+      push @$instances, { name => 'system', id => 0 };
+
+      $instances_to_check = get_instances_to_check(
+         instances => $instances,
+         vc_file   => $args{vc_file},  # testing
+         now       => $args{now},      # testing
+      );
+      PTDEBUG && _d(scalar @$instances_to_check, 'instances to check');
+      return unless @$instances_to_check;
+
+      my $protocol = 'https';  # optimistic, but...
+      eval { require IO::Socket::SSL; };
+      if ( $EVAL_ERROR ) {
+         PTDEBUG && _d($EVAL_ERROR);
+         $protocol = 'http';
+      }
+      PTDEBUG && _d('Using', $protocol);
+
+      my $advice = pingback(
+         instances => $instances_to_check,
+         protocol  => $protocol,
+         url       => $args{url}                       # testing
+                   || $ENV{PERCONA_VERSION_CHECK_URL}  # testing
+                   || "$protocol://v.percona.com",
+      );
       if ( $advice ) {
-         print "# Percona suggests these upgrades:\n";
+         PTDEBUG && _d('Advice:', Dumper($advice));
+         if ( scalar @$advice > 1) {
+            print "\n# " . scalar @$advice . " software updates are "
+               . "available:\n";
+         }
+         else {
+            print "\n# A software update is available:\n";
+         }
          print join("\n", map { "#   * $_" } @$advice), "\n\n";
-      }
-      else {
-         die $e if $e;
-         print "# No suggestions at this time.\n\n";
-         ($ENV{PTVCDEBUG} || PTDEBUG )
-            && _d('--version-check worked, but there were no suggestions');
       }
    };
    if ( $EVAL_ERROR ) {
-      warn "Error doing --version-check: $EVAL_ERROR";
-   }
-   else {
-      update_checks_file($check_time_file, $instances_to_check, $time);
-   }
-   
+      PTDEBUG && _d('Version check failed:', $EVAL_ERROR);
+   }
+
+   if ( @$instances_to_check ) {
+      eval {
+         update_check_times(
+            instances => $instances_to_check,
+            vc_file   => $args{vc_file},  # testing
+            now       => $args{now},      # testing
+         );
+      };
+      if ( $EVAL_ERROR ) {
+         PTDEBUG && _d('Error updating version check file:', $EVAL_ERROR);
+      }
+   }
+
+   if ( $ENV{PTDEBUG_VERSION_CHECK} ) {
+      warn "Exiting because the PTDEBUG_VERSION_CHECK "
+         . "environment variable is defined.\n";
+      exit 255;
+   }
+
    return;
 }
 
-sub pingback {
+sub get_instances_to_check {
    my (%args) = @_;
-   my @required_args = qw(url);
-   foreach my $arg ( @required_args ) {
-      die "I need a $arg arugment" unless $args{$arg};
-   }
-   my ($url) = @args{@required_args};
-
-   my ($instances, $ua) = @args{qw(instances ua)};
-
-   $ua ||= HTTPMicro->new( timeout => 5 );
-
-   my $response = $ua->request('GET', $url);
-   ($ENV{PTVCDEBUG} || PTDEBUG) && _d('Server response:', Dumper($response));
-   die "No response from GET $url"
-      if !$response;
-   die("GET on $url returned HTTP status $response->{status}; expected 200\n",
-       ($response->{content} || '')) if $response->{status} != 200;
-   die("GET on $url did not return any programs to check")
-      if !$response->{content};
-
-   my $items = __PACKAGE__->parse_server_response(
-      response => $response->{content}
-   );
-   die "Failed to parse server requested programs: $response->{content}"
-      if !scalar keys %$items;
-      
-   my $versions = __PACKAGE__->get_versions(
-      items     => $items,
-      instances => $instances,
-   );
-   die "Failed to get any program versions; should have at least gotten Perl"
-      if !scalar keys %$versions;
-
-   my $client_content = encode_client_response(
-      items      => $items,
-      versions   => $versions,
-      general_id => md5_hex( hostname() ),
-   );
-
-   my $client_response = {
-      headers => { "X-Percona-Toolkit-Tool" => File::Basename::basename($0) },
-      content => $client_content,
-   };
-   if ( $ENV{PTVCDEBUG} || PTDEBUG ) {
-      _d('Client response:', Dumper($client_response));
-   }
-
-   $response = $ua->request('POST', $url, $client_response);
-   PTDEBUG && _d('Server suggestions:', Dumper($response));
-   die "No response from POST $url $client_response"
-      if !$response;
-   die "POST $url returned HTTP status $response->{status}; expected 200"
-      if $response->{status} != 200;
-
-   return unless $response->{content};
-
-   $items = __PACKAGE__->parse_server_response(
-      response   => $response->{content},
-      split_vars => 0,
-   );
-   die "Failed to parse server suggestions: $response->{content}"
-      if !scalar keys %$items;
-   my @suggestions = map { $_->{vars} }
-                     sort { $a->{item} cmp $b->{item} }
-                     values %$items;
-
-   return \@suggestions;
-}
-
-sub time_to_check {
-   my ($file, $instances, $time) = @_;
-   die "I need a file argument" unless $file;
-   $time ||= int(time());  # current time
-
-   if ( @$instances ) {
-      my $instances_to_check = instances_to_check($file, $instances, $time);
-      return scalar @$instances_to_check, $instances_to_check;
-   }
-
-   return 1 if !-f $file;
-   
-   my $mtime  = (stat $file)[9];
-   if ( !defined $mtime ) {
-      PTDEBUG && _d('Error getting modified time of', $file);
-      return 1;
-   }
-   PTDEBUG && _d('time=', $time, 'mtime=', $mtime);
-   if ( ($time - $mtime) > $check_time_limit ) {
-      return 1;
-   }
-
-   return 0;
-}
-
-sub instances_to_check {
-   my ($file, $instances, $time, %args) = @_;
-
-   my $file_contents = '';
-   if (open my $fh, '<', $file) {
-      chomp($file_contents = do { local $/ = undef; <$fh> });
-      close $fh;
-   }
-   my %cached_instances = $file_contents =~ /^([^,]+),(.+)$/mg;
-
+
+   my $instances = $args{instances};
+   my $now       = $args{now}     || int(time);
+   my $vc_file   = $args{vc_file} || version_check_file();
+
+   if ( !-f $vc_file ) {
+      PTDEBUG && _d('Version check file', $vc_file, 'does not exist;',
+         'version checking all instances');
+      return $instances;
+   }
+
+   open my $fh, '<', $vc_file or die "Cannot open $vc_file: $OS_ERROR";
+   chomp(my $file_contents = do { local $/ = undef; <$fh> });
+   PTDEBUG && _d('Version check file', $vc_file, 'contents:', $file_contents);
+   close $fh;
+   my %last_check_time_for = $file_contents =~ /^([^,]+),(.+)$/mg;
+
+   my $check_time_limit = version_check_time_limit();
    my @instances_to_check;
    foreach my $instance ( @$instances ) {
-      my $mtime = $cached_instances{ $instance->{id} };
-      if ( !$mtime || (($time - $mtime) > $check_time_limit) ) {
-         if ( $ENV{PTVCDEBUG} || PTDEBUG ) {
-            _d('Time to check MySQL instance', $instance->{name});
-         }
+      my $last_check_time = $last_check_time_for{ $instance->{id} };
+      PTDEBUG && _d('Intsance', $instance->{id}, 'last checked',
+         $last_check_time, 'now', $now, 'diff', $now - ($last_check_time || 0),
+         'hours until next check',
+         sprintf '%.2f',
+            ($check_time_limit - ($now - ($last_check_time || 0))) / 3600);
+      if ( !defined $last_check_time
+           || ($now - $last_check_time) >= $check_time_limit ) {
+         PTDEBUG && _d('Time to check', Dumper($instance));
          push @instances_to_check, $instance;
-         $cached_instances{ $instance->{id} } = $time;
-      }
-   }
-
-   if ( $args{update_file} ) {
-      open my $fh, '>', $file or die "Cannot open $file for writing: $OS_ERROR";
-      while ( my ($id, $time) = each %cached_instances ) {
-         print { $fh } "$id,$time\n";
-      }
-      close $fh or die "Cannot close $file: $OS_ERROR";
+      }
    }
 
    return \@instances_to_check;
 }
 
-sub update_checks_file {
-   my ($file, $instances, $time) = @_;
-
-   if ( !-f $file ) {
-      if ( $ENV{PTVCDEBUG} || PTDEBUG ) {
-         _d('Creating time limit file', $file);
-      }
-      _touch($file);
-   }
-
-   if ( $instances && @$instances ) {
-      instances_to_check($file, $instances, $time, update_file => 1);
-      return;
-   }
-
-   my $mtime  = (stat $file)[9];
-   if ( !defined $mtime ) {
-      _touch($file);
-      return;
-   }
-   PTDEBUG && _d('time=', $time, 'mtime=', $mtime);
-   if ( ($time - $mtime) > $check_time_limit ) {
-      _touch($file);
-      return;
-   }
+sub update_check_times {
+   my (%args) = @_;
+
+   my $instances = $args{instances};
+   my $now       = $args{now}     || int(time);
+   my $vc_file   = $args{vc_file} || version_check_file();
+   PTDEBUG && _d('Updating last check time:', $now);
+
+   open my $fh, '>', $vc_file or die "Cannot write to $vc_file: $OS_ERROR";
+   foreach my $instance ( sort { $a->{id} cmp $b->{id} } @$instances ) {
+      PTDEBUG && _d('Updated:', Dumper($instance));
+      print { $fh } $instance->{id} . ',' . $now . "\n";
+   }
+   close $fh;
 
    return;
 }
 
-sub _touch {
-   my ($file) = @_;
-   sysopen my $fh, $file, O_WRONLY|O_CREAT
-      or die "Cannot create $file : $!";
-   close $fh or die "Cannot close $file : $!";
-   utime(undef, undef, $file);
-}
-
-sub _generate_identifier {
-   my $instance = shift;
-   my $dbh      = $instance->{dbh};
-   my $dsn      = $instance->{dsn};
+sub get_instance_id {
+   my ($instance) = @_;
+
+   my $dbh = $instance->{dbh};
+   my $dsn = $instance->{dsn};
 
    my $sql = q{SELECT CONCAT(@@hostname, @@port)};
    PTDEBUG && _d($sql);
@@ -4130,11 +4063,77 @@
    }
    my $id = md5_hex($name);
 
-   if ( $ENV{PTVCDEBUG} || PTDEBUG ) {
-      _d('MySQL instance', $name, 'is', $id);
-   }
+   PTDEBUG && _d('MySQL instance:', $id, $name, $dsn);
 
    return $name, $id;
+}
+
+
+sub pingback {
+   my (%args) = @_;
+   my @required_args = qw(url instances);
+   foreach my $arg ( @required_args ) {
+      die "I need a $arg arugment" unless $args{$arg};
+   }
+   my $url       = $args{url};
+   my $instances = $args{instances};
+
+   my $ua = $args{ua} || HTTPMicro->new( timeout => 3 );
+
+   my $response = $ua->request('GET', $url);
+   PTDEBUG && _d('Server response:', Dumper($response));
+   die "No response from GET $url"
+      if !$response;
+   die("GET on $url returned HTTP status $response->{status}; expected 200\n",
+       ($response->{content} || '')) if $response->{status} != 200;
+   die("GET on $url did not return any programs to check")
+      if !$response->{content};
+
+   my $items = parse_server_response(
+      response => $response->{content}
+   );
+   die "Failed to parse server requested programs: $response->{content}"
+      if !scalar keys %$items;
+      
+   my $versions = get_versions(
+      items     => $items,
+      instances => $instances,
+   );
+   die "Failed to get any program versions; should have at least gotten Perl"
+      if !scalar keys %$versions;
+
+   my $client_content = encode_client_response(
+      items      => $items,
+      versions   => $versions,
+      general_id => md5_hex( hostname() ),
+   );
+
+   my $client_response = {
+      headers => { "X-Percona-Toolkit-Tool" => File::Basename::basename($0) },
+      content => $client_content,
+   };
+   PTDEBUG && _d('Client response:', Dumper($client_response));
+
+   $response = $ua->request('POST', $url, $client_response);
+   PTDEBUG && _d('Server suggestions:', Dumper($response));
+   die "No response from POST $url $client_response"
+      if !$response;
+   die "POST $url returned HTTP status $response->{status}; expected 200"
+      if $response->{status} != 200;
+
+   return unless $response->{content};
+
+   $items = parse_server_response(
+      response   => $response->{content},
+      split_vars => 0,
+   );
+   die "Failed to parse server suggestions: $response->{content}"
+      if !scalar keys %$items;
+   my @suggestions = map { $_->{vars} }
+                     sort { $a->{item} cmp $b->{item} }
+                     values %$items;
+
+   return \@suggestions;
 }
 
 sub encode_client_response {
@@ -4163,23 +4162,8 @@
    return $client_response;
 }
 
-sub validate_options {
-   my ($o) = @_;
-
-   return if !$o->got('version-check');
-
-   my $value  = $o->get('version-check');
-   my @values = split /, /,
-                $o->read_para_after(__FILE__, qr/MAGIC_version_check/);
-   chomp(@values);
-                
-   return if grep { $value eq $_ } @values;
-   $o->save_error("--version-check invalid value $value.  Accepted values are "
-                . join(", ", @values[0..$#values-1]) . " and $values[-1]" );
-}
-
 sub parse_server_response {
-   my ($self, %args) = @_;
+   my (%args) = @_;
    my @required_args = qw(response);
    foreach my $arg ( @required_args ) {
       die "I need a $arg arugment" unless $args{$arg};
@@ -4203,8 +4187,26 @@
    return \%items;
 }
 
+my %sub_for_type = (
+   os_version          => \&get_os_version,
+   perl_version        => \&get_perl_version,
+   perl_module_version => \&get_perl_module_version,
+   mysql_variable      => \&get_mysql_variable,
+   bin_version         => \&get_bin_version,
+);
+
+sub valid_item {
+   my ($item) = @_;
+   return unless $item;
+   if ( !exists $sub_for_type{ $item->{type} } ) {
+      PTDEBUG && _d('Invalid type:', $item->{type});
+      return 0;
+   }
+   return 1;
+}
+
 sub get_versions {
-   my ($self, %args) = @_;
+   my (%args) = @_;
    my @required_args = qw(items);
    foreach my $arg ( @required_args ) {
       die "I need a $arg arugment" unless $args{$arg};
@@ -4213,11 +4215,9 @@
 
    my %versions;
    foreach my $item ( values %$items ) {
-      next unless $self->valid_item($item);
-
+      next unless valid_item($item);
       eval {
-         my $func    = 'get_' . $item->{type};
-         my $version = $self->$func(
+         my $version = $sub_for_type{ $item->{type} }->(
             item      => $item,
             instances => $args{instances},
          );
@@ -4234,28 +4234,8 @@
    return \%versions;
 }
 
-sub valid_item {
-   my ($self, $item) = @_;
-   return unless $item;
-
-   if ( ($item->{type} || '') !~ m/
-         ^(?:
-             os_version
-            |perl_version
-            |perl_module_version
-            |mysql_variable
-            |bin_version
-         )$/x ) {
-      PTDEBUG && _d('Invalid type:', $item->{type});
-      return;
-   }
-
-   return 1;
-}
 
 sub get_os_version {
-   my ($self) = @_;
-
    if ( $OSNAME eq 'MSWin32' ) {
       require Win32;
       return Win32::GetOSDisplayName();
@@ -4331,7 +4311,7 @@
 }
 
 sub get_perl_version {
-   my ($self, %args) = @_;
+   my (%args) = @_;
    my $item = $args{item};
    return unless $item;
 
@@ -4341,47 +4321,40 @@
 }
 
 sub get_perl_module_version {
-   my ($self, %args) = @_;
+   my (%args) = @_;
    my $item = $args{item};
    return unless $item;
 
-   my $var          = $item->{item} . '::VERSION';
-   my $version      = _get_scalar($var);
-   PTDEBUG && _d('Perl version for', $var, '=', "$version");
-
-   return $version ? "$version" : $version;
-}
-
-sub _get_scalar {
-   no strict;
-   return ${*{shift()}};
+   my $var     = '$' . $item->{item} . '::VERSION';
+   my $version = eval "use $item->{item}; $var;";
+   PTDEBUG && _d('Perl version for', $var, '=', $version);
+   return $version;
 }
 
 sub get_mysql_variable {
-   my $self = shift;
-   return $self->_get_from_mysql(
+   return get_from_mysql(
       show => 'VARIABLES',
       @_,
    );
 }
 
-sub _get_from_mysql {
-   my ($self, %args) = @_;
+sub get_from_mysql {
+   my (%args) = @_;
    my $show      = $args{show};
    my $item      = $args{item};
    my $instances = $args{instances};
    return unless $show && $item;
 
    if ( !$instances || !@$instances ) {
-      if ( $ENV{PTVCDEBUG} || PTDEBUG ) {
-         _d('Cannot check', $item, 'because there are no MySQL instances');
-      }
+      PTDEBUG && _d('Cannot check', $item,
+         'because there are no MySQL instances');
       return;
    }
 
    my @versions;
    my %version_for;
    foreach my $instance ( @$instances ) {
+      next unless $instance->{id};  # special system instance has id=0
       my $dbh = $instance->{dbh};
       local $dbh->{FetchHashKeyName} = 'NAME_lc';
       my $sql = qq/SHOW $show/;
@@ -4396,7 +4369,6 @@
             'on', $instance->{name});
          push @versions, $version;
       }
-
       $version_for{ $instance->{id} } = join(' ', @versions);
    }
 
@@ -4404,7 +4376,7 @@
 }
 
 sub get_bin_version {
-   my ($self, %args) = @_;
+   my (%args) = @_;
    my $item = $args{item};
    my $cmd  = $item->{item};
    return unless $cmd;
@@ -7028,10 +7000,7 @@
 sub port_number {
    my ( $self, $port ) = @_;
    return unless $port;
-   return $port eq 'memcached' ? 11211
-        : $port eq 'http'      ? 80
-        : $port eq 'mysql'     ? 3306
-        :                        $port; 
+   return $port eq 'mysql' ? 3306 : $port;
 }
 
 sub _d {
@@ -7059,13 +7028,11 @@
 {
 package MySQLProtocolParser;
 
-
 use strict;
 use warnings FATAL => 'all';
 use English qw(-no_match_vars);
 use constant PTDEBUG => $ENV{PTDEBUG} || 0;
 
-<<<<<<< HEAD
 eval {
    require IO::Uncompress::Inflate; # yum: perl-IO-Compress-Zlib
    IO::Uncompress::Inflate->import(qw(inflate $InflateError));
@@ -7076,19 +7043,7 @@
 $Data::Dumper::Sortkeys  = 1;
 $Data::Dumper::Quotekeys = 0;
 
-require Exporter;
-our @ISA         = qw(Exporter);
-our %EXPORT_TAGS = ();
-our @EXPORT      = ();
-our @EXPORT_OK   = qw(
-   parse_error_packet
-   parse_ok_packet
-   parse_ok_prepared_statement_packet
-   parse_server_handshake_packet
-   parse_client_handshake_packet
-   parse_com_packet
-   parse_flags
-);
+BEGIN { our @ISA = 'ProtocolParser'; }
 
 use constant {
    COM_SLEEP               => '00',
@@ -7269,68 +7224,9 @@
    my @required_args = qw(event);
    foreach my $arg ( @required_args ) {
       die "I need a $arg argument" unless $args{$arg};
-=======
-use Data::Dumper;
-local $Data::Dumper::Indent    = 1;
-local $Data::Dumper::Sortkeys  = 1;
-local $Data::Dumper::Quotekeys = 0;
-
-use Digest::MD5 qw(md5_hex);
-use Sys::Hostname qw(hostname);
-use File::Basename qw();
-use File::Spec;
-use FindBin qw();
-
-eval {
-   require Percona::Toolkit;
-   require HTTPMicro;
-};
-
-{
-   my $file    = 'percona-version-check';
-   my $home    = $ENV{HOME} || $ENV{HOMEPATH} || $ENV{USERPROFILE} || '.';
-   my @vc_dirs = (
-      '/etc/percona',
-      '/etc/percona-toolkit',
-      '/tmp',
-      "$home",
-   );
-
-   sub version_check_file {
-      foreach my $dir ( @vc_dirs ) {
-         if ( -d $dir && -w $dir ) {
-            PTDEBUG && _d('Version check file', $file, 'in', $dir);
-            return $dir . '/' . $file;
-         }
-      }
-      PTDEBUG && _d('Version check file', $file, 'in', $ENV{PWD});
-      return $file;  # in the CWD
-   } 
-}
-
-sub version_check_time_limit {
-   return 60 * 60 * 24;  # one day
-}
-
-
-sub version_check {
-   my (%args) = @_;
-
-   my $instances = $args{instances} || [];
-   my $instances_to_check;
-
-   PTDEBUG && _d('FindBin::Bin:', $FindBin::Bin);
-   if ( !$args{force} ) {
-      if ( $FindBin::Bin
-           && (-d "$FindBin::Bin/../.bzr" || -d "$FindBin::Bin/../../.bzr") ) {
-         PTDEBUG && _d("$FindBin::Bin/../.bzr disables --version-check");
-         return;
-      }
->>>>>>> e3346332
    }
    my $packet = @args{@required_args};
 
-<<<<<<< HEAD
    my $src_host = "$packet->{src_host}:$packet->{src_port}";
    my $dst_host = "$packet->{dst_host}:$packet->{dst_port}";
 
@@ -7429,200 +7325,6 @@
 
       $packet->{mysql_data_len} = $session->{mysql_data_len};
       $packet->{number}         = $session->{number};
-=======
-   eval {
-      foreach my $instance ( @$instances ) {
-         my ($name, $id) = get_instance_id($instance);
-         $instance->{name} = $name;
-         $instance->{id}   = $id;
-      }
-
-      push @$instances, { name => 'system', id => 0 };
-
-      $instances_to_check = get_instances_to_check(
-         instances => $instances,
-         vc_file   => $args{vc_file},  # testing
-         now       => $args{now},      # testing
-      );
-      PTDEBUG && _d(scalar @$instances_to_check, 'instances to check');
-      return unless @$instances_to_check;
-
-      my $protocol = 'https';  # optimistic, but...
-      eval { require IO::Socket::SSL; };
-      if ( $EVAL_ERROR ) {
-         PTDEBUG && _d($EVAL_ERROR);
-         $protocol = 'http';
-      }
-      PTDEBUG && _d('Using', $protocol);
-
-      my $advice = pingback(
-         instances => $instances_to_check,
-         protocol  => $protocol,
-         url       => $args{url}                       # testing
-                   || $ENV{PERCONA_VERSION_CHECK_URL}  # testing
-                   || "$protocol://v.percona.com",
-      );
-      if ( $advice ) {
-         PTDEBUG && _d('Advice:', Dumper($advice));
-         if ( scalar @$advice > 1) {
-            print "\n# " . scalar @$advice . " software updates are "
-               . "available:\n";
-         }
-         else {
-            print "\n# A software update is available:\n";
-         }
-         print join("\n", map { "#   * $_" } @$advice), "\n\n";
-      }
-   };
-   if ( $EVAL_ERROR ) {
-      PTDEBUG && _d('Version check failed:', $EVAL_ERROR);
-   }
-
-   if ( @$instances_to_check ) {
-      eval {
-         update_check_times(
-            instances => $instances_to_check,
-            vc_file   => $args{vc_file},  # testing
-            now       => $args{now},      # testing
-         );
-      };
-      if ( $EVAL_ERROR ) {
-         PTDEBUG && _d('Error updating version check file:', $EVAL_ERROR);
-      }
-   }
-
-   if ( $ENV{PTDEBUG_VERSION_CHECK} ) {
-      warn "Exiting because the PTDEBUG_VERSION_CHECK "
-         . "environment variable is defined.\n";
-      exit 255;
-   }
-
-   return;
-}
-
-sub get_instances_to_check {
-   my (%args) = @_;
-
-   my $instances = $args{instances};
-   my $now       = $args{now}     || int(time);
-   my $vc_file   = $args{vc_file} || version_check_file();
-
-   if ( !-f $vc_file ) {
-      PTDEBUG && _d('Version check file', $vc_file, 'does not exist;',
-         'version checking all instances');
-      return $instances;
-   }
-
-   open my $fh, '<', $vc_file or die "Cannot open $vc_file: $OS_ERROR";
-   chomp(my $file_contents = do { local $/ = undef; <$fh> });
-   PTDEBUG && _d('Version check file', $vc_file, 'contents:', $file_contents);
-   close $fh;
-   my %last_check_time_for = $file_contents =~ /^([^,]+),(.+)$/mg;
-
-   my $check_time_limit = version_check_time_limit();
-   my @instances_to_check;
-   foreach my $instance ( @$instances ) {
-      my $last_check_time = $last_check_time_for{ $instance->{id} };
-      PTDEBUG && _d('Intsance', $instance->{id}, 'last checked',
-         $last_check_time, 'now', $now, 'diff', $now - ($last_check_time || 0),
-         'hours until next check',
-         sprintf '%.2f',
-            ($check_time_limit - ($now - ($last_check_time || 0))) / 3600);
-      if ( !defined $last_check_time
-           || ($now - $last_check_time) >= $check_time_limit ) {
-         PTDEBUG && _d('Time to check', Dumper($instance));
-         push @instances_to_check, $instance;
-      }
-   }
-
-   return \@instances_to_check;
-}
-
-sub update_check_times {
-   my (%args) = @_;
-
-   my $instances = $args{instances};
-   my $now       = $args{now}     || int(time);
-   my $vc_file   = $args{vc_file} || version_check_file();
-   PTDEBUG && _d('Updating last check time:', $now);
-
-   open my $fh, '>', $vc_file or die "Cannot write to $vc_file: $OS_ERROR";
-   foreach my $instance ( sort { $a->{id} cmp $b->{id} } @$instances ) {
-      PTDEBUG && _d('Updated:', Dumper($instance));
-      print { $fh } $instance->{id} . ',' . $now . "\n";
-   }
-   close $fh;
-
-   return;
-}
-
-sub get_instance_id {
-   my ($instance) = @_;
-
-   my $dbh = $instance->{dbh};
-   my $dsn = $instance->{dsn};
-
-   my $sql = q{SELECT CONCAT(@@hostname, @@port)};
-   PTDEBUG && _d($sql);
-   my ($name) = eval { $dbh->selectrow_array($sql) };
-   if ( $EVAL_ERROR ) {
-      PTDEBUG && _d($EVAL_ERROR);
-      $sql = q{SELECT @@hostname};
-      PTDEBUG && _d($sql);
-      ($name) = eval { $dbh->selectrow_array($sql) };
-      if ( $EVAL_ERROR ) {
-         PTDEBUG && _d($EVAL_ERROR);
-         $name = ($dsn->{h} || 'localhost') . ($dsn->{P} || 3306);
-      }
-      else {
-         $sql = q{SHOW VARIABLES LIKE 'port'};
-         PTDEBUG && _d($sql);
-         my (undef, $port) = eval { $dbh->selectrow_array($sql) };
-         PTDEBUG && _d('port:', $port);
-         $name .= $port || '';
-      }
-   }
-   my $id = md5_hex($name);
-
-   PTDEBUG && _d('MySQL instance:', $id, $name, $dsn);
-
-   return $name, $id;
-}
-
-
-sub pingback {
-   my (%args) = @_;
-   my @required_args = qw(url instances);
-   foreach my $arg ( @required_args ) {
-      die "I need a $arg arugment" unless $args{$arg};
-   }
-   my $url       = $args{url};
-   my $instances = $args{instances};
-
-   my $ua = $args{ua} || HTTPMicro->new( timeout => 3 );
-
-   my $response = $ua->request('GET', $url);
-   PTDEBUG && _d('Server response:', Dumper($response));
-   die "No response from GET $url"
-      if !$response;
-   die("GET on $url returned HTTP status $response->{status}; expected 200\n",
-       ($response->{content} || '')) if $response->{status} != 200;
-   die("GET on $url did not return any programs to check")
-      if !$response->{content};
-
-   my $items = parse_server_response(
-      response => $response->{content}
-   );
-   die "Failed to parse server requested programs: $response->{content}"
-      if !scalar keys %$items;
-      
-   my $versions = get_versions(
-      items     => $items,
-      instances => $instances,
-   );
-   die "Failed to get any program versions; should have at least gotten Perl"
-      if !scalar keys %$versions;
->>>>>>> e3346332
 
       PTDEBUG && _d('Appending data to buff; expecting',
          $session->{buff_left}, 'more bytes');
@@ -7639,7 +7341,6 @@
       }
    }
 
-<<<<<<< HEAD
    my $event;
    if ( $packet_from eq 'server' ) {
       $event = $self->_packet_from_server($packet, $session, $args{misc});
@@ -7655,13 +7356,6 @@
          }
       }
       elsif ( $packet->{mysql_data_len} > ($packet->{data_len} - 4) ) {
-=======
-   my $client_response = {
-      headers => { "X-Percona-Toolkit-Tool" => File::Basename::basename($0) },
-      content => $client_content,
-   };
-   PTDEBUG && _d('Client response:', Dumper($client_response));
->>>>>>> e3346332
 
          if ( $session->{cmd} && ($session->{state} || '') eq 'awaiting_reply' ) {
             PTDEBUG && _d('No server OK to previous command (frag)');
@@ -7674,20 +7368,8 @@
          $session->{mysql_data_len} = $packet->{mysql_data_len};
          $session->{number}         = $packet->{number};
 
-<<<<<<< HEAD
          $session->{buff_left}
             ||= $packet->{mysql_data_len} - ($packet->{data_len} - 4);
-=======
-   $items = parse_server_response(
-      response   => $response->{content},
-      split_vars => 0,
-   );
-   die "Failed to parse server suggestions: $response->{content}"
-      if !scalar keys %$items;
-   my @suggestions = map { $_->{vars} }
-                     sort { $a->{item} cmp $b->{item} }
-                     values %$items;
->>>>>>> e3346332
 
          PTDEBUG && _d('Data not complete; expecting',
             $session->{buff_left}, 'more bytes');
@@ -7717,7 +7399,6 @@
    return $event;
 }
 
-<<<<<<< HEAD
 sub _packet_from_server {
    my ( $self, $packet, $session, $misc ) = @_;
    die "I need a packet"  unless $packet;
@@ -8035,15 +7716,6 @@
          PTDEBUG && _d('Got a COM_QUIT');
 
          $session->{closed} = 1;  # delete session when done
-=======
-sub encode_client_response {
-   my (%args) = @_;
-   my @required_args = qw(items versions general_id);
-   foreach my $arg ( @required_args ) {
-      die "I need a $arg arugment" unless $args{$arg};
-   }
-   my ($items, $versions, $general_id) = @args{@required_args};
->>>>>>> e3346332
 
          return $self->_make_event(
             {  cmd       => 'Admin',
@@ -8126,7 +7798,6 @@
    return $new_event;
 }
 
-<<<<<<< HEAD
 sub tcp_timestamp {
    my ( $ts ) = @_;
    $ts =~ s/^\d\d(\d\d)-(\d\d)-(\d\d)/$1$2$3/;
@@ -8191,13 +7862,6 @@
    else {
       PTDEBUG && _d('data:', $data, 'first byte:', $first_byte);
       die "Invalid length encoded byte: $first_byte";
-=======
-sub parse_server_response {
-   my (%args) = @_;
-   my @required_args = qw(response);
-   foreach my $arg ( @required_args ) {
-      die "I need a $arg arugment" unless $args{$arg};
->>>>>>> e3346332
    }
 
    PTDEBUG && _d('len:', $len, 'encode len', $encode_len);
@@ -8222,7 +7886,6 @@
    return unpack('d', pack('H*', $str));
 }
 
-<<<<<<< HEAD
 sub get_lcb {
    my ( $string ) = @_;
    my $first_byte = hex(substr($$string, 0, 2, ''));
@@ -8231,50 +7894,6 @@
    }
    elsif ( $first_byte == 252 ) {
       return to_num(substr($$string, 0, 4, ''));
-=======
-my %sub_for_type = (
-   os_version          => \&get_os_version,
-   perl_version        => \&get_perl_version,
-   perl_module_version => \&get_perl_module_version,
-   mysql_variable      => \&get_mysql_variable,
-   bin_version         => \&get_bin_version,
-);
-
-sub valid_item {
-   my ($item) = @_;
-   return unless $item;
-   if ( !exists $sub_for_type{ $item->{type} } ) {
-      PTDEBUG && _d('Invalid type:', $item->{type});
-      return 0;
-   }
-   return 1;
-}
-
-sub get_versions {
-   my (%args) = @_;
-   my @required_args = qw(items);
-   foreach my $arg ( @required_args ) {
-      die "I need a $arg arugment" unless $args{$arg};
-   }
-   my ($items) = @args{@required_args};
-
-   my %versions;
-   foreach my $item ( values %$items ) {
-      next unless valid_item($item);
-      eval {
-         my $version = $sub_for_type{ $item->{type} }->(
-            item      => $item,
-            instances => $args{instances},
-         );
-         if ( $version ) {
-            chomp $version unless ref($version);
-            $versions{$item->{item}} = $version;
-         }
-      };
-      if ( $EVAL_ERROR ) {
-         PTDEBUG && _d('Error getting version for', Dumper($item), $EVAL_ERROR);
-      }
->>>>>>> e3346332
    }
    elsif ( $first_byte == 253 ) {
       return to_num(substr($$string, 0, 6, ''));
@@ -8314,7 +7933,6 @@
    return $pkt;
 }
 
-<<<<<<< HEAD
 sub parse_ok_packet {
    my ( $data ) = @_;
    return unless $data;
@@ -8434,13 +8052,6 @@
         && $code ne COM_STMT_RESET )
    {
       $data = to_string(substr($data, 2, ($len - 1) * 2));
-=======
-
-sub get_os_version {
-   if ( $OSNAME eq 'MSWin32' ) {
-      require Win32;
-      return Win32::GetOSDisplayName();
->>>>>>> e3346332
    }
    my $pkt = {
       code => $code,
@@ -8520,19 +8131,12 @@
    return $pkt;
 }
 
-<<<<<<< HEAD
 sub get_sth_id {
    my ( $data ) = @_;
    return unless $data;
    my $sth_id = to_num(substr($data, 2, 8));
    return $sth_id;
 }
-=======
-sub get_perl_version {
-   my (%args) = @_;
-   my $item = $args{item};
-   return unless $item;
->>>>>>> e3346332
 
 sub parse_flags {
    my ( $flags ) = @_;
@@ -8547,7 +8151,6 @@
    return \%flags;
 }
 
-<<<<<<< HEAD
 sub uncompress_data {
    my ( $data, $len ) = @_;
    die "I need data" unless $data;
@@ -8585,42 +8188,10 @@
    else {
       PTDEBUG && _d('Client is NOT using compression');
       $session->{compress} = 0;
-=======
-sub get_perl_module_version {
-   my (%args) = @_;
-   my $item = $args{item};
-   return unless $item;
-
-   my $var     = '$' . $item->{item} . '::VERSION';
-   my $version = eval "use $item->{item}; $var;";
-   PTDEBUG && _d('Perl version for', $var, '=', $version);
-   return $version;
-}
-
-sub get_mysql_variable {
-   return get_from_mysql(
-      show => 'VARIABLES',
-      @_,
-   );
-}
-
-sub get_from_mysql {
-   my (%args) = @_;
-   my $show      = $args{show};
-   my $item      = $args{item};
-   my $instances = $args{instances};
-   return unless $show && $item;
-
-   if ( !$instances || !@$instances ) {
-      PTDEBUG && _d('Cannot check', $item,
-         'because there are no MySQL instances');
-      return;
->>>>>>> e3346332
    }
    return 1;
 }
 
-<<<<<<< HEAD
 sub uncompress_packet {
    my ( $self, $packet, $session ) = @_;
    die "I need a packet"  unless $packet;
@@ -8647,27 +8218,6 @@
       $session->{EVAL_ERROR} = $EVAL_ERROR;
       $self->fail_session($session, 'failed to parse compression header');
       return 0;
-=======
-   my @versions;
-   my %version_for;
-   foreach my $instance ( @$instances ) {
-      next unless $instance->{id};  # special system instance has id=0
-      my $dbh = $instance->{dbh};
-      local $dbh->{FetchHashKeyName} = 'NAME_lc';
-      my $sql = qq/SHOW $show/;
-      PTDEBUG && _d($sql);
-      my $rows = $dbh->selectall_hashref($sql, 'variable_name');
-
-      my @versions;
-      foreach my $var ( @{$item->{vars}} ) {
-         $var = lc($var);
-         my $version = $rows->{$var}->{value};
-         PTDEBUG && _d('MySQL version for', $item->{item}, '=', $version,
-            'on', $instance->{name});
-         push @versions, $version;
-      }
-      $version_for{ $instance->{id} } = join(' ', @versions);
->>>>>>> e3346332
    }
 
    if ( $uncomp_data_len ) {
@@ -8690,17 +8240,9 @@
    return 1;
 }
 
-<<<<<<< HEAD
 sub remove_mysql_header {
    my ( $packet ) = @_;
    die "I need a packet" unless $packet;
-=======
-sub get_bin_version {
-   my (%args) = @_;
-   my $item = $args{item};
-   my $cmd  = $item->{item};
-   return unless $cmd;
->>>>>>> e3346332
 
    my $mysql_hdr      = substr($packet->{data}, 0, 8, '');
    my $mysql_data_len = to_num(substr($mysql_hdr, 0, 6));
@@ -8712,45 +8254,6 @@
    $packet->{mysql_data_len} = $mysql_data_len;
    $packet->{number}         = $pkt_num;
 
-   return;
-}
-
-sub _get_errors_fh {
-   my ( $self ) = @_;
-   my $errors_fh = $self->{errors_fh};
-   return $errors_fh if $errors_fh;
-
-   my $o = $self->{o};
-   if ( $o && $o->has('tcpdump-errors') && $o->got('tcpdump-errors') ) {
-      my $errors_file = $o->get('tcpdump-errors');
-      PTDEBUG && _d('tcpdump-errors file:', $errors_file);
-      open $errors_fh, '>>', $errors_file
-         or die "Cannot open tcpdump-errors file $errors_file: $OS_ERROR";
-   }
-
-   $self->{errors_fh} = $errors_fh;
-   return $errors_fh;
-}
-
-sub fail_session {
-   my ( $self, $session, $reason ) = @_;
-   PTDEBUG && _d('Client', $session->{client}, 'failed because', $reason);
-   my $errors_fh = $self->_get_errors_fh();
-   if ( $errors_fh ) {
-      my $raw_packets = $session->{raw_packets};
-      delete $session->{raw_packets};  # Don't dump, it's printed below.
-      $session->{reason_for_failure} = $reason;
-      my $session_dump = '# ' . Dumper($session);
-      chomp $session_dump;
-      $session_dump =~ s/\n/\n# /g;
-      print $errors_fh "$session_dump\n";
-      {
-         local $LIST_SEPARATOR = "\n";
-         print $errors_fh "@$raw_packets";
-         print $errors_fh "\n";
-      }
-   }
-   delete $self->{sessions}->{$session->{client}};
    return;
 }
 
@@ -8979,6 +8482,7 @@
    # ########################################################################
 #   if ( $o->get('version-check') && (!$o->has('quiet') || !$o->get('quiet')) ) {
 #      VersionCheck::version_check(
+#         force     => $o->got('version-check'),
 #         instances => [
 #            ($host1 ? { dbh => $host1->dbh, dsn => $host1->dsn } : ()),
 #            ($host2 ? { dbh => $host2->dbh, dsn => $host2->dsn } : ()),
@@ -9250,7 +8754,6 @@
          . $host->name . ": $EVAL_ERROR\n";
    }
 
-<<<<<<< HEAD
    return;
 }
 
@@ -9535,20 +9038,6 @@
          event  => $event,
          error1 => $results1->{error},
          error2 => $results2->{error},
-=======
-   # ########################################################################
-   # Do the version-check
-   # ########################################################################
-   if ( $o->get('version-check') && (!$o->has('quiet') || !$o->get('quiet')) ) {
-      VersionCheck::version_check(
-         force     => $o->got('version-check'),
-         instances => [
-            map(
-               { +{ dbh => $_->{dbh}, dsn => $_->{dsn} } }
-               @$hosts
-            )
-         ],
->>>>>>> e3346332
       );
    }
    elsif (   ($results1->{error} && !$results2->{error})
@@ -10404,27 +9893,9 @@
 
 Print these sections of the L<"REPORT">.
 
-<<<<<<< HEAD
 =item --save-results
 
 type: string
-=======
-type: Array
-
-Set the MySQL variables in this comma-separated list of C<variable=value> pairs.
-
-By default, the tool sets:
-
-=for comment ignore-pt-internal-value
-MAGIC_set_vars
-
-   wait_timeout=10000
-
-Variables specified on the command line override these defaults.  For
-example, specifying C<--set-vars wait_timeout=500> overrides the defaultvalue of C<10000>.
-
-The tool prints a warning and continues if a variable cannot be set.
->>>>>>> e3346332
 
 Save reference results to this directory.  This option works only when
 one DSN is specified, to generate reference results.  When comparing
@@ -10435,10 +9906,21 @@
 
 =item --set-vars
 
-type: string; default: wait_timeout=10000
-
-Set these MySQL variables.  Immediately after connecting to MySQL, this
-string will be appended to SET and executed.
+type: Array
+
+Set the MySQL variables in this comma-separated list of C<variable=value> pairs.
+
+By default, the tool sets:
+
+=for comment ignore-pt-internal-value
+MAGIC_set_vars
+
+   wait_timeout=10000
+
+Variables specified on the command line override these defaults.  For
+example, specifying C<--set-vars wait_timeout=500> overrides the defaultvalue of C<10000>.
+
+The tool prints a warning and continues if a variable cannot be set.
 
 =item --socket
 
@@ -10490,16 +9972,6 @@
 
 default: yes
 
-<<<<<<< HEAD
-Send program versions to Percona and print suggested upgrades and problems.
-Possible values for --version-check:
-
-For more information, visit L<http://www.percona.com/version-check>.
-
-=item --watch-server
-
-type: string
-=======
 Check for the latest version of Percona Toolkit, MySQL, and other programs.
 
 This is a standard "check for updates automatically" feature, with two
@@ -10515,7 +9987,10 @@
 tool.  
 
 For more information, visit L<https://www.percona.com/version-check>.
->>>>>>> e3346332
+
+=item --watch-server
+
+type: string
 
 This option tells pt-upgrade which server IP address and port (like
 "10.0.0.1:3306") to watch when parsing tcpdump (for L<"--type"> tcpdump and
