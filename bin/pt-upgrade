--- conflicted
+++ resolved
@@ -28,10 +28,7 @@
       Outfile
       Retry
       HTTPMicro
-<<<<<<< HEAD
-=======
       VersionCheck
->>>>>>> b6bd78d2
    ));
 }
 
@@ -3358,29 +3355,6 @@
 
     return $self;
 }
-<<<<<<< HEAD
-=======
-# ###########################################################################
-# End HTTPMicro package
-# ###########################################################################
-
-# ###########################################################################
-# VersionCheck package
-# This package is a copy without comments from the original.  The original
-# with comments and its test file can be found in the Bazaar repository at,
-#   lib/VersionCheck.pm
-#   t/lib/VersionCheck.t
-# See https://launchpad.net/percona-toolkit for more information.
-# ###########################################################################
-{
-package VersionCheck;
-
-use strict;
-use warnings FATAL => 'all';
-use English qw(-no_match_vars);
-
-use constant PTDEBUG => $ENV{PTDEBUG} || 0;
->>>>>>> b6bd78d2
 
 sub close {
     @_ == 1 || croak(q/Usage: $handle->close()/);
@@ -3792,11 +3766,612 @@
 1;
 }
 # ###########################################################################
-<<<<<<< HEAD
 # End HTTPMicro package
-=======
+# ###########################################################################
+
+# ###########################################################################
+# VersionCheck package
+# This package is a copy without comments from the original.  The original
+# with comments and its test file can be found in the Bazaar repository at,
+#   lib/VersionCheck.pm
+#   t/lib/VersionCheck.t
+# See https://launchpad.net/percona-toolkit for more information.
+# ###########################################################################
+{
+package VersionCheck;
+
+use strict;
+use warnings FATAL => 'all';
+use English qw(-no_match_vars);
+
+use constant PTDEBUG => $ENV{PTDEBUG} || 0;
+
+use Data::Dumper   qw();
+use Digest::MD5    qw(md5_hex);
+use Sys::Hostname  qw(hostname);
+use Fcntl          qw(:DEFAULT);
+use File::Basename qw();
+use File::Spec;
+
+my $dir              = File::Spec->tmpdir();
+my $check_time_file  = File::Spec->catfile($dir,'percona-toolkit-version-check');
+my $check_time_limit = 60 * 60 * 24;  # one day
+
+sub Dumper {
+   local $Data::Dumper::Indent    = 1;
+   local $Data::Dumper::Sortkeys  = 1;
+   local $Data::Dumper::Quotekeys = 0;
+
+   Data::Dumper::Dumper(@_);
+}
+
+local $EVAL_ERROR;
+eval {
+   require Percona::Toolkit;
+   require HTTPMicro;
+};
+
+sub version_check {
+   my %args      = @_;
+   my @instances = $args{instances} ? @{ $args{instances} } : ();
+
+   if (exists $ENV{PERCONA_VERSION_CHECK} && !$ENV{PERCONA_VERSION_CHECK}) {
+      warn '--version-check is disabled by the PERCONA_VERSION_CHECK ',
+                   "environment variable.\n\n";
+      return;
+   }
+
+   $args{protocol} ||= 'https';
+   my @protocols = $args{protocol} eq 'auto'
+                 ? qw(https http)
+                 : $args{protocol};
+   
+   my $instances_to_check = [];
+   my $time               = int(time());
+   eval {
+      foreach my $instance ( @instances ) {
+         my ($name, $id) = _generate_identifier($instance);
+         $instance->{name} = $name;
+         $instance->{id}   = $id;
+      }
+
+      my $time_to_check;
+      ($time_to_check, $instances_to_check)
+         = time_to_check($check_time_file, \@instances, $time);
+      if ( !$time_to_check ) {
+         warn 'It is not time to --version-check again; ',
+                      "only 1 check per day.\n\n";
+         return;
+      }
+
+      my $advice;
+      my $e;
+      for my $protocol ( @protocols ) {
+         $advice = eval { pingback(
+            url       => $ENV{PERCONA_VERSION_CHECK_URL} || "$protocol://v.percona.com",
+            instances => $instances_to_check,
+            protocol  => $protocol,
+         ) };
+         last if !$advice && !$EVAL_ERROR;
+         $e ||= $EVAL_ERROR;
+      }
+      if ( $advice ) {
+         print "# Percona suggests these upgrades:\n";
+         print join("\n", map { "#   * $_" } @$advice), "\n\n";
+      }
+      else {
+         die $e if $e;
+         print "# No suggestions at this time.\n\n";
+         ($ENV{PTVCDEBUG} || PTDEBUG )
+            && _d('--version-check worked, but there were no suggestions');
+      }
+   };
+   if ( $EVAL_ERROR ) {
+      warn "Error doing --version-check: $EVAL_ERROR";
+   }
+   else {
+      update_checks_file($check_time_file, $instances_to_check, $time);
+   }
+   
+   return;
+}
+
+sub pingback {
+   my (%args) = @_;
+   my @required_args = qw(url);
+   foreach my $arg ( @required_args ) {
+      die "I need a $arg arugment" unless $args{$arg};
+   }
+   my ($url) = @args{@required_args};
+
+   my ($instances, $ua) = @args{qw(instances ua)};
+
+   $ua ||= HTTPMicro->new( timeout => 5 );
+
+   my $response = $ua->request('GET', $url);
+   ($ENV{PTVCDEBUG} || PTDEBUG) && _d('Server response:', Dumper($response));
+   die "No response from GET $url"
+      if !$response;
+   die("GET on $url returned HTTP status $response->{status}; expected 200\n",
+       ($response->{content} || '')) if $response->{status} != 200;
+   die("GET on $url did not return any programs to check")
+      if !$response->{content};
+
+   my $items = __PACKAGE__->parse_server_response(
+      response => $response->{content}
+   );
+   die "Failed to parse server requested programs: $response->{content}"
+      if !scalar keys %$items;
+      
+   my $versions = __PACKAGE__->get_versions(
+      items     => $items,
+      instances => $instances,
+   );
+   die "Failed to get any program versions; should have at least gotten Perl"
+      if !scalar keys %$versions;
+
+   my $client_content = encode_client_response(
+      items      => $items,
+      versions   => $versions,
+      general_id => md5_hex( hostname() ),
+   );
+
+   my $client_response = {
+      headers => { "X-Percona-Toolkit-Tool" => File::Basename::basename($0) },
+      content => $client_content,
+   };
+   if ( $ENV{PTVCDEBUG} || PTDEBUG ) {
+      _d('Client response:', Dumper($client_response));
+   }
+
+   $response = $ua->request('POST', $url, $client_response);
+   PTDEBUG && _d('Server suggestions:', Dumper($response));
+   die "No response from POST $url $client_response"
+      if !$response;
+   die "POST $url returned HTTP status $response->{status}; expected 200"
+      if $response->{status} != 200;
+
+   return unless $response->{content};
+
+   $items = __PACKAGE__->parse_server_response(
+      response   => $response->{content},
+      split_vars => 0,
+   );
+   die "Failed to parse server suggestions: $response->{content}"
+      if !scalar keys %$items;
+   my @suggestions = map { $_->{vars} }
+                     sort { $a->{item} cmp $b->{item} }
+                     values %$items;
+
+   return \@suggestions;
+}
+
+sub time_to_check {
+   my ($file, $instances, $time) = @_;
+   die "I need a file argument" unless $file;
+   $time ||= int(time());  # current time
+
+   if ( @$instances ) {
+      my $instances_to_check = instances_to_check($file, $instances, $time);
+      return scalar @$instances_to_check, $instances_to_check;
+   }
+
+   return 1 if !-f $file;
+   
+   my $mtime  = (stat $file)[9];
+   if ( !defined $mtime ) {
+      PTDEBUG && _d('Error getting modified time of', $file);
+      return 1;
+   }
+   PTDEBUG && _d('time=', $time, 'mtime=', $mtime);
+   if ( ($time - $mtime) > $check_time_limit ) {
+      return 1;
+   }
+
+   return 0;
+}
+
+sub instances_to_check {
+   my ($file, $instances, $time, %args) = @_;
+
+   my $file_contents = '';
+   if (open my $fh, '<', $file) {
+      chomp($file_contents = do { local $/ = undef; <$fh> });
+      close $fh;
+   }
+   my %cached_instances = $file_contents =~ /^([^,]+),(.+)$/mg;
+
+   my @instances_to_check;
+   foreach my $instance ( @$instances ) {
+      my $mtime = $cached_instances{ $instance->{id} };
+      if ( !$mtime || (($time - $mtime) > $check_time_limit) ) {
+         if ( $ENV{PTVCDEBUG} || PTDEBUG ) {
+            _d('Time to check MySQL instance', $instance->{name});
+         }
+         push @instances_to_check, $instance;
+         $cached_instances{ $instance->{id} } = $time;
+      }
+   }
+
+   if ( $args{update_file} ) {
+      open my $fh, '>', $file or die "Cannot open $file for writing: $OS_ERROR";
+      while ( my ($id, $time) = each %cached_instances ) {
+         print { $fh } "$id,$time\n";
+      }
+      close $fh or die "Cannot close $file: $OS_ERROR";
+   }
+
+   return \@instances_to_check;
+}
+
+sub update_checks_file {
+   my ($file, $instances, $time) = @_;
+
+   if ( !-f $file ) {
+      if ( $ENV{PTVCDEBUG} || PTDEBUG ) {
+         _d('Creating time limit file', $file);
+      }
+      _touch($file);
+   }
+
+   if ( $instances && @$instances ) {
+      instances_to_check($file, $instances, $time, update_file => 1);
+      return;
+   }
+
+   my $mtime  = (stat $file)[9];
+   if ( !defined $mtime ) {
+      _touch($file);
+      return;
+   }
+   PTDEBUG && _d('time=', $time, 'mtime=', $mtime);
+   if ( ($time - $mtime) > $check_time_limit ) {
+      _touch($file);
+      return;
+   }
+
+   return;
+}
+
+sub _touch {
+   my ($file) = @_;
+   sysopen my $fh, $file, O_WRONLY|O_CREAT
+      or die "Cannot create $file : $!";
+   close $fh or die "Cannot close $file : $!";
+   utime(undef, undef, $file);
+}
+
+sub _generate_identifier {
+   my $instance = shift;
+   my $dbh      = $instance->{dbh};
+   my $dsn      = $instance->{dsn};
+
+   my $sql = q{SELECT CONCAT(@@hostname, @@port)};
+   PTDEBUG && _d($sql);
+   my ($name) = eval { $dbh->selectrow_array($sql) };
+   if ( $EVAL_ERROR ) {
+      PTDEBUG && _d($EVAL_ERROR);
+      $sql = q{SELECT @@hostname};
+      PTDEBUG && _d($sql);
+      ($name) = eval { $dbh->selectrow_array($sql) };
+      if ( $EVAL_ERROR ) {
+         PTDEBUG && _d($EVAL_ERROR);
+         $name = ($dsn->{h} || 'localhost') . ($dsn->{P} || 3306);
+      }
+      else {
+         $sql = q{SHOW VARIABLES LIKE 'port'};
+         PTDEBUG && _d($sql);
+         my (undef, $port) = eval { $dbh->selectrow_array($sql) };
+         PTDEBUG && _d('port:', $port);
+         $name .= $port || '';
+      }
+   }
+   my $id = md5_hex($name);
+
+   if ( $ENV{PTVCDEBUG} || PTDEBUG ) {
+      _d('MySQL instance', $name, 'is', $id);
+   }
+
+   return $name, $id;
+}
+
+sub encode_client_response {
+   my (%args) = @_;
+   my @required_args = qw(items versions general_id);
+   foreach my $arg ( @required_args ) {
+      die "I need a $arg arugment" unless $args{$arg};
+   }
+   my ($items, $versions, $general_id) = @args{@required_args};
+
+   my @lines;
+   foreach my $item ( sort keys %$items ) {
+      next unless exists $versions->{$item};
+      if ( ref($versions->{$item}) eq 'HASH' ) {
+         my $mysql_versions = $versions->{$item};
+         for my $id ( sort keys %$mysql_versions ) {
+            push @lines, join(';', $id, $item, $mysql_versions->{$id});
+         }
+      }
+      else {
+         push @lines, join(';', $general_id, $item, $versions->{$item});
+      }
+   }
+
+   my $client_response = join("\n", @lines) . "\n";
+   return $client_response;
+}
+
+sub validate_options {
+   my ($o) = @_;
+
+   return if !$o->got('version-check');
+
+   my $value  = $o->get('version-check');
+   my @values = split /, /,
+                $o->read_para_after(__FILE__, qr/MAGIC_version_check/);
+   chomp(@values);
+                
+   return if grep { $value eq $_ } @values;
+   $o->save_error("--version-check invalid value $value.  Accepted values are "
+                . join(", ", @values[0..$#values-1]) . " and $values[-1]" );
+}
+
+sub parse_server_response {
+   my ($self, %args) = @_;
+   my @required_args = qw(response);
+   foreach my $arg ( @required_args ) {
+      die "I need a $arg arugment" unless $args{$arg};
+   }
+   my ($response) = @args{@required_args};
+
+   my %items = map {
+      my ($item, $type, $vars) = split(";", $_);
+      if ( !defined $args{split_vars} || $args{split_vars} ) {
+         $vars = [ split(",", ($vars || '')) ];
+      }
+      $item => {
+         item => $item,
+         type => $type,
+         vars => $vars,
+      };
+   } split("\n", $response);
+
+   PTDEBUG && _d('Items:', Dumper(\%items));
+
+   return \%items;
+}
+
+sub get_versions {
+   my ($self, %args) = @_;
+   my @required_args = qw(items);
+   foreach my $arg ( @required_args ) {
+      die "I need a $arg arugment" unless $args{$arg};
+   }
+   my ($items) = @args{@required_args};
+
+   my %versions;
+   foreach my $item ( values %$items ) {
+      next unless $self->valid_item($item);
+
+      eval {
+         my $func    = 'get_' . $item->{type};
+         my $version = $self->$func(
+            item      => $item,
+            instances => $args{instances},
+         );
+         if ( $version ) {
+            chomp $version unless ref($version);
+            $versions{$item->{item}} = $version;
+         }
+      };
+      if ( $EVAL_ERROR ) {
+         PTDEBUG && _d('Error getting version for', Dumper($item), $EVAL_ERROR);
+      }
+   }
+
+   return \%versions;
+}
+
+sub valid_item {
+   my ($self, $item) = @_;
+   return unless $item;
+
+   if ( ($item->{type} || '') !~ m/
+         ^(?:
+             os_version
+            |perl_version
+            |perl_module_version
+            |mysql_variable
+            |bin_version
+         )$/x ) {
+      PTDEBUG && _d('Invalid type:', $item->{type});
+      return;
+   }
+
+   return 1;
+}
+
+sub get_os_version {
+   my ($self) = @_;
+
+   if ( $OSNAME eq 'MSWin32' ) {
+      require Win32;
+      return Win32::GetOSDisplayName();
+   }
+
+  chomp(my $platform = `uname -s`);
+  PTDEBUG && _d('platform:', $platform);
+  return $OSNAME unless $platform;
+
+   chomp(my $lsb_release
+            = `which lsb_release 2>/dev/null | awk '{print \$1}'` || '');
+   PTDEBUG && _d('lsb_release:', $lsb_release);
+
+   my $release = "";
+
+   if ( $platform eq 'Linux' ) {
+      if ( -f "/etc/fedora-release" ) {
+         $release = `cat /etc/fedora-release`;
+      }
+      elsif ( -f "/etc/redhat-release" ) {
+         $release = `cat /etc/redhat-release`;
+      }
+      elsif ( -f "/etc/system-release" ) {
+         $release = `cat /etc/system-release`;
+      }
+      elsif ( $lsb_release ) {
+         $release = `$lsb_release -ds`;
+      }
+      elsif ( -f "/etc/lsb-release" ) {
+         $release = `grep DISTRIB_DESCRIPTION /etc/lsb-release`;
+         $release =~ s/^\w+="([^"]+)".+/$1/;
+      }
+      elsif ( -f "/etc/debian_version" ) {
+         chomp(my $rel = `cat /etc/debian_version`);
+         $release = "Debian $rel";
+         if ( -f "/etc/apt/sources.list" ) {
+             chomp(my $code_name = `awk '/^deb/ {print \$3}' /etc/apt/sources.list | awk -F/ '{print \$1}'| awk 'BEGIN {FS="|"} {print \$1}' | sort | uniq -c | sort -rn | head -n1 | awk '{print \$2}'`);
+             $release .= " ($code_name)" if $code_name;
+         }
+      }
+      elsif ( -f "/etc/os-release" ) { # openSUSE
+         chomp($release = `grep PRETTY_NAME /etc/os-release`);
+         $release =~ s/^PRETTY_NAME="(.+)"$/$1/;
+      }
+      elsif ( `ls /etc/*release 2>/dev/null` ) {
+         if ( `grep DISTRIB_DESCRIPTION /etc/*release 2>/dev/null` ) {
+            $release = `grep DISTRIB_DESCRIPTION /etc/*release | head -n1`;
+         }
+         else {
+            $release = `cat /etc/*release | head -n1`;
+         }
+      }
+   }
+   elsif ( $platform =~ m/(?:BSD|^Darwin)$/ ) {
+      my $rel = `uname -r`;
+      $release = "$platform $rel";
+   }
+   elsif ( $platform eq "SunOS" ) {
+      my $rel = `head -n1 /etc/release` || `uname -r`;
+      $release = "$platform $rel";
+   }
+
+   if ( !$release ) {
+      PTDEBUG && _d('Failed to get the release, using platform');
+      $release = $platform;
+   }
+   chomp($release);
+
+   $release =~ s/^"|"$//g;
+
+   PTDEBUG && _d('OS version =', $release);
+   return $release;
+}
+
+sub get_perl_version {
+   my ($self, %args) = @_;
+   my $item = $args{item};
+   return unless $item;
+
+   my $version = sprintf '%vd', $PERL_VERSION;
+   PTDEBUG && _d('Perl version', $version);
+   return $version;
+}
+
+sub get_perl_module_version {
+   my ($self, %args) = @_;
+   my $item = $args{item};
+   return unless $item;
+
+   my $var          = $item->{item} . '::VERSION';
+   my $version      = _get_scalar($var);
+   PTDEBUG && _d('Perl version for', $var, '=', "$version");
+
+   return $version ? "$version" : $version;
+}
+
+sub _get_scalar {
+   no strict;
+   return ${*{shift()}};
+}
+
+sub get_mysql_variable {
+   my $self = shift;
+   return $self->_get_from_mysql(
+      show => 'VARIABLES',
+      @_,
+   );
+}
+
+sub _get_from_mysql {
+   my ($self, %args) = @_;
+   my $show      = $args{show};
+   my $item      = $args{item};
+   my $instances = $args{instances};
+   return unless $show && $item;
+
+   if ( !$instances || !@$instances ) {
+      if ( $ENV{PTVCDEBUG} || PTDEBUG ) {
+         _d('Cannot check', $item, 'because there are no MySQL instances');
+      }
+      return;
+   }
+
+   my @versions;
+   my %version_for;
+   foreach my $instance ( @$instances ) {
+      my $dbh = $instance->{dbh};
+      local $dbh->{FetchHashKeyName} = 'NAME_lc';
+      my $sql = qq/SHOW $show/;
+      PTDEBUG && _d($sql);
+      my $rows = $dbh->selectall_hashref($sql, 'variable_name');
+
+      my @versions;
+      foreach my $var ( @{$item->{vars}} ) {
+         $var = lc($var);
+         my $version = $rows->{$var}->{value};
+         PTDEBUG && _d('MySQL version for', $item->{item}, '=', $version,
+            'on', $instance->{name});
+         push @versions, $version;
+      }
+
+      $version_for{ $instance->{id} } = join(' ', @versions);
+   }
+
+   return \%version_for;
+}
+
+sub get_bin_version {
+   my ($self, %args) = @_;
+   my $item = $args{item};
+   my $cmd  = $item->{item};
+   return unless $cmd;
+
+   my $sanitized_command = File::Basename::basename($cmd);
+   PTDEBUG && _d('cmd:', $cmd, 'sanitized:', $sanitized_command);
+   return if $sanitized_command !~ /\A[a-zA-Z0-9_-]+\z/;
+
+   my $output = `$sanitized_command --version 2>&1`;
+   PTDEBUG && _d('output:', $output);
+
+   my ($version) = $output =~ /v?([0-9]+\.[0-9]+(?:\.[\w-]+)?)/;
+
+   PTDEBUG && _d('Version for', $sanitized_command, '=', $version);
+   return $version;
+}
+
+sub _d {
+   my ($package, undef, $line) = caller 0;
+   @_ = map { (my $temp = $_) =~ s/\n/\n# /g; $temp; }
+        map { defined $_ ? $_ : 'undef' }
+        @_;
+   print STDERR "# $package:$line $PID ", join(' ', @_), "\n";
+}
+
+1;
+}
+# ###########################################################################
 # End VersionCheck package
->>>>>>> b6bd78d2
 # ###########################################################################
 
 # ###########################################################################
@@ -3883,24 +4458,10 @@
       $o->save_error('Specify at least one host DSN');
    }
 
-<<<<<<< HEAD
-   Pingback::validate_options($o);
-   
-   $o->usage_or_errors();
-
-=======
    VersionCheck::validate_options($o);
    
    $o->usage_or_errors();
 
-   if ( $o->get('explain-hosts') ) {
-      foreach my $host ( @$hosts ) {
-         print "# DSN: ", $dp->as_string($host->{dsn}), "\n";
-      }
-      return 0;
-   }
-
->>>>>>> b6bd78d2
    # ########################################################################
    # Connect to the hosts.
    # ########################################################################
@@ -3911,265 +4472,18 @@
       $name         .= ":$host->{dsn}->{P}" if $host && $host->{dsn}->{P};
       $host->{name}  = $name || 'unknown host';
    }
-<<<<<<< HEAD
-=======
-
-   # ########################################################################
-   # Make some common modules.
-   # ########################################################################
-   my $q        = new Quoter();
-   my $qp       = new QueryParser();
-   my $qr       = new QueryRewriter();
-   my $rr       = new Retry();
-   my $tp       = new TableParser(Quoter => $q);
-   my $chunker  = new TableChunker(Quoter => $q, TableParser => $tp );
-   my $nibbler  = new TableNibbler(Quoter => $q, TableParser => $tp );
-   my $checksum = new TableChecksum(Quoter => $q);
-   my $syncer   = new TableSyncer(
-      MasterSlave   => 1,  # I don't think we need this.
-      Quoter        => $q,
-      TableChecksum => $checksum,
-      Retry         => $rr,
-   );
-   my %common_modules  = (
-      DSNParser     => $dp,
-      OptionParser  => $o,
-      QueryParser   => $qp,
-      QueryRewriter => $qr,
-      TableParser   => $tp,
-      Quoter        => $q,
-      TableChunker  => $chunker,
-      TableNibbler  => $nibbler,
-      TableChecksum => $checksum,
-      TableSyncer   => $syncer,
-   );
-
-   # ########################################################################
-   # Make compare modules in order.
-   # ########################################################################
-   my $compare = $o->get('compare');
-   my @compare_modules;
-   if ( $compare->{results} ) {
-      my $method  = lc $o->get('compare-results-method');
-      PTDEBUG && _d('Compare results method:', $method);
-
-      my $plugins = [];
-      if ( $method eq 'rows' ) {
-         push @$plugins, new TableSyncChunk(%common_modules);
-         push @$plugins, new TableSyncNibble(%common_modules);
-         push @$plugins, new TableSyncGroupBy(%common_modules);
-      }
-
-      push @compare_modules, new CompareResults(
-         method     => $method,
-         plugins    => $plugins,
-         get_id     => sub { return make_checksum(@_); },
-         'base-dir' => $o->get('base-dir'),
-         %common_modules,
-      );
-   }
-
-   if ( $compare->{query_times} ) {
-      push @compare_modules, new CompareQueryTimes(
-         get_id     => sub { return make_checksum(@_); },
-         %common_modules,
-      );
-   }
-
-   if ( $compare->{warnings} ) {
-      push @compare_modules, new CompareWarnings(
-         'clear-warnings'       => $o->get('clear-warnings'),
-         'clear-warnings-table' => $o->get('clear-warnings-table'),
-         get_id => sub { return make_checksum(@_); },
-         %common_modules,
-      );
-   }
-
-   # ########################################################################
-   # Make an EventAggregator for each host and a "meta-aggregator" for all.
-   # ########################################################################
-   my $groupby = 'fingerprint';
-   map {
-      my $ea = new EventAggregator(
-         groupby => 'fingerprint',
-         worst   => 'Query_time',
-      );
-      $_->{ea} = $ea;
-   } @$hosts;
-
-   my $meta_ea = new  EventAggregator(
-      groupby => 'fingerprint',
-      worst   => 'differences'
-   );
-
-   # ########################################################################
-   # Create the event pipeline.
-   # ########################################################################
-   my @callbacks;
-   my $stats  = {};
-   my $errors = {};
-   my $current_db;
-   my $tmp_db  = $o->get('temp-database');
-   my $tmp_tbl = $o->get('temp-table');
-
-   if ( my $query = $o->get('query') ) {
-      push @callbacks, sub {
-         my ( $event, %args ) = @_;
-         PTDEBUG && _d('callback: query:', $query);
-         $args{oktorun}->(0) if $args{oktorun};
-         return {
-            cmd        => 'Query',
-            arg        => $query,
-            pos_in_log => 0,  # for compatibility
-         };
-      };
-   }
-   else {
-      my $parser = new SlowLogParser();
-      push @callbacks, sub {
-         my ( $event, %args ) = @_;
-         return $parser->parse_event(%args);
-      };
-   }
-
-   push @callbacks, sub {
-      my ( $event ) = @_;
-      PTDEBUG && _d('callback: check cmd and arg');
-      $stats->{events}++;
-      if ( ($event->{cmd} || '') ne 'Query' ) {
-         PTDEBUG && _d('Skipping non-Query cmd');
-         $stats->{not_query}++;
-         return;
-      }
-      if ( !$event->{arg} ) {
-         PTDEBUG && _d('Skipping empty arg');
-         $stats->{empty_query}++;
-         return;
-      }
-      return $event;
-   };
-
-   # User-defined filter.
-   if ( $o->get('filter') ) {
-      my $filter = $o->get('filter');
-      if ( -f $filter && -r $filter ) {
-         PTDEBUG && _d('Reading file', $filter, 'for --filter code');
-         open my $fh, "<", $filter or die "Cannot open $filter: $OS_ERROR";
-         $filter = do { local $/ = undef; <$fh> };
-         close $fh;
-      }
-      else {
-         $filter = "( $filter )";  # issue 565
-      }
-      my $code   = "sub { PTDEBUG && _d('callback: filter');  my(\$event) = shift; $filter && return \$event; };";
-      PTDEBUG && _d('--filter code:', $code);
-      my $sub = eval $code
-         or die "Error compiling --filter code: $code\n$EVAL_ERROR";
-      push @callbacks, $sub;
-   }
-
-   if ( $o->get('convert-to-select') ) {
-      push @callbacks, sub {
-         my ( $event ) = @_;
-         PTDEBUG && _d('callback: convert to select');
-         return $event if $event->{arg} =~ m/(?:^SELECT|(?:\*\/\s*SELECT))/i;
-         my $new_arg = $qr->convert_to_select($event->{arg});
-         if ( $new_arg =~ m/^SELECT/i ) {
-            $stats->{convert_to_select_ok}++;
-            $event->{original_arg} = $event->{arg};
-            $event->{arg}          = $new_arg;
-            return $event;
-         }
-         PTDEBUG && _d('Convert to SELECT failed:', $event->{arg});
-         $stats->{convert_to_select_failed}++;
-         return;
-      };
-   }
-   else {
-      push @callbacks, sub {
-         my ( $event ) = @_;
-         PTDEBUG && _d('callback: filter non-select');
-         if ( $event->{arg} !~ m/(?:^SELECT|(?:\*\/\s*SELECT))/i ) {
-            PTDEBUG && _d('Skipping non-SELECT query');
-            $stats->{not_select}++;
-            return;
-         }
-         return $event;
-      };
-   }
-
-   # Do this callback before the fingerprint and sampleno attribs are added.
-   my %allowed_attribs = qw(arg 1 db 1 sampleno 1 pos_in_log 1 original_arg 1);
-   push @callbacks, sub {
-      my ( $event ) = @_;
-      PTDEBUG && _d('callback: remove not-allowed attributes');
-      # Events will have a lot of attribs from the log that we want
-      # to remove because 1) we don't need them and 2) we want to avoid
-      # attrib conflicts (e.g. there's probably a Query_time from the
-      # log but the compare modules add a Query_time attrib, too).
-      map { delete $event->{$_} unless $allowed_attribs{$_} } keys %$event;
-      return $event;
-   };
-
-   push @callbacks, sub {
-      my ( $event ) = @_;
-      PTDEBUG && _d('callback: fingerprint');
-      $event->{fingerprint} = $qr->fingerprint($event->{arg});
-      return $event;
-   };
-
-   my %samples;
-   my %samplenos;
-   push @callbacks, sub {
-      my ( $event ) = @_;
-      PTDEBUG && _d('callback: sampleno');
-      $event->{sampleno} = ++$samplenos{$event->{$groupby}};
-      PTDEBUG && _d('Event sampleno', $event->{sampleno});
-      return $event;
-   };
-
-   # Keep the default database update-to-date.  This helps when queries
-   # don't use db-qualified tables.
-   push @callbacks, sub {
-      my ( $event ) = @_;
-      PTDEBUG && _d('callback: current db');
-      my $db = $event->{db} || $event->{Schema} || $hosts->[0]->{dsn}->{D};
-      if ( $db && (!$current_db || $db ne $current_db) ) {
-         my $sql = "USE `$db`";
-         PTDEBUG && _d($sql);
-         eval {
-            map { $_->{dbh}->do($sql); } @$hosts;
-         };
-         if ( $EVAL_ERROR ) {
-            PTDEBUG && _d('Error:', $EVAL_ERROR);
-            $EVAL_ERROR =~ m/Unknown database/ ? $stats->{unknown_database}++
-                        :                        $stats->{use_database_error}++;
-            return;
-         }
-         $event->{db} = $current_db = $db;
-      }
-      $stats->{no_database}++ unless $current_db;
-      return $event;
-   };
->>>>>>> b6bd78d2
 
    # ########################################################################
    # Do the version-check
    # ########################################################################
-   if ( $o->get('version-check') ne 'off'
-        && (!$o->has('quiet') || !$o->get('quiet')) ) {
-<<<<<<< HEAD
-#      Pingback::version_check(
-#         instances => [ map({ +{ dbh => $_->{dbh}, dsn => $_->{dsn} } } @$hosts) ],
+#   if ( $o->get('version-check') ne 'off'
+#        && (!$o->has('quiet') || !$o->get('quiet')) ) {
+#         instances => [
+#            map({ +{ dbh => $_->{dbh}, dsn => $_->{dsn} } } @$hosts)
+#         ],
 #         protocol  => $o->get('version-check'),
 #      );
-=======
-      VersionCheck::version_check(
-         instances => [ map({ +{ dbh => $_->{dbh}, dsn => $_->{dsn} } } @$hosts) ],
-         protocol  => $o->get('version-check'),
-      );
->>>>>>> b6bd78d2
-   }
+#   }
 
    # ########################################################################
    # Disable the query cache.
