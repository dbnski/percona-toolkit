#!/usr/bin/env perl

# This program is part of Percona Toolkit: http://www.percona.com/software/
# See "COPYRIGHT, LICENSE, AND WARRANTY" at the end of this file for legal
# notices and disclaimers.

use strict;
use warnings FATAL => 'all';

# This tool is "fat-packed": most of its dependent modules are embedded
# in this file.  Setting %INC to this file for each module makes Perl aware
# of this so it will not try to load the module from @INC.  See the tool's
# documentation for a full list of dependencies.
BEGIN {
   $INC{$_} = __FILE__ for map { (my $pkg = "$_.pm") =~ s!::!/!g; $pkg } (qw(
      Percona::Toolkit
      Lmo::Utils
      Lmo::Meta
      Lmo::Object
      Lmo::Types
      Lmo
      DSNParser
      TableParser
      Quoter
      OptionParser
      Transformers
      SlowLogParser
      EventAggregator
      QueryParser
      QueryRewriter
      Daemon
      ChangeHandler
      RowDiff
      TableChunker
      TableNibbler
      TableChecksum
      TableSyncer
      TableSyncChunk
      TableSyncNibble
      TableSyncGroupBy
      Outfile
      MockSyncStream
      MockSth
      ReportFormatter
      UpgradeReportFormatter
      CompareResults
      CompareQueryTimes
      CompareWarnings
      Retry
      HTTPMicro
      VersionCheck
   ));
}

# ###########################################################################
# Percona::Toolkit package
# This package is a copy without comments from the original.  The original
# with comments and its test file can be found in the Bazaar repository at,
#   lib/Percona/Toolkit.pm
#   t/lib/Percona/Toolkit.t
# See https://launchpad.net/percona-toolkit for more information.
# ###########################################################################
{
package Percona::Toolkit;
our $VERSION = '2.1.8';

1;
}
# ###########################################################################
# End Percona::Toolkit package
# ###########################################################################

# ###########################################################################
# Lmo::Utils package
# This package is a copy without comments from the original.  The original
# with comments and its test file can be found in the Bazaar repository at,
#   lib/Lmo/Utils.pm
#   t/lib/Lmo/Utils.t
# See https://launchpad.net/percona-toolkit for more information.
# ###########################################################################
{
package Lmo::Utils;
use strict;
use warnings qw( FATAL all );
require Exporter;
our (@ISA, @EXPORT, @EXPORT_OK);

BEGIN {
   @ISA = qw(Exporter);
   @EXPORT = @EXPORT_OK = qw(_install_coderef _unimport_coderefs _glob_for _stash_for);
}

{
   no strict 'refs';
   sub _glob_for {
      return \*{shift()}
   }

   sub _stash_for {
      return \%{ shift() . "::" };
   }
}

sub _install_coderef {
   my ($to, $code) = @_;

   return *{ _glob_for $to } = $code;
}

sub _unimport_coderefs {
   my ($target, @names) = @_;
   return unless @names;
   my $stash = _stash_for($target);
   foreach my $name (@names) {
      if ($stash->{$name} and defined(&{$stash->{$name}})) {
         delete $stash->{$name};
      }
   }
}

1;
}
# ###########################################################################
# End Lmo::Utils package
# ###########################################################################

# ###########################################################################
# Lmo::Meta package
# This package is a copy without comments from the original.  The original
# with comments and its test file can be found in the Bazaar repository at,
#   lib/Lmo/Meta.pm
#   t/lib/Lmo/Meta.t
# See https://launchpad.net/percona-toolkit for more information.
# ###########################################################################
{
package Lmo::Meta;
use strict;
use warnings qw( FATAL all );

my %metadata_for;

sub new {
   my $class = shift;
   return bless { @_ }, $class
}

sub metadata_for {
   my $self    = shift;
   my ($class) = @_;

   return $metadata_for{$class} ||= {};
}

sub class { shift->{class} }

sub attributes {
   my $self = shift;
   return keys %{$self->metadata_for($self->class)}
}

sub attributes_for_new {
   my $self = shift;
   my @attributes;

   my $class_metadata = $self->metadata_for($self->class);
   while ( my ($attr, $meta) = each %$class_metadata ) {
      if ( exists $meta->{init_arg} ) {
         push @attributes, $meta->{init_arg}
               if defined $meta->{init_arg};
      }
      else {
         push @attributes, $attr;
      }
   }
   return @attributes;
}

1;
}
# ###########################################################################
# End Lmo::Meta package
# ###########################################################################

# ###########################################################################
# Lmo::Object package
# This package is a copy without comments from the original.  The original
# with comments and its test file can be found in the Bazaar repository at,
#   lib/Lmo/Object.pm
#   t/lib/Lmo/Object.t
# See https://launchpad.net/percona-toolkit for more information.
# ###########################################################################
{
package Lmo::Object;

use strict;
use warnings qw( FATAL all );

use Carp ();
use Scalar::Util qw(blessed);

use Lmo::Meta;
use Lmo::Utils qw(_glob_for);

sub new {
   my $class = shift;
   my $args  = $class->BUILDARGS(@_);

   my $class_metadata = Lmo::Meta->metadata_for($class);

   my @args_to_delete;
   while ( my ($attr, $meta) = each %$class_metadata ) {
      next unless exists $meta->{init_arg};
      my $init_arg = $meta->{init_arg};

      if ( defined $init_arg ) {
         $args->{$attr} = delete $args->{$init_arg};
      }
      else {
         push @args_to_delete, $attr;
      }
   }

   delete $args->{$_} for @args_to_delete;

   for my $attribute ( keys %$args ) {
      if ( my $coerce = $class_metadata->{$attribute}{coerce} ) {
         $args->{$attribute} = $coerce->($args->{$attribute});
      }
      if ( my $isa_check = $class_metadata->{$attribute}{isa} ) {
         my ($check_name, $check_sub) = @$isa_check;
         $check_sub->($args->{$attribute});
      }
   }

   while ( my ($attribute, $meta) = each %$class_metadata ) {
      next unless $meta->{required};
      Carp::confess("Attribute ($attribute) is required for $class")
         if ! exists $args->{$attribute}
   }

   my $self = bless $args, $class;

   my @build_subs;
   my $linearized_isa = mro::get_linear_isa($class);

   for my $isa_class ( @$linearized_isa ) {
      unshift @build_subs, *{ _glob_for "${isa_class}::BUILD" }{CODE};
   }
   my @args = %$args;
   for my $sub (grep { defined($_) && exists &$_ } @build_subs) {
      $sub->( $self, @args);
   }
   return $self;
}

sub BUILDARGS {
   shift; # No need for the classname
   if ( @_ == 1 && ref($_[0]) ) {
      Carp::confess("Single parameters to new() must be a HASH ref, not $_[0]")
         unless ref($_[0]) eq ref({});
      return {%{$_[0]}} # We want a new reference, always
   }
   else {
      return { @_ };
   }
}

sub meta {
   my $class = shift;
   $class    = Scalar::Util::blessed($class) || $class;
   return Lmo::Meta->new(class => $class);
}


1;
}
# ###########################################################################
# End Lmo::Object package
# ###########################################################################

# ###########################################################################
# Lmo::Types package
# This package is a copy without comments from the original.  The original
# with comments and its test file can be found in the Bazaar repository at,
#   lib/Lmo/Types.pm
#   t/lib/Lmo/Types.t
# See https://launchpad.net/percona-toolkit for more information.
# ###########################################################################
{
package Lmo::Types;

use strict;
use warnings qw( FATAL all );

use Carp ();
use Scalar::Util qw(looks_like_number blessed);


our %TYPES = (
   Bool   => sub { !$_[0] || (defined $_[0] && looks_like_number($_[0]) && $_[0] == 1) },
   Num    => sub { defined $_[0] && looks_like_number($_[0]) },
   Int    => sub { defined $_[0] && looks_like_number($_[0]) && $_[0] == int($_[0]) },
   Str    => sub { defined $_[0] },
   Object => sub { defined $_[0] && blessed($_[0]) },
   FileHandle => sub { local $@; require IO::Handle; fileno($_[0]) && $_[0]->opened },

   map {
      my $type = /R/ ? $_ : uc $_;
      $_ . "Ref" => sub { ref $_[0] eq $type }
   } qw(Array Code Hash Regexp Glob Scalar)
);

sub check_type_constaints {
   my ($attribute, $type_check, $check_name, $val) = @_;
   ( ref($type_check) eq 'CODE'
      ? $type_check->($val)
      : (ref $val eq $type_check
         || ($val && $val eq $type_check)
         || (exists $TYPES{$type_check} && $TYPES{$type_check}->($val)))
   )
   || Carp::confess(
        qq<Attribute ($attribute) does not pass the type constraint because: >
      . qq<Validation failed for '$check_name' with value >
      . (defined $val ? Lmo::Dumper($val) : 'undef') )
}

sub _nested_constraints {
   my ($attribute, $aggregate_type, $type) = @_;

   my $inner_types;
   if ( $type =~ /\A(ArrayRef|Maybe)\[(.*)\]\z/ ) {
      $inner_types = _nested_constraints($1, $2);
   }
   else {
      $inner_types = $TYPES{$type};
   }

   if ( $aggregate_type eq 'ArrayRef' ) {
      return sub {
         my ($val) = @_;
         return unless ref($val) eq ref([]);

         if ($inner_types) {
            for my $value ( @{$val} ) {
               return unless $inner_types->($value)
            }
         }
         else {
            for my $value ( @{$val} ) {
               return unless $value && ($value eq $type
                        || (Scalar::Util::blessed($value) && $value->isa($type)));
            }
         }
         return 1;
      };
   }
   elsif ( $aggregate_type eq 'Maybe' ) {
      return sub {
         my ($value) = @_;
         return 1 if ! defined($value);
         if ($inner_types) {
            return unless $inner_types->($value)
         }
         else {
            return unless $value eq $type
                        || (Scalar::Util::blessed($value) && $value->isa($type));
         }
         return 1;
      }
   }
   else {
      Carp::confess("Nested aggregate types are only implemented for ArrayRefs and Maybe");
   }
}

1;
}
# ###########################################################################
# End Lmo::Types package
# ###########################################################################

# ###########################################################################
# Lmo package
# This package is a copy without comments from the original.  The original
# with comments and its test file can be found in the Bazaar repository at,
#   lib/Lmo.pm
#   t/lib/Lmo.t
# See https://launchpad.net/percona-toolkit for more information.
# ###########################################################################
{
BEGIN {
$INC{"Lmo.pm"} = __FILE__;
package Lmo;
our $VERSION = '0.30_Percona'; # Forked from 0.30 of Mo.


use strict;
use warnings qw( FATAL all );

use Carp ();
use Scalar::Util qw(looks_like_number blessed);

use Lmo::Meta;
use Lmo::Object;
use Lmo::Types;

use Lmo::Utils;

my %export_for;
sub import {
   warnings->import(qw(FATAL all));
   strict->import();

   my $caller     = scalar caller(); # Caller's package
   my %exports = (
      extends  => \&extends,
      has      => \&has,
      with     => \&with,
      override => \&override,
      confess  => \&Carp::confess,
   );

   $export_for{$caller} = \%exports;

   for my $keyword ( keys %exports ) {
      _install_coderef "${caller}::$keyword" => $exports{$keyword};
   }

   if ( !@{ *{ _glob_for "${caller}::ISA" }{ARRAY} || [] } ) {
      @_ = "Lmo::Object";
      goto *{ _glob_for "${caller}::extends" }{CODE};
   }
}

sub extends {
   my $caller = scalar caller();
   for my $class ( @_ ) {
      _load_module($class);
   }
   _set_package_isa($caller, @_);
   _set_inherited_metadata($caller);
}

sub _load_module {
   my ($class) = @_;
   
   (my $file = $class) =~ s{::|'}{/}g;
   $file .= '.pm';
   { local $@; eval { require "$file" } } # or warn $@;
   return;
}

sub with {
   my $package = scalar caller();
   require Role::Tiny;
   for my $role ( @_ ) {
      _load_module($role);
      _role_attribute_metadata($package, $role);
   }
   Role::Tiny->apply_roles_to_package($package, @_);
}

sub _role_attribute_metadata {
   my ($package, $role) = @_;

   my $package_meta = Lmo::Meta->metadata_for($package);
   my $role_meta    = Lmo::Meta->metadata_for($role);

   %$package_meta = (%$role_meta, %$package_meta);
}

sub has {
   my $names  = shift;
   my $caller = scalar caller();

   my $class_metadata = Lmo::Meta->metadata_for($caller);
   
   for my $attribute ( ref $names ? @$names : $names ) {
      my %args   = @_;
      my $method = ($args{is} || '') eq 'ro'
         ? sub {
            Carp::confess("Cannot assign a value to a read-only accessor at reader ${caller}::${attribute}")
               if $#_;
            return $_[0]{$attribute};
         }
         : sub {
            return $#_
                  ? $_[0]{$attribute} = $_[1]
                  : $_[0]{$attribute};
         };

      $class_metadata->{$attribute} = ();

      if ( my $type_check = $args{isa} ) {
         my $check_name = $type_check;
         
         if ( my ($aggregate_type, $inner_type) = $type_check =~ /\A(ArrayRef|Maybe)\[(.*)\]\z/ ) {
            $type_check = Lmo::Types::_nested_constraints($attribute, $aggregate_type, $inner_type);
         }
         
         my $check_sub = sub {
            my ($new_val) = @_;
            Lmo::Types::check_type_constaints($attribute, $type_check, $check_name, $new_val);
         };
         
         $class_metadata->{$attribute}{isa} = [$check_name, $check_sub];
         my $orig_method = $method;
         $method = sub {
            $check_sub->($_[1]) if $#_;
            goto &$orig_method;
         };
      }

      if ( my $builder = $args{builder} ) {
         my $original_method = $method;
         $method = sub {
               $#_
                  ? goto &$original_method
                  : ! exists $_[0]{$attribute}
                     ? $_[0]{$attribute} = $_[0]->$builder
                     : goto &$original_method
         };
      }

      if ( my $code = $args{default} ) {
         Carp::confess("${caller}::${attribute}'s default is $code, but should be a coderef")
               unless ref($code) eq 'CODE';
         my $original_method = $method;
         $method = sub {
               $#_
                  ? goto &$original_method
                  : ! exists $_[0]{$attribute}
                     ? $_[0]{$attribute} = $_[0]->$code
                     : goto &$original_method
         };
      }

      if ( my $role = $args{does} ) {
         my $original_method = $method;
         $method = sub {
            if ( $#_ ) {
               Carp::confess(qq<Attribute ($attribute) doesn't consume a '$role' role">)
                  unless Scalar::Util::blessed($_[1]) && eval { $_[1]->does($role) }
            }
            goto &$original_method
         };
      }

      if ( my $coercion = $args{coerce} ) {
         $class_metadata->{$attribute}{coerce} = $coercion;
         my $original_method = $method;
         $method = sub {
            if ( $#_ ) {
               return $original_method->($_[0], $coercion->($_[1]))
            }
            goto &$original_method;
         }
      }

      _install_coderef "${caller}::$attribute" => $method;

      if ( $args{required} ) {
         $class_metadata->{$attribute}{required} = 1;
      }

      if ($args{clearer}) {
         _install_coderef "${caller}::$args{clearer}"
            => sub { delete shift->{$attribute} }
      }

      if ($args{predicate}) {
         _install_coderef "${caller}::$args{predicate}"
            => sub { exists shift->{$attribute} }
      }

      if ($args{handles}) {
         _has_handles($caller, $attribute, \%args);
      }

      if (exists $args{init_arg}) {
         $class_metadata->{$attribute}{init_arg} = $args{init_arg};
      }
   }
}

sub _has_handles {
   my ($caller, $attribute, $args) = @_;
   my $handles = $args->{handles};

   my $ref = ref $handles;
   my $kv;
   if ( $ref eq ref [] ) {
         $kv = { map { $_,$_ } @{$handles} };
   }
   elsif ( $ref eq ref {} ) {
         $kv = $handles;
   }
   elsif ( $ref eq ref qr// ) {
         Carp::confess("Cannot delegate methods based on a Regexp without a type constraint (isa)")
            unless $args->{isa};
         my $target_class = $args->{isa};
         $kv = {
            map   { $_, $_     }
            grep  { $_ =~ $handles }
            grep  { !exists $Lmo::Object::{$_} && $target_class->can($_) }
            grep  { !$export_for{$target_class}->{$_} }
            keys %{ _stash_for $target_class }
         };
   }
   else {
         Carp::confess("handles for $ref not yet implemented");
   }

   while ( my ($method, $target) = each %{$kv} ) {
         my $name = _glob_for "${caller}::$method";
         Carp::confess("You cannot overwrite a locally defined method ($method) with a delegation")
            if defined &$name;

         my ($target, @curried_args) = ref($target) ? @$target : $target;
         *$name = sub {
            my $self        = shift;
            my $delegate_to = $self->$attribute();
            my $error = "Cannot delegate $method to $target because the value of $attribute";
            Carp::confess("$error is not defined") unless $delegate_to;
            Carp::confess("$error is not an object (got '$delegate_to')")
               unless Scalar::Util::blessed($delegate_to) || (!ref($delegate_to) && $delegate_to->can($target));
            return $delegate_to->$target(@curried_args, @_);
         }
   }
}

sub _set_package_isa {
   my ($package, @new_isa) = @_;
   my $package_isa  = \*{ _glob_for "${package}::ISA" };
   @{*$package_isa} = @new_isa;
}

sub _set_inherited_metadata {
   my $class = shift;
   my $class_metadata = Lmo::Meta->metadata_for($class);
   my $linearized_isa = mro::get_linear_isa($class);
   my %new_metadata;

   for my $isa_class (reverse @$linearized_isa) {
      my $isa_metadata = Lmo::Meta->metadata_for($isa_class);
      %new_metadata = (
         %new_metadata,
         %$isa_metadata,
      );
   }
   %$class_metadata = %new_metadata;
}

sub unimport {
   my $caller = scalar caller();
   my $target = caller;
  _unimport_coderefs($target, keys %{$export_for{$caller}});
}

sub Dumper {
   require Data::Dumper;
   local $Data::Dumper::Indent    = 0;
   local $Data::Dumper::Sortkeys  = 0;
   local $Data::Dumper::Quotekeys = 0;
   local $Data::Dumper::Terse     = 1;

   Data::Dumper::Dumper(@_)
}

BEGIN {
   if ($] >= 5.010) {
      { local $@; require mro; }
   }
   else {
      local $@;
      eval {
         require MRO::Compat;
      } or do {
         *mro::get_linear_isa = *mro::get_linear_isa_dfs = sub {
            no strict 'refs';

            my $classname = shift;

            my @lin = ($classname);
            my %stored;
            foreach my $parent (@{"$classname\::ISA"}) {
               my $plin = mro::get_linear_isa_dfs($parent);
               foreach (@$plin) {
                     next if exists $stored{$_};
                     push(@lin, $_);
                     $stored{$_} = 1;
               }
            }
            return \@lin;
         };
      }
   }
}

sub override {
   my ($methods, $code) = @_;
   my $caller          = scalar caller;

   for my $method ( ref($methods) ? @$methods : $methods ) {
      my $full_method     = "${caller}::${method}";
      *{_glob_for $full_method} = $code;
   }
}

}
1;
}
# ###########################################################################
# End Lmo package
# ###########################################################################

# ###########################################################################
# DSNParser package
# This package is a copy without comments from the original.  The original
# with comments and its test file can be found in the Bazaar repository at,
#   lib/DSNParser.pm
#   t/lib/DSNParser.t
# See https://launchpad.net/percona-toolkit for more information.
# ###########################################################################
{
package DSNParser;

use strict;
use warnings FATAL => 'all';
use English qw(-no_match_vars);
use constant PTDEBUG => $ENV{PTDEBUG} || 0;

use Data::Dumper;
$Data::Dumper::Indent    = 0;
$Data::Dumper::Quotekeys = 0;

my $dsn_sep = qr/(?<!\\),/;

eval {
   require DBI;
};
my $have_dbi = $EVAL_ERROR ? 0 : 1;

sub new {
   my ( $class, %args ) = @_;
   foreach my $arg ( qw(opts) ) {
      die "I need a $arg argument" unless $args{$arg};
   }
   my $self = {
      opts => {}  # h, P, u, etc.  Should come from DSN OPTIONS section in POD.
   };
   foreach my $opt ( @{$args{opts}} ) {
      if ( !$opt->{key} || !$opt->{desc} ) {
         die "Invalid DSN option: ", Dumper($opt);
      }
      PTDEBUG && _d('DSN option:',
         join(', ',
            map { "$_=" . (defined $opt->{$_} ? ($opt->{$_} || '') : 'undef') }
               keys %$opt
         )
      );
      $self->{opts}->{$opt->{key}} = {
         dsn  => $opt->{dsn},
         desc => $opt->{desc},
         copy => $opt->{copy} || 0,
      };
   }
   return bless $self, $class;
}

sub prop {
   my ( $self, $prop, $value ) = @_;
   if ( @_ > 2 ) {
      PTDEBUG && _d('Setting', $prop, 'property');
      $self->{$prop} = $value;
   }
   return $self->{$prop};
}

sub parse {
   my ( $self, $dsn, $prev, $defaults ) = @_;
   if ( !$dsn ) {
      PTDEBUG && _d('No DSN to parse');
      return;
   }
   PTDEBUG && _d('Parsing', $dsn);
   $prev     ||= {};
   $defaults ||= {};
   my %given_props;
   my %final_props;
   my $opts = $self->{opts};

   foreach my $dsn_part ( split($dsn_sep, $dsn) ) {
      $dsn_part =~ s/\\,/,/g;
      if ( my ($prop_key, $prop_val) = $dsn_part =~  m/^(.)=(.*)$/ ) {
         $given_props{$prop_key} = $prop_val;
      }
      else {
         PTDEBUG && _d('Interpreting', $dsn_part, 'as h=', $dsn_part);
         $given_props{h} = $dsn_part;
      }
   }

   foreach my $key ( keys %$opts ) {
      PTDEBUG && _d('Finding value for', $key);
      $final_props{$key} = $given_props{$key};
      if (   !defined $final_props{$key}
           && defined $prev->{$key} && $opts->{$key}->{copy} )
      {
         $final_props{$key} = $prev->{$key};
         PTDEBUG && _d('Copying value for', $key, 'from previous DSN');
      }
      if ( !defined $final_props{$key} ) {
         $final_props{$key} = $defaults->{$key};
         PTDEBUG && _d('Copying value for', $key, 'from defaults');
      }
   }

   foreach my $key ( keys %given_props ) {
      die "Unknown DSN option '$key' in '$dsn'.  For more details, "
            . "please use the --help option, or try 'perldoc $PROGRAM_NAME' "
            . "for complete documentation."
         unless exists $opts->{$key};
   }
   if ( (my $required = $self->prop('required')) ) {
      foreach my $key ( keys %$required ) {
         die "Missing required DSN option '$key' in '$dsn'.  For more details, "
               . "please use the --help option, or try 'perldoc $PROGRAM_NAME' "
               . "for complete documentation."
            unless $final_props{$key};
      }
   }

   return \%final_props;
}

sub parse_options {
   my ( $self, $o ) = @_;
   die 'I need an OptionParser object' unless ref $o eq 'OptionParser';
   my $dsn_string
      = join(',',
          map  { "$_=".$o->get($_); }
          grep { $o->has($_) && $o->get($_) }
          keys %{$self->{opts}}
        );
   PTDEBUG && _d('DSN string made from options:', $dsn_string);
   return $self->parse($dsn_string);
}

sub as_string {
   my ( $self, $dsn, $props ) = @_;
   return $dsn unless ref $dsn;
   my @keys = $props ? @$props : sort keys %$dsn;
   return join(',',
      map  { "$_=" . ($_ eq 'p' ? '...' : $dsn->{$_}) }
      grep {
         exists $self->{opts}->{$_}
         && exists $dsn->{$_}
         && defined $dsn->{$_}
      } @keys);
}

sub usage {
   my ( $self ) = @_;
   my $usage
      = "DSN syntax is key=value[,key=value...]  Allowable DSN keys:\n\n"
      . "  KEY  COPY  MEANING\n"
      . "  ===  ====  =============================================\n";
   my %opts = %{$self->{opts}};
   foreach my $key ( sort keys %opts ) {
      $usage .= "  $key    "
             .  ($opts{$key}->{copy} ? 'yes   ' : 'no    ')
             .  ($opts{$key}->{desc} || '[No description]')
             . "\n";
   }
   $usage .= "\n  If the DSN is a bareword, the word is treated as the 'h' key.\n";
   return $usage;
}

sub get_cxn_params {
   my ( $self, $info ) = @_;
   my $dsn;
   my %opts = %{$self->{opts}};
   my $driver = $self->prop('dbidriver') || '';
   if ( $driver eq 'Pg' ) {
      $dsn = 'DBI:Pg:dbname=' . ( $info->{D} || '' ) . ';'
         . join(';', map  { "$opts{$_}->{dsn}=$info->{$_}" }
                     grep { defined $info->{$_} }
                     qw(h P));
   }
   else {
      $dsn = 'DBI:mysql:' . ( $info->{D} || '' ) . ';'
         . join(';', map  { "$opts{$_}->{dsn}=$info->{$_}" }
                     grep { defined $info->{$_} }
                     qw(F h P S A))
         . ';mysql_read_default_group=client'
         . ($info->{L} ? ';mysql_local_infile=1' : '');
   }
   PTDEBUG && _d($dsn);
   return ($dsn, $info->{u}, $info->{p});
}

sub fill_in_dsn {
   my ( $self, $dbh, $dsn ) = @_;
   my $vars = $dbh->selectall_hashref('SHOW VARIABLES', 'Variable_name');
   my ($user, $db) = $dbh->selectrow_array('SELECT USER(), DATABASE()');
   $user =~ s/@.*//;
   $dsn->{h} ||= $vars->{hostname}->{Value};
   $dsn->{S} ||= $vars->{'socket'}->{Value};
   $dsn->{P} ||= $vars->{port}->{Value};
   $dsn->{u} ||= $user;
   $dsn->{D} ||= $db;
}

sub get_dbh {
   my ( $self, $cxn_string, $user, $pass, $opts ) = @_;
   $opts ||= {};
   my $defaults = {
      AutoCommit         => 0,
      RaiseError         => 1,
      PrintError         => 0,
      ShowErrorStatement => 1,
      mysql_enable_utf8 => ($cxn_string =~ m/charset=utf8/i ? 1 : 0),
   };
   @{$defaults}{ keys %$opts } = values %$opts;
   if (delete $defaults->{L}) { # L for LOAD DATA LOCAL INFILE, our own extension
      $defaults->{mysql_local_infile} = 1;
   }

   if ( $opts->{mysql_use_result} ) {
      $defaults->{mysql_use_result} = 1;
   }

   if ( !$have_dbi ) {
      die "Cannot connect to MySQL because the Perl DBI module is not "
         . "installed or not found.  Run 'perl -MDBI' to see the directories "
         . "that Perl searches for DBI.  If DBI is not installed, try:\n"
         . "  Debian/Ubuntu  apt-get install libdbi-perl\n"
         . "  RHEL/CentOS    yum install perl-DBI\n"
         . "  OpenSolaris    pkg install pkg:/SUNWpmdbi\n";

   }

   my $dbh;
   my $tries = 2;
   while ( !$dbh && $tries-- ) {
      PTDEBUG && _d($cxn_string, ' ', $user, ' ', $pass, 
         join(', ', map { "$_=>$defaults->{$_}" } keys %$defaults ));

      $dbh = eval { DBI->connect($cxn_string, $user, $pass, $defaults) };

      if ( !$dbh && $EVAL_ERROR ) {
         if ( $EVAL_ERROR =~ m/locate DBD\/mysql/i ) {
            die "Cannot connect to MySQL because the Perl DBD::mysql module is "
               . "not installed or not found.  Run 'perl -MDBD::mysql' to see "
               . "the directories that Perl searches for DBD::mysql.  If "
               . "DBD::mysql is not installed, try:\n"
               . "  Debian/Ubuntu  apt-get install libdbd-mysql-perl\n"
               . "  RHEL/CentOS    yum install perl-DBD-MySQL\n"
               . "  OpenSolaris    pgk install pkg:/SUNWapu13dbd-mysql\n";
         }
         elsif ( $EVAL_ERROR =~ m/not a compiled character set|character set utf8/ ) {
            PTDEBUG && _d('Going to try again without utf8 support');
            delete $defaults->{mysql_enable_utf8};
         }
         if ( !$tries ) {
            die $EVAL_ERROR;
         }
      }
   }

   if ( $cxn_string =~ m/mysql/i ) {
      my $sql;

      $sql = 'SELECT @@SQL_MODE';
      PTDEBUG && _d($dbh, $sql);
      my ($sql_mode) = eval { $dbh->selectrow_array($sql) };
      if ( $EVAL_ERROR ) {
         die "Error getting the current SQL_MODE: $EVAL_ERROR";
      }

      if ( my ($charset) = $cxn_string =~ m/charset=([\w]+)/ ) {
         $sql = qq{/*!40101 SET NAMES "$charset"*/};
         PTDEBUG && _d($dbh, ':', $sql);
         eval { $dbh->do($sql) };
         if ( $EVAL_ERROR ) {
            die "Error setting NAMES to $charset: $EVAL_ERROR";
         }
         PTDEBUG && _d('Enabling charset for STDOUT');
         if ( $charset eq 'utf8' ) {
            binmode(STDOUT, ':utf8')
               or die "Can't binmode(STDOUT, ':utf8'): $OS_ERROR";
         }
         else {
            binmode(STDOUT) or die "Can't binmode(STDOUT): $OS_ERROR";
         }
      }

      if ( my $var = $self->prop('set-vars') ) {
         $sql = "SET $var";
         PTDEBUG && _d($dbh, ':', $sql);
         eval { $dbh->do($sql) };
         if ( $EVAL_ERROR ) {
            die "Error setting $var: $EVAL_ERROR";
         }
      }

      $sql = 'SET @@SQL_QUOTE_SHOW_CREATE = 1'
            . '/*!40101, @@SQL_MODE=\'NO_AUTO_VALUE_ON_ZERO'
            . ($sql_mode ? ",$sql_mode" : '')
            . '\'*/';
      PTDEBUG && _d($dbh, $sql);
      eval { $dbh->do($sql) };
      if ( $EVAL_ERROR ) {
         die "Error setting SQL_QUOTE_SHOW_CREATE, SQL_MODE"
           . ($sql_mode ? " and $sql_mode" : '')
           . ": $EVAL_ERROR";
      }
   }

   PTDEBUG && _d('DBH info: ',
      $dbh,
      Dumper($dbh->selectrow_hashref(
         'SELECT DATABASE(), CONNECTION_ID(), VERSION()/*!50038 , @@hostname*/')),
      'Connection info:',      $dbh->{mysql_hostinfo},
      'Character set info:',   Dumper($dbh->selectall_arrayref(
                     "SHOW VARIABLES LIKE 'character_set%'", { Slice => {}})),
      '$DBD::mysql::VERSION:', $DBD::mysql::VERSION,
      '$DBI::VERSION:',        $DBI::VERSION,
   );

   return $dbh;
}

sub get_hostname {
   my ( $self, $dbh ) = @_;
   if ( my ($host) = ($dbh->{mysql_hostinfo} || '') =~ m/^(\w+) via/ ) {
      return $host;
   }
   my ( $hostname, $one ) = $dbh->selectrow_array(
      'SELECT /*!50038 @@hostname, */ 1');
   return $hostname;
}

sub disconnect {
   my ( $self, $dbh ) = @_;
   PTDEBUG && $self->print_active_handles($dbh);
   $dbh->disconnect;
}

sub print_active_handles {
   my ( $self, $thing, $level ) = @_;
   $level ||= 0;
   printf("# Active %sh: %s %s %s\n", ($thing->{Type} || 'undef'), "\t" x $level,
      $thing, (($thing->{Type} || '') eq 'st' ? $thing->{Statement} || '' : ''))
      or die "Cannot print: $OS_ERROR";
   foreach my $handle ( grep {defined} @{ $thing->{ChildHandles} } ) {
      $self->print_active_handles( $handle, $level + 1 );
   }
}

sub copy {
   my ( $self, $dsn_1, $dsn_2, %args ) = @_;
   die 'I need a dsn_1 argument' unless $dsn_1;
   die 'I need a dsn_2 argument' unless $dsn_2;
   my %new_dsn = map {
      my $key = $_;
      my $val;
      if ( $args{overwrite} ) {
         $val = defined $dsn_1->{$key} ? $dsn_1->{$key} : $dsn_2->{$key};
      }
      else {
         $val = defined $dsn_2->{$key} ? $dsn_2->{$key} : $dsn_1->{$key};
      }
      $key => $val;
   } keys %{$self->{opts}};
   return \%new_dsn;
}

sub _d {
   my ($package, undef, $line) = caller 0;
   @_ = map { (my $temp = $_) =~ s/\n/\n# /g; $temp; }
        map { defined $_ ? $_ : 'undef' }
        @_;
   print STDERR "# $package:$line $PID ", join(' ', @_), "\n";
}

1;
}
# ###########################################################################
# End DSNParser package
# ###########################################################################

# ###########################################################################
# TableParser package
# This package is a copy without comments from the original.  The original
# with comments and its test file can be found in the Bazaar repository at,
#   lib/TableParser.pm
#   t/lib/TableParser.t
# See https://launchpad.net/percona-toolkit for more information.
# ###########################################################################
{
package TableParser;

use strict;
use warnings FATAL => 'all';
use English qw(-no_match_vars);
use constant PTDEBUG => $ENV{PTDEBUG} || 0;

use Data::Dumper;
$Data::Dumper::Indent    = 1;
$Data::Dumper::Sortkeys  = 1;
$Data::Dumper::Quotekeys = 0;

<<<<<<< HEAD
local $EVAL_ERROR;
eval {
   require Quoter;
};

=======
>>>>>>> 1726cf2b
sub new {
   my ( $class, %args ) = @_;
   my $self = { %args };
   $self->{Quoter} ||= Quoter->new();
   return bless $self, $class;
}

sub Quoter { shift->{Quoter} }

sub get_create_table {
   my ( $self, $dbh, $db, $tbl ) = @_;
   die "I need a dbh parameter" unless $dbh;
   die "I need a db parameter"  unless $db;
   die "I need a tbl parameter" unless $tbl;
   my $q = $self->{Quoter};

   my $new_sql_mode
      = q{/*!40101 SET @OLD_SQL_MODE := @@SQL_MODE, }
      . q{@@SQL_MODE := '', }
      . q{@OLD_QUOTE := @@SQL_QUOTE_SHOW_CREATE, }
      . q{@@SQL_QUOTE_SHOW_CREATE := 1 */};

   my $old_sql_mode
      = q{/*!40101 SET @@SQL_MODE := @OLD_SQL_MODE, }
      . q{@@SQL_QUOTE_SHOW_CREATE := @OLD_QUOTE */};

   PTDEBUG && _d($new_sql_mode);
   eval { $dbh->do($new_sql_mode); };
   PTDEBUG && $EVAL_ERROR && _d($EVAL_ERROR);

   my $use_sql = 'USE ' . $q->quote($db);
   PTDEBUG && _d($dbh, $use_sql);
   $dbh->do($use_sql);

   my $show_sql = "SHOW CREATE TABLE " . $q->quote($db, $tbl);
   PTDEBUG && _d($show_sql);
   my $href;
   eval { $href = $dbh->selectrow_hashref($show_sql); };
   if ( my $e = $EVAL_ERROR ) {
      PTDEBUG && _d($old_sql_mode);
      $dbh->do($old_sql_mode);

      die $e;
   }

   PTDEBUG && _d($old_sql_mode);
   $dbh->do($old_sql_mode);

   my ($key) = grep { m/create (?:table|view)/i } keys %$href;
   if ( !$key ) {
      die "Error: no 'Create Table' or 'Create View' in result set from "
         . "$show_sql: " . Dumper($href);
   }

   return $href->{$key};
}

<<<<<<< HEAD
sub parse {
   my ( $self, $ddl, $opts ) = @_;
   return unless $ddl;

   if ( $ddl =~ m/CREATE (?:TEMPORARY )?TABLE "/ ) {
      $ddl = $self->ansi_to_legacy($ddl);
   }
   elsif ( $ddl !~ m/CREATE (?:TEMPORARY )?TABLE `/ ) {
      die "TableParser doesn't handle CREATE TABLE without quoting.";
   }

   my ($name)     = $ddl =~ m/CREATE (?:TEMPORARY )?TABLE\s+(`.+?`)/;
   (undef, $name) = $self->{Quoter}->split_unquote($name) if $name;

   $ddl =~ s/(`[^`]+`)/\L$1/g;

   my $engine = $self->get_engine($ddl);

   my @defs   = $ddl =~ m/^(\s+`.*?),?$/gm;
   my @cols   = map { $_ =~ m/`([^`]+)`/ } @defs;
   PTDEBUG && _d('Table cols:', join(', ', map { "`$_`" } @cols));

   my %def_for;
   @def_for{@cols} = @defs;

   my (@nums, @null);
   my (%type_for, %is_nullable, %is_numeric, %is_autoinc);
   foreach my $col ( @cols ) {
      my $def = $def_for{$col};
      my ( $type ) = $def =~ m/`[^`]+`\s([a-z]+)/;
      die "Can't determine column type for $def" unless $type;
      $type_for{$col} = $type;
      if ( $type =~ m/(?:(?:tiny|big|medium|small)?int|float|double|decimal|year)/ ) {
         push @nums, $col;
         $is_numeric{$col} = 1;
      }
      if ( $def !~ m/NOT NULL/ ) {
         push @null, $col;
         $is_nullable{$col} = 1;
      }
      $is_autoinc{$col} = $def =~ m/AUTO_INCREMENT/i ? 1 : 0;
   }

   my ($keys, $clustered_key) = $self->get_keys($ddl, $opts, \%is_nullable);
=======
sub serialize_list {
   my ( $self, @args ) = @_;
   PTDEBUG && _d('Serializing', Dumper(\@args));
   return unless @args;

   my @parts;
   foreach my $arg  ( @args ) {
      if ( defined $arg ) {
         $arg =~ s/,/\\,/g;      # escape commas
         $arg =~ s/\\N/\\\\N/g;  # escape literal \N
         push @parts, $arg;
      }
      else {
         push @parts, '\N';
      }
   }

   my $string = join(',', @parts);
   PTDEBUG && _d('Serialized: <', $string, '>');
   return $string;
}

sub deserialize_list {
   my ( $self, $string ) = @_;
   PTDEBUG && _d('Deserializing <', $string, '>');
   die "Cannot deserialize an undefined string" unless defined $string;

   my @parts;
   foreach my $arg ( split(/(?<!\\),/, $string) ) {
      if ( $arg eq '\N' ) {
         $arg = undef;
      }
      else {
         $arg =~ s/\\,/,/g;
         $arg =~ s/\\\\N/\\N/g;
      }
      push @parts, $arg;
   }

   if ( !@parts ) {
      my $n_empty_strings = $string =~ tr/,//;
      $n_empty_strings++;
      PTDEBUG && _d($n_empty_strings, 'empty strings');
      map { push @parts, '' } 1..$n_empty_strings;
   }
   elsif ( $string =~ m/(?<!\\),$/ ) {
      PTDEBUG && _d('Last value is an empty string');
      push @parts, '';
   }

   PTDEBUG && _d('Deserialized', Dumper(\@parts));
   return @parts;
}

sub _d {
   my ($package, undef, $line) = caller 0;
   @_ = map { (my $temp = $_) =~ s/\n/\n# /g; $temp; }
        map { defined $_ ? $_ : 'undef' }
        @_;
   print STDERR "# $package:$line $PID ", join(' ', @_), "\n";
}
>>>>>>> 1726cf2b

   my ($charset) = $ddl =~ m/DEFAULT CHARSET=(\w+)/;

   return {
      name           => $name,
      cols           => \@cols,
      col_posn       => { map { $cols[$_] => $_ } 0..$#cols },
      is_col         => { map { $_ => 1 } @cols },
      null_cols      => \@null,
      is_nullable    => \%is_nullable,
      is_autoinc     => \%is_autoinc,
      clustered_key  => $clustered_key,
      keys           => $keys,
      defs           => \%def_for,
      numeric_cols   => \@nums,
      is_numeric     => \%is_numeric,
      engine         => $engine,
      type_for       => \%type_for,
      charset        => $charset,
   };
}

sub sort_indexes {
   my ( $self, $tbl ) = @_;

   my @indexes
      = sort {
         (($a ne 'PRIMARY') <=> ($b ne 'PRIMARY'))
         || ( !$tbl->{keys}->{$a}->{is_unique} <=> !$tbl->{keys}->{$b}->{is_unique} )
         || ( $tbl->{keys}->{$a}->{is_nullable} <=> $tbl->{keys}->{$b}->{is_nullable} )
         || ( scalar(@{$tbl->{keys}->{$a}->{cols}}) <=> scalar(@{$tbl->{keys}->{$b}->{cols}}) )
      }
      grep {
         $tbl->{keys}->{$_}->{type} eq 'BTREE'
      }
      sort keys %{$tbl->{keys}};

   PTDEBUG && _d('Indexes sorted best-first:', join(', ', @indexes));
   return @indexes;
}

sub find_best_index {
   my ( $self, $tbl, $index ) = @_;
   my $best;
   if ( $index ) {
      ($best) = grep { uc $_ eq uc $index } keys %{$tbl->{keys}};
   }
   if ( !$best ) {
      if ( $index ) {
         die "Index '$index' does not exist in table";
      }
      else {
         ($best) = $self->sort_indexes($tbl);
      }
   }
   PTDEBUG && _d('Best index found is', $best);
   return $best;
}

sub find_possible_keys {
   my ( $self, $dbh, $database, $table, $quoter, $where ) = @_;
   return () unless $where;
   my $sql = 'EXPLAIN SELECT * FROM ' . $quoter->quote($database, $table)
      . ' WHERE ' . $where;
   PTDEBUG && _d($sql);
   my $expl = $dbh->selectrow_hashref($sql);
   $expl = { map { lc($_) => $expl->{$_} } keys %$expl };
   if ( $expl->{possible_keys} ) {
      PTDEBUG && _d('possible_keys =', $expl->{possible_keys});
      my @candidates = split(',', $expl->{possible_keys});
      my %possible   = map { $_ => 1 } @candidates;
      if ( $expl->{key} ) {
         PTDEBUG && _d('MySQL chose', $expl->{key});
         unshift @candidates, grep { $possible{$_} } split(',', $expl->{key});
         PTDEBUG && _d('Before deduping:', join(', ', @candidates));
         my %seen;
         @candidates = grep { !$seen{$_}++ } @candidates;
      }
      PTDEBUG && _d('Final list:', join(', ', @candidates));
      return @candidates;
   }
   else {
      PTDEBUG && _d('No keys in possible_keys');
      return ();
   }
}

sub check_table {
   my ( $self, %args ) = @_;
   my @required_args = qw(dbh db tbl);
   foreach my $arg ( @required_args ) {
      die "I need a $arg argument" unless $args{$arg};
   }
   my ($dbh, $db, $tbl) = @args{@required_args};
   my $q      = $self->{Quoter} || 'Quoter';
   my $db_tbl = $q->quote($db, $tbl);
   PTDEBUG && _d('Checking', $db_tbl);

   my $sql = "SHOW TABLES FROM " . $q->quote($db)
           . ' LIKE ' . $q->literal_like($tbl);
   PTDEBUG && _d($sql);
   my $row;
   eval {
      $row = $dbh->selectrow_arrayref($sql);
   };
   if ( $EVAL_ERROR ) {
      PTDEBUG && _d($EVAL_ERROR);
      return 0;
   }
   if ( !$row->[0] || $row->[0] ne $tbl ) {
      PTDEBUG && _d('Table does not exist');
      return 0;
   }

   PTDEBUG && _d('Table', $db, $tbl, 'exists');
   return 1;

}

sub get_engine {
   my ( $self, $ddl, $opts ) = @_;
   my ( $engine ) = $ddl =~ m/\).*?(?:ENGINE|TYPE)=(\w+)/;
   PTDEBUG && _d('Storage engine:', $engine);
   return $engine || undef;
}

sub get_keys {
   my ( $self, $ddl, $opts, $is_nullable ) = @_;
   my $engine        = $self->get_engine($ddl);
   my $keys          = {};
   my $clustered_key = undef;

   KEY:
   foreach my $key ( $ddl =~ m/^  ((?:[A-Z]+ )?KEY .*)$/gm ) {

      next KEY if $key =~ m/FOREIGN/;

      my $key_ddl = $key;
      PTDEBUG && _d('Parsed key:', $key_ddl);

      if ( !$engine || $engine !~ m/MEMORY|HEAP/ ) {
         $key =~ s/USING HASH/USING BTREE/;
      }

      my ( $type, $cols ) = $key =~ m/(?:USING (\w+))? \((.+)\)/;
      my ( $special ) = $key =~ m/(FULLTEXT|SPATIAL)/;
      $type = $type || $special || 'BTREE';
      my ($name) = $key =~ m/(PRIMARY|`[^`]*`)/;
      my $unique = $key =~ m/PRIMARY|UNIQUE/ ? 1 : 0;
      my @cols;
      my @col_prefixes;
      foreach my $col_def ( $cols =~ m/`[^`]+`(?:\(\d+\))?/g ) {
         my ($name, $prefix) = $col_def =~ m/`([^`]+)`(?:\((\d+)\))?/;
         push @cols, $name;
         push @col_prefixes, $prefix;
      }
      $name =~ s/`//g;

      PTDEBUG && _d( $name, 'key cols:', join(', ', map { "`$_`" } @cols));

      $keys->{$name} = {
         name         => $name,
         type         => $type,
         colnames     => $cols,
         cols         => \@cols,
         col_prefixes => \@col_prefixes,
         is_unique    => $unique,
         is_nullable  => scalar(grep { $is_nullable->{$_} } @cols),
         is_col       => { map { $_ => 1 } @cols },
         ddl          => $key_ddl,
      };

      if ( ($engine || '') =~ m/InnoDB/i && !$clustered_key ) {
         my $this_key = $keys->{$name};
         if ( $this_key->{name} eq 'PRIMARY' ) {
            $clustered_key = 'PRIMARY';
         }
         elsif ( $this_key->{is_unique} && !$this_key->{is_nullable} ) {
            $clustered_key = $this_key->{name};
         }
         PTDEBUG && $clustered_key && _d('This key is the clustered key');
      }
   }

   return $keys, $clustered_key;
}

sub get_fks {
   my ( $self, $ddl, $opts ) = @_;
   my $q   = $self->{Quoter};
   my $fks = {};

   foreach my $fk (
      $ddl =~ m/CONSTRAINT .* FOREIGN KEY .* REFERENCES [^\)]*\)/mg )
   {
      my ( $name ) = $fk =~ m/CONSTRAINT `(.*?)`/;
      my ( $cols ) = $fk =~ m/FOREIGN KEY \(([^\)]+)\)/;
      my ( $parent, $parent_cols ) = $fk =~ m/REFERENCES (\S+) \(([^\)]+)\)/;

      my ($db, $tbl) = $q->split_unquote($parent, $opts->{database});
      my %parent_tbl = (tbl => $tbl);
      $parent_tbl{db} = $db if $db;

      if ( $parent !~ m/\./ && $opts->{database} ) {
         $parent = $q->quote($opts->{database}) . ".$parent";
      }

      $fks->{$name} = {
         name           => $name,
         colnames       => $cols,
         cols           => [ map { s/[ `]+//g; $_; } split(',', $cols) ],
         parent_tbl     => \%parent_tbl,
         parent_tblname => $parent,
         parent_cols    => [ map { s/[ `]+//g; $_; } split(',', $parent_cols) ],
         parent_colnames=> $parent_cols,
         ddl            => $fk,
      };
   }

   return $fks;
}

sub remove_auto_increment {
   my ( $self, $ddl ) = @_;
   $ddl =~ s/(^\).*?) AUTO_INCREMENT=\d+\b/$1/m;
   return $ddl;
}

sub get_table_status {
   my ( $self, $dbh, $db, $like ) = @_;
   my $q = $self->{Quoter};
   my $sql = "SHOW TABLE STATUS FROM " . $q->quote($db);
   my @params;
   if ( $like ) {
      $sql .= ' LIKE ?';
      push @params, $like;
   }
   PTDEBUG && _d($sql, @params);
   my $sth = $dbh->prepare($sql);
   eval { $sth->execute(@params); };
   if ($EVAL_ERROR) {
      PTDEBUG && _d($EVAL_ERROR);
      return;
   }
   my @tables = @{$sth->fetchall_arrayref({})};
   @tables = map {
      my %tbl; # Make a copy with lowercased keys
      @tbl{ map { lc $_ } keys %$_ } = values %$_;
      $tbl{engine} ||= $tbl{type} || $tbl{comment};
      delete $tbl{type};
      \%tbl;
   } @tables;
   return @tables;
}

my $ansi_quote_re = qr/" [^"]* (?: "" [^"]* )* (?<=.) "/ismx;
sub ansi_to_legacy {
   my ($self, $ddl) = @_;
   $ddl =~ s/($ansi_quote_re)/ansi_quote_replace($1)/ge;
   return $ddl;
}

sub ansi_quote_replace {
   my ($val) = @_;
   $val =~ s/^"|"$//g;
   $val =~ s/`/``/g;
   $val =~ s/""/"/g;
   return "`$val`";
}

sub _d {
   my ($package, undef, $line) = caller 0;
   @_ = map { (my $temp = $_) =~ s/\n/\n# /g; $temp; }
        map { defined $_ ? $_ : 'undef' }
        @_;
   print STDERR "# $package:$line $PID ", join(' ', @_), "\n";
}

1;
}
# ###########################################################################
# End TableParser package
# ###########################################################################

# ###########################################################################
# Quoter package
# This package is a copy without comments from the original.  The original
# with comments and its test file can be found in the Bazaar repository at,
#   lib/Quoter.pm
#   t/lib/Quoter.t
# See https://launchpad.net/percona-toolkit for more information.
# ###########################################################################
{
package Quoter;

use strict;
use warnings FATAL => 'all';
use English qw(-no_match_vars);
use constant PTDEBUG => $ENV{PTDEBUG} || 0;

sub new {
   my ( $class, %args ) = @_;
   return bless {}, $class;
}

sub quote {
   my ( $self, @vals ) = @_;
   foreach my $val ( @vals ) {
      $val =~ s/`/``/g;
   }
   return join('.', map { '`' . $_ . '`' } @vals);
}

sub quote_val {
   my ( $self, $val, %args ) = @_;

   return 'NULL' unless defined $val;          # undef = NULL
   return "''" if $val eq '';                  # blank string = ''
   return $val if $val =~ m/^0x[0-9a-fA-F]+$/  # quote hex data
                  && !$args{is_char};          # unless is_char is true

   $val =~ s/(['\\])/\\$1/g;
   return "'$val'";
}

sub split_unquote {
   my ( $self, $db_tbl, $default_db ) = @_;
   my ( $db, $tbl ) = split(/[.]/, $db_tbl);
   if ( !$tbl ) {
      $tbl = $db;
      $db  = $default_db;
   }
   for ($db, $tbl) {
      next unless $_;
      s/\A`//;
      s/`\z//;
      s/``/`/g;
   }
   
   return ($db, $tbl);
}

sub literal_like {
   my ( $self, $like ) = @_;
   return unless $like;
   $like =~ s/([%_])/\\$1/g;
   return "'$like'";
}

sub join_quote {
   my ( $self, $default_db, $db_tbl ) = @_;
   return unless $db_tbl;
   my ($db, $tbl) = split(/[.]/, $db_tbl);
   if ( !$tbl ) {
      $tbl = $db;
      $db  = $default_db;
   }
   $db  = "`$db`"  if $db  && $db  !~ m/^`/;
   $tbl = "`$tbl`" if $tbl && $tbl !~ m/^`/;
   return $db ? "$db.$tbl" : $tbl;
}

sub serialize_list {
   my ( $self, @args ) = @_;
   return unless @args;

   return $args[0] if @args == 1 && !defined $args[0];

   die "Cannot serialize multiple values with undef/NULL"
      if grep { !defined $_ } @args;

   return join ',', map { quotemeta } @args;
}

sub deserialize_list {
   my ( $self, $string ) = @_;
   return $string unless defined $string;
   my @escaped_parts = $string =~ /
         \G             # Start of string, or end of previous match.
         (              # Each of these is an element in the original list.
            [^\\,]*     # Anything not a backslash or a comma
            (?:         # When we get here, we found one of the above.
               \\.      # A backslash followed by something so we can continue
               [^\\,]*  # Same as above.
            )*          # Repeat zero of more times.
         )
         ,              # Comma dividing elements
      /sxgc;

   push @escaped_parts, pos($string) ? substr( $string, pos($string) ) : $string;

   my @unescaped_parts = map {
      my $part = $_;

      my $char_class = utf8::is_utf8($part)  # If it's a UTF-8 string,
                     ? qr/(?=\p{ASCII})\W/   # We only care about non-word
                     : qr/(?=\p{ASCII})\W|[\x{80}-\x{FF}]/; # Otherwise,
      $part =~ s/\\($char_class)/$1/g;
      $part;
   } @escaped_parts;

   return @unescaped_parts;
}

1;
}
# ###########################################################################
# End Quoter package
# ###########################################################################

# ###########################################################################
# OptionParser package
# This package is a copy without comments from the original.  The original
# with comments and its test file can be found in the Bazaar repository at,
#   lib/OptionParser.pm
#   t/lib/OptionParser.t
# See https://launchpad.net/percona-toolkit for more information.
# ###########################################################################
{
package OptionParser;

use strict;
use warnings FATAL => 'all';
use English qw(-no_match_vars);
use constant PTDEBUG => $ENV{PTDEBUG} || 0;

use List::Util qw(max);
use Getopt::Long;

my $POD_link_re = '[LC]<"?([^">]+)"?>';

sub new {
   my ( $class, %args ) = @_;
   my @required_args = qw();
   foreach my $arg ( @required_args ) {
      die "I need a $arg argument" unless $args{$arg};
   }

   my ($program_name) = $PROGRAM_NAME =~ m/([.A-Za-z-]+)$/;
   $program_name ||= $PROGRAM_NAME;
   my $home = $ENV{HOME} || $ENV{HOMEPATH} || $ENV{USERPROFILE} || '.';

   my %attributes = (
      'type'       => 1,
      'short form' => 1,
      'group'      => 1,
      'default'    => 1,
      'cumulative' => 1,
      'negatable'  => 1,
   );

   my $self = {
      head1             => 'OPTIONS',        # These args are used internally
      skip_rules        => 0,                # to instantiate another Option-
      item              => '--(.*)',         # Parser obj that parses the
      attributes        => \%attributes,     # DSN OPTIONS section.  Tools
      parse_attributes  => \&_parse_attribs, # don't tinker with these args.

      %args,

      strict            => 1,  # disabled by a special rule
      program_name      => $program_name,
      opts              => {},
      got_opts          => 0,
      short_opts        => {},
      defaults          => {},
      groups            => {},
      allowed_groups    => {},
      errors            => [],
      rules             => [],  # desc of rules for --help
      mutex             => [],  # rule: opts are mutually exclusive
      atleast1          => [],  # rule: at least one opt is required
      disables          => {},  # rule: opt disables other opts 
      defaults_to       => {},  # rule: opt defaults to value of other opt
      DSNParser         => undef,
      default_files     => [
         "/etc/percona-toolkit/percona-toolkit.conf",
         "/etc/percona-toolkit/$program_name.conf",
         "$home/.percona-toolkit.conf",
         "$home/.$program_name.conf",
      ],
      types             => {
         string => 's', # standard Getopt type
         int    => 'i', # standard Getopt type
         float  => 'f', # standard Getopt type
         Hash   => 'H', # hash, formed from a comma-separated list
         hash   => 'h', # hash as above, but only if a value is given
         Array  => 'A', # array, similar to Hash
         array  => 'a', # array, similar to hash
         DSN    => 'd', # DSN
         size   => 'z', # size with kMG suffix (powers of 2^10)
         time   => 'm', # time, with an optional suffix of s/h/m/d
      },
   };

   return bless $self, $class;
}

sub get_specs {
   my ( $self, $file ) = @_;
   $file ||= $self->{file} || __FILE__;
   my @specs = $self->_pod_to_specs($file);
   $self->_parse_specs(@specs);

   open my $fh, "<", $file or die "Cannot open $file: $OS_ERROR";
   my $contents = do { local $/ = undef; <$fh> };
   close $fh;
   if ( $contents =~ m/^=head1 DSN OPTIONS/m ) {
      PTDEBUG && _d('Parsing DSN OPTIONS');
      my $dsn_attribs = {
         dsn  => 1,
         copy => 1,
      };
      my $parse_dsn_attribs = sub {
         my ( $self, $option, $attribs ) = @_;
         map {
            my $val = $attribs->{$_};
            if ( $val ) {
               $val    = $val eq 'yes' ? 1
                       : $val eq 'no'  ? 0
                       :                 $val;
               $attribs->{$_} = $val;
            }
         } keys %$attribs;
         return {
            key => $option,
            %$attribs,
         };
      };
      my $dsn_o = new OptionParser(
         description       => 'DSN OPTIONS',
         head1             => 'DSN OPTIONS',
         dsn               => 0,         # XXX don't infinitely recurse!
         item              => '\* (.)',  # key opts are a single character
         skip_rules        => 1,         # no rules before opts
         attributes        => $dsn_attribs,
         parse_attributes  => $parse_dsn_attribs,
      );
      my @dsn_opts = map {
         my $opts = {
            key  => $_->{spec}->{key},
            dsn  => $_->{spec}->{dsn},
            copy => $_->{spec}->{copy},
            desc => $_->{desc},
         };
         $opts;
      } $dsn_o->_pod_to_specs($file);
      $self->{DSNParser} = DSNParser->new(opts => \@dsn_opts);
   }

   if ( $contents =~ m/^=head1 VERSION\n\n^(.+)$/m ) {
      $self->{version} = $1;
      PTDEBUG && _d($self->{version});
   }

   return;
}

sub DSNParser {
   my ( $self ) = @_;
   return $self->{DSNParser};
};

sub get_defaults_files {
   my ( $self ) = @_;
   return @{$self->{default_files}};
}

sub _pod_to_specs {
   my ( $self, $file ) = @_;
   $file ||= $self->{file} || __FILE__;
   open my $fh, '<', $file or die "Cannot open $file: $OS_ERROR";

   my @specs = ();
   my @rules = ();
   my $para;

   local $INPUT_RECORD_SEPARATOR = '';
   while ( $para = <$fh> ) {
      next unless $para =~ m/^=head1 $self->{head1}/;
      last;
   }

   while ( $para = <$fh> ) {
      last if $para =~ m/^=over/;
      next if $self->{skip_rules};
      chomp $para;
      $para =~ s/\s+/ /g;
      $para =~ s/$POD_link_re/$1/go;
      PTDEBUG && _d('Option rule:', $para);
      push @rules, $para;
   }

   die "POD has no $self->{head1} section" unless $para;

   do {
      if ( my ($option) = $para =~ m/^=item $self->{item}/ ) {
         chomp $para;
         PTDEBUG && _d($para);
         my %attribs;

         $para = <$fh>; # read next paragraph, possibly attributes

         if ( $para =~ m/: / ) { # attributes
            $para =~ s/\s+\Z//g;
            %attribs = map {
                  my ( $attrib, $val) = split(/: /, $_);
                  die "Unrecognized attribute for --$option: $attrib"
                     unless $self->{attributes}->{$attrib};
                  ($attrib, $val);
               } split(/; /, $para);
            if ( $attribs{'short form'} ) {
               $attribs{'short form'} =~ s/-//;
            }
            $para = <$fh>; # read next paragraph, probably short help desc
         }
         else {
            PTDEBUG && _d('Option has no attributes');
         }

         $para =~ s/\s+\Z//g;
         $para =~ s/\s+/ /g;
         $para =~ s/$POD_link_re/$1/go;

         $para =~ s/\.(?:\n.*| [A-Z].*|\Z)//s;
         PTDEBUG && _d('Short help:', $para);

         die "No description after option spec $option" if $para =~ m/^=item/;

         if ( my ($base_option) =  $option =~ m/^\[no\](.*)/ ) {
            $option = $base_option;
            $attribs{'negatable'} = 1;
         }

         push @specs, {
            spec  => $self->{parse_attributes}->($self, $option, \%attribs), 
            desc  => $para
               . (defined $attribs{default} ? " (default $attribs{default})" : ''),
            group => ($attribs{'group'} ? $attribs{'group'} : 'default'),
         };
      }
      while ( $para = <$fh> ) {
         last unless $para;
         if ( $para =~ m/^=head1/ ) {
            $para = undef; # Can't 'last' out of a do {} block.
            last;
         }
         last if $para =~ m/^=item /;
      }
   } while ( $para );

   die "No valid specs in $self->{head1}" unless @specs;

   close $fh;
   return @specs, @rules;
}

sub _parse_specs {
   my ( $self, @specs ) = @_;
   my %disables; # special rule that requires deferred checking

   foreach my $opt ( @specs ) {
      if ( ref $opt ) { # It's an option spec, not a rule.
         PTDEBUG && _d('Parsing opt spec:',
            map { ($_, '=>', $opt->{$_}) } keys %$opt);

         my ( $long, $short ) = $opt->{spec} =~ m/^([\w-]+)(?:\|([^!+=]*))?/;
         if ( !$long ) {
            die "Cannot parse long option from spec $opt->{spec}";
         }
         $opt->{long} = $long;

         die "Duplicate long option --$long" if exists $self->{opts}->{$long};
         $self->{opts}->{$long} = $opt;

         if ( length $long == 1 ) {
            PTDEBUG && _d('Long opt', $long, 'looks like short opt');
            $self->{short_opts}->{$long} = $long;
         }

         if ( $short ) {
            die "Duplicate short option -$short"
               if exists $self->{short_opts}->{$short};
            $self->{short_opts}->{$short} = $long;
            $opt->{short} = $short;
         }
         else {
            $opt->{short} = undef;
         }

         $opt->{is_negatable}  = $opt->{spec} =~ m/!/        ? 1 : 0;
         $opt->{is_cumulative} = $opt->{spec} =~ m/\+/       ? 1 : 0;
         $opt->{is_required}   = $opt->{desc} =~ m/required/ ? 1 : 0;

         $opt->{group} ||= 'default';
         $self->{groups}->{ $opt->{group} }->{$long} = 1;

         $opt->{value} = undef;
         $opt->{got}   = 0;

         my ( $type ) = $opt->{spec} =~ m/=(.)/;
         $opt->{type} = $type;
         PTDEBUG && _d($long, 'type:', $type);


         $opt->{spec} =~ s/=./=s/ if ( $type && $type =~ m/[HhAadzm]/ );

         if ( (my ($def) = $opt->{desc} =~ m/default\b(?: ([^)]+))?/) ) {
            $self->{defaults}->{$long} = defined $def ? $def : 1;
            PTDEBUG && _d($long, 'default:', $def);
         }

         if ( $long eq 'config' ) {
            $self->{defaults}->{$long} = join(',', $self->get_defaults_files());
         }

         if ( (my ($dis) = $opt->{desc} =~ m/(disables .*)/) ) {
            $disables{$long} = $dis;
            PTDEBUG && _d('Deferring check of disables rule for', $opt, $dis);
         }

         $self->{opts}->{$long} = $opt;
      }
      else { # It's an option rule, not a spec.
         PTDEBUG && _d('Parsing rule:', $opt); 
         push @{$self->{rules}}, $opt;
         my @participants = $self->_get_participants($opt);
         my $rule_ok = 0;

         if ( $opt =~ m/mutually exclusive|one and only one/ ) {
            $rule_ok = 1;
            push @{$self->{mutex}}, \@participants;
            PTDEBUG && _d(@participants, 'are mutually exclusive');
         }
         if ( $opt =~ m/at least one|one and only one/ ) {
            $rule_ok = 1;
            push @{$self->{atleast1}}, \@participants;
            PTDEBUG && _d(@participants, 'require at least one');
         }
         if ( $opt =~ m/default to/ ) {
            $rule_ok = 1;
            $self->{defaults_to}->{$participants[0]} = $participants[1];
            PTDEBUG && _d($participants[0], 'defaults to', $participants[1]);
         }
         if ( $opt =~ m/restricted to option groups/ ) {
            $rule_ok = 1;
            my ($groups) = $opt =~ m/groups ([\w\s\,]+)/;
            my @groups = split(',', $groups);
            %{$self->{allowed_groups}->{$participants[0]}} = map {
               s/\s+//;
               $_ => 1;
            } @groups;
         }
         if( $opt =~ m/accepts additional command-line arguments/ ) {
            $rule_ok = 1;
            $self->{strict} = 0;
            PTDEBUG && _d("Strict mode disabled by rule");
         }

         die "Unrecognized option rule: $opt" unless $rule_ok;
      }
   }

   foreach my $long ( keys %disables ) {
      my @participants = $self->_get_participants($disables{$long});
      $self->{disables}->{$long} = \@participants;
      PTDEBUG && _d('Option', $long, 'disables', @participants);
   }

   return; 
}

sub _get_participants {
   my ( $self, $str ) = @_;
   my @participants;
   foreach my $long ( $str =~ m/--(?:\[no\])?([\w-]+)/g ) {
      die "Option --$long does not exist while processing rule $str"
         unless exists $self->{opts}->{$long};
      push @participants, $long;
   }
   PTDEBUG && _d('Participants for', $str, ':', @participants);
   return @participants;
}

sub opts {
   my ( $self ) = @_;
   my %opts = %{$self->{opts}};
   return %opts;
}

sub short_opts {
   my ( $self ) = @_;
   my %short_opts = %{$self->{short_opts}};
   return %short_opts;
}

sub set_defaults {
   my ( $self, %defaults ) = @_;
   $self->{defaults} = {};
   foreach my $long ( keys %defaults ) {
      die "Cannot set default for nonexistent option $long"
         unless exists $self->{opts}->{$long};
      $self->{defaults}->{$long} = $defaults{$long};
      PTDEBUG && _d('Default val for', $long, ':', $defaults{$long});
   }
   return;
}

sub get_defaults {
   my ( $self ) = @_;
   return $self->{defaults};
}

sub get_groups {
   my ( $self ) = @_;
   return $self->{groups};
}

sub _set_option {
   my ( $self, $opt, $val ) = @_;
   my $long = exists $self->{opts}->{$opt}       ? $opt
            : exists $self->{short_opts}->{$opt} ? $self->{short_opts}->{$opt}
            : die "Getopt::Long gave a nonexistent option: $opt";

   $opt = $self->{opts}->{$long};
   if ( $opt->{is_cumulative} ) {
      $opt->{value}++;
   }
   else {
      $opt->{value} = $val;
   }
   $opt->{got} = 1;
   PTDEBUG && _d('Got option', $long, '=', $val);
}

sub get_opts {
   my ( $self ) = @_; 

   foreach my $long ( keys %{$self->{opts}} ) {
      $self->{opts}->{$long}->{got} = 0;
      $self->{opts}->{$long}->{value}
         = exists $self->{defaults}->{$long}       ? $self->{defaults}->{$long}
         : $self->{opts}->{$long}->{is_cumulative} ? 0
         : undef;
   }
   $self->{got_opts} = 0;

   $self->{errors} = [];

   if ( @ARGV && $ARGV[0] eq "--config" ) {
      shift @ARGV;
      $self->_set_option('config', shift @ARGV);
   }
   if ( $self->has('config') ) {
      my @extra_args;
      foreach my $filename ( split(',', $self->get('config')) ) {
         eval {
            push @extra_args, $self->_read_config_file($filename);
         };
         if ( $EVAL_ERROR ) {
            if ( $self->got('config') ) {
               die $EVAL_ERROR;
            }
            elsif ( PTDEBUG ) {
               _d($EVAL_ERROR);
            }
         }
      }
      unshift @ARGV, @extra_args;
   }

   Getopt::Long::Configure('no_ignore_case', 'bundling');
   GetOptions(
      map    { $_->{spec} => sub { $self->_set_option(@_); } }
      grep   { $_->{long} ne 'config' } # --config is handled specially above.
      values %{$self->{opts}}
   ) or $self->save_error('Error parsing options');

   if ( exists $self->{opts}->{version} && $self->{opts}->{version}->{got} ) {
      if ( $self->{version} ) {
         print $self->{version}, "\n";
      }
      else {
         print "Error parsing version.  See the VERSION section of the tool's documentation.\n";
      }
      exit 1;
   }

   if ( @ARGV && $self->{strict} ) {
      $self->save_error("Unrecognized command-line options @ARGV");
   }

   foreach my $mutex ( @{$self->{mutex}} ) {
      my @set = grep { $self->{opts}->{$_}->{got} } @$mutex;
      if ( @set > 1 ) {
         my $err = join(', ', map { "--$self->{opts}->{$_}->{long}" }
                      @{$mutex}[ 0 .. scalar(@$mutex) - 2] )
                 . ' and --'.$self->{opts}->{$mutex->[-1]}->{long}
                 . ' are mutually exclusive.';
         $self->save_error($err);
      }
   }

   foreach my $required ( @{$self->{atleast1}} ) {
      my @set = grep { $self->{opts}->{$_}->{got} } @$required;
      if ( @set == 0 ) {
         my $err = join(', ', map { "--$self->{opts}->{$_}->{long}" }
                      @{$required}[ 0 .. scalar(@$required) - 2] )
                 .' or --'.$self->{opts}->{$required->[-1]}->{long};
         $self->save_error("Specify at least one of $err");
      }
   }

   $self->_check_opts( keys %{$self->{opts}} );
   $self->{got_opts} = 1;
   return;
}

sub _check_opts {
   my ( $self, @long ) = @_;
   my $long_last = scalar @long;
   while ( @long ) {
      foreach my $i ( 0..$#long ) {
         my $long = $long[$i];
         next unless $long;
         my $opt  = $self->{opts}->{$long};
         if ( $opt->{got} ) {
            if ( exists $self->{disables}->{$long} ) {
               my @disable_opts = @{$self->{disables}->{$long}};
               map { $self->{opts}->{$_}->{value} = undef; } @disable_opts;
               PTDEBUG && _d('Unset options', @disable_opts,
                  'because', $long,'disables them');
            }

            if ( exists $self->{allowed_groups}->{$long} ) {

               my @restricted_groups = grep {
                  !exists $self->{allowed_groups}->{$long}->{$_}
               } keys %{$self->{groups}};

               my @restricted_opts;
               foreach my $restricted_group ( @restricted_groups ) {
                  RESTRICTED_OPT:
                  foreach my $restricted_opt (
                     keys %{$self->{groups}->{$restricted_group}} )
                  {
                     next RESTRICTED_OPT if $restricted_opt eq $long;
                     push @restricted_opts, $restricted_opt
                        if $self->{opts}->{$restricted_opt}->{got};
                  }
               }

               if ( @restricted_opts ) {
                  my $err;
                  if ( @restricted_opts == 1 ) {
                     $err = "--$restricted_opts[0]";
                  }
                  else {
                     $err = join(', ',
                               map { "--$self->{opts}->{$_}->{long}" }
                               grep { $_ } 
                               @restricted_opts[0..scalar(@restricted_opts) - 2]
                            )
                          . ' or --'.$self->{opts}->{$restricted_opts[-1]}->{long};
                  }
                  $self->save_error("--$long is not allowed with $err");
               }
            }

         }
         elsif ( $opt->{is_required} ) { 
            $self->save_error("Required option --$long must be specified");
         }

         $self->_validate_type($opt);
         if ( $opt->{parsed} ) {
            delete $long[$i];
         }
         else {
            PTDEBUG && _d('Temporarily failed to parse', $long);
         }
      }

      die "Failed to parse options, possibly due to circular dependencies"
         if @long == $long_last;
      $long_last = @long;
   }

   return;
}

sub _validate_type {
   my ( $self, $opt ) = @_;
   return unless $opt;

   if ( !$opt->{type} ) {
      $opt->{parsed} = 1;
      return;
   }

   my $val = $opt->{value};

   if ( $val && $opt->{type} eq 'm' ) {  # type time
      PTDEBUG && _d('Parsing option', $opt->{long}, 'as a time value');
      my ( $prefix, $num, $suffix ) = $val =~ m/([+-]?)(\d+)([a-z])?$/;
      if ( !$suffix ) {
         my ( $s ) = $opt->{desc} =~ m/\(suffix (.)\)/;
         $suffix = $s || 's';
         PTDEBUG && _d('No suffix given; using', $suffix, 'for',
            $opt->{long}, '(value:', $val, ')');
      }
      if ( $suffix =~ m/[smhd]/ ) {
         $val = $suffix eq 's' ? $num            # Seconds
              : $suffix eq 'm' ? $num * 60       # Minutes
              : $suffix eq 'h' ? $num * 3600     # Hours
              :                  $num * 86400;   # Days
         $opt->{value} = ($prefix || '') . $val;
         PTDEBUG && _d('Setting option', $opt->{long}, 'to', $val);
      }
      else {
         $self->save_error("Invalid time suffix for --$opt->{long}");
      }
   }
   elsif ( $val && $opt->{type} eq 'd' ) {  # type DSN
      PTDEBUG && _d('Parsing option', $opt->{long}, 'as a DSN');
      my $prev = {};
      my $from_key = $self->{defaults_to}->{ $opt->{long} };
      if ( $from_key ) {
         PTDEBUG && _d($opt->{long}, 'DSN copies from', $from_key, 'DSN');
         if ( $self->{opts}->{$from_key}->{parsed} ) {
            $prev = $self->{opts}->{$from_key}->{value};
         }
         else {
            PTDEBUG && _d('Cannot parse', $opt->{long}, 'until',
               $from_key, 'parsed');
            return;
         }
      }
      my $defaults = $self->{DSNParser}->parse_options($self);
      $opt->{value} = $self->{DSNParser}->parse($val, $prev, $defaults);
   }
   elsif ( $val && $opt->{type} eq 'z' ) {  # type size
      PTDEBUG && _d('Parsing option', $opt->{long}, 'as a size value');
      $self->_parse_size($opt, $val);
   }
   elsif ( $opt->{type} eq 'H' || (defined $val && $opt->{type} eq 'h') ) {
      $opt->{value} = { map { $_ => 1 } split(/(?<!\\),\s*/, ($val || '')) };
   }
   elsif ( $opt->{type} eq 'A' || (defined $val && $opt->{type} eq 'a') ) {
      $opt->{value} = [ split(/(?<!\\),\s*/, ($val || '')) ];
   }
   else {
      PTDEBUG && _d('Nothing to validate for option',
         $opt->{long}, 'type', $opt->{type}, 'value', $val);
   }

   $opt->{parsed} = 1;
   return;
}

sub get {
   my ( $self, $opt ) = @_;
   my $long = (length $opt == 1 ? $self->{short_opts}->{$opt} : $opt);
   die "Option $opt does not exist"
      unless $long && exists $self->{opts}->{$long};
   return $self->{opts}->{$long}->{value};
}

sub got {
   my ( $self, $opt ) = @_;
   my $long = (length $opt == 1 ? $self->{short_opts}->{$opt} : $opt);
   die "Option $opt does not exist"
      unless $long && exists $self->{opts}->{$long};
   return $self->{opts}->{$long}->{got};
}

sub has {
   my ( $self, $opt ) = @_;
   my $long = (length $opt == 1 ? $self->{short_opts}->{$opt} : $opt);
   return defined $long ? exists $self->{opts}->{$long} : 0;
}

sub set {
   my ( $self, $opt, $val ) = @_;
   my $long = (length $opt == 1 ? $self->{short_opts}->{$opt} : $opt);
   die "Option $opt does not exist"
      unless $long && exists $self->{opts}->{$long};
   $self->{opts}->{$long}->{value} = $val;
   return;
}

sub save_error {
   my ( $self, $error ) = @_;
   push @{$self->{errors}}, $error;
   return;
}

sub errors {
   my ( $self ) = @_;
   return $self->{errors};
}

sub usage {
   my ( $self ) = @_;
   warn "No usage string is set" unless $self->{usage}; # XXX
   return "Usage: " . ($self->{usage} || '') . "\n";
}

sub descr {
   my ( $self ) = @_;
   warn "No description string is set" unless $self->{description}; # XXX
   my $descr  = ($self->{description} || $self->{program_name} || '')
              . "  For more details, please use the --help option, "
              . "or try 'perldoc $PROGRAM_NAME' "
              . "for complete documentation.";
   $descr = join("\n", $descr =~ m/(.{0,80})(?:\s+|$)/g)
      unless $ENV{DONT_BREAK_LINES};
   $descr =~ s/ +$//mg;
   return $descr;
}

sub usage_or_errors {
   my ( $self, $file, $return ) = @_;
   $file ||= $self->{file} || __FILE__;

   if ( !$self->{description} || !$self->{usage} ) {
      PTDEBUG && _d("Getting description and usage from SYNOPSIS in", $file);
      my %synop = $self->_parse_synopsis($file);
      $self->{description} ||= $synop{description};
      $self->{usage}       ||= $synop{usage};
      PTDEBUG && _d("Description:", $self->{description},
         "\nUsage:", $self->{usage});
   }

   if ( $self->{opts}->{help}->{got} ) {
      print $self->print_usage() or die "Cannot print usage: $OS_ERROR";
      exit 0 unless $return;
   }
   elsif ( scalar @{$self->{errors}} ) {
      print $self->print_errors() or die "Cannot print errors: $OS_ERROR";
      exit 1 unless $return;
   }

   return;
}

sub print_errors {
   my ( $self ) = @_;
   my $usage = $self->usage() . "\n";
   if ( (my @errors = @{$self->{errors}}) ) {
      $usage .= join("\n  * ", 'Errors in command-line arguments:', @errors)
              . "\n";
   }
   return $usage . "\n" . $self->descr();
}

sub print_usage {
   my ( $self ) = @_;
   die "Run get_opts() before print_usage()" unless $self->{got_opts};
   my @opts = values %{$self->{opts}};

   my $maxl = max(
      map {
         length($_->{long})               # option long name
         + ($_->{is_negatable} ? 4 : 0)   # "[no]" if opt is negatable
         + ($_->{type} ? 2 : 0)           # "=x" where x is the opt type
      }
      @opts);

   my $maxs = max(0,
      map {
         length($_)
         + ($self->{opts}->{$_}->{is_negatable} ? 4 : 0)
         + ($self->{opts}->{$_}->{type} ? 2 : 0)
      }
      values %{$self->{short_opts}});

   my $lcol = max($maxl, ($maxs + 3));
   my $rcol = 80 - $lcol - 6;
   my $rpad = ' ' x ( 80 - $rcol );

   $maxs = max($lcol - 3, $maxs);

   my $usage = $self->descr() . "\n" . $self->usage();

   my @groups = reverse sort grep { $_ ne 'default'; } keys %{$self->{groups}};
   push @groups, 'default';

   foreach my $group ( reverse @groups ) {
      $usage .= "\n".($group eq 'default' ? 'Options' : $group).":\n\n";
      foreach my $opt (
         sort { $a->{long} cmp $b->{long} }
         grep { $_->{group} eq $group }
         @opts )
      {
         my $long  = $opt->{is_negatable} ? "[no]$opt->{long}" : $opt->{long};
         my $short = $opt->{short};
         my $desc  = $opt->{desc};

         $long .= $opt->{type} ? "=$opt->{type}" : "";

         if ( $opt->{type} && $opt->{type} eq 'm' ) {
            my ($s) = $desc =~ m/\(suffix (.)\)/;
            $s    ||= 's';
            $desc =~ s/\s+\(suffix .\)//;
            $desc .= ".  Optional suffix s=seconds, m=minutes, h=hours, "
                   . "d=days; if no suffix, $s is used.";
         }
         $desc = join("\n$rpad", grep { $_ } $desc =~ m/(.{0,$rcol}(?!\W))(?:\s+|(?<=\W)|$)/g);
         $desc =~ s/ +$//mg;
         if ( $short ) {
            $usage .= sprintf("  --%-${maxs}s -%s  %s\n", $long, $short, $desc);
         }
         else {
            $usage .= sprintf("  --%-${lcol}s  %s\n", $long, $desc);
         }
      }
   }

   $usage .= "\nOption types: s=string, i=integer, f=float, h/H/a/A=comma-separated list, d=DSN, z=size, m=time\n";

   if ( (my @rules = @{$self->{rules}}) ) {
      $usage .= "\nRules:\n\n";
      $usage .= join("\n", map { "  $_" } @rules) . "\n";
   }
   if ( $self->{DSNParser} ) {
      $usage .= "\n" . $self->{DSNParser}->usage();
   }
   $usage .= "\nOptions and values after processing arguments:\n\n";
   foreach my $opt ( sort { $a->{long} cmp $b->{long} } @opts ) {
      my $val   = $opt->{value};
      my $type  = $opt->{type} || '';
      my $bool  = $opt->{spec} =~ m/^[\w-]+(?:\|[\w-])?!?$/;
      $val      = $bool              ? ( $val ? 'TRUE' : 'FALSE' )
                : !defined $val      ? '(No value)'
                : $type eq 'd'       ? $self->{DSNParser}->as_string($val)
                : $type =~ m/H|h/    ? join(',', sort keys %$val)
                : $type =~ m/A|a/    ? join(',', @$val)
                :                    $val;
      $usage .= sprintf("  --%-${lcol}s  %s\n", $opt->{long}, $val);
   }
   return $usage;
}

sub prompt_noecho {
   shift @_ if ref $_[0] eq __PACKAGE__;
   my ( $prompt ) = @_;
   local $OUTPUT_AUTOFLUSH = 1;
   print $prompt
      or die "Cannot print: $OS_ERROR";
   my $response;
   eval {
      require Term::ReadKey;
      Term::ReadKey::ReadMode('noecho');
      chomp($response = <STDIN>);
      Term::ReadKey::ReadMode('normal');
      print "\n"
         or die "Cannot print: $OS_ERROR";
   };
   if ( $EVAL_ERROR ) {
      die "Cannot read response; is Term::ReadKey installed? $EVAL_ERROR";
   }
   return $response;
}

sub _read_config_file {
   my ( $self, $filename ) = @_;
   open my $fh, "<", $filename or die "Cannot open $filename: $OS_ERROR\n";
   my @args;
   my $prefix = '--';
   my $parse  = 1;

   LINE:
   while ( my $line = <$fh> ) {
      chomp $line;
      next LINE if $line =~ m/^\s*(?:\#|\;|$)/;
      $line =~ s/\s+#.*$//g;
      $line =~ s/^\s+|\s+$//g;
      if ( $line eq '--' ) {
         $prefix = '';
         $parse  = 0;
         next LINE;
      }
      if ( $parse
         && (my($opt, $arg) = $line =~ m/^\s*([^=\s]+?)(?:\s*=\s*(.*?)\s*)?$/)
      ) {
         push @args, grep { defined $_ } ("$prefix$opt", $arg);
      }
      elsif ( $line =~ m/./ ) {
         push @args, $line;
      }
      else {
         die "Syntax error in file $filename at line $INPUT_LINE_NUMBER";
      }
   }
   close $fh;
   return @args;
}

sub read_para_after {
   my ( $self, $file, $regex ) = @_;
   open my $fh, "<", $file or die "Can't open $file: $OS_ERROR";
   local $INPUT_RECORD_SEPARATOR = '';
   my $para;
   while ( $para = <$fh> ) {
      next unless $para =~ m/^=pod$/m;
      last;
   }
   while ( $para = <$fh> ) {
      next unless $para =~ m/$regex/;
      last;
   }
   $para = <$fh>;
   chomp($para);
   close $fh or die "Can't close $file: $OS_ERROR";
   return $para;
}

sub clone {
   my ( $self ) = @_;

   my %clone = map {
      my $hashref  = $self->{$_};
      my $val_copy = {};
      foreach my $key ( keys %$hashref ) {
         my $ref = ref $hashref->{$key};
         $val_copy->{$key} = !$ref           ? $hashref->{$key}
                           : $ref eq 'HASH'  ? { %{$hashref->{$key}} }
                           : $ref eq 'ARRAY' ? [ @{$hashref->{$key}} ]
                           : $hashref->{$key};
      }
      $_ => $val_copy;
   } qw(opts short_opts defaults);

   foreach my $scalar ( qw(got_opts) ) {
      $clone{$scalar} = $self->{$scalar};
   }

   return bless \%clone;     
}

sub _parse_size {
   my ( $self, $opt, $val ) = @_;

   if ( lc($val || '') eq 'null' ) {
      PTDEBUG && _d('NULL size for', $opt->{long});
      $opt->{value} = 'null';
      return;
   }

   my %factor_for = (k => 1_024, M => 1_048_576, G => 1_073_741_824);
   my ($pre, $num, $factor) = $val =~ m/^([+-])?(\d+)([kMG])?$/;
   if ( defined $num ) {
      if ( $factor ) {
         $num *= $factor_for{$factor};
         PTDEBUG && _d('Setting option', $opt->{y},
            'to num', $num, '* factor', $factor);
      }
      $opt->{value} = ($pre || '') . $num;
   }
   else {
      $self->save_error("Invalid size for --$opt->{long}: $val");
   }
   return;
}

sub _parse_attribs {
   my ( $self, $option, $attribs ) = @_;
   my $types = $self->{types};
   return $option
      . ($attribs->{'short form'} ? '|' . $attribs->{'short form'}   : '' )
      . ($attribs->{'negatable'}  ? '!'                              : '' )
      . ($attribs->{'cumulative'} ? '+'                              : '' )
      . ($attribs->{'type'}       ? '=' . $types->{$attribs->{type}} : '' );
}

sub _parse_synopsis {
   my ( $self, $file ) = @_;
   $file ||= $self->{file} || __FILE__;
   PTDEBUG && _d("Parsing SYNOPSIS in", $file);

   local $INPUT_RECORD_SEPARATOR = '';  # read paragraphs
   open my $fh, "<", $file or die "Cannot open $file: $OS_ERROR";
   my $para;
   1 while defined($para = <$fh>) && $para !~ m/^=head1 SYNOPSIS/;
   die "$file does not contain a SYNOPSIS section" unless $para;
   my @synop;
   for ( 1..2 ) {  # 1 for the usage, 2 for the description
      my $para = <$fh>;
      push @synop, $para;
   }
   close $fh;
   PTDEBUG && _d("Raw SYNOPSIS text:", @synop);
   my ($usage, $desc) = @synop;
   die "The SYNOPSIS section in $file is not formatted properly"
      unless $usage && $desc;

   $usage =~ s/^\s*Usage:\s+(.+)/$1/;
   chomp $usage;

   $desc =~ s/\n/ /g;
   $desc =~ s/\s{2,}/ /g;
   $desc =~ s/\. ([A-Z][a-z])/.  $1/g;
   $desc =~ s/\s+$//;

   return (
      description => $desc,
      usage       => $usage,
   );
};

sub _d {
   my ($package, undef, $line) = caller 0;
   @_ = map { (my $temp = $_) =~ s/\n/\n# /g; $temp; }
        map { defined $_ ? $_ : 'undef' }
        @_;
   print STDERR "# $package:$line $PID ", join(' ', @_), "\n";
}

if ( PTDEBUG ) {
   print '# ', $^X, ' ', $], "\n";
   if ( my $uname = `uname -a` ) {
      $uname =~ s/\s+/ /g;
      print "# $uname\n";
   }
   print '# Arguments: ',
      join(' ', map { my $a = "_[$_]_"; $a =~ s/\n/\n# /g; $a; } @ARGV), "\n";
}

1;
}
# ###########################################################################
# End OptionParser package
# ###########################################################################

# ###########################################################################
# Transformers package
# This package is a copy without comments from the original.  The original
# with comments and its test file can be found in the Bazaar repository at,
#   lib/Transformers.pm
#   t/lib/Transformers.t
# See https://launchpad.net/percona-toolkit for more information.
# ###########################################################################
{
package Transformers;

use strict;
use warnings FATAL => 'all';
use English qw(-no_match_vars);
use constant PTDEBUG => $ENV{PTDEBUG} || 0;

use Time::Local qw(timegm timelocal);
use Digest::MD5 qw(md5_hex);
use B qw();

BEGIN {
   require Exporter;
   our @ISA         = qw(Exporter);
   our %EXPORT_TAGS = ();
   our @EXPORT      = ();
   our @EXPORT_OK   = qw(
      micro_t
      percentage_of
      secs_to_time
      time_to_secs
      shorten
      ts
      parse_timestamp
      unix_timestamp
      any_unix_timestamp
      make_checksum
      crc32
      encode_json
   );
}

our $mysql_ts  = qr/(\d\d)(\d\d)(\d\d) +(\d+):(\d+):(\d+)(\.\d+)?/;
our $proper_ts = qr/(\d\d\d\d)-(\d\d)-(\d\d)[T ](\d\d):(\d\d):(\d\d)(\.\d+)?/;
our $n_ts      = qr/(\d{1,5})([shmd]?)/; # Limit \d{1,5} because \d{6} looks

sub micro_t {
   my ( $t, %args ) = @_;
   my $p_ms = defined $args{p_ms} ? $args{p_ms} : 0;  # precision for ms vals
   my $p_s  = defined $args{p_s}  ? $args{p_s}  : 0;  # precision for s vals
   my $f;

   $t = 0 if $t < 0;

   $t = sprintf('%.17f', $t) if $t =~ /e/;

   $t =~ s/\.(\d{1,6})\d*/\.$1/;

   if ($t > 0 && $t <= 0.000999) {
      $f = ($t * 1000000) . 'us';
   }
   elsif ($t >= 0.001000 && $t <= 0.999999) {
      $f = sprintf("%.${p_ms}f", $t * 1000);
      $f = ($f * 1) . 'ms'; # * 1 to remove insignificant zeros
   }
   elsif ($t >= 1) {
      $f = sprintf("%.${p_s}f", $t);
      $f = ($f * 1) . 's'; # * 1 to remove insignificant zeros
   }
   else {
      $f = 0;  # $t should = 0 at this point
   }

   return $f;
}

sub percentage_of {
   my ( $is, $of, %args ) = @_;
   my $p   = $args{p} || 0; # float precision
   my $fmt = $p ? "%.${p}f" : "%d";
   return sprintf $fmt, ($is * 100) / ($of ||= 1);
}

sub secs_to_time {
   my ( $secs, $fmt ) = @_;
   $secs ||= 0;
   return '00:00' unless $secs;

   $fmt ||= $secs >= 86_400 ? 'd'
          : $secs >= 3_600  ? 'h'
          :                   'm';

   return
      $fmt eq 'd' ? sprintf(
         "%d+%02d:%02d:%02d",
         int($secs / 86_400),
         int(($secs % 86_400) / 3_600),
         int(($secs % 3_600) / 60),
         $secs % 60)
      : $fmt eq 'h' ? sprintf(
         "%02d:%02d:%02d",
         int(($secs % 86_400) / 3_600),
         int(($secs % 3_600) / 60),
         $secs % 60)
      : sprintf(
         "%02d:%02d",
         int(($secs % 3_600) / 60),
         $secs % 60);
}

sub time_to_secs {
   my ( $val, $default_suffix ) = @_;
   die "I need a val argument" unless defined $val;
   my $t = 0;
   my ( $prefix, $num, $suffix ) = $val =~ m/([+-]?)(\d+)([a-z])?$/;
   $suffix = $suffix || $default_suffix || 's';
   if ( $suffix =~ m/[smhd]/ ) {
      $t = $suffix eq 's' ? $num * 1        # Seconds
         : $suffix eq 'm' ? $num * 60       # Minutes
         : $suffix eq 'h' ? $num * 3600     # Hours
         :                  $num * 86400;   # Days

      $t *= -1 if $prefix && $prefix eq '-';
   }
   else {
      die "Invalid suffix for $val: $suffix";
   }
   return $t;
}

sub shorten {
   my ( $num, %args ) = @_;
   my $p = defined $args{p} ? $args{p} : 2;     # float precision
   my $d = defined $args{d} ? $args{d} : 1_024; # divisor
   my $n = 0;
   my @units = ('', qw(k M G T P E Z Y));
   while ( $num >= $d && $n < @units - 1 ) {
      $num /= $d;
      ++$n;
   }
   return sprintf(
      $num =~ m/\./ || $n
         ? "%.${p}f%s"
         : '%d',
      $num, $units[$n]);
}

sub ts {
   my ( $time, $gmt ) = @_;
   my ( $sec, $min, $hour, $mday, $mon, $year )
      = $gmt ? gmtime($time) : localtime($time);
   $mon  += 1;
   $year += 1900;
   my $val = sprintf("%d-%02d-%02dT%02d:%02d:%02d",
      $year, $mon, $mday, $hour, $min, $sec);
   if ( my ($us) = $time =~ m/(\.\d+)$/ ) {
      $us = sprintf("%.6f", $us);
      $us =~ s/^0\././;
      $val .= $us;
   }
   return $val;
}

sub parse_timestamp {
   my ( $val ) = @_;
   if ( my($y, $m, $d, $h, $i, $s, $f)
         = $val =~ m/^$mysql_ts$/ )
   {
      return sprintf "%d-%02d-%02d %02d:%02d:"
                     . (defined $f ? '%09.6f' : '%02d'),
                     $y + 2000, $m, $d, $h, $i, (defined $f ? $s + $f : $s);
   }
   elsif ( $val =~ m/^$proper_ts$/ ) {
      return $val;
   }
   return $val;
}

sub unix_timestamp {
   my ( $val, $gmt ) = @_;
   if ( my($y, $m, $d, $h, $i, $s, $us) = $val =~ m/^$proper_ts$/ ) {
      $val = $gmt
         ? timegm($s, $i, $h, $d, $m - 1, $y)
         : timelocal($s, $i, $h, $d, $m - 1, $y);
      if ( defined $us ) {
         $us = sprintf('%.6f', $us);
         $us =~ s/^0\././;
         $val .= $us;
      }
   }
   return $val;
}

sub any_unix_timestamp {
   my ( $val, $callback ) = @_;

   if ( my ($n, $suffix) = $val =~ m/^$n_ts$/ ) {
      $n = $suffix eq 's' ? $n            # Seconds
         : $suffix eq 'm' ? $n * 60       # Minutes
         : $suffix eq 'h' ? $n * 3600     # Hours
         : $suffix eq 'd' ? $n * 86400    # Days
         :                  $n;           # default: Seconds
      PTDEBUG && _d('ts is now - N[shmd]:', $n);
      return time - $n;
   }
   elsif ( $val =~ m/^\d{9,}/ ) {
      PTDEBUG && _d('ts is already a unix timestamp');
      return $val;
   }
   elsif ( my ($ymd, $hms) = $val =~ m/^(\d{6})(?:\s+(\d+:\d+:\d+))?/ ) {
      PTDEBUG && _d('ts is MySQL slow log timestamp');
      $val .= ' 00:00:00' unless $hms;
      return unix_timestamp(parse_timestamp($val));
   }
   elsif ( ($ymd, $hms) = $val =~ m/^(\d{4}-\d\d-\d\d)(?:[T ](\d+:\d+:\d+))?/) {
      PTDEBUG && _d('ts is properly formatted timestamp');
      $val .= ' 00:00:00' unless $hms;
      return unix_timestamp($val);
   }
   else {
      PTDEBUG && _d('ts is MySQL expression');
      return $callback->($val) if $callback && ref $callback eq 'CODE';
   }

   PTDEBUG && _d('Unknown ts type:', $val);
   return;
}

sub make_checksum {
   my ( $val ) = @_;
   my $checksum = uc substr(md5_hex($val), -16);
   PTDEBUG && _d($checksum, 'checksum for', $val);
   return $checksum;
}

sub crc32 {
   my ( $string ) = @_;
   return unless $string;
   my $poly = 0xEDB88320;
   my $crc  = 0xFFFFFFFF;
   foreach my $char ( split(//, $string) ) {
      my $comp = ($crc ^ ord($char)) & 0xFF;
      for ( 1 .. 8 ) {
         $comp = $comp & 1 ? $poly ^ ($comp >> 1) : $comp >> 1;
      }
      $crc = (($crc >> 8) & 0x00FFFFFF) ^ $comp;
   }
   return $crc ^ 0xFFFFFFFF;
}

my $got_json = eval { require JSON };
sub encode_json {
   return JSON::encode_json(@_) if $got_json;
   my ( $data ) = @_;
   return (object_to_json($data) || '');
}


sub object_to_json {
   my ($obj) = @_;
   my $type  = ref($obj);

   if($type eq 'HASH'){
      return hash_to_json($obj);
   }
   elsif($type eq 'ARRAY'){
      return array_to_json($obj);
   }
   else {
      return value_to_json($obj);
   }
}

sub hash_to_json {
   my ($obj) = @_;
   my @res;
   for my $k ( sort { $a cmp $b } keys %$obj ) {
      push @res, string_to_json( $k )
         .  ":"
         . ( object_to_json( $obj->{$k} ) || value_to_json( $obj->{$k} ) );
   }
   return '{' . ( @res ? join( ",", @res ) : '' )  . '}';
}

sub array_to_json {
   my ($obj) = @_;
   my @res;

   for my $v (@$obj) {
      push @res, object_to_json($v) || value_to_json($v);
   }

   return '[' . ( @res ? join( ",", @res ) : '' ) . ']';
}

sub value_to_json {
   my ($value) = @_;

   return 'null' if(!defined $value);

   my $b_obj = B::svref_2object(\$value);  # for round trip problem
   my $flags = $b_obj->FLAGS;
   return $value # as is 
      if $flags & ( B::SVp_IOK | B::SVp_NOK ) and !( $flags & B::SVp_POK ); # SvTYPE is IV or NV?

   my $type = ref($value);

   if( !$type ) {
      return string_to_json($value);
   }
   else {
      return 'null';
   }

}

my %esc = (
   "\n" => '\n',
   "\r" => '\r',
   "\t" => '\t',
   "\f" => '\f',
   "\b" => '\b',
   "\"" => '\"',
   "\\" => '\\\\',
   "\'" => '\\\'',
);

sub string_to_json {
   my ($arg) = @_;

   $arg =~ s/([\x22\x5c\n\r\t\f\b])/$esc{$1}/g;
   $arg =~ s/\//\\\//g;
   $arg =~ s/([\x00-\x08\x0b\x0e-\x1f])/'\\u00' . unpack('H2', $1)/eg;

   utf8::upgrade($arg);
   utf8::encode($arg);

   return '"' . $arg . '"';
}

sub _d {
   my ($package, undef, $line) = caller 0;
   @_ = map { (my $temp = $_) =~ s/\n/\n# /g; $temp; }
        map { defined $_ ? $_ : 'undef' }
        @_;
   print STDERR "# $package:$line $PID ", join(' ', @_), "\n";
}

1;
}
# ###########################################################################
# End Transformers package
# ###########################################################################

# ###########################################################################
# SlowLogParser package
# This package is a copy without comments from the original.  The original
# with comments and its test file can be found in the Bazaar repository at,
#   lib/SlowLogParser.pm
#   t/lib/SlowLogParser.t
# See https://launchpad.net/percona-toolkit for more information.
# ###########################################################################
{
package SlowLogParser;

use strict;
use warnings FATAL => 'all';
use English qw(-no_match_vars);
use constant PTDEBUG => $ENV{PTDEBUG} || 0;

use Data::Dumper;
$Data::Dumper::Indent    = 1;
$Data::Dumper::Sortkeys  = 1;
$Data::Dumper::Quotekeys = 0;

sub new {
   my ( $class ) = @_;
   my $self = {
      pending => [],
   };
   return bless $self, $class;
}

my $slow_log_ts_line = qr/^# Time: ([0-9: ]{15})/;
my $slow_log_uh_line = qr/# User\@Host: ([^\[]+|\[[^[]+\]).*?@ (\S*) \[(.*)\]/;
my $slow_log_hd_line = qr{
      ^(?:
      T[cC][pP]\s[pP]ort:\s+\d+ # case differs on windows/unix
      |
      [/A-Z].*mysqld,\sVersion.*(?:started\swith:|embedded\slibrary)
      |
      Time\s+Id\s+Command
      ).*\n
   }xm;

sub parse_event {
   my ( $self, %args ) = @_;
   my @required_args = qw(next_event tell);
   foreach my $arg ( @required_args ) {
      die "I need a $arg argument" unless $args{$arg};
   }
   my ($next_event, $tell) = @args{@required_args};

   my $pending = $self->{pending};
   local $INPUT_RECORD_SEPARATOR = ";\n#";
   my $trimlen    = length($INPUT_RECORD_SEPARATOR);
   my $pos_in_log = $tell->();
   my $stmt;

   EVENT:
   while (
         defined($stmt = shift @$pending)
      or defined($stmt = $next_event->())
   ) {
      my @properties = ('cmd', 'Query', 'pos_in_log', $pos_in_log);
      $pos_in_log = $tell->();

      if ( $stmt =~ s/$slow_log_hd_line//go ){ # Throw away header lines in log
         my @chunks = split(/$INPUT_RECORD_SEPARATOR/o, $stmt);
         if ( @chunks > 1 ) {
            PTDEBUG && _d("Found multiple chunks");
            $stmt = shift @chunks;
            unshift @$pending, @chunks;
         }
      }

      $stmt = '#' . $stmt unless $stmt =~ m/\A#/;
      $stmt =~ s/;\n#?\Z//;


      my ($got_ts, $got_uh, $got_ac, $got_db, $got_set, $got_embed);
      my $pos = 0;
      my $len = length($stmt);
      my $found_arg = 0;
      LINE:
      while ( $stmt =~ m/^(.*)$/mg ) { # /g is important, requires scalar match.
         $pos     = pos($stmt);  # Be careful not to mess this up!
         my $line = $1;          # Necessary for /g and pos() to work.
         PTDEBUG && _d($line);

         if ($line =~ m/^(?:#|use |SET (?:last_insert_id|insert_id|timestamp))/o) {

            if ( !$got_ts && (my ( $time ) = $line =~ m/$slow_log_ts_line/o)) {
               PTDEBUG && _d("Got ts", $time);
               push @properties, 'ts', $time;
               ++$got_ts;
               if ( !$got_uh
                  && ( my ( $user, $host, $ip ) = $line =~ m/$slow_log_uh_line/o )
               ) {
                  PTDEBUG && _d("Got user, host, ip", $user, $host, $ip);
                  push @properties, 'user', $user, 'host', $host, 'ip', $ip;
                  ++$got_uh;
               }
            }

            elsif ( !$got_uh
                  && ( my ( $user, $host, $ip ) = $line =~ m/$slow_log_uh_line/o )
            ) {
               PTDEBUG && _d("Got user, host, ip", $user, $host, $ip);
               push @properties, 'user', $user, 'host', $host, 'ip', $ip;
               ++$got_uh;
            }

            elsif (!$got_ac && $line =~ m/^# (?:administrator command:.*)$/) {
               PTDEBUG && _d("Got admin command");
               $line =~ s/^#\s+//;  # string leading "# ".
               push @properties, 'cmd', 'Admin', 'arg', $line;
               push @properties, 'bytes', length($properties[-1]);
               ++$found_arg;
               ++$got_ac;
            }

            elsif ( $line =~ m/^# +[A-Z][A-Za-z_]+: \S+/ ) { # Make the test cheap!
               PTDEBUG && _d("Got some line with properties");

               if ( $line =~ m/Schema:\s+\w+: / ) {
                  PTDEBUG && _d('Removing empty Schema attrib');
                  $line =~ s/Schema:\s+//;
                  PTDEBUG && _d($line);
               }

               my @temp = $line =~ m/(\w+):\s+(\S+|\Z)/g;
               push @properties, @temp;
            }

            elsif ( !$got_db && (my ( $db ) = $line =~ m/^use ([^;]+)/ ) ) {
               PTDEBUG && _d("Got a default database:", $db);
               push @properties, 'db', $db;
               ++$got_db;
            }

            elsif (!$got_set && (my ($setting) = $line =~ m/^SET\s+([^;]*)/)) {
               PTDEBUG && _d("Got some setting:", $setting);
               push @properties, split(/,|\s*=\s*/, $setting);
               ++$got_set;
            }

            if ( !$found_arg && $pos == $len ) {
               PTDEBUG && _d("Did not find arg, looking for special cases");
               local $INPUT_RECORD_SEPARATOR = ";\n";  # get next line
               if ( defined(my $l = $next_event->()) ) {
                  if ( $l =~ /^\s*[A-Z][a-z_]+: / ) {
                     PTDEBUG && _d("Found NULL query before", $l);
                     local $INPUT_RECORD_SEPARATOR = ";\n#";
                     my $rest_of_event = $next_event->();
                     push @{$self->{pending}}, $l . $rest_of_event;
                     push @properties, 'cmd', 'Query', 'arg', '/* No query */';
                     push @properties, 'bytes', 0;
                     $found_arg++;
                  }
                  else {
                     chomp $l;
                     $l =~ s/^\s+//;
                     PTDEBUG && _d("Found admin statement", $l);
                     push @properties, 'cmd', 'Admin', 'arg', $l;
                     push @properties, 'bytes', length($properties[-1]);
                     $found_arg++;
                  }
               }
               else {
                  PTDEBUG && _d("I can't figure out what to do with this line");
                  next EVENT;
               }
            }
         }
         else {
            PTDEBUG && _d("Got the query/arg line");
            my $arg = substr($stmt, $pos - length($line));
            push @properties, 'arg', $arg, 'bytes', length($arg);
            if ( $args{misc} && $args{misc}->{embed}
               && ( my ($e) = $arg =~ m/($args{misc}->{embed})/)
            ) {
               push @properties, $e =~ m/$args{misc}->{capture}/g;
            }
            last LINE;
         }
      }

      PTDEBUG && _d('Properties of event:', Dumper(\@properties));
      my $event = { @properties };
      if ( $args{stats} ) {
         $args{stats}->{events_read}++;
         $args{stats}->{events_parsed}++;
      }
      return $event;
   } # EVENT

   @$pending = ();
   $args{oktorun}->(0) if $args{oktorun};
   return;
}

sub _d {
   my ($package, undef, $line) = caller 0;
   @_ = map { (my $temp = $_) =~ s/\n/\n# /g; $temp; }
        map { defined $_ ? $_ : 'undef' }
        @_;
   print STDERR "# $package:$line $PID ", join(' ', @_), "\n";
}

1;
}
# ###########################################################################
# End SlowLogParser package
# ###########################################################################

# ###########################################################################
# EventAggregator package
# This package is a copy without comments from the original.  The original
# with comments and its test file can be found in the Bazaar repository at,
#   lib/EventAggregator.pm
#   t/lib/EventAggregator.t
# See https://launchpad.net/percona-toolkit for more information.
# ###########################################################################
{
package EventAggregator;

use strict;
use warnings FATAL => 'all';
use English qw(-no_match_vars);
use constant PTDEBUG => $ENV{PTDEBUG} || 0;

use List::Util qw(min max);
use Data::Dumper;
$Data::Dumper::Indent    = 1;
$Data::Dumper::Sortkeys  = 1;
$Data::Dumper::Quotekeys = 0;

use constant BUCK_SIZE   => 1.05;
use constant BASE_LOG    => log(BUCK_SIZE);
use constant BASE_OFFSET => abs(1 - log(0.000001) / BASE_LOG); # 284.1617969
use constant NUM_BUCK    => 1000;
use constant MIN_BUCK    => .000001;

my @buck_vals = map { bucket_value($_); } (0..NUM_BUCK-1);

sub new {
   my ( $class, %args ) = @_;
   foreach my $arg ( qw(groupby worst) ) {
      die "I need a $arg argument" unless $args{$arg};
   }
   my $attributes = $args{attributes} || {};
   my $self = {
      groupby        => $args{groupby},
      detect_attribs => scalar keys %$attributes == 0 ? 1 : 0,
      all_attribs    => [ keys %$attributes ],
      ignore_attribs => {
         map  { $_ => $args{attributes}->{$_} }
         grep { $_ ne $args{groupby} }
         @{$args{ignore_attributes}}
      },
      attributes     => {
         map  { $_ => $args{attributes}->{$_} }
         grep { $_ ne $args{groupby} }
         keys %$attributes
      },
      alt_attribs    => {
         map  { $_ => make_alt_attrib(@{$args{attributes}->{$_}}) }
         grep { $_ ne $args{groupby} }
         keys %$attributes
      },
      worst          => $args{worst},
      unroll_limit   => $args{unroll_limit} || 1000,
      attrib_limit   => $args{attrib_limit},
      result_classes => {},
      result_globals => {},
      result_samples => {},
      class_metrics  => {},
      global_metrics => {},
      n_events       => 0,
      unrolled_loops => undef,
      type_for       => { %{$args{type_for} || { Query_time => 'num' }} },
   };
   return bless $self, $class;
}

sub reset_aggregated_data {
   my ( $self ) = @_;
   foreach my $class ( values %{$self->{result_classes}} ) {
      foreach my $attrib ( values %$class ) {
         delete @{$attrib}{keys %$attrib};
      }
   }
   foreach my $class ( values %{$self->{result_globals}} ) {
      delete @{$class}{keys %$class};
   }
   delete @{$self->{result_samples}}{keys %{$self->{result_samples}}};
   $self->{n_events} = 0;
}

sub aggregate {
   my ( $self, $event ) = @_;

   my $group_by = $event->{$self->{groupby}};
   return unless defined $group_by;

   $self->{n_events}++;
   PTDEBUG && _d('Event', $self->{n_events});

   return $self->{unrolled_loops}->($self, $event, $group_by)
      if $self->{unrolled_loops};

   if ( $self->{n_events} <= $self->{unroll_limit} ) {

      $self->add_new_attributes($event) if $self->{detect_attribs};

      ATTRIB:
      foreach my $attrib ( keys %{$self->{attributes}} ) {

         if ( !exists $event->{$attrib} ) {
            PTDEBUG && _d("attrib doesn't exist in event:", $attrib);
            my $alt_attrib = $self->{alt_attribs}->{$attrib}->($event);
            PTDEBUG && _d('alt attrib:', $alt_attrib);
            next ATTRIB unless $alt_attrib;
         }

         GROUPBY:
         foreach my $val ( ref $group_by ? @$group_by : ($group_by) ) {
            my $class_attrib  = $self->{result_classes}->{$val}->{$attrib} ||= {};
            my $global_attrib = $self->{result_globals}->{$attrib} ||= {};
            my $samples       = $self->{result_samples};
            my $handler = $self->{handlers}->{ $attrib };
            if ( !$handler ) {
               $handler = $self->make_handler(
                  event      => $event,
                  attribute  => $attrib,
                  alternates => $self->{attributes}->{$attrib},
                  worst      => $self->{worst} eq $attrib,
               );
               $self->{handlers}->{$attrib} = $handler;
            }
            next GROUPBY unless $handler;
            $samples->{$val} ||= $event; # Initialize to the first event.
            $handler->($event, $class_attrib, $global_attrib, $samples, $group_by);
         }
      }
   }
   else {
      $self->_make_unrolled_loops($event);
      $self->{unrolled_loops}->($self, $event, $group_by);
   }

   return;
}

sub _make_unrolled_loops {
   my ( $self, $event ) = @_;

   my $group_by = $event->{$self->{groupby}};

   my @attrs   = grep { $self->{handlers}->{$_} } keys %{$self->{attributes}};
   my $globs   = $self->{result_globals}; # Global stats for each
   my $samples = $self->{result_samples};

   my @lines = (
      'my ( $self, $event, $group_by ) = @_;',
      'my ($val, $class, $global, $idx);',
      (ref $group_by ? ('foreach my $group_by ( @$group_by ) {') : ()),
      'my $temp = $self->{result_classes}->{ $group_by }
         ||= { map { $_ => { } } @attrs };',
      '$samples->{$group_by} ||= $event;', # Always start with the first.
   );
   foreach my $i ( 0 .. $#attrs ) {
      push @lines, (
         '$class  = $temp->{\''  . $attrs[$i] . '\'};',
         '$global = $globs->{\'' . $attrs[$i] . '\'};',
         $self->{unrolled_for}->{$attrs[$i]},
      );
   }
   if ( ref $group_by ) {
      push @lines, '}'; # Close the loop opened above
   }
   @lines = map { s/^/   /gm; $_ } @lines; # Indent for debugging
   unshift @lines, 'sub {';
   push @lines, '}';

   my $code = join("\n", @lines);
   PTDEBUG && _d('Unrolled subroutine:', @lines);
   my $sub = eval $code;
   die $EVAL_ERROR if $EVAL_ERROR;
   $self->{unrolled_loops} = $sub;

   return;
}

sub results {
   my ( $self ) = @_;
   return {
      classes => $self->{result_classes},
      globals => $self->{result_globals},
      samples => $self->{result_samples},
   };
}

sub set_results {
   my ( $self, $results ) = @_;
   $self->{result_classes} = $results->{classes};
   $self->{result_globals} = $results->{globals};
   $self->{result_samples} = $results->{samples};
   return;
}

sub stats {
   my ( $self ) = @_;
   return {
      classes => $self->{class_metrics},
      globals => $self->{global_metrics},
   };
}

sub attributes {
   my ( $self ) = @_;
   return $self->{type_for};
}

sub set_attribute_types {
   my ( $self, $attrib_types ) = @_;
   $self->{type_for} = $attrib_types;
   return;
}

sub type_for {
   my ( $self, $attrib ) = @_;
   return $self->{type_for}->{$attrib};
}

sub make_handler {
   my ( $self, %args ) = @_;
   my @required_args = qw(event attribute);
   foreach my $arg ( @required_args ) {
      die "I need a $arg argument" unless $args{$arg};
   }
   my ($event, $attrib) = @args{@required_args};

   my $val;
   eval { $val= $self->_get_value(%args); };
   if ( $EVAL_ERROR ) {
      PTDEBUG && _d("Cannot make", $attrib, "handler:", $EVAL_ERROR);
      return;
   }
   return unless defined $val; # can't determine type if it's undef

   my $float_re = qr{[+-]?(?:(?=\d|[.])\d+(?:[.])\d{0,})(?:E[+-]?\d+)?}i;
   my $type = $self->type_for($attrib)           ? $self->type_for($attrib)
            : $attrib =~ m/_crc$/                ? 'string'
            : $val    =~ m/^(?:\d+|$float_re)$/o ? 'num'
            : $val    =~ m/^(?:Yes|No)$/         ? 'bool'
            :                                      'string';
   PTDEBUG && _d('Type for', $attrib, 'is', $type, '(sample:', $val, ')');
   $self->{type_for}->{$attrib} = $type;

   my @lines;

   my %track = (
      sum => $type =~ m/num|bool/    ? 1 : 0,  # sum of values
      unq => $type =~ m/bool|string/ ? 1 : 0,  # count of unique values seen
      all => $type eq 'num'          ? 1 : 0,  # all values in bucketed list
   );

   my $trf = ($type eq 'bool') ? q{(($val || '') eq 'Yes') ? 1 : 0}
           :                     undef;
   if ( $trf ) {
      push @lines, q{$val = } . $trf . ';';
   }

   if ( $attrib eq 'Query_time' ) {
      push @lines, (
         '$val =~ s/^(\d+(?:\.\d+)?).*/$1/;',
         '$event->{\''.$attrib.'\'} = $val;',
      );
   }

   if ( $type eq 'num' && $self->{attrib_limit} ) {
      push @lines, (
         "if ( \$val > $self->{attrib_limit} ) {",
         '   $val = $class->{last} ||= 0;',
         '}',
         '$class->{last} = $val;',
      );
   }

   my $lt = $type eq 'num' ? '<' : 'lt';
   my $gt = $type eq 'num' ? '>' : 'gt';
   foreach my $place ( qw($class $global) ) {
      my @tmp;  # hold lines until PLACE placeholder is replaced

      push @tmp, '++PLACE->{cnt};';  # count of all values seen

      if ( $attrib =~ m/_crc$/ ) {
         push @tmp, '$val = $val % 1_000;';
      }

      push @tmp, (
         'PLACE->{min} = $val if !defined PLACE->{min} || $val '
            . $lt . ' PLACE->{min};',
      );
      push @tmp, (
         'PLACE->{max} = $val if !defined PLACE->{max} || $val '
         . $gt . ' PLACE->{max};',
      );
      if ( $track{sum} ) {
         push @tmp, 'PLACE->{sum} += $val;';
      }

      if ( $track{all} ) {
         push @tmp, (
            'exists PLACE->{all} or PLACE->{all} = {};',
            '++PLACE->{all}->{ EventAggregator::bucket_idx($val) };',
         );
      }

      push @lines, map { s/PLACE/$place/g; $_ } @tmp;
   }

   if ( $track{unq} ) {
      push @lines, '++$class->{unq}->{$val}';
   }

   if ( $args{worst} ) {
      my $op = $type eq 'num' ? '>=' : 'ge';
      push @lines, (
         'if ( $val ' . $op . ' ($class->{max} || 0) ) {',
         '   $samples->{$group_by} = $event;',
         '}',
      );
   }

   my @unrolled = (
      "\$val = \$event->{'$attrib'};", 
      
      ( map  { "\$val = \$event->{'$_'} unless defined \$val;" }
        grep { $_ ne $attrib } @{$args{alternates}}
      ),
      
      'defined $val && do {',
         @lines,
      '};',
   );
   $self->{unrolled_for}->{$attrib} = join("\n", @unrolled);

   my @code = (
      'sub {',
         'my ( $event, $class, $global, $samples, $group_by ) = @_;',
         'my ($val, $idx);',

         $self->{unrolled_for}->{$attrib},

         'return;',
      '}',
   );
   $self->{code_for}->{$attrib} = join("\n", @code);
   PTDEBUG && _d($attrib, 'handler code:', $self->{code_for}->{$attrib});
   my $sub = eval $self->{code_for}->{$attrib};
   if ( $EVAL_ERROR ) {
      die "Failed to compile $attrib handler code: $EVAL_ERROR";
   }

   return $sub;
}

sub bucket_idx {
   my ( $val ) = @_;
   return 0 if $val < MIN_BUCK;
   my $idx = int(BASE_OFFSET + log($val)/BASE_LOG);
   return $idx > (NUM_BUCK-1) ? (NUM_BUCK-1) : $idx;
}

sub bucket_value {
   my ( $bucket ) = @_;
   return 0 if $bucket == 0;
   die "Invalid bucket: $bucket" if $bucket < 0 || $bucket > (NUM_BUCK-1);
   return (BUCK_SIZE**($bucket-1)) * MIN_BUCK;
}

{
   my @buck_tens;
   sub buckets_of {
      return @buck_tens if @buck_tens;

      my $start_bucket  = 0;
      my @base10_starts = (0);
      map { push @base10_starts, (10**$_)*MIN_BUCK } (1..7);

      for my $base10_bucket ( 0..($#base10_starts-1) ) {
         my $next_bucket = bucket_idx( $base10_starts[$base10_bucket+1] );
         PTDEBUG && _d('Base 10 bucket', $base10_bucket, 'maps to',
            'base 1.05 buckets', $start_bucket, '..', $next_bucket-1);
         for my $base1_05_bucket ($start_bucket..($next_bucket-1)) {
            $buck_tens[$base1_05_bucket] = $base10_bucket;
         }
         $start_bucket = $next_bucket;
      }

      map { $buck_tens[$_] = 7 } ($start_bucket..(NUM_BUCK-1));

      return @buck_tens;
   }
}

sub calculate_statistical_metrics {
   my ( $self, %args ) = @_;
   my $classes        = $self->{result_classes};
   my $globals        = $self->{result_globals};
   my $class_metrics  = $self->{class_metrics};
   my $global_metrics = $self->{global_metrics};
   PTDEBUG && _d('Calculating statistical_metrics');
   foreach my $attrib ( keys %$globals ) {
      if ( exists $globals->{$attrib}->{all} ) {
         $global_metrics->{$attrib}
            = $self->_calc_metrics(
               $globals->{$attrib}->{all},
               $globals->{$attrib},
            );
      }

      foreach my $class ( keys %$classes ) {
         if ( exists $classes->{$class}->{$attrib}->{all} ) {
            $class_metrics->{$class}->{$attrib}
               = $self->_calc_metrics(
                  $classes->{$class}->{$attrib}->{all},
                  $classes->{$class}->{$attrib}
               );
         }
      }
   }

   return;
}

sub _calc_metrics {
   my ( $self, $vals, $args ) = @_;
   my $statistical_metrics = {
      pct_95    => 0,
      stddev    => 0,
      median    => 0,
      cutoff    => undef,
   };

   return $statistical_metrics
      unless defined $vals && %$vals && $args->{cnt};

   my $n_vals = $args->{cnt};
   if ( $n_vals == 1 || $args->{max} == $args->{min} ) {
      my $v      = $args->{max} || 0;
      my $bucket = int(6 + ( log($v > 0 ? $v : MIN_BUCK) / log(10)));
      $bucket    = $bucket > 7 ? 7 : $bucket < 0 ? 0 : $bucket;
      return {
         pct_95 => $v,
         stddev => 0,
         median => $v,
         cutoff => $n_vals,
      };
   }
   elsif ( $n_vals == 2 ) {
      foreach my $v ( $args->{min}, $args->{max} ) {
         my $bucket = int(6 + ( log($v && $v > 0 ? $v : MIN_BUCK) / log(10)));
         $bucket = $bucket > 7 ? 7 : $bucket < 0 ? 0 : $bucket;
      }
      my $v      = $args->{max} || 0;
      my $mean = (($args->{min} || 0) + $v) / 2;
      return {
         pct_95 => $v,
         stddev => sqrt((($v - $mean) ** 2) *2),
         median => $mean,
         cutoff => $n_vals,
      };
   }

   my $cutoff = $n_vals >= 10 ? int ( $n_vals * 0.95 ) : $n_vals;
   $statistical_metrics->{cutoff} = $cutoff;

   my $total_left = $n_vals;
   my $top_vals   = $n_vals - $cutoff; # vals > 95th
   my $sum_excl   = 0;
   my $sum        = 0;
   my $sumsq      = 0;
   my $mid        = int($n_vals / 2);
   my $median     = 0;
   my $prev       = NUM_BUCK-1; # Used for getting median when $cutoff is odd
   my $bucket_95  = 0; # top bucket in 95th

   PTDEBUG && _d('total vals:', $total_left, 'top vals:', $top_vals, 'mid:', $mid);

   my @buckets = map { 0 } (0..NUM_BUCK-1);
   map { $buckets[$_] = $vals->{$_} } keys %$vals;
   $vals = \@buckets;  # repoint vals from given hashref to our array

   BUCKET:
   for my $bucket ( reverse 0..(NUM_BUCK-1) ) {
      my $val = $vals->[$bucket];
      next BUCKET unless $val; 

      $total_left -= $val;
      $sum_excl   += $val;
      $bucket_95   = $bucket if !$bucket_95 && $sum_excl > $top_vals;

      if ( !$median && $total_left <= $mid ) {
         $median = (($cutoff % 2) || ($val > 1)) ? $buck_vals[$bucket]
                 : ($buck_vals[$bucket] + $buck_vals[$prev]) / 2;
      }

      $sum    += $val * $buck_vals[$bucket];
      $sumsq  += $val * ($buck_vals[$bucket]**2);
      $prev   =  $bucket;
   }

   my $var      = $sumsq/$n_vals - ( ($sum/$n_vals) ** 2 );
   my $stddev   = $var > 0 ? sqrt($var) : 0;
   my $maxstdev = (($args->{max} || 0) - ($args->{min} || 0)) / 2;
   $stddev      = $stddev > $maxstdev ? $maxstdev : $stddev;

   PTDEBUG && _d('sum:', $sum, 'sumsq:', $sumsq, 'stddev:', $stddev,
      'median:', $median, 'prev bucket:', $prev,
      'total left:', $total_left, 'sum excl', $sum_excl,
      'bucket 95:', $bucket_95, $buck_vals[$bucket_95]);

   $statistical_metrics->{stddev} = $stddev;
   $statistical_metrics->{pct_95} = $buck_vals[$bucket_95];
   $statistical_metrics->{median} = $median;

   return $statistical_metrics;
}

sub metrics {
   my ( $self, %args ) = @_;
   foreach my $arg ( qw(attrib where) ) {
      die "I need a $arg argument" unless defined $args{$arg};
   }
   my $attrib = $args{attrib};
   my $where   = $args{where};

   my $stats      = $self->results();
   my $metrics    = $self->stats();
   my $store      = $stats->{classes}->{$where}->{$attrib};
   my $global_cnt = $stats->{globals}->{$attrib}->{cnt};

   return {
      cnt    => $store->{cnt},
      pct    => $global_cnt && $store->{cnt} ? $store->{cnt} / $global_cnt : 0,
      sum    => $store->{sum},
      min    => $store->{min},
      max    => $store->{max},
      avg    => $store->{sum} && $store->{cnt} ? $store->{sum} / $store->{cnt} : 0,
      median => $metrics->{classes}->{$where}->{$attrib}->{median} || 0,
      pct_95 => $metrics->{classes}->{$where}->{$attrib}->{pct_95} || 0,
      stddev => $metrics->{classes}->{$where}->{$attrib}->{stddev} || 0,
   };
}

sub top_events {
   my ( $self, %args ) = @_;
   my $classes = $self->{result_classes};
   my @sorted = reverse sort { # Sorted list of $groupby values
      $classes->{$a}->{$args{attrib}}->{$args{orderby}}
         <=> $classes->{$b}->{$args{attrib}}->{$args{orderby}}
      } grep {
         defined $classes->{$_}->{$args{attrib}}->{$args{orderby}}
      } keys %$classes;
   my @chosen;  # top events
   my @other;   # other events (< top)
   my ($total, $count) = (0, 0);
   foreach my $groupby ( @sorted ) {
      if ( 
         (!$args{total} || $total < $args{total} )
         && ( !$args{count} || $count < $args{count} )
      ) {
         push @chosen, [$groupby, 'top', $count+1];
      }

      elsif ( $args{ol_attrib} && (!$args{ol_freq}
         || $classes->{$groupby}->{$args{ol_attrib}}->{cnt} >= $args{ol_freq})
      ) {
         my $stats = $self->{class_metrics}->{$groupby}->{$args{ol_attrib}};
         if ( ($stats->{pct_95} || 0) >= $args{ol_limit} ) {
            push @chosen, [$groupby, 'outlier', $count+1];
         }
         else {
            push @other, [$groupby, 'misc', $count+1];
         }
      }

      else {
         push @other, [$groupby, 'misc', $count+1];
      }

      $total += $classes->{$groupby}->{$args{attrib}}->{$args{orderby}};
      $count++;
   }
   return \@chosen, \@other;
}

sub add_new_attributes {
   my ( $self, $event ) = @_;
   return unless $event;

   map {
      my $attrib = $_;
      $self->{attributes}->{$attrib}  = [$attrib];
      $self->{alt_attribs}->{$attrib} = make_alt_attrib($attrib);
      push @{$self->{all_attribs}}, $attrib;
      PTDEBUG && _d('Added new attribute:', $attrib);
   }
   grep {
      $_ ne $self->{groupby}
      && !exists $self->{attributes}->{$_}
      && !exists $self->{ignore_attribs}->{$_}
   }
   keys %$event;

   return;
}

sub get_attributes {
   my ( $self ) = @_;
   return $self->{all_attribs};
}

sub events_processed {
   my ( $self ) = @_;
   return $self->{n_events};
}

sub make_alt_attrib {
   my ( @attribs ) = @_;

   my $attrib = shift @attribs;  # Primary attribute.
   return sub {} unless @attribs;  # No alternates.

   my @lines;
   push @lines, 'sub { my ( $event ) = @_; my $alt_attrib;';
   push @lines, map  {
         "\$alt_attrib = '$_' if !defined \$alt_attrib "
         . "&& exists \$event->{'$_'};"
      } @attribs;
   push @lines, 'return $alt_attrib; }';
   PTDEBUG && _d('alt attrib sub for', $attrib, ':', @lines);
   my $sub = eval join("\n", @lines);
   die if $EVAL_ERROR;
   return $sub;
}

sub merge {
   my ( @ea_objs ) = @_;
   PTDEBUG && _d('Merging', scalar @ea_objs, 'ea');
   return unless scalar @ea_objs;

   my $ea1   = shift @ea_objs;
   my $r1    = $ea1->results;
   my $worst = $ea1->{worst};  # for merging, finding worst sample

   my %attrib_types = %{ $ea1->attributes() };

   foreach my $ea ( @ea_objs ) {
      die "EventAggregator objects have different groupby: "
         . "$ea1->{groupby} and $ea->{groupby}"
         unless $ea1->{groupby} eq $ea->{groupby};
      die "EventAggregator objects have different worst: "
         . "$ea1->{worst} and $ea->{worst}"
         unless $ea1->{worst} eq $ea->{worst};
      
      my $attrib_types = $ea->attributes();
      map {
         $attrib_types{$_} = $attrib_types->{$_}
            unless exists $attrib_types{$_};
      } keys %$attrib_types;
   }

   my $r_merged = {
      classes => {},
      globals => _deep_copy_attribs($r1->{globals}),
      samples => {},
   };
   map {
      $r_merged->{classes}->{$_}
         = _deep_copy_attribs($r1->{classes}->{$_});

      @{$r_merged->{samples}->{$_}}{keys %{$r1->{samples}->{$_}}}
         = values %{$r1->{samples}->{$_}};
   } keys %{$r1->{classes}};

   for my $i ( 0..$#ea_objs ) {
      PTDEBUG && _d('Merging ea obj', ($i + 1));
      my $r2 = $ea_objs[$i]->results;

      eval {
         CLASS:
         foreach my $class ( keys %{$r2->{classes}} ) {
            my $r1_class = $r_merged->{classes}->{$class};
            my $r2_class = $r2->{classes}->{$class};

            if ( $r1_class && $r2_class ) {
               CLASS_ATTRIB:
               foreach my $attrib ( keys %$r2_class ) {
                  PTDEBUG && _d('merge', $attrib);
                  if ( $r1_class->{$attrib} && $r2_class->{$attrib} ) {
                     _add_attrib_vals($r1_class->{$attrib}, $r2_class->{$attrib});
                  }
                  elsif ( !$r1_class->{$attrib} ) {
                  PTDEBUG && _d('copy', $attrib);
                     $r1_class->{$attrib} =
                        _deep_copy_attrib_vals($r2_class->{$attrib})
                  }
               }
            }
            elsif ( !$r1_class ) {
               PTDEBUG && _d('copy class');
               $r_merged->{classes}->{$class} = _deep_copy_attribs($r2_class);
            }

            my $new_worst_sample;
            if ( $r_merged->{samples}->{$class} && $r2->{samples}->{$class} ) {
               if (   $r2->{samples}->{$class}->{$worst}
                    > $r_merged->{samples}->{$class}->{$worst} ) {
                  $new_worst_sample = $r2->{samples}->{$class}
               }
            }
            elsif ( !$r_merged->{samples}->{$class} ) {
               $new_worst_sample = $r2->{samples}->{$class};
            }
            if ( $new_worst_sample ) {
               PTDEBUG && _d('New worst sample:', $worst, '=',
                  $new_worst_sample->{$worst}, 'item:', substr($class, 0, 100));
               my %new_sample;
               @new_sample{keys %$new_worst_sample}
                  = values %$new_worst_sample;
               $r_merged->{samples}->{$class} = \%new_sample;
            }
         }
      };
      if ( $EVAL_ERROR ) {
         warn "Error merging class/sample: $EVAL_ERROR";
      }

      eval {
         GLOBAL_ATTRIB:
         PTDEBUG && _d('Merging global attributes');
         foreach my $attrib ( keys %{$r2->{globals}} ) {
            my $r1_global = $r_merged->{globals}->{$attrib};
            my $r2_global = $r2->{globals}->{$attrib};

            if ( $r1_global && $r2_global ) {
               PTDEBUG && _d('merge', $attrib);
               _add_attrib_vals($r1_global, $r2_global);
            }
            elsif ( !$r1_global ) {
               PTDEBUG && _d('copy', $attrib);
               $r_merged->{globals}->{$attrib}
                  = _deep_copy_attrib_vals($r2_global);
            }
         }
      };
      if ( $EVAL_ERROR ) {
         warn "Error merging globals: $EVAL_ERROR";
      }
   }

   my $ea_merged = new EventAggregator(
      groupby    => $ea1->{groupby},
      worst      => $ea1->{worst},
      attributes => { map { $_=>[$_] } keys %attrib_types },
   );
   $ea_merged->set_results($r_merged);
   $ea_merged->set_attribute_types(\%attrib_types);
   return $ea_merged;
}

sub _add_attrib_vals {
   my ( $vals1, $vals2 ) = @_;

   foreach my $val ( keys %$vals1 ) {
      my $val1 = $vals1->{$val};
      my $val2 = $vals2->{$val};

      if ( (!ref $val1) && (!ref $val2) ) {
         die "undefined $val value" unless defined $val1 && defined $val2;

         my $is_num = exists $vals1->{sum} ? 1 : 0;
         if ( $val eq 'max' ) {
            if ( $is_num ) {
               $vals1->{$val} = $val1 > $val2  ? $val1 : $val2;
            }
            else {
               $vals1->{$val} = $val1 gt $val2 ? $val1 : $val2;
            }
         }
         elsif ( $val eq 'min' ) {
            if ( $is_num ) {
               $vals1->{$val} = $val1 < $val2  ? $val1 : $val2;
            }
            else {
               $vals1->{$val} = $val1 lt $val2 ? $val1 : $val2;
            }
         }
         else {
            $vals1->{$val} += $val2;
         }
      }
      elsif ( (ref $val1 eq 'ARRAY') && (ref $val2 eq 'ARRAY') ) {
         die "Empty $val arrayref" unless @$val1 && @$val2;
         my $n_buckets = (scalar @$val1) - 1;
         for my $i ( 0..$n_buckets ) {
            $vals1->{$val}->[$i] += $val2->[$i];
         }
      }
      elsif ( (ref $val1 eq 'HASH')  && (ref $val2 eq 'HASH')  ) {
         die "Empty $val hashref" unless %$val1 and %$val2;
         map { $vals1->{$val}->{$_} += $val2->{$_} } keys %$val2;
      }
      else {
         PTDEBUG && _d('vals1:', Dumper($vals1));
         PTDEBUG && _d('vals2:', Dumper($vals2));
         die "$val type mismatch";
      }
   }

   return;
}

sub _deep_copy_attribs {
   my ( $attribs ) = @_;
   my $copy = {};
   foreach my $attrib ( keys %$attribs ) {
      $copy->{$attrib} = _deep_copy_attrib_vals($attribs->{$attrib});
   }
   return $copy;
}

sub _deep_copy_attrib_vals {
   my ( $vals ) = @_;
   my $copy;
   if ( ref $vals eq 'HASH' ) {
      $copy = {};
      foreach my $val ( keys %$vals ) {
         if ( my $ref_type = ref $val ) {
            if ( $ref_type eq 'ARRAY' ) {
               my $n_elems = (scalar @$val) - 1;
               $copy->{$val} = [ map { undef } ( 0..$n_elems ) ];
               for my $i ( 0..$n_elems ) {
                  $copy->{$val}->[$i] = $vals->{$val}->[$i];
               }
            }
            elsif ( $ref_type eq 'HASH' ) {
               $copy->{$val} = {};
               map { $copy->{$val}->{$_} += $vals->{$val}->{$_} }
                  keys %{$vals->{$val}}
            }
            else {
               die "I don't know how to deep copy a $ref_type reference";
            }
         }
         else {
            $copy->{$val} = $vals->{$val};
         }
      }
   }
   else {
      $copy = $vals;
   }
   return $copy;
}

sub _get_value {
   my ( $self, %args ) = @_;
   my ($event, $attrib, $alts) = @args{qw(event attribute alternates)};
   return unless $event && $attrib;

   my $value;
   if ( exists $event->{$attrib} ) {
      $value = $event->{$attrib};
   }
   elsif ( $alts ) {
      my $found_value = 0;
      foreach my $alt_attrib( @$alts ) {
         if ( exists $event->{$alt_attrib} ) {
            $value       = $event->{$alt_attrib};
            $found_value = 1;
            last;
         }
      }
      die "Event does not have attribute $attrib or any of its alternates"
         unless $found_value;
   }
   else {
      die "Event does not have attribute $attrib and there are no alterantes";
   }

   return $value;
}

sub _d {
   my ($package, undef, $line) = caller 0;
   @_ = map { (my $temp = $_) =~ s/\n/\n# /g; $temp; }
        map { defined $_ ? $_ : 'undef' }
        @_;
   print STDERR "# $package:$line $PID ", join(' ', @_), "\n";
}

1;
}
# ###########################################################################
# End EventAggregator package
# ###########################################################################

# ###########################################################################
# QueryParser package
# This package is a copy without comments from the original.  The original
# with comments and its test file can be found in the Bazaar repository at,
#   lib/QueryParser.pm
#   t/lib/QueryParser.t
# See https://launchpad.net/percona-toolkit for more information.
# ###########################################################################
{
package QueryParser;

use strict;
use warnings FATAL => 'all';
use English qw(-no_match_vars);
use constant PTDEBUG => $ENV{PTDEBUG} || 0;

our $tbl_ident = qr/(?:`[^`]+`|\w+)(?:\.(?:`[^`]+`|\w+))?/;
our $tbl_regex = qr{
         \b(?:FROM|JOIN|(?<!KEY\s)UPDATE|INTO) # Words that precede table names
         \b\s*
         \(?                                   # Optional paren around tables
         ($tbl_ident
            (?: (?:\s+ (?:AS\s+)? \w+)?, \s*$tbl_ident )*
         )
      }xio;
our $has_derived = qr{
      \b(?:FROM|JOIN|,)
      \s*\(\s*SELECT
   }xi;

our $data_def_stmts = qr/(?:CREATE|ALTER|TRUNCATE|DROP|RENAME)/i;

our $data_manip_stmts = qr/(?:INSERT|UPDATE|DELETE|REPLACE)/i;

sub new {
   my ( $class ) = @_;
   bless {}, $class;
}

sub get_tables {
   my ( $self, $query ) = @_;
   return unless $query;
   PTDEBUG && _d('Getting tables for', $query);

   my ( $ddl_stmt ) = $query =~ m/^\s*($data_def_stmts)\b/i;
   if ( $ddl_stmt ) {
      PTDEBUG && _d('Special table type:', $ddl_stmt);
      $query =~ s/IF\s+(?:NOT\s+)?EXISTS//i;
      if ( $query =~ m/$ddl_stmt DATABASE\b/i ) {
         PTDEBUG && _d('Query alters a database, not a table');
         return ();
      }
      if ( $ddl_stmt =~ m/CREATE/i && $query =~ m/$ddl_stmt\b.+?\bSELECT\b/i ) {
         my ($select) = $query =~ m/\b(SELECT\b.+)/is;
         PTDEBUG && _d('CREATE TABLE ... SELECT:', $select);
         return $self->get_tables($select);
      }
      my ($tbl) = $query =~ m/TABLE\s+($tbl_ident)(\s+.*)?/i;
      PTDEBUG && _d('Matches table:', $tbl);
      return ($tbl);
   }

   $query =~ s/ (?:LOW_PRIORITY|IGNORE|STRAIGHT_JOIN)//ig;

   if ( $query =~ s/^\s*LOCK TABLES\s+//i ) {
      PTDEBUG && _d('Special table type: LOCK TABLES');
      $query =~ s/\s+(?:READ(?:\s+LOCAL)?|WRITE)\s*//gi;
      PTDEBUG && _d('Locked tables:', $query);
      $query = "FROM $query";
   }

   $query =~ s/\\["']//g;                # quoted strings
   $query =~ s/".*?"/?/sg;               # quoted strings
   $query =~ s/'.*?'/?/sg;               # quoted strings

   my @tables;
   foreach my $tbls ( $query =~ m/$tbl_regex/gio ) {
      PTDEBUG && _d('Match tables:', $tbls);

      next if $tbls =~ m/\ASELECT\b/i;

      foreach my $tbl ( split(',', $tbls) ) {
         $tbl =~ s/\s*($tbl_ident)(\s+.*)?/$1/gio;

         if ( $tbl !~ m/[a-zA-Z]/ ) {
            PTDEBUG && _d('Skipping suspicious table name:', $tbl);
            next;
         }

         push @tables, $tbl;
      }
   }
   return @tables;
}

sub has_derived_table {
   my ( $self, $query ) = @_;
   my $match = $query =~ m/$has_derived/;
   PTDEBUG && _d($query, 'has ' . ($match ? 'a' : 'no') . ' derived table');
   return $match;
}

sub get_aliases {
   my ( $self, $query, $list ) = @_;

   my $result = {
      DATABASE => {},
      TABLE    => {},
   };
   return $result unless $query;

   $query =~ s/ (?:LOW_PRIORITY|IGNORE|STRAIGHT_JOIN)//ig;

   $query =~ s/ (?:INNER|OUTER|CROSS|LEFT|RIGHT|NATURAL)//ig;

   my @tbl_refs;
   my ($tbl_refs, $from) = $query =~ m{
      (
         (FROM|INTO|UPDATE)\b\s*   # Keyword before table refs
         .+?                       # Table refs
      )
      (?:\s+|\z)                   # If the query does not end with the table
      (?:WHERE|ORDER|LIMIT|HAVING|SET|VALUES|\z) # Keyword after table refs
   }ix;

   if ( $tbl_refs ) {

      if ( $query =~ m/^(?:INSERT|REPLACE)/i ) {
         $tbl_refs =~ s/\([^\)]+\)\s*//;
      }

      PTDEBUG && _d('tbl refs:', $tbl_refs);

      my $before_tbl = qr/(?:,|JOIN|\s|$from)+/i;

      my $after_tbl  = qr/(?:,|JOIN|ON|USING|\z)/i;

      $tbl_refs =~ s/ = /=/g;

      while (
         $tbl_refs =~ m{
            $before_tbl\b\s*
               ( ($tbl_ident) (?:\s+ (?:AS\s+)? (\w+))? )
            \s*$after_tbl
         }xgio )
      {
         my ( $tbl_ref, $db_tbl, $alias ) = ($1, $2, $3);
         PTDEBUG && _d('Match table:', $tbl_ref);
         push @tbl_refs, $tbl_ref;
         $alias = $self->trim_identifier($alias);

         if ( $tbl_ref =~ m/^AS\s+\w+/i ) {
            PTDEBUG && _d('Subquery', $tbl_ref);
            $result->{TABLE}->{$alias} = undef;
            next;
         }

         my ( $db, $tbl ) = $db_tbl =~ m/^(?:(.*?)\.)?(.*)/;
         $db  = $self->trim_identifier($db);
         $tbl = $self->trim_identifier($tbl);
         $result->{TABLE}->{$alias || $tbl} = $tbl;
         $result->{DATABASE}->{$tbl}        = $db if $db;
      }
   }
   else {
      PTDEBUG && _d("No tables ref in", $query);
   }

   if ( $list ) {
      return \@tbl_refs;
   }
   else {
      return $result;
   }
}

sub split {
   my ( $self, $query ) = @_;
   return unless $query;
   $query = $self->clean_query($query);
   PTDEBUG && _d('Splitting', $query);

   my $verbs = qr{SELECT|INSERT|UPDATE|DELETE|REPLACE|UNION|CREATE}i;

   my @split_statements = grep { $_ } split(m/\b($verbs\b(?!(?:\s*\()))/io, $query);

   my @statements;
   if ( @split_statements == 1 ) {
      push @statements, $query;
   }
   else {
      for ( my $i = 0; $i <= $#split_statements; $i += 2 ) {
         push @statements, $split_statements[$i].$split_statements[$i+1];

         if ( $statements[-2] && $statements[-2] =~ m/on duplicate key\s+$/i ) {
            $statements[-2] .= pop @statements;
         }
      }
   }

   PTDEBUG && _d('statements:', map { $_ ? "<$_>" : 'none' } @statements);
   return @statements;
}

sub clean_query {
   my ( $self, $query ) = @_;
   return unless $query;
   $query =~ s!/\*.*?\*/! !g;  # Remove /* comment blocks */
   $query =~ s/^\s+//;         # Remove leading spaces
   $query =~ s/\s+$//;         # Remove trailing spaces
   $query =~ s/\s{2,}/ /g;     # Remove extra spaces
   return $query;
}

sub split_subquery {
   my ( $self, $query ) = @_;
   return unless $query;
   $query = $self->clean_query($query);
   $query =~ s/;$//;

   my @subqueries;
   my $sqno = 0;  # subquery number
   my $pos  = 0;
   while ( $query =~ m/(\S+)(?:\s+|\Z)/g ) {
      $pos = pos($query);
      my $word = $1;
      PTDEBUG && _d($word, $sqno);
      if ( $word =~ m/^\(?SELECT\b/i ) {
         my $start_pos = $pos - length($word) - 1;
         if ( $start_pos ) {
            $sqno++;
            PTDEBUG && _d('Subquery', $sqno, 'starts at', $start_pos);
            $subqueries[$sqno] = {
               start_pos => $start_pos,
               end_pos   => 0,
               len       => 0,
               words     => [$word],
               lp        => 1, # left parentheses
               rp        => 0, # right parentheses
               done      => 0,
            };
         }
         else {
            PTDEBUG && _d('Main SELECT at pos 0');
         }
      }
      else {
         next unless $sqno;  # next unless we're in a subquery
         PTDEBUG && _d('In subquery', $sqno);
         my $sq = $subqueries[$sqno];
         if ( $sq->{done} ) {
            PTDEBUG && _d('This subquery is done; SQL is for',
               ($sqno - 1 ? "subquery $sqno" : "the main SELECT"));
            next;
         }
         push @{$sq->{words}}, $word;
         my $lp = ($word =~ tr/\(//) || 0;
         my $rp = ($word =~ tr/\)//) || 0;
         PTDEBUG && _d('parentheses left', $lp, 'right', $rp);
         if ( ($sq->{lp} + $lp) - ($sq->{rp} + $rp) == 0 ) {
            my $end_pos = $pos - 1;
            PTDEBUG && _d('Subquery', $sqno, 'ends at', $end_pos);
            $sq->{end_pos} = $end_pos;
            $sq->{len}     = $end_pos - $sq->{start_pos};
         }
      }
   }

   for my $i ( 1..$#subqueries ) {
      my $sq = $subqueries[$i];
      next unless $sq;
      $sq->{sql} = join(' ', @{$sq->{words}});
      substr $query,
         $sq->{start_pos} + 1,  # +1 for (
         $sq->{len} - 1,        # -1 for )
         "__subquery_$i";
   }

   return $query, map { $_->{sql} } grep { defined $_ } @subqueries;
}

sub query_type {
   my ( $self, $query, $qr ) = @_;
   my ($type, undef) = $qr->distill_verbs($query);
   my $rw;
   if ( $type =~ m/^SELECT\b/ ) {
      $rw = 'read';
   }
   elsif ( $type =~ m/^$data_manip_stmts\b/
           || $type =~ m/^$data_def_stmts\b/  ) {
      $rw = 'write'
   }

   return {
      type => $type,
      rw   => $rw,
   }
}

sub get_columns {
   my ( $self, $query ) = @_;
   my $cols = [];
   return $cols unless $query;
   my $cols_def;

   if ( $query =~ m/^SELECT/i ) {
      $query =~ s/
         ^SELECT\s+
           (?:ALL
              |DISTINCT
              |DISTINCTROW
              |HIGH_PRIORITY
              |STRAIGHT_JOIN
              |SQL_SMALL_RESULT
              |SQL_BIG_RESULT
              |SQL_BUFFER_RESULT
              |SQL_CACHE
              |SQL_NO_CACHE
              |SQL_CALC_FOUND_ROWS
           )\s+
      /SELECT /xgi;
      ($cols_def) = $query =~ m/^SELECT\s+(.+?)\s+FROM/i;
   }
   elsif ( $query =~ m/^(?:INSERT|REPLACE)/i ) {
      ($cols_def) = $query =~ m/\(([^\)]+)\)\s*VALUE/i;
   }

   PTDEBUG && _d('Columns:', $cols_def);
   if ( $cols_def ) {
      @$cols = split(',', $cols_def);
      map {
         my $col = $_;
         $col = s/^\s+//g;
         $col = s/\s+$//g;
         $col;
      } @$cols;
   }

   return $cols;
}

sub parse {
   my ( $self, $query ) = @_;
   return unless $query;
   my $parsed = {};

   $query =~ s/\n/ /g;
   $query = $self->clean_query($query);

   $parsed->{query}   = $query,
   $parsed->{tables}  = $self->get_aliases($query, 1);
   $parsed->{columns} = $self->get_columns($query);

   my ($type) = $query =~ m/^(\w+)/;
   $parsed->{type} = lc $type;


   $parsed->{sub_queries} = [];

   return $parsed;
}

sub extract_tables {
   my ( $self, %args ) = @_;
   my $query      = $args{query};
   my $default_db = $args{default_db};
   my $q          = $self->{Quoter} || $args{Quoter};
   return unless $query;
   PTDEBUG && _d('Extracting tables');
   my @tables;
   my %seen;
   foreach my $db_tbl ( $self->get_tables($query) ) {
      next unless $db_tbl;
      next if $seen{$db_tbl}++; # Unique-ify for issue 337.
      my ( $db, $tbl ) = $q->split_unquote($db_tbl);
      push @tables, [ $db || $default_db, $tbl ];
   }
   return @tables;
}

sub trim_identifier {
   my ($self, $str) = @_;
   return unless defined $str;
   $str =~ s/`//g;
   $str =~ s/^\s+//;
   $str =~ s/\s+$//;
   return $str;
}

sub _d {
   my ($package, undef, $line) = caller 0;
   @_ = map { (my $temp = $_) =~ s/\n/\n# /g; $temp; }
        map { defined $_ ? $_ : 'undef' }
        @_;
   print STDERR "# $package:$line $PID ", join(' ', @_), "\n";
}

1;
}
# ###########################################################################
# End QueryParser package
# ###########################################################################

# ###########################################################################
# QueryRewriter package
# This package is a copy without comments from the original.  The original
# with comments and its test file can be found in the Bazaar repository at,
#   lib/QueryRewriter.pm
#   t/lib/QueryRewriter.t
# See https://launchpad.net/percona-toolkit for more information.
# ###########################################################################
{
package QueryRewriter;

use strict;
use warnings FATAL => 'all';
use English qw(-no_match_vars);
use constant PTDEBUG => $ENV{PTDEBUG} || 0;

our $verbs   = qr{^SHOW|^FLUSH|^COMMIT|^ROLLBACK|^BEGIN|SELECT|INSERT
                  |UPDATE|DELETE|REPLACE|^SET|UNION|^START|^LOCK}xi;
my $quote_re = qr/"(?:(?!(?<!\\)").)*"|'(?:(?!(?<!\\)').)*'/; # Costly!
my $bal;
$bal         = qr/
                  \(
                  (?:
                     (?> [^()]+ )    # Non-parens without backtracking
                     |
                     (??{ $bal })    # Group with matching parens
                  )*
                  \)
                 /x;

my $olc_re = qr/(?:--|#)[^'"\r\n]*(?=[\r\n]|\Z)/;  # One-line comments
my $mlc_re = qr#/\*[^!].*?\*/#sm;                  # But not /*!version */
my $vlc_re = qr#/\*.*?[0-9+].*?\*/#sm;             # For SHOW + /*!version */
my $vlc_rf = qr#^(SHOW).*?/\*![0-9+].*?\*/#sm;     # Variation for SHOW


sub new {
   my ( $class, %args ) = @_;
   my $self = { %args };
   return bless $self, $class;
}

sub strip_comments {
   my ( $self, $query ) = @_;
   return unless $query;
   $query =~ s/$olc_re//go;
   $query =~ s/$mlc_re//go;
   if ( $query =~ m/$vlc_rf/i ) { # contains show + version
      $query =~ s/$vlc_re//go;
   }
   return $query;
}

sub shorten {
   my ( $self, $query, $length ) = @_;
   $query =~ s{
      \A(
         (?:INSERT|REPLACE)
         (?:\s+LOW_PRIORITY|DELAYED|HIGH_PRIORITY|IGNORE)?
         (?:\s\w+)*\s+\S+\s+VALUES\s*\(.*?\)
      )
      \s*,\s*\(.*?(ON\s+DUPLICATE|\Z)}
      {$1 /*... omitted ...*/$2}xsi;

   return $query unless $query =~ m/IN\s*\(\s*(?!select)/i;

   my $last_length  = 0;
   my $query_length = length($query);
   while (
      $length          > 0
      && $query_length > $length
      && $query_length < ( $last_length || $query_length + 1 )
   ) {
      $last_length = $query_length;
      $query =~ s{
         (\bIN\s*\()    # The opening of an IN list
         ([^\)]+)       # Contents of the list, assuming no item contains paren
         (?=\))           # Close of the list
      }
      {
         $1 . __shorten($2)
      }gexsi;
   }

   return $query;
}

sub __shorten {
   my ( $snippet ) = @_;
   my @vals = split(/,/, $snippet);
   return $snippet unless @vals > 20;
   my @keep = splice(@vals, 0, 20);  # Remove and save the first 20 items
   return
      join(',', @keep)
      . "/*... omitted "
      . scalar(@vals)
      . " items ...*/";
}

sub fingerprint {
   my ( $self, $query ) = @_;

   $query =~ m#\ASELECT /\*!40001 SQL_NO_CACHE \*/ \* FROM `# # mysqldump query
      && return 'mysqldump';
   $query =~ m#/\*\w+\.\w+:[0-9]/[0-9]\*/#     # pt-table-checksum, etc query
      && return 'percona-toolkit';
   $query =~ m/\Aadministrator command: /
      && return $query;
   $query =~ m/\A\s*(call\s+\S+)\(/i
      && return lc($1); # Warning! $1 used, be careful.
   if ( my ($beginning) = $query =~ m/\A((?:INSERT|REPLACE)(?: IGNORE)?\s+INTO.+?VALUES\s*\(.*?\))\s*,\s*\(/is ) {
      $query = $beginning; # Shorten multi-value INSERT statements ASAP
   }
  
   $query =~ s/$olc_re//go;
   $query =~ s/$mlc_re//go;
   $query =~ s/\Ause \S+\Z/use ?/i       # Abstract the DB in USE
      && return $query;

   $query =~ s/\\["']//g;                # quoted strings
   $query =~ s/".*?"/?/sg;               # quoted strings
   $query =~ s/'.*?'/?/sg;               # quoted strings

   if ( $self->{match_md5_checksums} ) { 
      $query =~ s/([._-])[a-f0-9]{32}/$1?/g;
   }

   if ( !$self->{match_embedded_numbers} ) {
      $query =~ s/[0-9+-][0-9a-f.xb+-]*/?/g;
   }
   else {
      $query =~ s/\b[0-9+-][0-9a-f.xb+-]*/?/g;
   }

   if ( $self->{match_md5_checksums} ) {
      $query =~ s/[xb+-]\?/?/g;                
   }
   else {
      $query =~ s/[xb.+-]\?/?/g;
   }

   $query =~ s/\A\s+//;                  # Chop off leading whitespace
   chomp $query;                         # Kill trailing whitespace
   $query =~ tr[ \n\t\r\f][ ]s;          # Collapse whitespace
   $query = lc $query;
   $query =~ s/\bnull\b/?/g;             # Get rid of NULLs
   $query =~ s{                          # Collapse IN and VALUES lists
               \b(in|values?)(?:[\s,]*\([\s?,]*\))+
              }
              {$1(?+)}gx;
   $query =~ s{                          # Collapse UNION
               \b(select\s.*?)(?:(\sunion(?:\sall)?)\s\1)+
              }
              {$1 /*repeat$2*/}xg;
   $query =~ s/\blimit \?(?:, ?\?| offset \?)?/limit ?/; # LIMIT

   if ( $query =~ m/\bORDER BY /gi ) {  # Find, anchor on ORDER BY clause
      1 while $query =~ s/\G(.+?)\s+ASC/$1/gi && pos $query;
   }

   return $query;
}

sub distill_verbs {
   my ( $self, $query ) = @_;

   $query =~ m/\A\s*call\s+(\S+)\(/i && return "CALL $1";
   $query =~ m/\A\s*use\s+/          && return "USE";
   $query =~ m/\A\s*UNLOCK TABLES/i  && return "UNLOCK";
   $query =~ m/\A\s*xa\s+(\S+)/i     && return "XA_$1";

   if ( $query =~ m/\Aadministrator command:/ ) {
      $query =~ s/administrator command:/ADMIN/;
      $query = uc $query;
      return $query;
   }

   $query = $self->strip_comments($query);

   if ( $query =~ m/\A\s*SHOW\s+/i ) {
      PTDEBUG && _d($query);

      $query = uc $query;
      $query =~ s/\s+(?:GLOBAL|SESSION|FULL|STORAGE|ENGINE)\b/ /g;
      $query =~ s/\s+COUNT[^)]+\)//g;

      $query =~ s/\s+(?:FOR|FROM|LIKE|WHERE|LIMIT|IN)\b.+//ms;

      $query =~ s/\A(SHOW(?:\s+\S+){1,2}).*\Z/$1/s;
      $query =~ s/\s+/ /g;
      PTDEBUG && _d($query);
      return $query;
   }

   eval $QueryParser::data_def_stmts;
   eval $QueryParser::tbl_ident;
   my ( $dds ) = $query =~ /^\s*($QueryParser::data_def_stmts)\b/i;
   if ( $dds) {
      my ( $obj ) = $query =~ m/$dds.+(DATABASE|TABLE)\b/i;
      $obj = uc $obj if $obj;
      PTDEBUG && _d('Data def statment:', $dds, 'obj:', $obj);
      my ($db_or_tbl)
         = $query =~ m/(?:TABLE|DATABASE)\s+($QueryParser::tbl_ident)(\s+.*)?/i;
      PTDEBUG && _d('Matches db or table:', $db_or_tbl);
      return uc($dds . ($obj ? " $obj" : '')), $db_or_tbl;
   }

   my @verbs = $query =~ m/\b($verbs)\b/gio;
   @verbs    = do {
      my $last = '';
      grep { my $pass = $_ ne $last; $last = $_; $pass } map { uc } @verbs;
   };

   if ( ($verbs[0] || '') eq 'SELECT' && @verbs > 1 ) {
      PTDEBUG && _d("False-positive verbs after SELECT:", @verbs[1..$#verbs]);
      my $union = grep { $_ eq 'UNION' } @verbs;
      @verbs    = $union ? qw(SELECT UNION) : qw(SELECT);
   }

   my $verb_str = join(q{ }, @verbs);
   return $verb_str;
}

sub __distill_tables {
   my ( $self, $query, $table, %args ) = @_;
   my $qp = $args{QueryParser} || $self->{QueryParser};
   die "I need a QueryParser argument" unless $qp;

   my @tables = map {
      $_ =~ s/`//g;
      $_ =~ s/(_?)[0-9]+/$1?/g;
      $_;
   } grep { defined $_ } $qp->get_tables($query);

   push @tables, $table if $table;

   @tables = do {
      my $last = '';
      grep { my $pass = $_ ne $last; $last = $_; $pass } @tables;
   };

   return @tables;
}

sub distill {
   my ( $self, $query, %args ) = @_;

   if ( $args{generic} ) {
      my ($cmd, $arg) = $query =~ m/^(\S+)\s+(\S+)/;
      return '' unless $cmd;
      $query = (uc $cmd) . ($arg ? " $arg" : '');
   }
   else {
      my ($verbs, $table)  = $self->distill_verbs($query, %args);

      if ( $verbs && $verbs =~ m/^SHOW/ ) {
         my %alias_for = qw(
            SCHEMA   DATABASE
            KEYS     INDEX
            INDEXES  INDEX
         );
         map { $verbs =~ s/$_/$alias_for{$_}/ } keys %alias_for;
         $query = $verbs;
      }
      else {
         my @tables = $self->__distill_tables($query, $table, %args);
         $query     = join(q{ }, $verbs, @tables); 
      } 
   }

   if ( $args{trf} ) {
      $query = $args{trf}->($query, %args);
   }

   return $query;
}

sub convert_to_select {
   my ( $self, $query ) = @_;
   return unless $query;

   return if $query =~ m/=\s*\(\s*SELECT /i;

   $query =~ s{
                 \A.*?
                 update(?:\s+(?:low_priority|ignore))?\s+(.*?)
                 \s+set\b(.*?)
                 (?:\s*where\b(.*?))?
                 (limit\s*[0-9]+(?:\s*,\s*[0-9]+)?)?
                 \Z
              }
              {__update_to_select($1, $2, $3, $4)}exsi
      || $query =~ s{
                    \A.*?
                    (?:insert(?:\s+ignore)?|replace)\s+
                    .*?\binto\b(.*?)\(([^\)]+)\)\s*
                    values?\s*(\(.*?\))\s*
                    (?:\blimit\b|on\s+duplicate\s+key.*)?\s*
                    \Z
                 }
                 {__insert_to_select($1, $2, $3)}exsi
      || $query =~ s{
                    \A.*?
                    (?:insert(?:\s+ignore)?|replace)\s+
                    (?:.*?\binto)\b(.*?)\s*
                    set\s+(.*?)\s*
                    (?:\blimit\b|on\s+duplicate\s+key.*)?\s*
                    \Z
                 }
                 {__insert_to_select_with_set($1, $2)}exsi
      || $query =~ s{
                    \A.*?
                    delete\s+(.*?)
                    \bfrom\b(.*)
                    \Z
                 }
                 {__delete_to_select($1, $2)}exsi;
   $query =~ s/\s*on\s+duplicate\s+key\s+update.*\Z//si;
   $query =~ s/\A.*?(?=\bSELECT\s*\b)//ism;
   return $query;
}

sub convert_select_list {
   my ( $self, $query ) = @_;
   $query =~ s{
               \A\s*select(.*?)\bfrom\b
              }
              {$1 =~ m/\*/ ? "select 1 from" : "select isnull(coalesce($1)) from"}exi;
   return $query;
}

sub __delete_to_select {
   my ( $delete, $join ) = @_;
   if ( $join =~ m/\bjoin\b/ ) {
      return "select 1 from $join";
   }
   return "select * from $join";
}

sub __insert_to_select {
   my ( $tbl, $cols, $vals ) = @_;
   PTDEBUG && _d('Args:', @_);
   my @cols = split(/,/, $cols);
   PTDEBUG && _d('Cols:', @cols);
   $vals =~ s/^\(|\)$//g; # Strip leading/trailing parens
   my @vals = $vals =~ m/($quote_re|[^,]*${bal}[^,]*|[^,]+)/g;
   PTDEBUG && _d('Vals:', @vals);
   if ( @cols == @vals ) {
      return "select * from $tbl where "
         . join(' and ', map { "$cols[$_]=$vals[$_]" } (0..$#cols));
   }
   else {
      return "select * from $tbl limit 1";
   }
}

sub __insert_to_select_with_set {
   my ( $from, $set ) = @_;
   $set =~ s/,/ and /g;
   return "select * from $from where $set ";
}

sub __update_to_select {
   my ( $from, $set, $where, $limit ) = @_;
   return "select $set from $from "
      . ( $where ? "where $where" : '' )
      . ( $limit ? " $limit "      : '' );
}

sub wrap_in_derived {
   my ( $self, $query ) = @_;
   return unless $query;
   return $query =~ m/\A\s*select/i
      ? "select 1 from ($query) as x limit 1"
      : $query;
}

sub _d {
   my ($package, undef, $line) = caller 0;
   @_ = map { (my $temp = $_) =~ s/\n/\n# /g; $temp; }
        map { defined $_ ? $_ : 'undef' }
        @_;
   print STDERR "# $package:$line $PID ", join(' ', @_), "\n";
}

1;
}
# ###########################################################################
# End QueryRewriter package
# ###########################################################################

# ###########################################################################
# Daemon package
# This package is a copy without comments from the original.  The original
# with comments and its test file can be found in the Bazaar repository at,
#   lib/Daemon.pm
#   t/lib/Daemon.t
# See https://launchpad.net/percona-toolkit for more information.
# ###########################################################################
{
package Daemon;

use strict;
use warnings FATAL => 'all';
use English qw(-no_match_vars);
use constant PTDEBUG => $ENV{PTDEBUG} || 0;

use POSIX qw(setsid);

sub new {
   my ( $class, %args ) = @_;
   foreach my $arg ( qw(o) ) {
      die "I need a $arg argument" unless $args{$arg};
   }
   my $o = $args{o};
   my $self = {
      o        => $o,
      log_file => $o->has('log') ? $o->get('log') : undef,
      PID_file => $o->has('pid') ? $o->get('pid') : undef,
   };

   check_PID_file(undef, $self->{PID_file});

   PTDEBUG && _d('Daemonized child will log to', $self->{log_file});
   return bless $self, $class;
}

sub daemonize {
   my ( $self ) = @_;

   PTDEBUG && _d('About to fork and daemonize');
   defined (my $pid = fork()) or die "Cannot fork: $OS_ERROR";
   if ( $pid ) {
      PTDEBUG && _d('Parent PID', $PID, 'exiting after forking child PID',$pid);
      exit;
   }

   PTDEBUG && _d('Daemonizing child PID', $PID);
   $self->{PID_owner} = $PID;
   $self->{child}     = 1;

   POSIX::setsid() or die "Cannot start a new session: $OS_ERROR";
   chdir '/'       or die "Cannot chdir to /: $OS_ERROR";

   $self->_make_PID_file();

   $OUTPUT_AUTOFLUSH = 1;

   PTDEBUG && _d('Redirecting STDIN to /dev/null');
   close STDIN;
   open  STDIN, '/dev/null'
      or die "Cannot reopen STDIN to /dev/null: $OS_ERROR";

   if ( $self->{log_file} ) {
      PTDEBUG && _d('Redirecting STDOUT and STDERR to', $self->{log_file});
      close STDOUT;
      open  STDOUT, '>>', $self->{log_file}
         or die "Cannot open log file $self->{log_file}: $OS_ERROR";

      close STDERR;
      open  STDERR, ">&STDOUT"
         or die "Cannot dupe STDERR to STDOUT: $OS_ERROR"; 
   }
   else {
      if ( -t STDOUT ) {
         PTDEBUG && _d('No log file and STDOUT is a terminal;',
            'redirecting to /dev/null');
         close STDOUT;
         open  STDOUT, '>', '/dev/null'
            or die "Cannot reopen STDOUT to /dev/null: $OS_ERROR";
      }
      if ( -t STDERR ) {
         PTDEBUG && _d('No log file and STDERR is a terminal;',
            'redirecting to /dev/null');
         close STDERR;
         open  STDERR, '>', '/dev/null'
            or die "Cannot reopen STDERR to /dev/null: $OS_ERROR";
      }
   }

   return;
}

sub check_PID_file {
   my ( $self, $file ) = @_;
   my $PID_file = $self ? $self->{PID_file} : $file;
   PTDEBUG && _d('Checking PID file', $PID_file);
   if ( $PID_file && -f $PID_file ) {
      my $pid;
      eval {
         chomp($pid = (slurp_file($PID_file) || ''));
      };
      if ( $EVAL_ERROR ) {
         die "The PID file $PID_file already exists but it cannot be read: "
            . $EVAL_ERROR;
      }
      PTDEBUG && _d('PID file exists; it contains PID', $pid);
      if ( $pid ) {
         my $pid_is_alive = kill 0, $pid;
         if ( $pid_is_alive ) {
            die "The PID file $PID_file already exists "
               . " and the PID that it contains, $pid, is running";
         }
         else {
            warn "Overwriting PID file $PID_file because the PID that it "
               . "contains, $pid, is not running";
         }
      }
      else {
         die "The PID file $PID_file already exists but it does not "
            . "contain a PID";
      }
   }
   else {
      PTDEBUG && _d('No PID file');
   }
   return;
}

sub make_PID_file {
   my ( $self ) = @_;
   if ( exists $self->{child} ) {
      die "Do not call Daemon::make_PID_file() for daemonized scripts";
   }
   $self->_make_PID_file();
   $self->{PID_owner} = $PID;
   return;
}

sub _make_PID_file {
   my ( $self ) = @_;

   my $PID_file = $self->{PID_file};
   if ( !$PID_file ) {
      PTDEBUG && _d('No PID file to create');
      return;
   }

   $self->check_PID_file();

   open my $PID_FH, '>', $PID_file
      or die "Cannot open PID file $PID_file: $OS_ERROR";
   print $PID_FH $PID
      or die "Cannot print to PID file $PID_file: $OS_ERROR";
   close $PID_FH
      or die "Cannot close PID file $PID_file: $OS_ERROR";

   PTDEBUG && _d('Created PID file:', $self->{PID_file});
   return;
}

sub _remove_PID_file {
   my ( $self ) = @_;
   if ( $self->{PID_file} && -f $self->{PID_file} ) {
      unlink $self->{PID_file}
         or warn "Cannot remove PID file $self->{PID_file}: $OS_ERROR";
      PTDEBUG && _d('Removed PID file');
   }
   else {
      PTDEBUG && _d('No PID to remove');
   }
   return;
}

sub DESTROY {
   my ( $self ) = @_;

   $self->_remove_PID_file() if ($self->{PID_owner} || 0) == $PID;

   return;
}

sub slurp_file {
   my ($file) = @_;
   return unless $file;
   open my $fh, "<", $file or die "Cannot open $file: $OS_ERROR";
   return do { local $/; <$fh> };
}

sub _d {
   my ($package, undef, $line) = caller 0;
   @_ = map { (my $temp = $_) =~ s/\n/\n# /g; $temp; }
        map { defined $_ ? $_ : 'undef' }
        @_;
   print STDERR "# $package:$line $PID ", join(' ', @_), "\n";
}

1;
}
# ###########################################################################
# End Daemon package
# ###########################################################################

# ###########################################################################
# ChangeHandler package
# This package is a copy without comments from the original.  The original
# with comments and its test file can be found in the Bazaar repository at,
#   lib/ChangeHandler.pm
#   t/lib/ChangeHandler.t
# See https://launchpad.net/percona-toolkit for more information.
# ###########################################################################
{
package ChangeHandler;

use strict;
use warnings FATAL => 'all';
use English qw(-no_match_vars);
use constant PTDEBUG => $ENV{PTDEBUG} || 0;

my $DUPE_KEY  = qr/Duplicate entry/;
our @ACTIONS  = qw(DELETE REPLACE INSERT UPDATE);

sub new {
   my ( $class, %args ) = @_;
   foreach my $arg ( qw(Quoter left_db left_tbl right_db right_tbl
                        replace queue) ) {
      die "I need a $arg argument" unless defined $args{$arg};
   }
   my $q = $args{Quoter};

   my $self = {
      hex_blob     => 1,
      %args,
      left_db_tbl  => $q->quote(@args{qw(left_db left_tbl)}),
      right_db_tbl => $q->quote(@args{qw(right_db right_tbl)}),
   };

   $self->{src_db_tbl} = $self->{left_db_tbl};
   $self->{dst_db_tbl} = $self->{right_db_tbl};

   map { $self->{$_} = [] } @ACTIONS;
   $self->{changes} = { map { $_ => 0 } @ACTIONS };

   return bless $self, $class;
}

sub fetch_back {
   my ( $self, $dbh ) = @_;
   $self->{fetch_back} = $dbh;
   PTDEBUG && _d('Set fetch back dbh', $dbh);
   return;
}

sub set_src {
   my ( $self, $src, $dbh ) = @_;
   die "I need a src argument" unless $src;
   if ( lc $src eq 'left' ) {
      $self->{src_db_tbl} = $self->{left_db_tbl};
      $self->{dst_db_tbl} = $self->{right_db_tbl};
   }
   elsif ( lc $src eq 'right' ) {
      $self->{src_db_tbl} = $self->{right_db_tbl};
      $self->{dst_db_tbl} = $self->{left_db_tbl}; 
   }
   else {
      die "src argument must be either 'left' or 'right'"
   }
   PTDEBUG && _d('Set src to', $src);
   $self->fetch_back($dbh) if $dbh;
   return;
}

sub src {
   my ( $self ) = @_;
   return $self->{src_db_tbl};
}

sub dst {
   my ( $self ) = @_;
   return $self->{dst_db_tbl};
}

sub _take_action {
   my ( $self, $sql, $dbh ) = @_;
   PTDEBUG && _d('Calling subroutines on', $dbh, $sql);
   foreach my $action ( @{$self->{actions}} ) {
      $action->($sql, $dbh);
   }
   return;
}

sub change {
   my ( $self, $action, $row, $cols, $dbh ) = @_;
   PTDEBUG && _d($dbh, $action, 'where', $self->make_where_clause($row, $cols));

   return unless $action;

   $self->{changes}->{
      $self->{replace} && $action ne 'DELETE' ? 'REPLACE' : $action
   }++;
   if ( $self->{queue} ) {
      $self->__queue($action, $row, $cols, $dbh);
   }
   else {
      eval {
         my $func = "make_$action";
         $self->_take_action($self->$func($row, $cols), $dbh);
      };
      if ( $EVAL_ERROR =~ m/$DUPE_KEY/ ) {
         PTDEBUG && _d('Duplicate key violation; will queue and rewrite');
         $self->{queue}++;
         $self->{replace} = 1;
         $self->__queue($action, $row, $cols, $dbh);
      }
      elsif ( $EVAL_ERROR ) {
         die $EVAL_ERROR;
      }
   }
   return;
}

sub __queue {
   my ( $self, $action, $row, $cols, $dbh ) = @_;
   PTDEBUG && _d('Queueing change for later');
   if ( $self->{replace} ) {
      $action = $action eq 'DELETE' ? $action : 'REPLACE';
   }
   push @{$self->{$action}}, [ $row, $cols, $dbh ];
}

sub process_rows {
   my ( $self, $queue_level, $trace_msg ) = @_;
   my $error_count = 0;
   TRY: {
      if ( $queue_level && $queue_level < $self->{queue} ) { # see redo below!
         PTDEBUG && _d('Not processing now', $queue_level, '<', $self->{queue});
         return;
      }
      PTDEBUG && _d('Processing rows:');
      my ($row, $cur_act);
      eval {
         foreach my $action ( @ACTIONS ) {
            my $func = "make_$action";
            my $rows = $self->{$action};
            PTDEBUG && _d(scalar(@$rows), 'to', $action);
            $cur_act = $action;
            while ( @$rows ) {
               $row    = shift @$rows;
               my $sql = $self->$func(@$row);
               $sql   .= " /*percona-toolkit $trace_msg*/" if $trace_msg;
               $self->_take_action($sql, $row->[2]);
            }
         }
         $error_count = 0;
      };
      if ( !$error_count++ && $EVAL_ERROR =~ m/$DUPE_KEY/ ) {
         PTDEBUG && _d('Duplicate key violation; re-queueing and rewriting');
         $self->{queue}++; # Defer rows to the very end
         $self->{replace} = 1;
         $self->__queue($cur_act, @$row);
         redo TRY;
      }
      elsif ( $EVAL_ERROR ) {
         die $EVAL_ERROR;
      }
   }
}

sub make_DELETE {
   my ( $self, $row, $cols ) = @_;
   PTDEBUG && _d('Make DELETE');
   return "DELETE FROM $self->{dst_db_tbl} WHERE "
      . $self->make_where_clause($row, $cols)
      . ' LIMIT 1';
}

sub make_UPDATE {
   my ( $self, $row, $cols ) = @_;
   PTDEBUG && _d('Make UPDATE');
   if ( $self->{replace} ) {
      return $self->make_row('REPLACE', $row, $cols);
   }
   my %in_where = map { $_ => 1 } @$cols;
   my $where = $self->make_where_clause($row, $cols);
   my @cols;
   if ( my $dbh = $self->{fetch_back} ) {
      my $sql = $self->make_fetch_back_query($where);
      PTDEBUG && _d('Fetching data on dbh', $dbh, 'for UPDATE:', $sql);
      my $res = $dbh->selectrow_hashref($sql);
      @{$row}{keys %$res} = values %$res;
      @cols = $self->sort_cols($res);
   }
   else {
      @cols = $self->sort_cols($row);
   }
   my $types = $self->{tbl_struct}->{type_for};
   return "UPDATE $self->{dst_db_tbl} SET "
      . join(', ', map {
            my $is_char = ($types->{$_} || '') =~ m/char|text/i;
            $self->{Quoter}->quote($_)
            . '=' .  $self->{Quoter}->quote_val($row->{$_},
                                              is_char => $is_char);
         } grep { !$in_where{$_} } @cols)
      . " WHERE $where LIMIT 1";
}

sub make_INSERT {
   my ( $self, $row, $cols ) = @_;
   PTDEBUG && _d('Make INSERT');
   if ( $self->{replace} ) {
      return $self->make_row('REPLACE', $row, $cols);
   }
   return $self->make_row('INSERT', $row, $cols);
}

sub make_REPLACE {
   my ( $self, $row, $cols ) = @_;
   PTDEBUG && _d('Make REPLACE');
   return $self->make_row('REPLACE', $row, $cols);
}

sub make_row {
   my ( $self, $verb, $row, $cols ) = @_;
   my @cols; 
   if ( my $dbh = $self->{fetch_back} ) {
      my $where = $self->make_where_clause($row, $cols);
      my $sql   = $self->make_fetch_back_query($where);
      PTDEBUG && _d('Fetching data on dbh', $dbh, 'for', $verb, ':', $sql);
      my $res = $dbh->selectrow_hashref($sql);
      @{$row}{keys %$res} = values %$res;
      @cols = $self->sort_cols($res);
   }
   else {
      @cols = $self->sort_cols($row);
   }
   my $q     = $self->{Quoter};
   my $type_for = $self->{tbl_struct}->{type_for};
   return "$verb INTO $self->{dst_db_tbl}("
      . join(', ', map { $q->quote($_) } @cols)
      . ') VALUES ('
      . join(', ', map {
               my $is_char = ($type_for->{$_} || '') =~ m/char|text/i;
               $q->quote_val($row->{$_},
                           is_char => $is_char) } @cols )
      . ')';
}

sub make_where_clause {
   my ( $self, $row, $cols ) = @_;
   my @clauses = map {
      my $val = $row->{$_};
      my $sep = defined $val ? '=' : ' IS ';
      my $is_char = ($self->{tbl_struct}->{type_for}->{$_} || '') =~ m/char|text/i;
      $self->{Quoter}->quote($_) . $sep . $self->{Quoter}->quote_val($val,
                                              is_char => $is_char);
   } @$cols;
   return join(' AND ', @clauses);
}


sub get_changes {
   my ( $self ) = @_;
   return %{$self->{changes}};
}


sub sort_cols {
   my ( $self, $row ) = @_;
   my @cols;
   if ( $self->{tbl_struct} ) { 
      my $pos = $self->{tbl_struct}->{col_posn};
      my @not_in_tbl;
      @cols = sort {
            $pos->{$a} <=> $pos->{$b}
         }
         grep {
            if ( !defined $pos->{$_} ) {
               push @not_in_tbl, $_;
               0;
            }
            else {
               1;
            }
         }
         keys %$row;
      push @cols, @not_in_tbl if @not_in_tbl;
   }
   else {
      @cols = sort keys %$row;
   }
   return @cols;
}

sub make_fetch_back_query {
   my ( $self, $where ) = @_;
   die "I need a where argument" unless $where;
   my $cols       = '*';
   my $tbl_struct = $self->{tbl_struct};
   if ( $tbl_struct ) {
      $cols = join(', ',
         map {
            my $col = $_;
            if (    $self->{hex_blob}
                 && $tbl_struct->{type_for}->{$col} =~ m/b(?:lob|inary)/ ) {
               $col = "IF(BINARY(`$col`)='', '', CONCAT('0x', HEX(`$col`))) AS `$col`";
            }
            else {
               $col = "`$col`";
            }
            $col;
         } @{ $tbl_struct->{cols} }
      );

      if ( !$cols ) {
         PTDEBUG && _d('Failed to make explicit columns list from tbl struct');
         $cols = '*';
      }
   }
   return "SELECT $cols FROM $self->{src_db_tbl} WHERE $where LIMIT 1";
}

sub _d {
   my ($package, undef, $line) = caller 0;
   @_ = map { (my $temp = $_) =~ s/\n/\n# /g; $temp; }
        map { defined $_ ? $_ : 'undef' }
        @_;
   print STDERR "# $package:$line $PID ", join(' ', @_), "\n";
}

1;
}
# ###########################################################################
# End ChangeHandler package
# ###########################################################################

# ###########################################################################
# RowDiff package
# This package is a copy without comments from the original.  The original
# with comments and its test file can be found in the Bazaar repository at,
#   lib/RowDiff.pm
#   t/lib/RowDiff.t
# See https://launchpad.net/percona-toolkit for more information.
# ###########################################################################
{
package RowDiff;

use strict;
use warnings FATAL => 'all';
use English qw(-no_match_vars);
use constant PTDEBUG => $ENV{PTDEBUG} || 0;

sub new {
   my ( $class, %args ) = @_;
   die "I need a dbh" unless $args{dbh};
   my $self = { %args };
   return bless $self, $class;
}

sub compare_sets {
   my ( $self, %args ) = @_;
   my @required_args = qw(left_sth right_sth syncer tbl_struct);
   foreach my $arg ( @required_args ) {
      die "I need a $arg argument" unless defined $args{$arg};
   }
   my $left_sth   = $args{left_sth};
   my $right_sth  = $args{right_sth};
   my $syncer     = $args{syncer};
   my $tbl_struct = $args{tbl_struct};

   my ($lr, $rr);    # Current row from the left/right sths.
   $args{key_cols} = $syncer->key_cols();  # for key_cmp()

   my $left_done  = 0;
   my $right_done = 0;
   my $done       = $self->{done};

   do {
      if ( !$lr && !$left_done ) {
         PTDEBUG && _d('Fetching row from left');
         eval { $lr = $left_sth->fetchrow_hashref(); };
         PTDEBUG && $EVAL_ERROR && _d($EVAL_ERROR);
         $left_done = !$lr || $EVAL_ERROR ? 1 : 0;
      }
      elsif ( PTDEBUG ) {
         _d('Left still has rows');
      }

      if ( !$rr && !$right_done ) {
         PTDEBUG && _d('Fetching row from right');
         eval { $rr = $right_sth->fetchrow_hashref(); };
         PTDEBUG && $EVAL_ERROR && _d($EVAL_ERROR);
         $right_done = !$rr || $EVAL_ERROR ? 1 : 0;
      }
      elsif ( PTDEBUG ) {
         _d('Right still has rows');
      }

      my $cmp;
      if ( $lr && $rr ) {
         $cmp = $self->key_cmp(%args, lr => $lr, rr => $rr);
         PTDEBUG && _d('Key comparison on left and right:', $cmp);
      }
      if ( $lr || $rr ) {
         if ( $lr && $rr && defined $cmp && $cmp == 0 ) {
            PTDEBUG && _d('Left and right have the same key');
            $syncer->same_row(%args, lr => $lr, rr => $rr);
            $self->{same_row}->(%args, lr => $lr, rr => $rr)
               if $self->{same_row};
            $lr = $rr = undef; # Fetch another row from each side.
         }
         elsif ( !$rr || ( defined $cmp && $cmp < 0 ) ) {
            PTDEBUG && _d('Left is not in right');
            $syncer->not_in_right(%args, lr => $lr, rr => $rr);
            $self->{not_in_right}->(%args, lr => $lr, rr => $rr)
               if $self->{not_in_right};
            $lr = undef;
         }
         else {
            PTDEBUG && _d('Right is not in left');
            $syncer->not_in_left(%args, lr => $lr, rr => $rr);
            $self->{not_in_left}->(%args, lr => $lr, rr => $rr)
               if $self->{not_in_left};
            $rr = undef;
         }
      }
      $left_done = $right_done = 1 if $done && $done->(%args);
   } while ( !($left_done && $right_done) );
   PTDEBUG && _d('No more rows');
   $syncer->done_with_rows();
}

sub key_cmp {
   my ( $self, %args ) = @_;
   my @required_args = qw(lr rr key_cols tbl_struct);
   foreach my $arg ( @required_args ) {
      die "I need a $arg argument" unless exists $args{$arg};
   }
   my ($lr, $rr, $key_cols, $tbl_struct) = @args{@required_args};
   PTDEBUG && _d('Comparing keys using columns:', join(',', @$key_cols));

   my $callback = $self->{key_cmp};
   my $trf      = $self->{trf};

   foreach my $col ( @$key_cols ) {
      my $l = $lr->{$col};
      my $r = $rr->{$col};
      if ( !defined $l || !defined $r ) {
         PTDEBUG && _d($col, 'is not defined in both rows');
         return defined $l ? 1 : defined $r ? -1 : 0;
      }
      else {
         if ( $tbl_struct->{is_numeric}->{$col} ) {   # Numeric column
            PTDEBUG && _d($col, 'is numeric');
            ($l, $r) = $trf->($l, $r, $tbl_struct, $col) if $trf;
            my $cmp = $l <=> $r;
            if ( $cmp ) {
               PTDEBUG && _d('Column', $col, 'differs:', $l, '!=', $r);
               $callback->($col, $l, $r) if $callback;
               return $cmp;
            }
         }
         elsif ( $l ne $r ) {
            my $cmp;
            my $coll = $tbl_struct->{collation_for}->{$col};
            if ( $coll && ( $coll ne 'latin1_swedish_ci'
                           || $l =~ m/[^\040-\177]/ || $r =~ m/[^\040-\177]/) )
            {
               PTDEBUG && _d('Comparing', $col, 'via MySQL');
               $cmp = $self->db_cmp($coll, $l, $r);
            }
            else {
               PTDEBUG && _d('Comparing', $col, 'in lowercase');
               $cmp = lc $l cmp lc $r;
            }
            if ( $cmp ) {
               PTDEBUG && _d('Column', $col, 'differs:', $l, 'ne', $r);
               $callback->($col, $l, $r) if $callback;
               return $cmp;
            }
         }
      }
   }
   return 0;
}

sub db_cmp {
   my ( $self, $collation, $l, $r ) = @_;
   if ( !$self->{sth}->{$collation} ) {
      if ( !$self->{charset_for} ) {
         PTDEBUG && _d('Fetching collations from MySQL');
         my @collations = @{$self->{dbh}->selectall_arrayref(
            'SHOW COLLATION', {Slice => { collation => 1, charset => 1 }})};
         foreach my $collation ( @collations ) {
            $self->{charset_for}->{$collation->{collation}}
               = $collation->{charset};
         }
      }
      my $sql = "SELECT STRCMP(_$self->{charset_for}->{$collation}? COLLATE $collation, "
         . "_$self->{charset_for}->{$collation}? COLLATE $collation) AS res";
      PTDEBUG && _d($sql);
      $self->{sth}->{$collation} = $self->{dbh}->prepare($sql);
   }
   my $sth = $self->{sth}->{$collation};
   $sth->execute($l, $r);
   return $sth->fetchall_arrayref()->[0]->[0];
}

sub _d {
   my ($package, undef, $line) = caller 0;
   @_ = map { (my $temp = $_) =~ s/\n/\n# /g; $temp; }
        map { defined $_ ? $_ : 'undef' }
        @_;
   print STDERR "# $package:$line $PID ", join(' ', @_), "\n";
}

1;
}
# ###########################################################################
# End RowDiff package
# ###########################################################################

# ###########################################################################
# TableChunker package
# This package is a copy without comments from the original.  The original
# with comments and its test file can be found in the Bazaar repository at,
#   lib/TableChunker.pm
#   t/lib/TableChunker.t
# See https://launchpad.net/percona-toolkit for more information.
# ###########################################################################
{
package TableChunker;

use strict;
use warnings FATAL => 'all';
use English qw(-no_match_vars);
use constant PTDEBUG => $ENV{PTDEBUG} || 0;

use POSIX qw(floor ceil);
use List::Util qw(min max);
use Data::Dumper;
$Data::Dumper::Indent    = 1;
$Data::Dumper::Sortkeys  = 1;
$Data::Dumper::Quotekeys = 0;

sub new {
   my ( $class, %args ) = @_;
   foreach my $arg ( qw(Quoter TableParser) ) {
      die "I need a $arg argument" unless $args{$arg};
   }

   my %int_types  = map { $_ => 1 } qw(bigint date datetime int mediumint smallint time timestamp tinyint year);
   my %real_types = map { $_ => 1 } qw(decimal double float);

   my $self = {
      %args,
      int_types  => \%int_types,
      real_types => \%real_types,
      EPOCH      => '1970-01-01',
   };

   return bless $self, $class;
}

sub find_chunk_columns {
   my ( $self, %args ) = @_;
   foreach my $arg ( qw(tbl_struct) ) {
      die "I need a $arg argument" unless $args{$arg};
   }
   my $tbl_struct = $args{tbl_struct};

   my @possible_indexes;
   foreach my $index ( values %{ $tbl_struct->{keys} } ) {

      next unless $index->{type} eq 'BTREE';

      next if grep { defined } @{$index->{col_prefixes}};

      if ( $args{exact} ) {
         next unless $index->{is_unique} && @{$index->{cols}} == 1;
      }

      push @possible_indexes, $index;
   }
   PTDEBUG && _d('Possible chunk indexes in order:',
      join(', ', map { $_->{name} } @possible_indexes));

   my $can_chunk_exact = 0;
   my @candidate_cols;
   foreach my $index ( @possible_indexes ) { 
      my $col = $index->{cols}->[0];

      my $col_type = $tbl_struct->{type_for}->{$col};
      next unless $self->{int_types}->{$col_type}
               || $self->{real_types}->{$col_type}
               || $col_type =~ m/char/;

      push @candidate_cols, { column => $col, index => $index->{name} };
   }

   $can_chunk_exact = 1 if $args{exact} && scalar @candidate_cols;

   if ( PTDEBUG ) {
      my $chunk_type = $args{exact} ? 'Exact' : 'Inexact';
      _d($chunk_type, 'chunkable:',
         join(', ', map { "$_->{column} on $_->{index}" } @candidate_cols));
   }

   my @result;
   PTDEBUG && _d('Ordering columns by order in tbl, PK first');
   if ( $tbl_struct->{keys}->{PRIMARY} ) {
      my $pk_first_col = $tbl_struct->{keys}->{PRIMARY}->{cols}->[0];
      @result          = grep { $_->{column} eq $pk_first_col } @candidate_cols;
      @candidate_cols  = grep { $_->{column} ne $pk_first_col } @candidate_cols;
   }
   my $i = 0;
   my %col_pos = map { $_ => $i++ } @{$tbl_struct->{cols}};
   push @result, sort { $col_pos{$a->{column}} <=> $col_pos{$b->{column}} }
                    @candidate_cols;

   if ( PTDEBUG ) {
      _d('Chunkable columns:',
         join(', ', map { "$_->{column} on $_->{index}" } @result));
      _d('Can chunk exactly:', $can_chunk_exact);
   }

   return ($can_chunk_exact, @result);
}

sub calculate_chunks {
   my ( $self, %args ) = @_;
   my @required_args = qw(dbh db tbl tbl_struct chunk_col rows_in_range chunk_size);
   foreach my $arg ( @required_args ) {
      die "I need a $arg argument" unless defined $args{$arg};
   }
   PTDEBUG && _d('Calculate chunks for',
      join(", ", map {"$_=".(defined $args{$_} ? $args{$_} : "undef")}
         qw(db tbl chunk_col min max rows_in_range chunk_size zero_chunk exact)
      ));

   if ( !$args{rows_in_range} ) {
      PTDEBUG && _d("Empty table");
      return '1=1';
   }

   if ( $args{rows_in_range} < $args{chunk_size} ) {
      PTDEBUG && _d("Chunk size larger than rows in range");
      return '1=1';
   }

   my $q          = $self->{Quoter};
   my $dbh        = $args{dbh};
   my $chunk_col  = $args{chunk_col};
   my $tbl_struct = $args{tbl_struct};
   my $col_type   = $tbl_struct->{type_for}->{$chunk_col};
   PTDEBUG && _d('chunk col type:', $col_type);

   my %chunker;
   if ( $tbl_struct->{is_numeric}->{$chunk_col} || $col_type =~ /date|time/ ) {
      %chunker = $self->_chunk_numeric(%args);
   }
   elsif ( $col_type =~ m/char/ ) {
      %chunker = $self->_chunk_char(%args);
   }
   else {
      die "Cannot chunk $col_type columns";
   }
   PTDEBUG && _d("Chunker:", Dumper(\%chunker));
   my ($col, $start_point, $end_point, $interval, $range_func)
      = @chunker{qw(col start_point end_point interval range_func)};

   my @chunks;
   if ( $start_point < $end_point ) {

      push @chunks, "$col = 0" if $chunker{have_zero_chunk};

      my ($beg, $end);
      my $iter = 0;
      for ( my $i = $start_point; $i < $end_point; $i += $interval ) {
         ($beg, $end) = $self->$range_func($dbh, $i, $interval, $end_point);

         if ( $iter++ == 0 ) {
            push @chunks,
               ($chunker{have_zero_chunk} ? "$col > 0 AND " : "")
               ."$col < " . $q->quote_val($end);
         }
         else {
            push @chunks, "$col >= " . $q->quote_val($beg) . " AND $col < " . $q->quote_val($end);
         }
      }

      my $chunk_range = lc($args{chunk_range} || 'open');
      my $nullable    = $args{tbl_struct}->{is_nullable}->{$args{chunk_col}};
      pop @chunks;
      if ( @chunks ) {
         push @chunks, "$col >= " . $q->quote_val($beg)
            . ($chunk_range eq 'openclosed'
               ? " AND $col <= " . $q->quote_val($args{max}) : "");
      }
      else {
         push @chunks, $nullable ? "$col IS NOT NULL" : '1=1';
      }
      if ( $nullable ) {
         push @chunks, "$col IS NULL";
      }
   }
   else {
      PTDEBUG && _d('No chunks; using single chunk 1=1');
      push @chunks, '1=1';
   }

   return @chunks;
}

sub _chunk_numeric {
   my ( $self, %args ) = @_;
   my @required_args = qw(dbh db tbl tbl_struct chunk_col rows_in_range chunk_size);
   foreach my $arg ( @required_args ) {
      die "I need a $arg argument" unless defined $args{$arg};
   }
   my $q        = $self->{Quoter};
   my $db_tbl   = $q->quote($args{db}, $args{tbl});
   my $col_type = $args{tbl_struct}->{type_for}->{$args{chunk_col}};

   my $range_func;
   if ( $col_type =~ m/(?:int|year|float|double|decimal)$/ ) {
      $range_func  = 'range_num';
   }
   elsif ( $col_type =~ m/^(?:timestamp|date|time)$/ ) {
      $range_func  = "range_$col_type";
   }
   elsif ( $col_type eq 'datetime' ) {
      $range_func  = 'range_datetime';
   }

   my ($start_point, $end_point);
   eval {
      $start_point = $self->value_to_number(
         value       => $args{min},
         column_type => $col_type,
         dbh         => $args{dbh},
      );
      $end_point  = $self->value_to_number(
         value       => $args{max},
         column_type => $col_type,
         dbh         => $args{dbh},
      );
   };
   if ( $EVAL_ERROR ) {
      if ( $EVAL_ERROR =~ m/don't know how to chunk/ ) {
         die $EVAL_ERROR;
      }
      else {
         die "Error calculating chunk start and end points for table "
            . "`$args{tbl_struct}->{name}` on column `$args{chunk_col}` "
            . "with min/max values "
            . join('/',
                  map { defined $args{$_} ? $args{$_} : 'undef' } qw(min max))
            . ":\n\n"
            . $EVAL_ERROR
            . "\nVerify that the min and max values are valid for the column.  "
            . "If they are valid, this error could be caused by a bug in the "
            . "tool.";
      }
   }

   if ( !defined $start_point ) {
      PTDEBUG && _d('Start point is undefined');
      $start_point = 0;
   }
   if ( !defined $end_point || $end_point < $start_point ) {
      PTDEBUG && _d('End point is undefined or before start point');
      $end_point = 0;
   }
   PTDEBUG && _d("Actual chunk range:", $start_point, "to", $end_point);

   my $have_zero_chunk = 0;
   if ( $args{zero_chunk} ) {
      if ( $start_point != $end_point && $start_point >= 0 ) {
         PTDEBUG && _d('Zero chunking');
         my $nonzero_val = $self->get_nonzero_value(
            %args,
            db_tbl   => $db_tbl,
            col      => $args{chunk_col},
            col_type => $col_type,
            val      => $args{min}
         );
         $start_point = $self->value_to_number(
            value       => $nonzero_val,
            column_type => $col_type,
            dbh         => $args{dbh},
         );
         $have_zero_chunk = 1;
      }
      else {
         PTDEBUG && _d("Cannot zero chunk");
      }
   }
   PTDEBUG && _d("Using chunk range:", $start_point, "to", $end_point);

   my $interval = $args{chunk_size}
                * ($end_point - $start_point)
                / $args{rows_in_range};
   if ( $self->{int_types}->{$col_type} ) {
      $interval = ceil($interval);
   }
   $interval ||= $args{chunk_size};
   if ( $args{exact} ) {
      $interval = $args{chunk_size};
   }
   PTDEBUG && _d('Chunk interval:', $interval, 'units');

   return (
      col             => $q->quote($args{chunk_col}),
      start_point     => $start_point,
      end_point       => $end_point,
      interval        => $interval,
      range_func      => $range_func,
      have_zero_chunk => $have_zero_chunk,
   );
}

sub _chunk_char {
   my ( $self, %args ) = @_;
   my @required_args = qw(dbh db tbl tbl_struct chunk_col min max rows_in_range chunk_size);
   foreach my $arg ( @required_args ) {
      die "I need a $arg argument" unless defined $args{$arg};
   }
   my $q          = $self->{Quoter};
   my $db_tbl     = $q->quote($args{db}, $args{tbl});
   my $dbh        = $args{dbh};
   my $chunk_col  = $args{chunk_col};
   my $qchunk_col = $q->quote($args{chunk_col});
   my $row;
   my $sql;

   my ($min_col, $max_col) = @{args}{qw(min max)};
   $sql = "SELECT ORD(?) AS min_col_ord, ORD(?) AS max_col_ord";
   PTDEBUG && _d($dbh, $sql);
   my $ord_sth = $dbh->prepare($sql);  # avoid quoting issues
   $ord_sth->execute($min_col, $max_col);
   $row = $ord_sth->fetchrow_arrayref();
   my ($min_col_ord, $max_col_ord) = ($row->[0], $row->[1]);
   PTDEBUG && _d("Min/max col char code:", $min_col_ord, $max_col_ord);

   my $base;
   my @chars;
   PTDEBUG && _d("Table charset:", $args{tbl_struct}->{charset});
   if ( ($args{tbl_struct}->{charset} || "") eq "latin1" ) {
      my @sorted_latin1_chars = (
          32,  33,  34,  35,  36,  37,  38,  39,  40,  41,  42,  43,  44,  45,
          46,  47,  48,  49,  50,  51,  52,  53,  54,  55,  56,  57,  58,  59,
          60,  61,  62,  63,  64,  65,  66,  67,  68,  69,  70,  71,  72,  73,
          74,  75,  76,  77,  78,  79,  80,  81,  82,  83,  84,  85,  86,  87,
          88,  89,  90,  91,  92,  93,  94,  95,  96, 123, 124, 125, 126, 161,
         162, 163, 164, 165, 166, 167, 168, 169, 170, 171, 172, 173, 174, 175,
         176, 177, 178, 179, 180, 181, 182, 183, 184, 185, 186, 187, 188, 189,
         190, 191, 215, 216, 222, 223, 247, 255);

      my ($first_char, $last_char);
      for my $i ( 0..$#sorted_latin1_chars ) {
         $first_char = $i and last if $sorted_latin1_chars[$i] >= $min_col_ord;
      }
      for my $i ( $first_char..$#sorted_latin1_chars ) {
         $last_char = $i and last if $sorted_latin1_chars[$i] >= $max_col_ord;
      };

      @chars = map { chr $_; } @sorted_latin1_chars[$first_char..$last_char];
      $base  = scalar @chars;
   }
   else {

      my $tmp_tbl    = '__maatkit_char_chunking_map';
      my $tmp_db_tbl = $q->quote($args{db}, $tmp_tbl);
      $sql = "DROP TABLE IF EXISTS $tmp_db_tbl";
      PTDEBUG && _d($dbh, $sql);
      $dbh->do($sql);
      my $col_def = $args{tbl_struct}->{defs}->{$chunk_col};
      $sql        = "CREATE TEMPORARY TABLE $tmp_db_tbl ($col_def) "
                  . "ENGINE=MEMORY";
      PTDEBUG && _d($dbh, $sql);
      $dbh->do($sql);

      $sql = "INSERT INTO $tmp_db_tbl VALUES (CHAR(?))";
      PTDEBUG && _d($dbh, $sql);
      my $ins_char_sth = $dbh->prepare($sql);  # avoid quoting issues
      for my $char_code ( $min_col_ord..$max_col_ord ) {
         $ins_char_sth->execute($char_code);
      }

      $sql = "SELECT $qchunk_col FROM $tmp_db_tbl "
           . "WHERE $qchunk_col BETWEEN ? AND ? "
           . "ORDER BY $qchunk_col";
      PTDEBUG && _d($dbh, $sql);
      my $sel_char_sth = $dbh->prepare($sql);
      $sel_char_sth->execute($min_col, $max_col);

      @chars = map { $_->[0] } @{ $sel_char_sth->fetchall_arrayref() };
      $base  = scalar @chars;

      $sql = "DROP TABLE $tmp_db_tbl";
      PTDEBUG && _d($dbh, $sql);
      $dbh->do($sql);
   }
   PTDEBUG && _d("Base", $base, "chars:", @chars);

   die "Cannot chunk table $db_tbl using the character column "
     . "$chunk_col, most likely because all values start with the "
     . "same character.  This table must be synced separately by "
     . "specifying a list of --algorithms without the Chunk algorithm"
      if $base == 1;


   $sql = "SELECT MAX(LENGTH($qchunk_col)) FROM $db_tbl "
        . ($args{where} ? "WHERE $args{where} " : "") 
        . "ORDER BY $qchunk_col";
   PTDEBUG && _d($dbh, $sql);
   $row = $dbh->selectrow_arrayref($sql);
   my $max_col_len = $row->[0];
   PTDEBUG && _d("Max column value:", $max_col, $max_col_len);
   my $n_values;
   for my $n_chars ( 1..$max_col_len ) {
      $n_values = $base**$n_chars;
      if ( $n_values >= $args{chunk_size} ) {
         PTDEBUG && _d($n_chars, "chars in base", $base, "expresses",
            $n_values, "values");
         last;
      }
   }

   my $n_chunks = $args{rows_in_range} / $args{chunk_size};
   my $interval = floor(($n_values+0.00001) / $n_chunks) || 1;

   my $range_func = sub {
      my ( $self, $dbh, $start, $interval, $max ) = @_;
      my $start_char = $self->base_count(
         count_to => $start,
         base     => $base,
         symbols  => \@chars,
      );
      my $end_char = $self->base_count(
         count_to => min($max, $start + $interval),
         base     => $base,
         symbols  => \@chars,
      );
      return $start_char, $end_char;
   };

   return (
      col         => $qchunk_col,
      start_point => 0,
      end_point   => $n_values,
      interval    => $interval,
      range_func  => $range_func,
   );
}

sub get_first_chunkable_column {
   my ( $self, %args ) = @_;
   foreach my $arg ( qw(tbl_struct) ) {
      die "I need a $arg argument" unless $args{$arg};
   }

   my ($exact, @cols) = $self->find_chunk_columns(%args);
   my $col = $cols[0]->{column};
   my $idx = $cols[0]->{index};

   my $wanted_col = $args{chunk_column};
   my $wanted_idx = $args{chunk_index};
   PTDEBUG && _d("Preferred chunk col/idx:", $wanted_col, $wanted_idx);

   if ( $wanted_col && $wanted_idx ) {
      foreach my $chunkable_col ( @cols ) {
         if (    $wanted_col eq $chunkable_col->{column}
              && $wanted_idx eq $chunkable_col->{index} ) {
            $col = $wanted_col;
            $idx = $wanted_idx;
            last;
         }
      }
   }
   elsif ( $wanted_col ) {
      foreach my $chunkable_col ( @cols ) {
         if ( $wanted_col eq $chunkable_col->{column} ) {
            $col = $wanted_col;
            $idx = $chunkable_col->{index};
            last;
         }
      }
   }
   elsif ( $wanted_idx ) {
      foreach my $chunkable_col ( @cols ) {
         if ( $wanted_idx eq $chunkable_col->{index} ) {
            $col = $chunkable_col->{column};
            $idx = $wanted_idx;
            last;
         }
      }
   }

   PTDEBUG && _d('First chunkable col/index:', $col, $idx);
   return $col, $idx;
}

sub size_to_rows {
   my ( $self, %args ) = @_;
   my @required_args = qw(dbh db tbl chunk_size);
   foreach my $arg ( @required_args ) {
      die "I need a $arg argument" unless $args{$arg};
   }
   my ($dbh, $db, $tbl, $chunk_size) = @args{@required_args};
   my $q  = $self->{Quoter};
   my $tp = $self->{TableParser};

   my ($n_rows, $avg_row_length);

   my ( $num, $suffix ) = $chunk_size =~ m/^(\d+)([MGk])?$/;
   if ( $suffix ) { # Convert to bytes.
      $chunk_size = $suffix eq 'k' ? $num * 1_024
                  : $suffix eq 'M' ? $num * 1_024 * 1_024
                  :                  $num * 1_024 * 1_024 * 1_024;
   }
   elsif ( $num ) {
      $n_rows = $num;
   }
   else {
      die "Invalid chunk size $chunk_size; must be an integer "
         . "with optional suffix kMG";
   }

   if ( $suffix || $args{avg_row_length} ) {
      my ($status) = $tp->get_table_status($dbh, $db, $tbl);
      $avg_row_length = $status->{avg_row_length};
      if ( !defined $n_rows ) {
         $n_rows = $avg_row_length ? ceil($chunk_size / $avg_row_length) : undef;
      }
   }

   return $n_rows, $avg_row_length;
}

sub get_range_statistics {
   my ( $self, %args ) = @_;
   my @required_args = qw(dbh db tbl chunk_col tbl_struct);
   foreach my $arg ( @required_args ) {
      die "I need a $arg argument" unless $args{$arg};
   }
   my ($dbh, $db, $tbl, $col) = @args{@required_args};
   my $where = $args{where};
   my $q     = $self->{Quoter};

   my $col_type       = $args{tbl_struct}->{type_for}->{$col};
   my $col_is_numeric = $args{tbl_struct}->{is_numeric}->{$col};

   my $db_tbl = $q->quote($db, $tbl);
   $col       = $q->quote($col);

   my ($min, $max);
   eval {
      my $sql = "SELECT MIN($col), MAX($col) FROM $db_tbl"
              . ($args{index_hint} ? " $args{index_hint}" : "")
              . ($where ? " WHERE ($where)" : '');
      PTDEBUG && _d($dbh, $sql);
      ($min, $max) = $dbh->selectrow_array($sql);
      PTDEBUG && _d("Actual end points:", $min, $max);

      ($min, $max) = $self->get_valid_end_points(
         %args,
         dbh      => $dbh,
         db_tbl   => $db_tbl,
         col      => $col,
         col_type => $col_type,
         min      => $min,
         max      => $max,
      );
      PTDEBUG && _d("Valid end points:", $min, $max);
   };
   if ( $EVAL_ERROR ) {
      die "Error getting min and max values for table $db_tbl "
         . "on column $col: $EVAL_ERROR";
   }

   my $sql = "EXPLAIN SELECT * FROM $db_tbl"
           . ($args{index_hint} ? " $args{index_hint}" : "")
           . ($where ? " WHERE $where" : '');
   PTDEBUG && _d($sql);
   my $expl = $dbh->selectrow_hashref($sql);

   return (
      min           => $min,
      max           => $max,
      rows_in_range => $expl->{rows},
   );
}

sub inject_chunks {
   my ( $self, %args ) = @_;
   foreach my $arg ( qw(database table chunks chunk_num query) ) {
      die "I need a $arg argument" unless defined $args{$arg};
   }
   PTDEBUG && _d('Injecting chunk', $args{chunk_num});
   my $query   = $args{query};
   my $comment = sprintf("/*%s.%s:%d/%d*/",
      $args{database}, $args{table},
      $args{chunk_num} + 1, scalar @{$args{chunks}});
   $query =~ s!/\*PROGRESS_COMMENT\*/!$comment!;
   my $where = "WHERE (" . $args{chunks}->[$args{chunk_num}] . ')';
   if ( $args{where} && grep { $_ } @{$args{where}} ) {
      $where .= " AND ("
         . join(" AND ", map { "($_)" } grep { $_ } @{$args{where}} )
         . ")";
   }
   my $db_tbl     = $self->{Quoter}->quote(@args{qw(database table)});
   my $index_hint = $args{index_hint} || '';

   PTDEBUG && _d('Parameters:',
      Dumper({WHERE => $where, DB_TBL => $db_tbl, INDEX_HINT => $index_hint}));
   $query =~ s!/\*WHERE\*/! $where!;
   $query =~ s!/\*DB_TBL\*/!$db_tbl!;
   $query =~ s!/\*INDEX_HINT\*/! $index_hint!;
   $query =~ s!/\*CHUNK_NUM\*/! $args{chunk_num} AS chunk_num,!;

   return $query;
}


sub value_to_number {
   my ( $self, %args ) = @_;
   my @required_args = qw(column_type dbh);
   foreach my $arg ( @required_args ) {
      die "I need a $arg argument" unless defined $args{$arg};
   }
   my $val = $args{value};
   my ($col_type, $dbh) = @args{@required_args};
   PTDEBUG && _d('Converting MySQL', $col_type, $val);

   return unless defined $val;  # value is NULL

   my %mysql_conv_func_for = (
      timestamp => 'UNIX_TIMESTAMP',
      date      => 'TO_DAYS',
      time      => 'TIME_TO_SEC',
      datetime  => 'TO_DAYS',
   );

   my $num;
   if ( $col_type =~ m/(?:int|year|float|double|decimal)$/ ) {
      $num = $val;
   }
   elsif ( $col_type =~ m/^(?:timestamp|date|time)$/ ) {
      my $func = $mysql_conv_func_for{$col_type};
      my $sql = "SELECT $func(?)";
      PTDEBUG && _d($dbh, $sql, $val);
      my $sth = $dbh->prepare($sql);
      $sth->execute($val);
      ($num) = $sth->fetchrow_array();
   }
   elsif ( $col_type eq 'datetime' ) {
      $num = $self->timestampdiff($dbh, $val);
   }
   else {
      die "I don't know how to chunk $col_type\n";
   }
   PTDEBUG && _d('Converts to', $num);
   return $num;
}

sub range_num {
   my ( $self, $dbh, $start, $interval, $max ) = @_;
   my $end = min($max, $start + $interval);


   $start = sprintf('%.17f', $start) if $start =~ /e/;
   $end   = sprintf('%.17f', $end)   if $end   =~ /e/;

   $start =~ s/\.(\d{5}).*$/.$1/;
   $end   =~ s/\.(\d{5}).*$/.$1/;

   if ( $end > $start ) {
      return ( $start, $end );
   }
   else {
      die "Chunk size is too small: $end !> $start\n";
   }
}

sub range_time {
   my ( $self, $dbh, $start, $interval, $max ) = @_;
   my $sql = "SELECT SEC_TO_TIME($start), SEC_TO_TIME(LEAST($max, $start + $interval))";
   PTDEBUG && _d($sql);
   return $dbh->selectrow_array($sql);
}

sub range_date {
   my ( $self, $dbh, $start, $interval, $max ) = @_;
   my $sql = "SELECT FROM_DAYS($start), FROM_DAYS(LEAST($max, $start + $interval))";
   PTDEBUG && _d($sql);
   return $dbh->selectrow_array($sql);
}

sub range_datetime {
   my ( $self, $dbh, $start, $interval, $max ) = @_;
   my $sql = "SELECT DATE_ADD('$self->{EPOCH}', INTERVAL $start SECOND), "
       . "DATE_ADD('$self->{EPOCH}', INTERVAL LEAST($max, $start + $interval) SECOND)";
   PTDEBUG && _d($sql);
   return $dbh->selectrow_array($sql);
}

sub range_timestamp {
   my ( $self, $dbh, $start, $interval, $max ) = @_;
   my $sql = "SELECT FROM_UNIXTIME($start), FROM_UNIXTIME(LEAST($max, $start + $interval))";
   PTDEBUG && _d($sql);
   return $dbh->selectrow_array($sql);
}

sub timestampdiff {
   my ( $self, $dbh, $time ) = @_;
   my $sql = "SELECT (COALESCE(TO_DAYS('$time'), 0) * 86400 + TIME_TO_SEC('$time')) "
      . "- TO_DAYS('$self->{EPOCH} 00:00:00') * 86400";
   PTDEBUG && _d($sql);
   my ( $diff ) = $dbh->selectrow_array($sql);
   $sql = "SELECT DATE_ADD('$self->{EPOCH}', INTERVAL $diff SECOND)";
   PTDEBUG && _d($sql);
   my ( $check ) = $dbh->selectrow_array($sql);
   die <<"   EOF"
   Incorrect datetime math: given $time, calculated $diff but checked to $check.
   This could be due to a version of MySQL that overflows on large interval
   values to DATE_ADD(), or the given datetime is not a valid date.  If not,
   please report this as a bug.
   EOF
      unless $check eq $time;
   return $diff;
}




sub get_valid_end_points {
   my ( $self, %args ) = @_;
   my @required_args = qw(dbh db_tbl col col_type);
   foreach my $arg ( @required_args ) {
      die "I need a $arg argument" unless $args{$arg};
   }
   my ($dbh, $db_tbl, $col, $col_type) = @args{@required_args};
   my ($real_min, $real_max)           = @args{qw(min max)};

   my $err_fmt = "Error finding a valid %s value for table $db_tbl on "
               . "column $col. The real %s value %s is invalid and "
               . "no other valid values were found.  Verify that the table "
               . "has at least one valid value for this column"
               . ($args{where} ? " where $args{where}." : ".");

   my $valid_min = $real_min;
   if ( defined $valid_min ) {
      PTDEBUG && _d("Validating min end point:", $real_min);
      $valid_min = $self->_get_valid_end_point(
         %args,
         val      => $real_min,
         endpoint => 'min',
      );
      die sprintf($err_fmt, 'minimum', 'minimum',
         (defined $real_min ? $real_min : "NULL"))
         unless defined $valid_min;
   }

   my $valid_max = $real_max;
   if ( defined $valid_max ) {
      PTDEBUG && _d("Validating max end point:", $real_min);
      $valid_max = $self->_get_valid_end_point(
         %args,
         val      => $real_max,
         endpoint => 'max',
      );
      die sprintf($err_fmt, 'maximum', 'maximum',
         (defined $real_max ? $real_max : "NULL"))
         unless defined $valid_max;
   }

   return $valid_min, $valid_max;
}

sub _get_valid_end_point {
   my ( $self, %args ) = @_;
   my @required_args = qw(dbh db_tbl col col_type);
   foreach my $arg ( @required_args ) {
      die "I need a $arg argument" unless $args{$arg};
   }
   my ($dbh, $db_tbl, $col, $col_type) = @args{@required_args};
   my $val = $args{val};

   return $val unless defined $val;

   my $validate = $col_type =~ m/time|date/ ? \&_validate_temporal_value
                :                             undef;

   if ( !$validate ) {
      PTDEBUG && _d("No validator for", $col_type, "values");
      return $val;
   }

   return $val if defined $validate->($dbh, $val);

   PTDEBUG && _d("Value is invalid, getting first valid value");
   $val = $self->get_first_valid_value(
      %args,
      val      => $val,
      validate => $validate,
   );

   return $val;
}

sub get_first_valid_value {
   my ( $self, %args ) = @_;
   my @required_args = qw(dbh db_tbl col validate endpoint);
   foreach my $arg ( @required_args ) {
      die "I need a $arg argument" unless $args{$arg};
   }
   my ($dbh, $db_tbl, $col, $validate, $endpoint) = @args{@required_args};
   my $tries = defined $args{tries} ? $args{tries} : 5;
   my $val   = $args{val};

   return unless defined $val;

   my $cmp = $endpoint =~ m/min/i ? '>'
           : $endpoint =~ m/max/i ? '<'
           :                        die "Invalid endpoint arg: $endpoint";
   my $sql = "SELECT $col FROM $db_tbl "
           . ($args{index_hint} ? "$args{index_hint} " : "")
           . "WHERE $col $cmp ? AND $col IS NOT NULL "
           . ($args{where} ? "AND ($args{where}) " : "")
           . "ORDER BY $col LIMIT 1";
   PTDEBUG && _d($dbh, $sql);
   my $sth = $dbh->prepare($sql);

   my $last_val = $val;
   while ( $tries-- ) {
      $sth->execute($last_val);
      my ($next_val) = $sth->fetchrow_array();
      PTDEBUG && _d('Next value:', $next_val, '; tries left:', $tries);
      if ( !defined $next_val ) {
         PTDEBUG && _d('No more rows in table');
         last;
      }
      if ( defined $validate->($dbh, $next_val) ) {
         PTDEBUG && _d('First valid value:', $next_val);
         $sth->finish();
         return $next_val;
      }
      $last_val = $next_val;
   }
   $sth->finish();
   $val = undef;  # no valid value found

   return $val;
}

sub _validate_temporal_value {
   my ( $dbh, $val ) = @_;
   my $sql = "SELECT IF(TIME_FORMAT(?,'%H:%i:%s')=?, TIME_TO_SEC(?), TO_DAYS(?))";
   my $res;
   eval {
      PTDEBUG && _d($dbh, $sql, $val);
      my $sth = $dbh->prepare($sql);
      $sth->execute($val, $val, $val, $val);
      ($res) = $sth->fetchrow_array();
      $sth->finish();
   };
   if ( $EVAL_ERROR ) {
      PTDEBUG && _d($EVAL_ERROR);
   }
   return $res;
}

sub get_nonzero_value {
   my ( $self, %args ) = @_;
   my @required_args = qw(dbh db_tbl col col_type);
   foreach my $arg ( @required_args ) {
      die "I need a $arg argument" unless $args{$arg};
   }
   my ($dbh, $db_tbl, $col, $col_type) = @args{@required_args};
   my $tries = defined $args{tries} ? $args{tries} : 5;
   my $val   = $args{val};

   my $is_nonzero = $col_type =~ m/time|date/ ? \&_validate_temporal_value
                  :                             sub { return $_[1]; };

   if ( !$is_nonzero->($dbh, $val) ) {  # quasi-double-negative, sorry
      PTDEBUG && _d('Discarding zero value:', $val);
      my $sql = "SELECT $col FROM $db_tbl "
              . ($args{index_hint} ? "$args{index_hint} " : "")
              . "WHERE $col > ? AND $col IS NOT NULL "
              . ($args{where} ? "AND ($args{where}) " : '')
              . "ORDER BY $col LIMIT 1";
      PTDEBUG && _d($sql);
      my $sth = $dbh->prepare($sql);

      my $last_val = $val;
      while ( $tries-- ) {
         $sth->execute($last_val);
         my ($next_val) = $sth->fetchrow_array();
         if ( $is_nonzero->($dbh, $next_val) ) {
            PTDEBUG && _d('First non-zero value:', $next_val);
            $sth->finish();
            return $next_val;
         }
         $last_val = $next_val;
      }
      $sth->finish();
      $val = undef;  # no non-zero value found
   }

   return $val;
}

sub base_count {
   my ( $self, %args ) = @_;
   my @required_args = qw(count_to base symbols);
   foreach my $arg ( @required_args ) {
      die "I need a $arg argument" unless defined $args{$arg};
   }
   my ($n, $base, $symbols) = @args{@required_args};

   return $symbols->[0] if $n == 0;

   my $highest_power = floor(log($n+0.00001)/log($base));
   if ( $highest_power == 0 ){
      return $symbols->[$n];
   }

   my @base_powers;
   for my $power ( 0..$highest_power ) {
      push @base_powers, ($base**$power) || 1;  
   }

   my @base_multiples;
   foreach my $base_power ( reverse @base_powers ) {
      my $multiples = floor(($n+0.00001) / $base_power);
      push @base_multiples, $multiples;
      $n -= $multiples * $base_power;
   }
   return join('', map { $symbols->[$_] } @base_multiples);
}

sub _d {
   my ($package, undef, $line) = caller 0;
   @_ = map { (my $temp = $_) =~ s/\n/\n# /g; $temp; }
        map { defined $_ ? $_ : 'undef' }
        @_;
   print STDERR "# $package:$line $PID ", join(' ', @_), "\n";
}

1;
}
# ###########################################################################
# End TableChunker package
# ###########################################################################

# ###########################################################################
# TableNibbler package
# This package is a copy without comments from the original.  The original
# with comments and its test file can be found in the Bazaar repository at,
#   lib/TableNibbler.pm
#   t/lib/TableNibbler.t
# See https://launchpad.net/percona-toolkit for more information.
# ###########################################################################
{
package TableNibbler;

use strict;
use warnings FATAL => 'all';
use English qw(-no_match_vars);
use constant PTDEBUG => $ENV{PTDEBUG} || 0;

sub new {
   my ( $class, %args ) = @_;
   my @required_args = qw(TableParser Quoter);
   foreach my $arg ( @required_args ) {
      die "I need a $arg argument" unless $args{$arg};
   }
   my $self = { %args };
   return bless $self, $class;
}

sub generate_asc_stmt {
   my ( $self, %args ) = @_;
   my @required_args = qw(tbl_struct index);
   foreach my $arg ( @required_args ) {
      die "I need a $arg argument" unless defined $args{$arg};
   }
   my ($tbl_struct, $index) = @args{@required_args};
   my @cols = $args{cols} ? @{$args{cols}} : @{$tbl_struct->{cols}};
   my $q    = $self->{Quoter};

   die "Index '$index' does not exist in table"
      unless exists $tbl_struct->{keys}->{$index};
   PTDEBUG && _d('Will ascend index', $index);  

   my @asc_cols = @{$tbl_struct->{keys}->{$index}->{cols}};
   if ( $args{asc_first} ) {
      PTDEBUG && _d('Ascending only first column');
      @asc_cols = $asc_cols[0];
   }
   elsif ( my $n = $args{n_index_cols} ) {
      $n = scalar @asc_cols if $n > @asc_cols;
      PTDEBUG && _d('Ascending only first', $n, 'columns');
      @asc_cols = @asc_cols[0..($n-1)];
   }
   PTDEBUG && _d('Will ascend columns', join(', ', @asc_cols));

   my @asc_slice;
   my %col_posn = do { my $i = 0; map { $_ => $i++ } @cols };
   foreach my $col ( @asc_cols ) {
      if ( !exists $col_posn{$col} ) {
         push @cols, $col;
         $col_posn{$col} = $#cols;
      }
      push @asc_slice, $col_posn{$col};
   }
   PTDEBUG && _d('Will ascend, in ordinal position:', join(', ', @asc_slice));

   my $asc_stmt = {
      cols  => \@cols,
      index => $index,
      where => '',
      slice => [],
      scols => [],
   };

   if ( @asc_slice ) {
      my $cmp_where;
      foreach my $cmp ( qw(< <= >= >) ) {
         $cmp_where = $self->generate_cmp_where(
            type        => $cmp,
            slice       => \@asc_slice,
            cols        => \@cols,
            quoter      => $q,
            is_nullable => $tbl_struct->{is_nullable},
         );
         $asc_stmt->{boundaries}->{$cmp} = $cmp_where->{where};
      }
      my $cmp = $args{asc_only} ? '>' : '>=';
      $asc_stmt->{where} = $asc_stmt->{boundaries}->{$cmp};
      $asc_stmt->{slice} = $cmp_where->{slice};
      $asc_stmt->{scols} = $cmp_where->{scols};
   }

   return $asc_stmt;
}

sub generate_cmp_where {
   my ( $self, %args ) = @_;
   foreach my $arg ( qw(type slice cols is_nullable) ) {
      die "I need a $arg arg" unless defined $args{$arg};
   }
   my @slice       = @{$args{slice}};
   my @cols        = @{$args{cols}};
   my $is_nullable = $args{is_nullable};
   my $type        = $args{type};
   my $q           = $self->{Quoter};

   (my $cmp = $type) =~ s/=//;

   my @r_slice;    # Resulting slice columns, by ordinal
   my @r_scols;    # Ditto, by name

   my @clauses;
   foreach my $i ( 0 .. $#slice ) {
      my @clause;

      foreach my $j ( 0 .. $i - 1 ) {
         my $ord = $slice[$j];
         my $col = $cols[$ord];
         my $quo = $q->quote($col);
         if ( $is_nullable->{$col} ) {
            push @clause, "((? IS NULL AND $quo IS NULL) OR ($quo = ?))";
            push @r_slice, $ord, $ord;
            push @r_scols, $col, $col;
         }
         else {
            push @clause, "$quo = ?";
            push @r_slice, $ord;
            push @r_scols, $col;
         }
      }

      my $ord = $slice[$i];
      my $col = $cols[$ord];
      my $quo = $q->quote($col);
      my $end = $i == $#slice; # Last clause of the whole group.
      if ( $is_nullable->{$col} ) {
         if ( $type =~ m/=/ && $end ) {
            push @clause, "(? IS NULL OR $quo $type ?)";
         }
         elsif ( $type =~ m/>/ ) {
            push @clause, "((? IS NULL AND $quo IS NOT NULL) OR ($quo $cmp ?))";
         }
         else { # If $type =~ m/</ ) {
            push @clause, "((? IS NOT NULL AND $quo IS NULL) OR ($quo $cmp ?))";
         }
         push @r_slice, $ord, $ord;
         push @r_scols, $col, $col;
      }
      else {
         push @r_slice, $ord;
         push @r_scols, $col;
         push @clause, ($type =~ m/=/ && $end ? "$quo $type ?" : "$quo $cmp ?");
      }

      push @clauses, '(' . join(' AND ', @clause) . ')';
   }
   my $result = '(' . join(' OR ', @clauses) . ')';
   my $where = {
      slice => \@r_slice,
      scols => \@r_scols,
      where => $result,
   };
   return $where;
}

sub generate_del_stmt {
   my ( $self, %args ) = @_;

   my $tbl  = $args{tbl_struct};
   my @cols = $args{cols} ? @{$args{cols}} : ();
   my $tp   = $self->{TableParser};
   my $q    = $self->{Quoter};

   my @del_cols;
   my @del_slice;

   my $index = $tp->find_best_index($tbl, $args{index});
   die "Cannot find an ascendable index in table" unless $index;

   if ( $index ) {
      @del_cols = @{$tbl->{keys}->{$index}->{cols}};
   }
   else {
      @del_cols = @{$tbl->{cols}};
   }
   PTDEBUG && _d('Columns needed for DELETE:', join(', ', @del_cols));

   my %col_posn = do { my $i = 0; map { $_ => $i++ } @cols };
   foreach my $col ( @del_cols ) {
      if ( !exists $col_posn{$col} ) {
         push @cols, $col;
         $col_posn{$col} = $#cols;
      }
      push @del_slice, $col_posn{$col};
   }
   PTDEBUG && _d('Ordinals needed for DELETE:', join(', ', @del_slice));

   my $del_stmt = {
      cols  => \@cols,
      index => $index,
      where => '',
      slice => [],
      scols => [],
   };

   my @clauses;
   foreach my $i ( 0 .. $#del_slice ) {
      my $ord = $del_slice[$i];
      my $col = $cols[$ord];
      my $quo = $q->quote($col);
      if ( $tbl->{is_nullable}->{$col} ) {
         push @clauses, "((? IS NULL AND $quo IS NULL) OR ($quo = ?))";
         push @{$del_stmt->{slice}}, $ord, $ord;
         push @{$del_stmt->{scols}}, $col, $col;
      }
      else {
         push @clauses, "$quo = ?";
         push @{$del_stmt->{slice}}, $ord;
         push @{$del_stmt->{scols}}, $col;
      }
   }

   $del_stmt->{where} = '(' . join(' AND ', @clauses) . ')';

   return $del_stmt;
}

sub generate_ins_stmt {
   my ( $self, %args ) = @_;
   foreach my $arg ( qw(ins_tbl sel_cols) ) {
      die "I need a $arg argument" unless $args{$arg};
   }
   my $ins_tbl  = $args{ins_tbl};
   my @sel_cols = @{$args{sel_cols}};

   die "You didn't specify any SELECT columns" unless @sel_cols;

   my @ins_cols;
   my @ins_slice;
   for my $i ( 0..$#sel_cols ) {
      next unless $ins_tbl->{is_col}->{$sel_cols[$i]};
      push @ins_cols, $sel_cols[$i];
      push @ins_slice, $i;
   }

   return {
      cols  => \@ins_cols,
      slice => \@ins_slice,
   };
}

sub _d {
   my ($package, undef, $line) = caller 0;
   @_ = map { (my $temp = $_) =~ s/\n/\n# /g; $temp; }
        map { defined $_ ? $_ : 'undef' }
        @_;
   print STDERR "# $package:$line $PID ", join(' ', @_), "\n";
}

1;
}
# ###########################################################################
# End TableNibbler package
# ###########################################################################

# ###########################################################################
# TableChecksum package
# This package is a copy without comments from the original.  The original
# with comments and its test file can be found in the Bazaar repository at,
#   lib/TableChecksum.pm
#   t/lib/TableChecksum.t
# See https://launchpad.net/percona-toolkit for more information.
# ###########################################################################
{
package TableChecksum;

use strict;
use warnings FATAL => 'all';
use English qw(-no_match_vars);
use constant PTDEBUG => $ENV{PTDEBUG} || 0;

use List::Util qw(max);

our %ALGOS = (
   CHECKSUM => { pref => 0, hash => 0 },
   BIT_XOR  => { pref => 2, hash => 1 },
   ACCUM    => { pref => 3, hash => 1 },
);

sub new {
   my ( $class, %args ) = @_;
   foreach my $arg ( qw(Quoter) ) {
      die "I need a $arg argument" unless defined $args{$arg};
   }
   my $self = { %args };
   return bless $self, $class;
}

sub crc32 {
   my ( $self, $string ) = @_;
   my $poly = 0xEDB88320;
   my $crc  = 0xFFFFFFFF;
   foreach my $char ( split(//, $string) ) {
      my $comp = ($crc ^ ord($char)) & 0xFF;
      for ( 1 .. 8 ) {
         $comp = $comp & 1 ? $poly ^ ($comp >> 1) : $comp >> 1;
      }
      $crc = (($crc >> 8) & 0x00FFFFFF) ^ $comp;
   }
   return $crc ^ 0xFFFFFFFF;
}

sub get_crc_wid {
   my ( $self, $dbh, $func ) = @_;
   my $crc_wid = 16;
   if ( uc $func ne 'FNV_64' && uc $func ne 'FNV1A_64' ) {
      eval {
         my ($val) = $dbh->selectrow_array("SELECT $func('a')");
         $crc_wid = max(16, length($val));
      };
   }
   return $crc_wid;
}

sub get_crc_type {
   my ( $self, $dbh, $func ) = @_;
   my $type   = '';
   my $length = 0;
   my $sql    = "SELECT $func('a')";
   my $sth    = $dbh->prepare($sql);
   eval {
      $sth->execute();
      $type   = $sth->{mysql_type_name}->[0];
      $length = $sth->{mysql_length}->[0];
      PTDEBUG && _d($sql, $type, $length);
      if ( $type eq 'bigint' && $length < 20 ) {
         $type = 'int';
      }
   };
   $sth->finish;
   PTDEBUG && _d('crc_type:', $type, 'length:', $length);
   return ($type, $length);
}

sub best_algorithm {
   my ( $self, %args ) = @_;
   my ( $alg, $dbh ) = @args{ qw(algorithm dbh) };
   my @choices = sort { $ALGOS{$a}->{pref} <=> $ALGOS{$b}->{pref} } keys %ALGOS;
   die "Invalid checksum algorithm $alg"
      if $alg && !$ALGOS{$alg};

   if (
      $args{where} || $args{chunk}        # CHECKSUM does whole table
      || $args{replicate})                # CHECKSUM can't do INSERT.. SELECT
   {
      PTDEBUG && _d('Cannot use CHECKSUM algorithm');
      @choices = grep { $_ ne 'CHECKSUM' } @choices;
   }


   if ( $alg && grep { $_ eq $alg } @choices ) {
      PTDEBUG && _d('User requested', $alg, 'algorithm');
      return $alg;
   }

   if ( $args{count} && grep { $_ ne 'CHECKSUM' } @choices ) {
      PTDEBUG && _d('Not using CHECKSUM algorithm because COUNT desired');
      @choices = grep { $_ ne 'CHECKSUM' } @choices;
   }

   PTDEBUG && _d('Algorithms, in order:', @choices);
   return $choices[0];
}

sub is_hash_algorithm {
   my ( $self, $algorithm ) = @_;
   return $ALGOS{$algorithm} && $ALGOS{$algorithm}->{hash};
}

sub choose_hash_func {
   my ( $self, %args ) = @_;
   my @funcs = qw(CRC32 FNV1A_64 FNV_64 MD5 SHA1);
   if ( $args{function} ) {
      unshift @funcs, $args{function};
   }
   my ($result, $error);
   do {
      my $func;
      eval {
         $func = shift(@funcs);
         my $sql = "SELECT $func('test-string')";
         PTDEBUG && _d($sql);
         $args{dbh}->do($sql);
         $result = $func;
      };
      if ( $EVAL_ERROR && $EVAL_ERROR =~ m/failed: (.*?) at \S+ line/ ) {
         $error .= qq{$func cannot be used because "$1"\n};
         PTDEBUG && _d($func, 'cannot be used because', $1);
      }
   } while ( @funcs && !$result );

   die $error unless $result;
   PTDEBUG && _d('Chosen hash func:', $result);
   return $result;
}

sub optimize_xor {
   my ( $self, %args ) = @_;
   my ($dbh, $func) = @args{qw(dbh function)};

   die "$func never needs the BIT_XOR optimization"
      if $func =~ m/^(?:FNV1A_64|FNV_64|CRC32)$/i;

   my $opt_slice = 0;
   my $unsliced  = uc $dbh->selectall_arrayref("SELECT $func('a')")->[0]->[0];
   my $sliced    = '';
   my $start     = 1;
   my $crc_wid   = length($unsliced) < 16 ? 16 : length($unsliced);

   do { # Try different positions till sliced result equals non-sliced.
      PTDEBUG && _d('Trying slice', $opt_slice);
      $dbh->do(q{SET @crc := '', @cnt := 0});
      my $slices = $self->make_xor_slices(
         query     => "\@crc := $func('a')",
         crc_wid   => $crc_wid,
         opt_slice => $opt_slice,
      );

      my $sql = "SELECT CONCAT($slices) AS TEST FROM (SELECT NULL) AS x";
      $sliced = ($dbh->selectrow_array($sql))[0];
      if ( $sliced ne $unsliced ) {
         PTDEBUG && _d('Slice', $opt_slice, 'does not work');
         $start += 16;
         ++$opt_slice;
      }
   } while ( $start < $crc_wid && $sliced ne $unsliced );

   if ( $sliced eq $unsliced ) {
      PTDEBUG && _d('Slice', $opt_slice, 'works');
      return $opt_slice;
   }
   else {
      PTDEBUG && _d('No slice works');
      return undef;
   }
}

sub make_xor_slices {
   my ( $self, %args ) = @_;
   foreach my $arg ( qw(query crc_wid) ) {
      die "I need a $arg argument" unless defined $args{$arg};
   }
   my ( $query, $crc_wid, $opt_slice ) = @args{qw(query crc_wid opt_slice)};

   my @slices;
   for ( my $start = 1; $start <= $crc_wid; $start += 16 ) {
      my $len = $crc_wid - $start + 1;
      if ( $len > 16 ) {
         $len = 16;
      }
      push @slices,
         "LPAD(CONV(BIT_XOR("
         . "CAST(CONV(SUBSTRING(\@crc, $start, $len), 16, 10) AS UNSIGNED))"
         . ", 10, 16), $len, '0')";
   }

   if ( defined $opt_slice && $opt_slice < @slices ) {
      $slices[$opt_slice] =~ s/\@crc/\@crc := $query/;
   }
   else {
      map { s/\@crc/$query/ } @slices;
   }

   return join(', ', @slices);
}

sub make_row_checksum {
   my ( $self, %args ) = @_;
   my ( $tbl_struct, $func ) = @args{ qw(tbl_struct function) };
   my $q = $self->{Quoter};

   my $sep = $args{sep} || '#';
   $sep =~ s/'//g;
   $sep ||= '#';

   my $ignorecols = $args{ignorecols} || {};

   my %cols = map { lc($_) => 1 }
              grep { !exists $ignorecols->{$_} }
              ($args{cols} ? @{$args{cols}} : @{$tbl_struct->{cols}});
   my %seen;
   my @cols =
      map {
         my $type = $tbl_struct->{type_for}->{$_};
         my $result = $q->quote($_);
         if ( $type eq 'timestamp' ) {
            $result .= ' + 0';
         }
         elsif ( $args{float_precision} && $type =~ m/float|double/ ) {
            $result = "ROUND($result, $args{float_precision})";
         }
         elsif ( $args{trim} && $type =~ m/varchar/ ) {
            $result = "TRIM($result)";
         }
         $result;
      }
      grep {
         $cols{$_} && !$seen{$_}++
      }
      @{$tbl_struct->{cols}};

   my $query;
   if ( !$args{no_cols} ) {
      $query = join(', ',
                  map { 
                     my $col = $_;
                     if ( $col =~ m/\+ 0/ ) {
                        my ($real_col) = /^(\S+)/;
                        $col .= " AS $real_col";
                     }
                     elsif ( $col =~ m/TRIM/ ) {
                        my ($real_col) = m/TRIM\(([^\)]+)\)/;
                        $col .= " AS $real_col";
                     }
                     $col;
                  } @cols)
             . ', ';
   }

   if ( uc $func ne 'FNV_64' && uc $func ne 'FNV1A_64' ) {
      my @nulls = grep { $cols{$_} } @{$tbl_struct->{null_cols}};
      if ( @nulls ) {
         my $bitmap = "CONCAT("
            . join(', ', map { 'ISNULL(' . $q->quote($_) . ')' } @nulls)
            . ")";
         push @cols, $bitmap;
      }

      $query .= @cols > 1
              ? "$func(CONCAT_WS('$sep', " . join(', ', @cols) . '))'
              : "$func($cols[0])";
   }
   else {
      my $fnv_func = uc $func;
      $query .= "$fnv_func(" . join(', ', @cols) . ')';
   }

   return $query;
}

sub make_checksum_query {
   my ( $self, %args ) = @_;
   my @required_args = qw(db tbl tbl_struct algorithm crc_wid crc_type);
   foreach my $arg( @required_args ) {
      die "I need a $arg argument" unless $args{$arg};
   }
   my ( $db, $tbl, $tbl_struct, $algorithm,
        $crc_wid, $crc_type) = @args{@required_args};
   my $func = $args{function};
   my $q = $self->{Quoter};
   my $result;

   die "Invalid or missing checksum algorithm"
      unless $algorithm && $ALGOS{$algorithm};

   if ( $algorithm eq 'CHECKSUM' ) {
      return "CHECKSUM TABLE " . $q->quote($db, $tbl);
   }

   my $expr = $self->make_row_checksum(%args, no_cols=>1);

   if ( $algorithm eq 'BIT_XOR' ) {
      if ( $crc_type =~ m/int$/ ) {
         $result = "COALESCE(LOWER(CONV(BIT_XOR(CAST($expr AS UNSIGNED)), 10, 16)), 0) AS crc ";
      }
      else {
         my $slices = $self->make_xor_slices( query => $expr, %args );
         $result = "COALESCE(LOWER(CONCAT($slices)), 0) AS crc ";
      }
   }
   else {
      if ( $crc_type =~ m/int$/ ) {
         $result = "COALESCE(RIGHT(MAX("
            . "\@crc := CONCAT(LPAD(\@cnt := \@cnt + 1, 16, '0'), "
            . "CONV(CAST($func(CONCAT(\@crc, $expr)) AS UNSIGNED), 10, 16))"
            . "), $crc_wid), 0) AS crc ";
      }
      else {
         $result = "COALESCE(RIGHT(MAX("
            . "\@crc := CONCAT(LPAD(\@cnt := \@cnt + 1, 16, '0'), "
            . "$func(CONCAT(\@crc, $expr)))"
            . "), $crc_wid), 0) AS crc ";
      }
   }
   if ( $args{replicate} ) {
      $result = "REPLACE /*PROGRESS_COMMENT*/ INTO $args{replicate} "
         . "(db, tbl, chunk, boundaries, this_cnt, this_crc) "
         . "SELECT ?, ?, /*CHUNK_NUM*/ ?, COUNT(*) AS cnt, $result";
   }
   else {
      $result = "SELECT "
         . ($args{buffer} ? 'SQL_BUFFER_RESULT ' : '')
         . "/*PROGRESS_COMMENT*//*CHUNK_NUM*/ COUNT(*) AS cnt, $result";
   }
   return $result . "FROM /*DB_TBL*//*INDEX_HINT*//*WHERE*/";
}

sub find_replication_differences {
   my ( $self, $dbh, $table ) = @_;

   my $sql
      = "SELECT db, tbl, CONCAT(db, '.', tbl) AS `table`, "
      . "chunk, chunk_index, lower_boundary, upper_boundary, "
      . "COALESCE(this_cnt-master_cnt, 0) AS cnt_diff, "
      . "COALESCE("
      .   "this_crc <> master_crc OR ISNULL(master_crc) <> ISNULL(this_crc), 0"
      . ") AS crc_diff, this_cnt, master_cnt, this_crc, master_crc "
      . "FROM $table "
      . "WHERE master_cnt <> this_cnt OR master_crc <> this_crc "
      . "OR ISNULL(master_crc) <> ISNULL(this_crc)";
   PTDEBUG && _d($sql);
   my $diffs = $dbh->selectall_arrayref($sql, { Slice => {} });
   return $diffs;
}

sub _d {
   my ($package, undef, $line) = caller 0;
   @_ = map { (my $temp = $_) =~ s/\n/\n# /g; $temp; }
        map { defined $_ ? $_ : 'undef' }
        @_;
   print STDERR "# $package:$line $PID ", join(' ', @_), "\n";
}

1;
}
# ###########################################################################
# End TableChecksum package
# ###########################################################################

# ###########################################################################
# TableSyncer package
# This package is a copy without comments from the original.  The original
# with comments and its test file can be found in the Bazaar repository at,
#   lib/TableSyncer.pm
#   t/lib/TableSyncer.t
# See https://launchpad.net/percona-toolkit for more information.
# ###########################################################################
{
package TableSyncer;

use strict;
use warnings FATAL => 'all';
use English qw(-no_match_vars);
use constant PTDEBUG => $ENV{PTDEBUG} || 0;

use Data::Dumper;
$Data::Dumper::Indent    = 1;
$Data::Dumper::Sortkeys  = 1;
$Data::Dumper::Quotekeys = 0;

sub new {
   my ( $class, %args ) = @_;
   my @required_args = qw(MasterSlave Quoter TableChecksum Retry);
   foreach my $arg ( @required_args ) {
      die "I need a $arg argument" unless defined $args{$arg};
   }
   my $self = { %args };
   return bless $self, $class;
}

sub get_best_plugin {
   my ( $self, %args ) = @_;
   foreach my $arg ( qw(plugins tbl_struct) ) {
      die "I need a $arg argument" unless $args{$arg};
   }
   PTDEBUG && _d('Getting best plugin');
   foreach my $plugin ( @{$args{plugins}} ) {
      PTDEBUG && _d('Trying plugin', $plugin->name);
      my ($can_sync, %plugin_args) = $plugin->can_sync(%args);
      if ( $can_sync ) {
        PTDEBUG && _d('Can sync with', $plugin->name, Dumper(\%plugin_args));
        return $plugin, %plugin_args;
      }
   }
   PTDEBUG && _d('No plugin can sync the table');
   return;
}

sub sync_table {
   my ( $self, %args ) = @_;
   my @required_args = qw(plugins src dst tbl_struct cols chunk_size
                          RowDiff ChangeHandler);
   foreach my $arg ( @required_args ) {
      die "I need a $arg argument" unless $args{$arg};
   }
   PTDEBUG && _d('Syncing table with args:',
      map { "$_: " . Dumper($args{$_}) }
      qw(plugins src dst tbl_struct cols chunk_size));

   my ($plugins, $src, $dst, $tbl_struct, $cols, $chunk_size, $rd, $ch)
      = @args{@required_args};
   my $dp = $self->{DSNParser};
   $args{trace} = 1 unless defined $args{trace};

   if ( $args{bidirectional} && $args{ChangeHandler}->{queue} ) {
      die "Queueing does not work with bidirectional syncing";
   }

   $args{index_hint}    = 1 unless defined $args{index_hint};
   $args{lock}        ||= 0;
   $args{wait}        ||= 0;
   $args{transaction} ||= 0;
   $args{timeout_ok}  ||= 0;

   my $q  = $self->{Quoter};

   my ($plugin, %plugin_args) = $self->get_best_plugin(%args);
   die "No plugin can sync $src->{db}.$src->{tbl}" unless $plugin;

   my $crc_col = '__crc';
   while ( $tbl_struct->{is_col}->{$crc_col} ) {
      $crc_col = "_$crc_col"; # Prepend more _ until not a column.
   }
   PTDEBUG && _d('CRC column:', $crc_col);

   my $index_hint;
   if ( $args{chunk_index} ) {
      PTDEBUG && _d('Using given chunk index for index hint');
      $index_hint = "FORCE INDEX (" . $q->quote($args{chunk_index}) . ")";
   }
   elsif ( $plugin_args{chunk_index} && $args{index_hint} ) {
      PTDEBUG && _d('Using chunk index chosen by plugin for index hint');
      $index_hint = "FORCE INDEX (" . $q->quote($plugin_args{chunk_index}) . ")";
   }
   PTDEBUG && _d('Index hint:', $index_hint);

   eval {
      $plugin->prepare_to_sync(
         %args,
         %plugin_args,
         dbh        => $src->{dbh},
         db         => $src->{db},
         tbl        => $src->{tbl},
         crc_col    => $crc_col,
         index_hint => $index_hint,
      );
   };
   if ( $EVAL_ERROR ) {
      die 'Failed to prepare TableSync', $plugin->name, ' plugin: ',
         $EVAL_ERROR;
   }

   if ( $plugin->uses_checksum() ) {
      eval {
         my ($chunk_sql, $row_sql) = $self->make_checksum_queries(%args);
         $plugin->set_checksum_queries($chunk_sql, $row_sql);
      };
      if ( $EVAL_ERROR ) {
         die "Failed to make checksum queries: $EVAL_ERROR";
      }
   } 

   if ( $args{dry_run} ) {
      return $ch->get_changes(), ALGORITHM => $plugin->name;
   }


   eval {
      $src->{dbh}->do("USE `$src->{db}`");
      $dst->{dbh}->do("USE `$dst->{db}`");
   };
   if ( $EVAL_ERROR ) {
      die "Failed to USE database on source or destination: $EVAL_ERROR";
   }

   PTDEBUG && _d('left dbh', $src->{dbh});
   PTDEBUG && _d('right dbh', $dst->{dbh});

   chomp(my $hostname = `hostname`);
   my $trace_msg
      = $args{trace} ? "src_db:$src->{db} src_tbl:$src->{tbl} "
         . ($dp && $src->{dsn} ? "src_dsn:".$dp->as_string($src->{dsn}) : "")
         . " dst_db:$dst->{db} dst_tbl:$dst->{tbl} "
         . ($dp && $dst->{dsn} ? "dst_dsn:".$dp->as_string($dst->{dsn}) : "")
         . " " . join(" ", map { "$_:" . ($args{$_} || 0) }
                     qw(lock transaction changing_src replicate bidirectional))
         . " pid:$PID "
         . ($ENV{USER} ? "user:$ENV{USER} " : "")
         . ($hostname  ? "host:$hostname"   : "")
      :                "";
   PTDEBUG && _d("Binlog trace message:", $trace_msg);

   $self->lock_and_wait(%args, lock_level => 2);  # per-table lock

   my $callback = $args{callback};
   my $cycle    = 0;
   while ( !$plugin->done() ) {

      PTDEBUG && _d('Beginning sync cycle', $cycle);
      my $src_sql = $plugin->get_sql(
         database => $src->{db},
         table    => $src->{tbl},
         where    => $args{where},
      );
      my $dst_sql = $plugin->get_sql(
         database => $dst->{db},
         table    => $dst->{tbl},
         where    => $args{where},
      );

      if ( $args{transaction} ) {
         if ( $args{bidirectional} ) {
            $src_sql .= ' FOR UPDATE';
            $dst_sql .= ' FOR UPDATE';
         }
         elsif ( $args{changing_src} ) {
            $src_sql .= ' FOR UPDATE';
            $dst_sql .= ' LOCK IN SHARE MODE';
         }
         else {
            $src_sql .= ' LOCK IN SHARE MODE';
            $dst_sql .= ' FOR UPDATE';
         }
      }
      PTDEBUG && _d('src:', $src_sql);
      PTDEBUG && _d('dst:', $dst_sql);

      $callback->($src_sql, $dst_sql) if $callback;

      $plugin->prepare_sync_cycle($src);
      $plugin->prepare_sync_cycle($dst);

      my $src_sth = $src->{dbh}->prepare($src_sql);
      my $dst_sth = $dst->{dbh}->prepare($dst_sql);
      if ( $args{buffer_to_client} ) {
         $src_sth->{mysql_use_result} = 1;
         $dst_sth->{mysql_use_result} = 1;
      }

      my $executed_src = 0;
      if ( !$cycle || !$plugin->pending_changes() ) {
         $executed_src
            = $self->lock_and_wait(%args, src_sth => $src_sth, lock_level => 1);
      }

      $src_sth->execute() unless $executed_src;
      $dst_sth->execute();

      $rd->compare_sets(
         left_sth   => $src_sth,
         right_sth  => $dst_sth,
         left_dbh   => $src->{dbh},
         right_dbh  => $dst->{dbh},
         syncer     => $plugin,
         tbl_struct => $tbl_struct,
      );
      $ch->process_rows(1, $trace_msg);

      PTDEBUG && _d('Finished sync cycle', $cycle);
      $cycle++;
   }

   $ch->process_rows(0, $trace_msg);

   $self->unlock(%args, lock_level => 2);

   return $ch->get_changes(), ALGORITHM => $plugin->name;
}

sub make_checksum_queries {
   my ( $self, %args ) = @_;
   my @required_args = qw(src dst tbl_struct);
   foreach my $arg ( @required_args ) {
      die "I need a $arg argument" unless $args{$arg};
   }
   my ($src, $dst, $tbl_struct) = @args{@required_args};
   my $checksum = $self->{TableChecksum};

   my $src_algo = $checksum->best_algorithm(
      algorithm => 'BIT_XOR',
      dbh       => $src->{dbh},
      where     => 1,
      chunk     => 1,
      count     => 1,
   );
   my $dst_algo = $checksum->best_algorithm(
      algorithm => 'BIT_XOR',
      dbh       => $dst->{dbh},
      where     => 1,
      chunk     => 1,
      count     => 1,
   );
   if ( $src_algo ne $dst_algo ) {
      die "Source and destination checksum algorithms are different: ",
         "$src_algo on source, $dst_algo on destination"
   }
   PTDEBUG && _d('Chosen algo:', $src_algo);

   my $src_func = $checksum->choose_hash_func(dbh => $src->{dbh}, %args);
   my $dst_func = $checksum->choose_hash_func(dbh => $dst->{dbh}, %args);
   if ( $src_func ne $dst_func ) {
      die "Source and destination hash functions are different: ",
      "$src_func on source, $dst_func on destination";
   }
   PTDEBUG && _d('Chosen hash func:', $src_func);


   my $crc_wid    = $checksum->get_crc_wid($src->{dbh}, $src_func);
   my ($crc_type) = $checksum->get_crc_type($src->{dbh}, $src_func);
   my $opt_slice;
   if ( $src_algo eq 'BIT_XOR' && $crc_type !~ m/int$/ ) {
      $opt_slice = $checksum->optimize_xor(
         dbh      => $src->{dbh},
         function => $src_func
      );
   }

   my $chunk_sql = $checksum->make_checksum_query(
      %args,
      db        => $src->{db},
      tbl       => $src->{tbl},
      algorithm => $src_algo,
      function  => $src_func,
      crc_wid   => $crc_wid,
      crc_type  => $crc_type,
      opt_slice => $opt_slice,
      replicate => undef, # replicate means something different to this sub
   );                     # than what we use it for; do not pass it!
   PTDEBUG && _d('Chunk sql:', $chunk_sql);
   my $row_sql = $checksum->make_row_checksum(
      %args,
      function => $src_func,
   );
   PTDEBUG && _d('Row sql:', $row_sql);
   return $chunk_sql, $row_sql;
}

sub lock_table {
   my ( $self, $dbh, $where, $db_tbl, $mode ) = @_;
   my $query = "LOCK TABLES $db_tbl $mode";
   PTDEBUG && _d($query);
   $dbh->do($query);
   PTDEBUG && _d('Acquired table lock on', $where, 'in', $mode, 'mode');
}

sub unlock {
   my ( $self, %args ) = @_;

   foreach my $arg ( qw(src dst lock transaction lock_level) ) {
      die "I need a $arg argument" unless defined $args{$arg};
   }
   my $src = $args{src};
   my $dst = $args{dst};

   return unless $args{lock} && $args{lock} <= $args{lock_level};

   foreach my $dbh ( $src->{dbh}, $dst->{dbh} ) {
      if ( $args{transaction} ) {
         PTDEBUG && _d('Committing', $dbh);
         $dbh->commit();
      }
      else {
         my $sql = 'UNLOCK TABLES';
         PTDEBUG && _d($dbh, $sql);
         $dbh->do($sql);
      }
   }

   return;
}

sub lock_and_wait {
   my ( $self, %args ) = @_;
   my $result = 0;

   foreach my $arg ( qw(src dst lock lock_level) ) {
      die "I need a $arg argument" unless defined $args{$arg};
   }
   my $src = $args{src};
   my $dst = $args{dst};

   return unless $args{lock} && $args{lock} == $args{lock_level};
   PTDEBUG && _d('lock and wait, lock level', $args{lock});

   foreach my $dbh ( $src->{dbh}, $dst->{dbh} ) {
      if ( $args{transaction} ) {
         PTDEBUG && _d('Committing', $dbh);
         $dbh->commit();
      }
      else {
         my $sql = 'UNLOCK TABLES';
         PTDEBUG && _d($dbh, $sql);
         $dbh->do($sql);
      }
   }

   if ( $args{lock} == 3 ) {
      my $sql = 'FLUSH TABLES WITH READ LOCK';
      PTDEBUG && _d($src->{dbh}, $sql);
      $src->{dbh}->do($sql);
   }
   else {
      if ( $args{transaction} ) {
         if ( $args{src_sth} ) {
            PTDEBUG && _d('Executing statement on source to lock rows');

            my $sql = "START TRANSACTION /*!40108 WITH CONSISTENT SNAPSHOT */";
            PTDEBUG && _d($src->{dbh}, $sql);
            $src->{dbh}->do($sql);

            $args{src_sth}->execute();
            $result = 1;
         }
      }
      else {
         $self->lock_table($src->{dbh}, 'source',
            $self->{Quoter}->quote($src->{db}, $src->{tbl}),
            $args{changing_src} ? 'WRITE' : 'READ');
      }
   }

   eval {
      if ( my $timeout = $args{wait} ) {
         my $ms    = $self->{MasterSlave};
         my $tries = $args{wait_retry_args}->{tries} || 3;
         my $wait;
         my $sleep = $args{wait_retry_args}->{wait}  || 10;
         $self->{Retry}->retry(
            tries => $tries,
            wait  => sub { sleep($sleep) },
            try   => sub {
               my ( %args ) = @_;

               if ( $args{tryno} > 1 ) {
                  warn "Retrying MASTER_POS_WAIT() for --wait $timeout...";
               }

               $wait = $ms->wait_for_master(
                  master_status => $ms->get_master_status($src->{misc_dbh}),
                  slave_dbh     => $dst->{dbh},
                  timeout       => $timeout,
               );
               if ( defined $wait->{result} && $wait->{result} != -1 ) {
                  return;  # slave caught up
               }
               die; # call fail
            },
            fail => sub {
               my (%args) = @_;
               if ( !defined $wait->{result} ) {
                  my $msg;
                  if ( $wait->{waited}  ) {
                     $msg = "The slave was stopped while waiting with "
                          . "MASTER_POS_WAIT().";
                  }
                  else {
                     $msg = "MASTER_POS_WAIT() returned NULL.  Verify that "
                          . "the slave is running.";
                  }
                  if ( $tries - $args{tryno} ) {
                     $msg .= "  Sleeping $sleep seconds then retrying "
                           . ($tries - $args{tryno}) . " more times.";
                  }
                  warn "$msg\n";
                  return 1; # call wait, call try
               }
               elsif ( $wait->{result} == -1 ) {
                  return 0;  # call final_fail
               }
            },
            final_fail => sub {
               die "Slave did not catch up to its master after $tries attempts "
                  . "of waiting $timeout seconds with MASTER_POS_WAIT.  "
                  . "Check that the slave is running, increase the --wait "
                  . "time, or disable this feature by specifying --wait 0.";
            },
         );  # retry MasterSlave::wait_for_master()
      }

      if ( $args{changing_src} ) {
         PTDEBUG && _d('Not locking destination because changing source ',
            '(syncing via replication or sync-to-master)');
      }
      else {
         if ( $args{lock} == 3 ) {
            my $sql = 'FLUSH TABLES WITH READ LOCK';
            PTDEBUG && _d($dst->{dbh}, ',', $sql);
            $dst->{dbh}->do($sql);
         }
         elsif ( !$args{transaction} ) {
            $self->lock_table($dst->{dbh}, 'dest',
               $self->{Quoter}->quote($dst->{db}, $dst->{tbl}),
               $args{execute} ? 'WRITE' : 'READ');
         }
      }
   };
   if ( $EVAL_ERROR ) {
      if ( $args{src_sth}->{Active} ) {
         $args{src_sth}->finish();
      }
      foreach my $dbh ( $src->{dbh}, $dst->{dbh}, $src->{misc_dbh} ) {
         next unless $dbh;
         PTDEBUG && _d('Caught error, unlocking/committing on', $dbh);
         $dbh->do('UNLOCK TABLES');
         $dbh->commit() unless $dbh->{AutoCommit};
      }
      die $EVAL_ERROR;
   }

   return $result;
}

sub _d {
   my ($package, undef, $line) = caller 0;
   @_ = map { (my $temp = $_) =~ s/\n/\n# /g; $temp; }
        map { defined $_ ? $_ : 'undef' }
        @_;
   print STDERR "# $package:$line $PID ", join(' ', @_), "\n";
}

1;
}
# ###########################################################################
# End TableSyncer package
# ###########################################################################

# ###########################################################################
# TableSyncChunk package
# This package is a copy without comments from the original.  The original
# with comments and its test file can be found in the Bazaar repository at,
#   lib/TableSyncChunk.pm
#   t/lib/TableSyncChunk.t
# See https://launchpad.net/percona-toolkit for more information.
# ###########################################################################
{
package TableSyncChunk;

use strict;
use warnings FATAL => 'all';
use English qw(-no_match_vars);
use constant PTDEBUG => $ENV{PTDEBUG} || 0;

use Data::Dumper;
$Data::Dumper::Indent    = 1;
$Data::Dumper::Sortkeys  = 1;
$Data::Dumper::Quotekeys = 0;

sub new {
   my ( $class, %args ) = @_;
   foreach my $arg ( qw(TableChunker Quoter) ) {
      die "I need a $arg argument" unless defined $args{$arg};
   }
   my $self = { %args };
   return bless $self, $class;
}

sub name {
   return 'Chunk';
}

sub set_callback {
   my ( $self, $callback, $code ) = @_;
   $self->{$callback} = $code;
   return;
}

sub can_sync {
   my ( $self, %args ) = @_;
   foreach my $arg ( qw(tbl_struct) ) {
      die "I need a $arg argument" unless defined $args{$arg};
   }

   my ($exact, @chunkable_cols) = $self->{TableChunker}->find_chunk_columns(
      %args,
      exact => 1,
   );
   return unless $exact;

   my $colno;
   if ( $args{chunk_col} || $args{chunk_index} ) {
      PTDEBUG && _d('Checking requested col', $args{chunk_col},
         'and/or index', $args{chunk_index});
      for my $i ( 0..$#chunkable_cols ) {
         if ( $args{chunk_col} ) {
            next unless $chunkable_cols[$i]->{column} eq $args{chunk_col};
         }
         if ( $args{chunk_index} ) {
            next unless $chunkable_cols[$i]->{index} eq $args{chunk_index};
         }
         $colno = $i;
         last;
      }

      if ( !$colno ) {
         PTDEBUG && _d('Cannot chunk on column', $args{chunk_col},
            'and/or using index', $args{chunk_index});
         return;
      }
   }
   else {
      $colno = 0;  # First, best chunkable column/index.
   }

   PTDEBUG && _d('Can chunk on column', $chunkable_cols[$colno]->{column},
      'using index', $chunkable_cols[$colno]->{index});
   return (
      1,
      chunk_col   => $chunkable_cols[$colno]->{column},
      chunk_index => $chunkable_cols[$colno]->{index},
   ),
}

sub prepare_to_sync {
   my ( $self, %args ) = @_;
   my @required_args = qw(dbh db tbl tbl_struct cols chunk_col
                          chunk_size crc_col ChangeHandler);
   foreach my $arg ( @required_args ) {
      die "I need a $arg argument" unless defined $args{$arg};
   }
   my $chunker  = $self->{TableChunker};

   $self->{chunk_col}       = $args{chunk_col};
   $self->{crc_col}         = $args{crc_col};
   $self->{index_hint}      = $args{index_hint};
   $self->{buffer_in_mysql} = $args{buffer_in_mysql};
   $self->{ChangeHandler}   = $args{ChangeHandler};

   $self->{ChangeHandler}->fetch_back($args{dbh});

   push @{$args{cols}}, $args{chunk_col};

   my @chunks;
   my %range_params = $chunker->get_range_statistics(%args);
   if ( !grep { !defined $range_params{$_} } qw(min max rows_in_range) ) {
      ($args{chunk_size}) = $chunker->size_to_rows(%args);
      @chunks = $chunker->calculate_chunks(%args, %range_params);
   }
   else {
      PTDEBUG && _d('No range statistics; using single chunk 1=1');
      @chunks = '1=1';
   }

   $self->{chunks}    = \@chunks;
   $self->{chunk_num} = 0;
   $self->{state}     = 0;

   return;
}

sub uses_checksum {
   return 1;
}

sub set_checksum_queries {
   my ( $self, $chunk_sql, $row_sql ) = @_;
   die "I need a chunk_sql argument" unless $chunk_sql;
   die "I need a row_sql argument" unless $row_sql;
   $self->{chunk_sql} = $chunk_sql;
   $self->{row_sql}   = $row_sql;
   return;
}

sub prepare_sync_cycle {
   my ( $self, $host ) = @_;
   my $sql = q{SET @crc := '', @cnt := 0};
   PTDEBUG && _d($sql);
   $host->{dbh}->do($sql);
   return;
}

sub get_sql {
   my ( $self, %args ) = @_;
   if ( $self->{state} ) {  # select rows in a chunk
      my $q = $self->{Quoter};
      return 'SELECT /*rows in chunk*/ '
         . ($self->{buffer_in_mysql} ? 'SQL_BUFFER_RESULT ' : '')
         . $self->{row_sql} . " AS $self->{crc_col}"
         . ' FROM ' . $self->{Quoter}->quote(@args{qw(database table)})
         . ' '. ($self->{index_hint} || '')
         . ' WHERE (' . $self->{chunks}->[$self->{chunk_num}] . ')'
         . ($args{where} ? " AND ($args{where})" : '')
         . ' ORDER BY ' . join(', ', map {$q->quote($_) } @{$self->key_cols()});
   }
   else {  # select a chunk of rows
      return $self->{TableChunker}->inject_chunks(
         database   => $args{database},
         table      => $args{table},
         chunks     => $self->{chunks},
         chunk_num  => $self->{chunk_num},
         query      => $self->{chunk_sql},
         index_hint => $self->{index_hint},
         where      => [ $args{where} ],
      );
   }
}

sub same_row {
   my ( $self, %args ) = @_;
   my ($lr, $rr) = @args{qw(lr rr)};

   if ( $self->{state} ) {  # checksumming rows
      if ( $lr->{$self->{crc_col}} ne $rr->{$self->{crc_col}} ) {
         my $action   = 'UPDATE';
         my $auth_row = $lr;
         my $change_dbh;

         if ( $self->{same_row} ) {
            ($action, $auth_row, $change_dbh) = $self->{same_row}->(%args);
         }

         $self->{ChangeHandler}->change(
            $action,            # Execute the action
            $auth_row,          # with these row values
            $self->key_cols(),  # identified by these key cols
            $change_dbh,        # on this dbh
         );
      }
   }
   elsif ( $lr->{cnt} != $rr->{cnt} || $lr->{crc} ne $rr->{crc} ) {
      PTDEBUG && _d('Rows:', Dumper($lr, $rr));
      PTDEBUG && _d('Will examine this chunk before moving to next');
      $self->{state} = 1; # Must examine this chunk row-by-row
   }
}

sub not_in_right {
   my ( $self, %args ) = @_;
   die "Called not_in_right in state 0" unless $self->{state};

   my $action   = 'INSERT';
   my $auth_row = $args{lr};
   my $change_dbh;

   if ( $self->{not_in_right} ) {
      ($action, $auth_row, $change_dbh) = $self->{not_in_right}->(%args);
   }

   $self->{ChangeHandler}->change(
      $action,            # Execute the action
      $auth_row,          # with these row values
      $self->key_cols(),  # identified by these key cols
      $change_dbh,        # on this dbh
   );
   return;
}

sub not_in_left {
   my ( $self, %args ) = @_;
   die "Called not_in_left in state 0" unless $self->{state};

   my $action   = 'DELETE';
   my $auth_row = $args{rr};
   my $change_dbh;

   if ( $self->{not_in_left} ) {
      ($action, $auth_row, $change_dbh) = $self->{not_in_left}->(%args);
   }

   $self->{ChangeHandler}->change(
      $action,            # Execute the action
      $auth_row,          # with these row values
      $self->key_cols(),  # identified by these key cols
      $change_dbh,        # on this dbh
   );
   return;
}

sub done_with_rows {
   my ( $self ) = @_;
   if ( $self->{state} == 1 ) {
      $self->{state} = 2;
      PTDEBUG && _d('Setting state =', $self->{state});
   }
   else {
      $self->{state} = 0;
      $self->{chunk_num}++;
      PTDEBUG && _d('Setting state =', $self->{state},
         'chunk_num =', $self->{chunk_num});
   }
   return;
}

sub done {
   my ( $self ) = @_;
   PTDEBUG && _d('Done with', $self->{chunk_num}, 'of',
      scalar(@{$self->{chunks}}), 'chunks');
   PTDEBUG && $self->{state} && _d('Chunk differs; must examine rows');
   return $self->{state} == 0
      && $self->{chunk_num} >= scalar(@{$self->{chunks}})
}

sub pending_changes {
   my ( $self ) = @_;
   if ( $self->{state} ) {
      PTDEBUG && _d('There are pending changes');
      return 1;
   }
   else {
      PTDEBUG && _d('No pending changes');
      return 0;
   }
}

sub key_cols {
   my ( $self ) = @_;
   my @cols;
   if ( $self->{state} == 0 ) {
      @cols = qw(chunk_num);
   }
   else {
      @cols = $self->{chunk_col};
   }
   PTDEBUG && _d('State', $self->{state},',', 'key cols', join(', ', @cols));
   return \@cols;
}

sub _d {
   my ($package, undef, $line) = caller 0;
   @_ = map { (my $temp = $_) =~ s/\n/\n# /g; $temp; }
        map { defined $_ ? $_ : 'undef' }
        @_;
   print STDERR "# $package:$line $PID ", join(' ', @_), "\n";
}

1;
}
# ###########################################################################
# End TableSyncChunk package
# ###########################################################################

# ###########################################################################
# TableSyncNibble package
# This package is a copy without comments from the original.  The original
# with comments and its test file can be found in the Bazaar repository at,
#   lib/TableSyncNibble.pm
#   t/lib/TableSyncNibble.t
# See https://launchpad.net/percona-toolkit for more information.
# ###########################################################################
{
package TableSyncNibble;

use strict;
use warnings FATAL => 'all';
use English qw(-no_match_vars);
use constant PTDEBUG => $ENV{PTDEBUG} || 0;

use Data::Dumper;
$Data::Dumper::Indent    = 1;
$Data::Dumper::Sortkeys  = 1;
$Data::Dumper::Quotekeys = 0;

sub new {
   my ( $class, %args ) = @_;
   foreach my $arg ( qw(TableNibbler TableChunker TableParser Quoter) ) {
      die "I need a $arg argument" unless defined $args{$arg};
   }
   my $self = { %args };
   return bless $self, $class;
}

sub name {
   return 'Nibble';
}

sub can_sync {
   my ( $self, %args ) = @_;
   foreach my $arg ( qw(tbl_struct) ) {
      die "I need a $arg argument" unless defined $args{$arg};
   }

   my $nibble_index = $self->{TableParser}->find_best_index($args{tbl_struct});
   if ( $nibble_index ) {
      PTDEBUG && _d('Best nibble index:', Dumper($nibble_index));
      if ( !$args{tbl_struct}->{keys}->{$nibble_index}->{is_unique} ) {
         PTDEBUG && _d('Best nibble index is not unique');
         return;
      }
      if ( $args{chunk_index} && $args{chunk_index} ne $nibble_index ) {
         PTDEBUG && _d('Best nibble index is not requested index',
            $args{chunk_index});
         return;
      }
   }
   else {
      PTDEBUG && _d('No best nibble index returned');
      return;
   }

   my $small_table = 0;
   if ( $args{src} && $args{src}->{dbh} ) {
      my $dbh = $args{src}->{dbh};
      my $db  = $args{src}->{db};
      my $tbl = $args{src}->{tbl};
      my $table_status;
      eval {
         my $sql = "SHOW TABLE STATUS FROM `$db` LIKE "
                 . $self->{Quoter}->literal_like($tbl);
         PTDEBUG && _d($sql);
         $table_status = $dbh->selectrow_hashref($sql);
      };
      PTDEBUG && $EVAL_ERROR && _d($EVAL_ERROR);
      if ( $table_status ) {
         my $n_rows   = defined $table_status->{Rows} ? $table_status->{Rows}
                      : defined $table_status->{rows} ? $table_status->{rows}
                      : undef;
         $small_table = 1 if defined $n_rows && $n_rows <= 100;
      }
   }
   PTDEBUG && _d('Small table:', $small_table);

   PTDEBUG && _d('Can nibble using index', $nibble_index);
   return (
      1,
      chunk_index => $nibble_index,
      key_cols    => $args{tbl_struct}->{keys}->{$nibble_index}->{cols},
      small_table => $small_table,
   );
}

sub prepare_to_sync {
   my ( $self, %args ) = @_;
   my @required_args = qw(dbh db tbl tbl_struct chunk_index key_cols chunk_size
                          crc_col ChangeHandler);
   foreach my $arg ( @required_args ) {
      die "I need a $arg argument" unless defined $args{$arg};
   }

   $self->{dbh}             = $args{dbh};
   $self->{tbl_struct}      = $args{tbl_struct};
   $self->{crc_col}         = $args{crc_col};
   $self->{index_hint}      = $args{index_hint};
   $self->{key_cols}        = $args{key_cols};
   ($self->{chunk_size})    = $self->{TableChunker}->size_to_rows(%args);
   $self->{buffer_in_mysql} = $args{buffer_in_mysql};
   $self->{small_table}     = $args{small_table};
   $self->{ChangeHandler}   = $args{ChangeHandler};

   $self->{ChangeHandler}->fetch_back($args{dbh});

   my %seen;
   my @ucols = grep { !$seen{$_}++ } @{$args{cols}}, @{$args{key_cols}};
   $args{cols} = \@ucols;

   $self->{sel_stmt} = $self->{TableNibbler}->generate_asc_stmt(
      %args,
      index    => $args{chunk_index}, # expects an index arg, not chunk_index
      asc_only => 1,
   );

   $self->{nibble}            = 0;
   $self->{cached_row}        = undef;
   $self->{cached_nibble}     = undef;
   $self->{cached_boundaries} = undef;
   $self->{state}             = 0;

   return;
}

sub uses_checksum {
   return 1;
}

sub set_checksum_queries {
   my ( $self, $nibble_sql, $row_sql ) = @_;
   die "I need a nibble_sql argument" unless $nibble_sql;
   die "I need a row_sql argument" unless $row_sql;
   $self->{nibble_sql} = $nibble_sql;
   $self->{row_sql} = $row_sql;
   return;
}

sub prepare_sync_cycle {
   my ( $self, $host ) = @_;
   my $sql = q{SET @crc := '', @cnt := 0};
   PTDEBUG && _d($sql);
   $host->{dbh}->do($sql);
   return;
}

sub get_sql {
   my ( $self, %args ) = @_;
   if ( $self->{state} ) {
      my $q = $self->{Quoter};
      return 'SELECT /*rows in nibble*/ '
         . ($self->{buffer_in_mysql} ? 'SQL_BUFFER_RESULT ' : '')
         . $self->{row_sql} . " AS $self->{crc_col}"
         . ' FROM ' . $q->quote(@args{qw(database table)})
         . ' ' . ($self->{index_hint} ? $self->{index_hint} : '')
         . ' WHERE (' . $self->__get_boundaries(%args) . ')'
         . ($args{where} ? " AND ($args{where})" : '')
         . ' ORDER BY ' . join(', ', map {$q->quote($_) } @{$self->key_cols()});
   }
   else {
      my $where = $self->__get_boundaries(%args);
      return $self->{TableChunker}->inject_chunks(
         database   => $args{database},
         table      => $args{table},
         chunks     => [ $where ],
         chunk_num  => 0,
         query      => $self->{nibble_sql},
         index_hint => $self->{index_hint},
         where      => [ $args{where} ],
      );
   }
}

sub __get_boundaries {
   my ( $self, %args ) = @_;
   my $q = $self->{Quoter};
   my $s = $self->{sel_stmt};

   my $lb;   # Lower boundary part of WHERE
   my $ub;   # Upper boundary part of WHERE
   my $row;  # Next upper boundary row or cached_row

   if ( $self->{cached_boundaries} ) {
      PTDEBUG && _d('Using cached boundaries');
      return $self->{cached_boundaries};
   }

   if ( $self->{cached_row} && $self->{cached_nibble} == $self->{nibble} ) {
      PTDEBUG && _d('Using cached row for boundaries');
      $row = $self->{cached_row};
   }
   else {
      PTDEBUG && _d('Getting next upper boundary row');
      my $sql;
      ($sql, $lb) = $self->__make_boundary_sql(%args);  # $lb from outer scope!

      if ( $self->{nibble} == 0 && !$self->{small_table} ) {
         my $explain_index = $self->__get_explain_index($sql);
         if ( lc($explain_index || '') ne lc($s->{index}) ) {
            die 'Cannot nibble table '.$q->quote($args{database}, $args{table})
               . " because MySQL chose "
               . ($explain_index ? "the `$explain_index`" : 'no') . ' index'
               . " instead of the `$s->{index}` index";
         }
      }

      $row = $self->{dbh}->selectrow_hashref($sql);
      PTDEBUG && _d($row ? 'Got a row' : "Didn't get a row");
   }

   if ( $row ) {
      my $i = 0;
      $ub   = $s->{boundaries}->{'<='};
      $ub   =~ s/\?/$q->quote_val($row->{$s->{scols}->[$i++]})/eg;
   }
   else {
      PTDEBUG && _d('No upper boundary');
      $ub = '1=1';
   }

   my $where = $lb ? "($lb AND $ub)" : $ub;

   $self->{cached_row}        = $row;
   $self->{cached_nibble}     = $self->{nibble};
   $self->{cached_boundaries} = $where;

   PTDEBUG && _d('WHERE clause:', $where);
   return $where;
}

sub __make_boundary_sql {
   my ( $self, %args ) = @_;
   my $lb;
   my $q   = $self->{Quoter};
   my $s   = $self->{sel_stmt};
   my $sql = "SELECT /*nibble boundary $self->{nibble}*/ "
      . join(',', map { $q->quote($_) } @{$s->{cols}})
      . " FROM " . $q->quote($args{database}, $args{table})
      . ' ' . ($self->{index_hint} || '')
      . ($args{where} ? " WHERE ($args{where})" : "");

   if ( $self->{nibble} ) {
      my $tmp = $self->{cached_row};
      my $i   = 0;
      $lb     = $s->{boundaries}->{'>'};
      $lb     =~ s/\?/$q->quote_val($tmp->{$s->{scols}->[$i++]})/eg;
      $sql   .= $args{where} ? " AND $lb" : " WHERE $lb";
   }
   $sql .= " ORDER BY " . join(',', map { $q->quote($_) } @{$self->{key_cols}})
         . ' LIMIT ' . ($self->{chunk_size} - 1) . ', 1';
   PTDEBUG && _d('Lower boundary:', $lb);
   PTDEBUG && _d('Next boundary sql:', $sql);
   return $sql, $lb;
}

sub __get_explain_index {
   my ( $self, $sql ) = @_;
   return unless $sql;
   my $explain;
   eval {
      $explain = $self->{dbh}->selectall_arrayref("EXPLAIN $sql",{Slice => {}});
   };
   if ( $EVAL_ERROR ) {
      PTDEBUG && _d($EVAL_ERROR);
      return;
   }
   PTDEBUG && _d('EXPLAIN key:', $explain->[0]->{key}); 
   return $explain->[0]->{key};
}

sub same_row {
   my ( $self, %args ) = @_;
   my ($lr, $rr) = @args{qw(lr rr)};
   if ( $self->{state} ) {
      if ( $lr->{$self->{crc_col}} ne $rr->{$self->{crc_col}} ) {
         $self->{ChangeHandler}->change('UPDATE', $lr, $self->key_cols());
      }
   }
   elsif ( $lr->{cnt} != $rr->{cnt} || $lr->{crc} ne $rr->{crc} ) {
      PTDEBUG && _d('Rows:', Dumper($lr, $rr));
      PTDEBUG && _d('Will examine this nibble before moving to next');
      $self->{state} = 1; # Must examine this nibble row-by-row
   }
}

sub not_in_right {
   my ( $self, %args ) = @_;
   die "Called not_in_right in state 0" unless $self->{state};
   $self->{ChangeHandler}->change('INSERT', $args{lr}, $self->key_cols());
}

sub not_in_left {
   my ( $self, %args ) = @_;
   die "Called not_in_left in state 0" unless $self->{state};
   $self->{ChangeHandler}->change('DELETE', $args{rr}, $self->key_cols());
}

sub done_with_rows {
   my ( $self ) = @_;
   if ( $self->{state} == 1 ) {
      $self->{state} = 2;
      PTDEBUG && _d('Setting state =', $self->{state});
   }
   else {
      $self->{state} = 0;
      $self->{nibble}++;
      delete $self->{cached_boundaries};
      PTDEBUG && _d('Setting state =', $self->{state},
         ', nibble =', $self->{nibble});
   }
}

sub done {
   my ( $self ) = @_;
   PTDEBUG && _d('Done with nibble', $self->{nibble});
   PTDEBUG && $self->{state} && _d('Nibble differs; must examine rows');
   return $self->{state} == 0 && $self->{nibble} && !$self->{cached_row};
}

sub pending_changes {
   my ( $self ) = @_;
   if ( $self->{state} ) {
      PTDEBUG && _d('There are pending changes');
      return 1;
   }
   else {
      PTDEBUG && _d('No pending changes');
      return 0;
   }
}

sub key_cols {
   my ( $self ) = @_;
   my @cols;
   if ( $self->{state} == 0 ) {
      @cols = qw(chunk_num);
   }
   else {
      @cols = @{$self->{key_cols}};
   }
   PTDEBUG && _d('State', $self->{state},',', 'key cols', join(', ', @cols));
   return \@cols;
}

sub _d {
   my ($package, undef, $line) = caller 0;
   @_ = map { (my $temp = $_) =~ s/\n/\n# /g; $temp; }
        map { defined $_ ? $_ : 'undef' }
        @_;
   print STDERR "# $package:$line $PID ", join(' ', @_), "\n";
}

1;
}
# ###########################################################################
# End TableSyncNibble package
# ###########################################################################

# ###########################################################################
# TableSyncGroupBy package
# This package is a copy without comments from the original.  The original
# with comments and its test file can be found in the Bazaar repository at,
#   lib/TableSyncGroupBy.pm
#   t/lib/TableSyncGroupBy.t
# See https://launchpad.net/percona-toolkit for more information.
# ###########################################################################
{
package TableSyncGroupBy;

use strict;
use warnings FATAL => 'all';
use English qw(-no_match_vars);
use constant PTDEBUG => $ENV{PTDEBUG} || 0;

sub new {
   my ( $class, %args ) = @_;
   foreach my $arg ( qw(Quoter) ) {
      die "I need a $arg argument" unless $args{$arg};
   }
   my $self = { %args };
   return bless $self, $class;
}

sub name {
   return 'GroupBy';
}

sub can_sync {
   return 1;  # We can sync anything.
}

sub prepare_to_sync {
   my ( $self, %args ) = @_;
   my @required_args = qw(tbl_struct cols ChangeHandler);
   foreach my $arg ( @required_args ) {
      die "I need a $arg argument" unless defined $args{$arg};
   }

   $self->{cols}            = $args{cols};
   $self->{buffer_in_mysql} = $args{buffer_in_mysql};
   $self->{ChangeHandler}   = $args{ChangeHandler};

   $self->{count_col} = '__maatkit_count';
   while ( $args{tbl_struct}->{is_col}->{$self->{count_col}} ) {
      $self->{count_col} = "_$self->{count_col}";
   }
   PTDEBUG && _d('COUNT column will be named', $self->{count_col});

   $self->{done} = 0;

   return;
}

sub uses_checksum {
   return 0;  # We don't need checksum queries.
}

sub set_checksum_queries {
   return;  # This shouldn't be called, but just in case.
}

sub prepare_sync_cycle {
   my ( $self, $host ) = @_;
   return;
}

sub get_sql {
   my ( $self, %args ) = @_;
   my $cols = join(', ', map { $self->{Quoter}->quote($_) } @{$self->{cols}});
   return "SELECT"
      . ($self->{buffer_in_mysql} ? ' SQL_BUFFER_RESULT' : '')
      . " $cols, COUNT(*) AS $self->{count_col}"
      . ' FROM ' . $self->{Quoter}->quote(@args{qw(database table)})
      . ' WHERE ' . ( $args{where} || '1=1' )
      . " GROUP BY $cols ORDER BY $cols";
}

sub same_row {
   my ( $self, %args ) = @_;
   my ($lr, $rr) = @args{qw(lr rr)};
   my $cc   = $self->{count_col};
   my $lc   = $lr->{$cc};
   my $rc   = $rr->{$cc};
   my $diff = abs($lc - $rc);
   return unless $diff;
   $lr = { %$lr };
   delete $lr->{$cc};
   $rr = { %$rr };
   delete $rr->{$cc};
   foreach my $i ( 1 .. $diff ) {
      if ( $lc > $rc ) {
         $self->{ChangeHandler}->change('INSERT', $lr, $self->key_cols());
      }
      else {
         $self->{ChangeHandler}->change('DELETE', $rr, $self->key_cols());
      }
   }
}

sub not_in_right {
   my ( $self, %args ) = @_;
   my $lr = $args{lr};
   $lr = { %$lr };
   my $cnt = delete $lr->{$self->{count_col}};
   foreach my $i ( 1 .. $cnt ) {
      $self->{ChangeHandler}->change('INSERT', $lr, $self->key_cols());
   }
}

sub not_in_left {
   my ( $self, %args ) = @_;
   my $rr = $args{rr};
   $rr = { %$rr };
   my $cnt = delete $rr->{$self->{count_col}};
   foreach my $i ( 1 .. $cnt ) {
      $self->{ChangeHandler}->change('DELETE', $rr, $self->key_cols());
   }
}

sub done_with_rows {
   my ( $self ) = @_;
   $self->{done} = 1;
}

sub done {
   my ( $self ) = @_;
   return $self->{done};
}

sub key_cols {
   my ( $self ) = @_;
   return $self->{cols};
}

sub pending_changes {
   my ( $self ) = @_;
   return;
}

sub _d {
   my ($package, undef, $line) = caller 0;
   @_ = map { (my $temp = $_) =~ s/\n/\n# /g; $temp; }
        map { defined $_ ? $_ : 'undef' }
        @_;
   print STDERR "# $package:$line $PID ", join(' ', @_), "\n";
}

1;
}
# ###########################################################################
# End TableSyncGroupBy package
# ###########################################################################

# ###########################################################################
# Outfile package
# This package is a copy without comments from the original.  The original
# with comments and its test file can be found in the Bazaar repository at,
#   lib/Outfile.pm
#   t/lib/Outfile.t
# See https://launchpad.net/percona-toolkit for more information.
# ###########################################################################
{
package Outfile;

use strict;
use warnings FATAL => 'all';
use English qw(-no_match_vars);
use constant PTDEBUG => $ENV{PTDEBUG} || 0;

sub new {
   my ( $class, %args ) = @_;
   my $self = {};
   return bless $self, $class;
}

sub write {
   my ( $self, $fh, $rows ) = @_;
   foreach my $row ( @$rows ) {
      print $fh escape($row), "\n"
         or die "Cannot write to outfile: $OS_ERROR\n";
   }
   return;
}

sub escape {
   my ( $row ) = @_;
   return join("\t", map {
      s/([\t\n\\])/\\$1/g if defined $_;  # Escape tabs etc
      defined $_ ? $_ : '\N';             # NULL = \N
   } @$row);
}

sub _d {
   my ($package, undef, $line) = caller 0;
   @_ = map { (my $temp = $_) =~ s/\n/\n# /g; $temp; }
        map { defined $_ ? $_ : 'undef' }
        @_;
   print STDERR "# $package:$line $PID ", join(' ', @_), "\n";
}

1;
}
# ###########################################################################
# End Outfile package
# ###########################################################################

# ###########################################################################
# MockSyncStream package
# This package is a copy without comments from the original.  The original
# with comments and its test file can be found in the Bazaar repository at,
#   lib/MockSyncStream.pm
#   t/lib/MockSyncStream.t
# See https://launchpad.net/percona-toolkit for more information.
# ###########################################################################
{
package MockSyncStream;

use strict;
use warnings FATAL => 'all';
use English qw(-no_match_vars);
use constant PTDEBUG => $ENV{PTDEBUG} || 0;

sub new {
   my ( $class, %args ) = @_;
   foreach my $arg ( qw(query cols same_row not_in_left not_in_right) ) {
      die "I need a $arg argument" unless defined $args{$arg};
   }
   return bless { %args }, $class;
}

sub get_sql {
   my ( $self ) = @_;
   return $self->{query};
}

sub same_row {
   my ( $self, %args ) = @_;
   return $self->{same_row}->($args{lr}, $args{rr});
}

sub not_in_right {
   my ( $self, %args ) = @_;
   return $self->{not_in_right}->($args{lr});
}

sub not_in_left {
   my ( $self, %args ) = @_;
   return $self->{not_in_left}->($args{rr});
}

sub done_with_rows {
   my ( $self ) = @_;
   $self->{done} = 1;
}

sub done {
   my ( $self ) = @_;
   return $self->{done};
}

sub key_cols {
   my ( $self ) = @_;
   return $self->{cols};
}

sub prepare {
   my ( $self, $dbh ) = @_;
   return;
}

sub pending_changes {
   my ( $self ) = @_;
   return;
}

sub get_result_set_struct {
   my ( $dbh, $sth ) = @_;
   my @cols     = map { 
      my $name = $_;
      my $name_len = length($name);
      if ( $name_len > 64 ) {
         $name = substr($name, ($name_len - 64), 64);
      }
      $name;
   } @{$sth->{NAME}};
   my @types    = map { $dbh->type_info($_)->{TYPE_NAME} } @{$sth->{TYPE}};
   my @nullable = map { $dbh->type_info($_)->{NULLABLE} == 1 ? 1 : 0 } @{$sth->{TYPE}};

   my $struct   = {
      cols => \@cols, 
   };

   for my $i ( 0..$#cols ) {
      my $col  = $cols[$i];
      my $type = $types[$i];
      $struct->{is_col}->{$col}      = 1;
      $struct->{col_posn}->{$col}    = $i;
      $struct->{type_for}->{$col}    = $type;
      $struct->{is_nullable}->{$col} = $nullable[$i];
      $struct->{is_numeric}->{$col} 
         = ($type =~ m/(?:(?:tiny|big|medium|small)?int|float|double|decimal|year)/ ? 1 : 0);

      $struct->{size}->{$col}
         = $type =~ m/(?:char|varchar)/ && $sth->{PRECISION}->[$i]
         ? "($sth->{PRECISION}->[$i])"
         : undef;
   }

   return $struct;
}

sub as_arrayref {
   my ( $sth, $row ) = @_;
   my @cols = @{$sth->{NAME}};
   my @row  = @{$row}{@cols};
   return \@row;
}

sub _d {
   my ($package, undef, $line) = caller 0;
   @_ = map { (my $temp = $_) =~ s/\n/\n# /g; $temp; }
        map { defined $_ ? $_ : 'undef' }
        @_;
   print STDERR "# $package:$line $PID ", join(' ', @_), "\n";
}

1;
}
# ###########################################################################
# End MockSyncStream package
# ###########################################################################

# ###########################################################################
# MockSth package
# This package is a copy without comments from the original.  The original
# with comments and its test file can be found in the Bazaar repository at,
#   lib/MockSth.pm
#   t/lib/MockSth.t
# See https://launchpad.net/percona-toolkit for more information.
# ###########################################################################
{
package MockSth;

use strict;
use warnings FATAL => 'all';
use English qw(-no_match_vars);
use constant PTDEBUG => $ENV{PTDEBUG} || 0;

sub new {
   my ( $class, @rows ) = @_;
   my $n_rows = scalar @rows;
   my $self = {
      cursor => 0,
      Active => $n_rows,
      rows   => \@rows,
      n_rows => $n_rows,
      NAME   => [],
   };
   return bless $self, $class;
}

sub reset {
   my ( $self ) = @_;
   $self->{cursor} = 0;
   $self->{Active} = $self->{n_rows};
   return;
}

sub fetchrow_hashref {
   my ( $self ) = @_;
   my $row;
   if ( $self->{cursor} < $self->{n_rows} ) {
      $row = $self->{rows}->[$self->{cursor}++];
   }
   $self->{Active} = $self->{cursor} < $self->{n_rows};
   return $row;
}

sub fetchall_arrayref {
   my ( $self ) = @_;
   my @rows;
   if ( $self->{cursor} < $self->{n_rows} ) {
      my @cols = @{$self->{NAME}};
      die "Cannot fetchall_arrayref() unless NAME is set" unless @cols;
      @rows =  map { [ @{$_}{@cols} ] }
         @{$self->{rows}}[ $self->{cursor}..($self->{n_rows} - 1) ];
      $self->{cursor} = $self->{n_rows};
   }
   $self->{Active} = $self->{cursor} < $self->{n_rows};
   return \@rows;
}

sub _d {
   my ($package, undef, $line) = caller 0;
   @_ = map { (my $temp = $_) =~ s/\n/\n# /g; $temp; }
        map { defined $_ ? $_ : 'undef' }
        @_;
   print STDERR "# $package:$line $PID ", join(' ', @_), "\n";
}

1;
}
# ###########################################################################
# End MockSth package
# ###########################################################################

# ###########################################################################
# ReportFormatter package
# This package is a copy without comments from the original.  The original
# with comments and its test file can be found in the Bazaar repository at,
#   lib/ReportFormatter.pm
#   t/lib/ReportFormatter.t
# See https://launchpad.net/percona-toolkit for more information.
# ###########################################################################
{
package ReportFormatter;

use Lmo;
use English qw(-no_match_vars);
use constant PTDEBUG => $ENV{PTDEBUG} || 0;

use List::Util qw(min max);
use POSIX qw(ceil);

eval { require Term::ReadKey };
my $have_term = $EVAL_ERROR ? 0 : 1;


has underline_header => (
   is      => 'ro',
   isa     => 'Bool',
   default => sub { 1 },
);
has line_prefix => (
   is      => 'ro',
   isa     => 'Str',
   default => sub { '# ' },
);
has line_width => (
   is      => 'ro',
   isa     => 'Int',
   default => sub { 78 },
);
has column_spacing => (
   is      => 'ro',
   isa     => 'Str',
   default => sub { ' ' },
);
has extend_right => (
   is      => 'ro',
   isa     => 'Bool',
   default => sub { '' },
);
has truncate_line_mark => (
   is      => 'ro',
   isa     => 'Str',
   default => sub { '...' },
);
has column_errors => (
   is      => 'ro',
   isa     => 'Str',
   default => sub { 'warn' },
);
has truncate_header_side => (
   is      => 'ro',
   isa     => 'Str',
   default => sub { 'left' },
);
has strip_whitespace => (
   is      => 'ro',
   isa     => 'Bool',
   default => sub { 1 },
);
has title => (
   is        => 'rw',
   isa       => 'Str',
   predicate => 'has_title',
);


has n_cols => (
   is      => 'rw',
   isa     => 'Int',
   default => sub { 0 },
   init_arg => undef,
);

has cols => (
   is       => 'ro',
   isa      => 'ArrayRef',
   init_arg => undef,
   default  => sub { [] },
   clearer  => 'clear_cols',
);

has lines => (
   is       => 'ro',
   isa      => 'ArrayRef',
   init_arg => undef,
   default  => sub { [] },
   clearer  => 'clear_lines',
);

has truncate_headers => (
   is       => 'rw',
   isa      => 'Bool',
   default  => sub { undef },
   init_arg => undef,
   clearer  => 'clear_truncate_headers',
);

sub BUILDARGS {
   my $class = shift;
   my $args  = $class->SUPER::BUILDARGS(@_);

   if ( ($args->{line_width} || '') eq 'auto' ) {
      die "Cannot auto-detect line width because the Term::ReadKey module "
         . "is not installed" unless $have_term;
      ($args->{line_width}) = GetTerminalSize();
      PTDEBUG && _d('Line width:', $args->{line_width});
   }

   return $args;
}

sub set_columns {
   my ( $self, @cols ) = @_;
   my $min_hdr_wid = 0;  # check that header fits on line
   my $used_width  = 0;
   my @auto_width_cols;

   for my $i ( 0..$#cols ) {
      my $col      = $cols[$i];
      my $col_name = $col->{name};
      my $col_len  = length $col_name;
      die "Column does not have a name" unless defined $col_name;

      if ( $col->{width} ) {
         $col->{width_pct} = ceil(($col->{width} * 100) / $self->line_width());
         PTDEBUG && _d('col:', $col_name, 'width:', $col->{width}, 'chars =',
            $col->{width_pct}, '%');
      }

      if ( $col->{width_pct} ) {
         $used_width += $col->{width_pct};
      }
      else {
         PTDEBUG && _d('Auto width col:', $col_name);
         $col->{auto_width} = 1;
         push @auto_width_cols, $i;
      }

      $col->{truncate}        = 1 unless defined $col->{truncate};
      $col->{truncate_mark}   = '...' unless defined $col->{truncate_mark};
      $col->{truncate_side} ||= 'right';
      $col->{undef_value}     = '' unless defined $col->{undef_value};

      $col->{min_val} = 0;
      $col->{max_val} = 0;

      $min_hdr_wid        += $col_len;
      $col->{header_width} = $col_len;

      $col->{right_most} = 1 if $i == $#cols;

      push @{$self->cols}, $col;
   }

   $self->n_cols( scalar @cols );

   if ( ($used_width || 0) > 100 ) {
      die "Total width_pct for all columns is >100%";
   }

   if ( @auto_width_cols ) {
      my $wid_per_col = int((100 - $used_width) / scalar @auto_width_cols);
      PTDEBUG && _d('Line width left:', (100-$used_width), '%;',
         'each auto width col:', $wid_per_col, '%');
      map { $self->cols->[$_]->{width_pct} = $wid_per_col } @auto_width_cols;
   }

   $min_hdr_wid += ($self->n_cols() - 1) * length $self->column_spacing();
   PTDEBUG && _d('min header width:', $min_hdr_wid);
   if ( $min_hdr_wid > $self->line_width() ) {
      PTDEBUG && _d('Will truncate headers because min header width',
         $min_hdr_wid, '> line width', $self->line_width());
      $self->truncate_headers(1);
   }

   return;
}

sub add_line {
   my ( $self, @vals ) = @_;
   my $n_vals = scalar @vals;
   if ( $n_vals != $self->n_cols() ) {
      $self->_column_error("Number of values $n_vals does not match "
         . "number of columns " . $self->n_cols());
   }
   for my $i ( 0..($n_vals-1) ) {
      my $col   = $self->cols->[$i];
      my $val   = defined $vals[$i] ? $vals[$i] : $col->{undef_value};
      if ( $self->strip_whitespace() ) {
         $val =~ s/^\s+//g;
         $val =~ s/\s+$//;
         $vals[$i] = $val;
      }
      my $width = length $val;
      $col->{min_val} = min($width, ($col->{min_val} || $width));
      $col->{max_val} = max($width, ($col->{max_val} || $width));
   }
   push @{$self->lines}, \@vals;
   return;
}

sub get_report {
   my ( $self, %args ) = @_;

   $self->_calculate_column_widths();
   if ( $self->truncate_headers() ) {
      $self->_truncate_headers();
   }
   $self->_truncate_line_values(%args);

   my @col_fmts = $self->_make_column_formats();
   my $fmt      = $self->line_prefix()
                . join($self->column_spacing(), @col_fmts);
   PTDEBUG && _d('Format:', $fmt);

   (my $hdr_fmt = $fmt) =~ s/%([^-])/%-$1/g;

   my @lines;
   push @lines, $self->line_prefix() . $self->title() if $self->has_title();
   push @lines, $self->_truncate_line(
         sprintf($hdr_fmt, map { $_->{name} } @{$self->cols}),
         strip => 1,
         mark  => '',
   );

   if ( $self->underline_header() ) {
      my @underlines = map { '=' x $_->{print_width} } @{$self->cols};
      push @lines, $self->_truncate_line(
         sprintf($fmt, map { $_ || '' } @underlines),
         mark  => '',
      );
   }

   push @lines, map {
      my $vals = $_;
      my $i    = 0;
      my @vals = map {
            my $val = defined $_ ? $_ : $self->cols->[$i++]->{undef_value};
            $val = '' if !defined $val;
            $val =~ s/\n/ /g;
            $val;
      } @$vals;
      my $line = sprintf($fmt, @vals);
      if ( $self->extend_right() ) {
         $line;
      }
      else {
         $self->_truncate_line($line);
      }
   } @{$self->lines};

   $self->clear_cols();
   $self->clear_lines();
   $self->clear_truncate_headers();

   return join("\n", @lines) . "\n";
}

sub truncate_value {
   my ( $self, $col, $val, $width, $side ) = @_;
   return $val if length $val <= $width;
   return $val if $col->{right_most} && $self->extend_right();
   $side  ||= $col->{truncate_side};
   my $mark = $col->{truncate_mark};
   if ( $side eq 'right' ) {
      $val  = substr($val, 0, $width - length $mark);
      $val .= $mark;
   }
   elsif ( $side eq 'left') {
      $val = $mark . substr($val, -1 * $width + length $mark);
   }
   else {
      PTDEBUG && _d("I don't know how to", $side, "truncate values");
   }
   return $val;
}

sub _calculate_column_widths {
   my ( $self ) = @_;

   my $extra_space = 0;
   foreach my $col ( @{$self->cols} ) {
      my $print_width = int($self->line_width() * ($col->{width_pct} / 100));

      PTDEBUG && _d('col:', $col->{name}, 'width pct:', $col->{width_pct},
         'char width:', $print_width,
         'min val:', $col->{min_val}, 'max val:', $col->{max_val});

      if ( $col->{auto_width} ) {
         if ( $col->{min_val} && $print_width < $col->{min_val} ) {
            PTDEBUG && _d('Increased to min val width:', $col->{min_val});
            $print_width = $col->{min_val};
         }
         elsif ( $col->{max_val} &&  $print_width > $col->{max_val} ) {
            PTDEBUG && _d('Reduced to max val width:', $col->{max_val});
            $extra_space += $print_width - $col->{max_val};
            $print_width  = $col->{max_val};
         }
      }

      $col->{print_width} = $print_width;
      PTDEBUG && _d('print width:', $col->{print_width});
   }

   PTDEBUG && _d('Extra space:', $extra_space);
   while ( $extra_space-- ) {
      foreach my $col ( @{$self->cols} ) {
         if (    $col->{auto_width}
              && (    $col->{print_width} < $col->{max_val}
                   || $col->{print_width} < $col->{header_width})
         ) {
            $col->{print_width}++;
         }
      }
   }

   return;
}

sub _truncate_headers {
   my ( $self, $col ) = @_;
   my $side = $self->truncate_header_side();
   foreach my $col ( @{$self->cols} ) {
      my $col_name    = $col->{name};
      my $print_width = $col->{print_width};
      next if length $col_name <= $print_width;
      $col->{name}  = $self->truncate_value($col, $col_name, $print_width, $side);
      PTDEBUG && _d('Truncated hdr', $col_name, 'to', $col->{name},
         'max width:', $print_width);
   }
   return;
}

sub _truncate_line_values {
   my ( $self, %args ) = @_;
   my $n_vals = $self->n_cols() - 1;
   foreach my $vals ( @{$self->lines} ) {
      for my $i ( 0..$n_vals ) {
         my $col   = $self->cols->[$i];
         my $val   = defined $vals->[$i] ? $vals->[$i] : $col->{undef_value};
         my $width = length $val;

         if ( $col->{print_width} && $width > $col->{print_width} ) {
            if ( !$col->{truncate} ) {
               $self->_column_error("Value '$val' is too wide for column "
                  . $col->{name});
            }

            my $callback    = $args{truncate_callback};
            my $print_width = $col->{print_width};
            $val = $callback ? $callback->($col, $val, $print_width)
                 :             $self->truncate_value($col, $val, $print_width);
            PTDEBUG && _d('Truncated val', $vals->[$i], 'to', $val,
               '; max width:', $print_width);
            $vals->[$i] = $val;
         }
      }
   }
   return;
}

sub _make_column_formats {
   my ( $self ) = @_;
   my @col_fmts;
   my $n_cols = $self->n_cols() - 1;
   for my $i ( 0..$n_cols ) {
      my $col = $self->cols->[$i];

      my $width = $col->{right_most} && !$col->{right_justify} ? ''
                : $col->{print_width};

      my $col_fmt  = '%' . ($col->{right_justify} ? '' : '-') . $width . 's';
      push @col_fmts, $col_fmt;
   }
   return @col_fmts;
}

sub _truncate_line {
   my ( $self, $line, %args ) = @_;
   my $mark = defined $args{mark} ? $args{mark} : $self->truncate_line_mark();
   if ( $line ) {
      $line =~ s/\s+$// if $args{strip};
      my $len  = length($line);
      if ( $len > $self->line_width() ) {
         $line  = substr($line, 0, $self->line_width() - length $mark);
         $line .= $mark if $mark;
      }
   }
   return $line;
}

sub _column_error {
   my ( $self, $err ) = @_;
   my $msg = "Column error: $err";
   $self->column_errors() eq 'die' ? die $msg : warn $msg;
   return;
}

sub _d {
   my ($package, undef, $line) = caller 0;
   @_ = map { (my $temp = $_) =~ s/\n/\n# /g; $temp; }
        map { defined $_ ? $_ : 'undef' }
        @_;
   print STDERR "# $package:$line $PID ", join(' ', @_), "\n";
}

no Lmo;
1;
}
# ###########################################################################
# End ReportFormatter package
# ###########################################################################

# ###########################################################################
# UpgradeReportFormatter package
# This package is a copy without comments from the original.  The original
# with comments and its test file can be found in the Bazaar repository at,
#   lib/UpgradeReportFormatter.pm
#   t/lib/UpgradeReportFormatter.t
# See https://launchpad.net/percona-toolkit for more information.
# ###########################################################################
{
package UpgradeReportFormatter;

use strict;
use warnings FATAL => 'all';
use English qw(-no_match_vars);

use constant PTDEBUG           => $ENV{PTDEBUG};
use constant LINE_LENGTH       => 74;
use constant MAX_STRING_LENGTH => 10;

Transformers->import(qw(make_checksum percentage_of shorten micro_t));

my %formatting_function = (
   ts => sub {
      my ( $stats ) = @_;
      my $min = parse_timestamp($stats->{min} || '');
      my $max = parse_timestamp($stats->{max} || '');
      return $min && $max ? "$min to $max" : '';
   },
);

my $bool_format = '# %3s%% %-6s %s';

sub new {
   my ( $class, %args ) = @_;
   return bless { }, $class;
}

sub event_report {
   my ( $self, %args ) = @_;
   my @required_args = qw(where rank worst meta_ea hosts);
   foreach my $arg ( @required_args ) {
      die "I need a $arg argument" unless $args{$arg};
   }
   my ($where, $rank, $worst, $meta_ea, $hosts) = @args{@required_args};
   my $meta_stats = $meta_ea->results;
   my @result;


   my $line = sprintf(
      '# Query %d: ID 0x%s at byte %d ',
      $rank || 0,
      make_checksum($where) || '0x0',
      0, # $sample->{pos_in_log} || 0
   );
   $line .= ('_' x (LINE_LENGTH - length($line)));
   push @result, $line;

   my $hostno = 0;
   foreach my $host ( @$hosts ) {
      $hostno++;
      push @result, "# host$hostno: " . ($host->{name} || '?')
   }

   my $class = $meta_stats->{classes}->{$where};
   push @result,
      '# Found ' . ($class->{differences}->{sum} || 0)
      . ' differences in ' . $class->{sampleno}->{cnt} . " samples:\n";

   my $fmt = "# %-17s %d\n";
   my @diffs = grep { $_ =~ m/^different_/ } keys %$class;
   foreach my $diff ( sort @diffs ) {
      push @result,
         sprintf $fmt, '  ' . (make_label($diff) || ''), ($class->{$diff}->{sum} || 0);
   }

   my $report = new ReportFormatter(
      underline_header => 0,
      strip_whitespace => 0,
   );
   $hostno = 0;
   $report->set_columns(
      { name => '' },
      map { $hostno++; { name => "host$hostno", right_justify => 1 } } @$hosts,
   );
   foreach my $thing ( qw(Errors Warnings) ) {
      my @vals = $thing;
      foreach my $host ( @$hosts ) {
         my $ea    = $host->{ea};
         my $stats = $ea->results->{classes}->{$where};
         if ( $stats && $stats->{$thing} ) {
            push @vals, shorten($stats->{$thing}->{sum}, d=>1_000, p=>0)
         }
         else {
            push @vals, 0;
         }
      }
      $report->add_line(@vals);
   }
   foreach my $thing ( qw(Query_time row_count) ) {
      my @vals;

      foreach my $host ( @$hosts ) {
         my $ea    = $host->{ea};
         my $stats = $ea->results->{classes}->{$where};
         if ( $stats && $stats->{$thing} ) {
            my $vals = $stats->{$thing};
            my $func = $thing =~ m/time$/ ? \&micro_t : \&shorten;
            my $metrics = $host->{ea}->metrics(attrib=>$thing, where=>$where);
            my @n = (
               @{$vals}{qw(sum min max)},
               ($vals->{sum} || 0) / ($vals->{cnt} || 1),
               @{$metrics}{qw(pct_95 stddev median)},
            );
            @n = map { defined $_ ? $func->($_) : '' } @n;
            push @vals, \@n;
         }
         else {
            push @vals, undef;
         }
      }

      if ( scalar @vals && grep { defined } @vals ) {
         $report->add_line($thing, map { '' } @$hosts);
         my @metrics = qw(sum min max avg pct_95 stddev median);
         for my $i ( 0..$#metrics ) {
            my @n = '  ' . $metrics[$i];
            push @n, map { $_ && defined $_->[$i] ? $_->[$i] : '' } @vals;
            $report->add_line(@n);
         }
      }
   }

   push @result, $report->get_report();

   return join("\n", map { s/\s+$//; $_ } @result) . "\n";
}

sub make_label {
   my ( $val ) = @_;

   $val =~ s/^different_//;
   $val =~ s/_/ /g;

   return $val;
}

sub format_string_list {
   my ( $stats ) = @_;
   if ( exists $stats->{unq} ) {
      my $cnt_for = $stats->{unq};
      if ( 1 == keys %$cnt_for ) {
         my ($str) = keys %$cnt_for;
         $str = substr($str, 0, LINE_LENGTH - 30) . '...'
            if length $str > LINE_LENGTH - 30;
         return (1, $str);
      }
      my $line = '';
      my @top = sort { $cnt_for->{$b} <=> $cnt_for->{$a} || $a cmp $b }
                     keys %$cnt_for;
      my $i = 0;
      foreach my $str ( @top ) {
         my $print_str;
         if ( length $str > MAX_STRING_LENGTH ) {
            $print_str = substr($str, 0, MAX_STRING_LENGTH) . '...';
         }
         else {
            $print_str = $str;
         }
         last if (length $line) + (length $print_str)  > LINE_LENGTH - 27;
         $line .= "$print_str ($cnt_for->{$str}), ";
         $i++;
      }
      $line =~ s/, $//;
      if ( $i < @top ) {
         $line .= "... " . (@top - $i) . " more";
      }
      return (scalar keys %$cnt_for, $line);
   }
   else {
      return ($stats->{cnt});
   }
}

sub _d {
   my ($package, undef, $line) = caller 0;
   @_ = map { (my $temp = $_) =~ s/\n/\n# /g; $temp; }
        map { defined $_ ? $_ : 'undef' }
        @_;
   print STDERR "# $package:$line $PID ", join(' ', @_), "\n";
}

1;
}
# ###########################################################################
# End UpgradeReportFormatter package
# ###########################################################################

# ###########################################################################
# CompareResults package
# This package is a copy without comments from the original.  The original
# with comments and its test file can be found in the Bazaar repository at,
#   lib/CompareResults.pm
#   t/lib/CompareResults.t
# See https://launchpad.net/percona-toolkit for more information.
# ###########################################################################
{
package CompareResults;

use strict;
use warnings FATAL => 'all';
use English qw(-no_match_vars);
use constant PTDEBUG => $ENV{PTDEBUG} || 0;

use Time::HiRes qw(time);
use Data::Dumper;
$Data::Dumper::Indent    = 1;
$Data::Dumper::Sortkeys  = 1;
$Data::Dumper::Quotekeys = 0;

sub new {
   my ( $class, %args ) = @_;
   my @required_args = qw(method base-dir plugins get_id
                          QueryParser TableParser TableSyncer Quoter);
   foreach my $arg ( @required_args ) {
      die "I need a $arg argument" unless $args{$arg};
   }
   my $self = {
      %args,
      diffs   => {},
      samples => {},
   };
   return bless $self, $class;
}

sub before_execute {
   my ( $self, %args ) = @_;
   my @required_args = qw(event dbh);
   foreach my $arg ( @required_args ) {
      die "I need a $arg argument" unless $args{$arg};
   }
   my ($event, $dbh) = @args{@required_args};
   my $sql;

   if ( $self->{method} eq 'checksum' ) {
      my ($db, $tmp_tbl) = @args{qw(db temp-table)};
      $db = $args{'temp-database'} if $args{'temp-database'};
      die "Cannot checksum results without a database"
         unless $db;

      $tmp_tbl = $self->{Quoter}->quote($db, $tmp_tbl);
      eval {
         $sql = "DROP TABLE IF EXISTS $tmp_tbl";
         PTDEBUG && _d($sql);
         $dbh->do($sql);

         $sql = "SET storage_engine=MyISAM";
         PTDEBUG && _d($sql);
         $dbh->do($sql);
      };
      die "Failed to drop temporary table $tmp_tbl: $EVAL_ERROR"
         if $EVAL_ERROR;

      $event->{tmp_tbl} = $tmp_tbl; 

      $event->{wrapped_query}
         = "CREATE TEMPORARY TABLE $tmp_tbl AS $event->{arg}";
      PTDEBUG && _d('Wrapped query:', $event->{wrapped_query});
   }

   return $event;
}

sub execute {
   my ( $self, %args ) = @_;
   my @required_args = qw(event dbh);
   foreach my $arg ( @required_args ) {
      die "I need a $arg argument" unless $args{$arg};
   }
   my ($event, $dbh) = @args{@required_args};
   my ( $start, $end, $query_time );


   PTDEBUG && _d('Executing query');
   $event->{Query_time} = 0;
   if ( $self->{method} eq 'rows' ) {
      my $query = $event->{arg};
      my $sth;
      eval {
         $sth = $dbh->prepare($query);
      };
      die "Failed to prepare query: $EVAL_ERROR" if $EVAL_ERROR;

      eval {
         $start = time();
         $sth->execute();
         $end   = time();
         $query_time = sprintf '%.6f', $end - $start;
      };
      die "Failed to execute query: $EVAL_ERROR" if $EVAL_ERROR;

      $event->{results_sth} = $sth;
   }
   else {
      die "No wrapped query" unless $event->{wrapped_query};
      my $query = $event->{wrapped_query};
      eval {
         $start = time();
         $dbh->do($query);
         $end   = time();
         $query_time = sprintf '%.6f', $end - $start;
      };
      if ( $EVAL_ERROR ) {
         delete $event->{wrapped_query};
         delete $event->{tmp_tbl};
         die "Failed to execute query: $EVAL_ERROR";
      }
   }

   $event->{Query_time} = $query_time;

   return $event;
}

sub after_execute {
   my ( $self, %args ) = @_;
   my @required_args = qw(event);
   foreach my $arg ( @required_args ) {
      die "I need a $arg argument" unless $args{$arg};
   }
   return $args{event};
}

sub compare {
   my ( $self, %args ) = @_;
   my @required_args = qw(events hosts);
   foreach my $arg ( @required_args ) {
      die "I need a $arg argument" unless $args{$arg};
   }
   my ($events, $hosts) = @args{@required_args};
   return $self->{method} eq 'rows' ? $self->_compare_rows(%args)
                                    : $self->_compare_checksums(%args);
}

sub _compare_checksums {
   my ( $self, %args ) = @_;
   my @required_args = qw(events hosts);
   foreach my $arg ( @required_args ) {
      die "I need a $arg argument" unless $args{$arg};
   }
   my ($events, $hosts) = @args{@required_args};

   my $different_row_counts    = 0;
   my $different_column_counts = 0; # TODO
   my $different_column_types  = 0; # TODO
   my $different_checksums     = 0;

   my $n_events = scalar @$events;
   foreach my $i ( 0..($n_events-1) ) {
      $events->[$i] = $self->_checksum_results(
         event => $events->[$i],
         dbh   => $hosts->[$i]->{dbh},
      );
      if ( $i ) {
         if ( ($events->[0]->{checksum} || 0)
              != ($events->[$i]->{checksum}||0) ) {
            $different_checksums++;
         }
         if ( ($events->[0]->{row_count} || 0)
              != ($events->[$i]->{row_count} || 0) ) {
            $different_row_counts++
         }

         delete $events->[$i]->{wrapped_query};
      }
   }
   delete $events->[0]->{wrapped_query};

   my $item     = $events->[0]->{fingerprint} || $events->[0]->{arg};
   my $sampleno = $events->[0]->{sampleno} || 0;
   if ( $different_checksums ) {
      $self->{diffs}->{checksums}->{$item}->{$sampleno}
         = [ map { $_->{checksum} } @$events ];
      $self->{samples}->{$item}->{$sampleno} = $events->[0]->{arg};
   }
   if ( $different_row_counts ) {
      $self->{diffs}->{row_counts}->{$item}->{$sampleno}
         = [ map { $_->{row_count} } @$events ];
      $self->{samples}->{$item}->{$sampleno} = $events->[0]->{arg};
   }

   return (
      different_row_counts    => $different_row_counts,
      different_checksums     => $different_checksums,
      different_column_counts => $different_column_counts,
      different_column_types  => $different_column_types,
   );
}

sub _checksum_results {
   my ( $self, %args ) = @_;
   my @required_args = qw(event dbh);
   foreach my $arg ( @required_args ) {
      die "I need a $arg argument" unless $args{$arg};
   }
   my ($event, $dbh) = @args{@required_args};

   my $sql;
   my $n_rows       = 0;
   my $tbl_checksum = 0;
   if ( $event->{wrapped_query} && $event->{tmp_tbl} ) {
      my $tmp_tbl = $event->{tmp_tbl};
      eval {
         $sql = "SELECT COUNT(*) FROM $tmp_tbl";
         PTDEBUG && _d($sql);
         ($n_rows) = @{ $dbh->selectcol_arrayref($sql) };

         $sql = "CHECKSUM TABLE $tmp_tbl";
         PTDEBUG && _d($sql);
         $tbl_checksum = $dbh->selectrow_arrayref($sql)->[1];
      };
      die "Failed to checksum table: $EVAL_ERROR"
         if $EVAL_ERROR;
   
      $sql = "DROP TABLE IF EXISTS $tmp_tbl";
      PTDEBUG && _d($sql);
     eval {
         $dbh->do($sql);
      };
      PTDEBUG && $EVAL_ERROR && _d('Error:', $EVAL_ERROR);
   }
   else {
      PTDEBUG && _d("Event doesn't have wrapped query or tmp tbl");
   }

   $event->{row_count} = $n_rows;
   $event->{checksum}  = $tbl_checksum;
   PTDEBUG && _d('row count:', $n_rows, 'checksum:', $tbl_checksum);

   return $event;
}

sub _compare_rows {
   my ( $self, %args ) = @_;
   my @required_args = qw(events hosts);
   foreach my $arg ( @required_args ) {
      die "I need a $arg argument" unless $args{$arg};
   }
   my ($events, $hosts) = @args{@required_args};

   my $different_row_counts    = 0;
   my $different_column_counts = 0; # TODO
   my $different_column_types  = 0; # TODO
   my $different_column_values = 0;

   my $n_events = scalar @$events;
   my $event0   = $events->[0]; 
   my $item     = $event0->{fingerprint} || $event0->{arg};
   my $sampleno = $event0->{sampleno} || 0;
   my $dbh      = $hosts->[0]->{dbh};  # doesn't matter which one

   if ( !$event0->{results_sth} ) {
      PTDEBUG && _d("Event 0 doesn't have a results sth");
      return (
         different_row_counts    => $different_row_counts,
         different_column_values => $different_column_values,
         different_column_counts => $different_column_counts,
         different_column_types  => $different_column_types,
      );
   }

   my $res_struct = MockSyncStream::get_result_set_struct($dbh,
      $event0->{results_sth});
   PTDEBUG && _d('Result set struct:', Dumper($res_struct));

   my @event0_rows      = @{ $event0->{results_sth}->fetchall_arrayref({}) };
   $event0->{row_count} = scalar @event0_rows;
   my $left = new MockSth(@event0_rows);
   $left->{NAME} = [ @{$event0->{results_sth}->{NAME}} ];

   EVENT:
   foreach my $i ( 1..($n_events-1) ) {
      my $event = $events->[$i];
      my $right = $event->{results_sth};

      $event->{row_count} = 0;

      if ( !$right ) {
         PTDEBUG && _d('No results sth on host', $i);
         delete $event->{results_sth};
         next EVENT;
      }

      my $no_diff      = 1;  # results are identical; this catches 0 row results
      my $outfile      = new Outfile();
      my ($left_outfile, $right_outfile, $n_rows);
      my $same_row     = sub {
            $event->{row_count}++;  # Keep track of this event's row_count.
            return;
      };
      my $not_in_left  = sub {
         my ( $rr ) = @_;
         $no_diff = 0;
         ($right_outfile, $n_rows) = $self->write_to_outfile(
            side    => 'right',
            sth     => $right,
            row     => $rr,
            Outfile => $outfile,
         );
         return;
      };
      my $not_in_right = sub {
         my ( $lr ) = @_;
         $no_diff = 0;
         ($left_outfile, undef) = $self->write_to_outfile(
            side    => 'left',
            sth     => $left,
            row     => $lr,
            Outfile => $outfile,
         ); 
         return;
      };

      my $rd       = new RowDiff(dbh => $dbh);
      my $mocksync = new MockSyncStream(
         query        => $event0->{arg},
         cols         => $res_struct->{cols},
         same_row     => $same_row,
         not_in_left  => $not_in_left,
         not_in_right => $not_in_right,
      );

      PTDEBUG && _d('Comparing result sets with MockSyncStream');
      $rd->compare_sets(
         left_sth   => $left,
         right_sth  => $right,
         syncer     => $mocksync,
         tbl_struct => $res_struct,
      );

      $event->{row_count} += $n_rows || 0;

      PTDEBUG && _d('Left has', $event0->{row_count}, 'rows, right has',
         $event->{row_count});

      $different_row_counts++ if $event0->{row_count} != $event->{row_count};
      if ( $different_row_counts ) {
         $self->{diffs}->{row_counts}->{$item}->{$sampleno}
            = [ $event0->{row_count}, $event->{row_count} ];
         $self->{samples}->{$item}->{$sampleno} = $event0->{arg};
      }

      $left->reset();
      if ( $no_diff ) {
         delete $event->{results_sth};
         next EVENT;
      }

      PTDEBUG && _d('Result sets are different');


      if ( !$left_outfile ) {
         PTDEBUG && _d('Right has extra rows not in left');
         (undef, $left_outfile) = $self->open_outfile(side => 'left');
      }
      if ( !$right_outfile ) {
         PTDEBUG && _d('Left has extra rows not in right');
         (undef, $right_outfile) = $self->open_outfile(side => 'right');
      }

      my @diff_rows = $self->diff_rows(
         %args,             # for options like max-different-rows
         left_dbh        => $hosts->[0]->{dbh},
         left_outfile    => $left_outfile,
         right_dbh       => $hosts->[$i]->{dbh},
         right_outfile   => $right_outfile,
         res_struct      => $res_struct,
         query           => $event0->{arg},
         db              => $args{'temp-database'} || $event0->{db},
      );

      if ( scalar @diff_rows ) { 
         $different_column_values++; 
         $self->{diffs}->{col_vals}->{$item}->{$sampleno} = \@diff_rows;
         $self->{samples}->{$item}->{$sampleno} = $event0->{arg};
      }

      delete $event->{results_sth};
   }
   delete $event0->{results_sth};

   return (
      different_row_counts    => $different_row_counts,
      different_column_values => $different_column_values,
      different_column_counts => $different_column_counts,
      different_column_types  => $different_column_types,
   );
}

sub diff_rows {
   my ( $self, %args ) = @_;
   my @required_args = qw(left_dbh left_outfile right_dbh right_outfile
                          res_struct db query);
   foreach my $arg ( @required_args ) {
      die "I need a $arg argument" unless $args{$arg};
   }
   my ($left_dbh, $left_outfile, $right_dbh, $right_outfile, $res_struct,
       $db, $query)
      = @args{@required_args};

   my $orig_left_db  = $self->_use_db($left_dbh, $db);
   my $orig_right_db = $self->_use_db($right_dbh, $db);

   my $left_tbl  = "`$db`.`mk_upgrade_left`";
   my $right_tbl = "`$db`.`mk_upgrade_right`";
   my $table_ddl = $self->make_table_ddl($res_struct);

   $left_dbh->do("DROP TABLE IF EXISTS $left_tbl");
   $left_dbh->do("CREATE TABLE $left_tbl $table_ddl");
   $left_dbh->do("LOAD DATA LOCAL INFILE '$left_outfile' "
      . "INTO TABLE $left_tbl");

   $right_dbh->do("DROP TABLE IF EXISTS $right_tbl");
   $right_dbh->do("CREATE TABLE $right_tbl $table_ddl");
   $right_dbh->do("LOAD DATA LOCAL INFILE '$right_outfile' "
      . "INTO TABLE $right_tbl");

   PTDEBUG && _d('Loaded', $left_outfile, 'into table', $left_tbl, 'and',
      $right_outfile, 'into table', $right_tbl);

   if ( $args{'add-indexes'} ) {
      $self->add_indexes(
         %args,
         dsts      => [
            { dbh => $left_dbh,  tbl => $left_tbl  },
            { dbh => $right_dbh, tbl => $right_tbl },
         ],
      );
   }

   my $max_diff = $args{'max-different-rows'} || 1_000;  # 1k=sanity/safety
   my $n_diff   = 0;
   my @missing_rows;  # not currently saved; row counts show missing rows
   my @different_rows;
   use constant LEFT  => 0;
   use constant RIGHT => 1;
   my @l_r = (undef, undef);
   my @last_diff_col;
   my $last_diff = 0;
   my $key_cmp      = sub {
      push @last_diff_col, [@_];
      $last_diff--;
      return;
   };
   my $same_row = sub {
      my ( %args ) = @_;
      my ($lr, $rr) = @args{qw(lr rr)};
      if ( $l_r[LEFT] && $l_r[RIGHT] ) {
         PTDEBUG && _d('Saving different row');
         push @different_rows, $last_diff_col[$last_diff];
         $n_diff++;
      }
      elsif ( $l_r[LEFT] ) {
         PTDEBUG && _d('Saving not in right row');
         $n_diff++;
      }
      elsif ( $l_r[RIGHT] ) {
         PTDEBUG && _d('Saving not in left row');
         $n_diff++;
      }
      else {
         PTDEBUG && _d('No missing or different rows in queue');
      }
      @l_r           = (undef, undef);
      @last_diff_col = ();
      $last_diff     = 0;
      return;
   };
   my $not_in_left  = sub {
      my ( %args ) = @_;
      my ($lr, $rr) = @args{qw(lr rr)};
      $same_row->() if $l_r[RIGHT];  # last missing row
      $l_r[RIGHT] = $rr;
      $same_row->(@l_r) if $l_r[LEFT] && $l_r[RIGHT];
      return;
   };
   my $not_in_right = sub {
      my ( %args ) = @_;
      my ($lr, $rr) = @args{qw(lr rr)};
      $same_row->() if $l_r[LEFT];  # last missing row
      $l_r[LEFT] = $lr;
      $same_row->(@l_r) if $l_r[LEFT] && $l_r[RIGHT];
      return;
   };
   my $done = sub {
      my ( %args ) = @_;
      my ($left, $right) = @args{qw(left_sth right_sth)};
      PTDEBUG && _d('Found', $n_diff, 'of', $max_diff, 'max differences');
      if ( $n_diff >= $max_diff ) {
         PTDEBUG && _d('Done comparing rows, got --max-differences', $max_diff);
         $left->finish();
         $right->finish();
         return 1;
      }
      return 0;
   };
   my $trf;
   if ( my $n = $args{'float-precision'} ) {
      $trf = sub {
         my ( $l, $r, $tbl, $col ) = @_;
         return $l, $r
            unless $tbl->{type_for}->{$col} =~ m/(?:float|double|decimal)/;
         my $l_rounded = sprintf "%.${n}f", $l;
         my $r_rounded = sprintf "%.${n}f", $r;
         PTDEBUG && _d('Rounded', $l, 'to', $l_rounded,
            'and', $r, 'to', $r_rounded);
         return $l_rounded, $r_rounded;
      };
   };

   my $rd = new RowDiff(
      dbh          => $left_dbh,
      key_cmp      => $key_cmp,
      same_row     => $same_row,
      not_in_left  => $not_in_left,
      not_in_right => $not_in_right,
      done         => $done,
      trf          => $trf,
   );
   my $ch = new ChangeHandler(
      left_db    => $db,
      left_tbl   => 'mk_upgrade_left',
      right_db   => $db,
      right_tbl  => 'mk_upgrade_right',
      tbl_struct => $res_struct,
      queue      => 0,
      replace    => 0,
      actions    => [],
      Quoter     => $self->{Quoter},
   );

   $self->{TableSyncer}->sync_table(
      plugins       => $self->{plugins},
      src           => {
         dbh => $left_dbh,
         db  => $db,
         tbl => 'mk_upgrade_left',
      },
      dst           => {
         dbh => $right_dbh,
         db  => $db,
         tbl => 'mk_upgrade_right',
      },
      tbl_struct    => $res_struct,
      cols          => $res_struct->{cols},
      chunk_size    => 1_000,
      RowDiff       => $rd,
      ChangeHandler => $ch,
   );

   if ( $n_diff < $max_diff ) {
      $same_row->() if $l_r[LEFT] || $l_r[RIGHT];  # save remaining rows
   }

   $self->_use_db($left_dbh,  $orig_left_db);
   $self->_use_db($right_dbh, $orig_right_db);

   return @different_rows;
}

sub write_to_outfile {
   my ( $self, %args ) = @_;
   my @required_args = qw(side row sth Outfile);
   foreach my $arg ( @required_args ) {
      die "I need a $arg argument" unless $args{$arg};
   }
   my ( $side, $row, $sth, $outfile ) = @args{@required_args};
   my ( $fh, $file ) = $self->open_outfile(%args);

   $outfile->write($fh, [ MockSyncStream::as_arrayref($sth, $row) ]);

   my $remaining_rows = $sth->fetchall_arrayref();
   $outfile->write($fh, $remaining_rows);

   my $n_rows = 1 + @$remaining_rows;
   PTDEBUG && _d('Wrote', $n_rows, 'rows');

   close $fh or warn "Cannot close $file: $OS_ERROR";
   return $file, $n_rows;
}

sub open_outfile {
   my ( $self, %args ) = @_;
   my $outfile = $self->{'base-dir'} . "/$args{side}-outfile.txt";
   open my $fh, '>', $outfile or die "Cannot open $outfile: $OS_ERROR";
   PTDEBUG && _d('Opened outfile', $outfile);
   return $fh, $outfile;
}

sub make_table_ddl {
   my ( $self, $struct ) = @_;
   my $sql = "(\n"
           . (join("\n",
                 map {
                    my $name = $_;
                    my $type = $struct->{type_for}->{$_};
                    my $size = $struct->{size}->{$_} || '';
                    "  `$name` $type$size,";
                 } @{$struct->{cols}}))
           . ')';
   $sql =~ s/,\)$/\n)/;
   PTDEBUG && _d('Table ddl:', $sql);
   return $sql;
}

sub add_indexes {
   my ( $self, %args ) = @_;
   my @required_args = qw(query dsts db);
   foreach my $arg ( @required_args ) {
      die "I need a $arg argument" unless $args{$arg};
   }
   my ($query, $dsts) = @args{@required_args};

   my $qp = $self->{QueryParser};
   my $tp = $self->{TableParser};
   my $q  = $self->{Quoter};

   my @src_tbls = $qp->get_tables($query);
   my @keys;
   foreach my $db_tbl ( @src_tbls ) {
      my ($db, $tbl) = $q->split_unquote($db_tbl, $args{db});
      if ( $db ) {
         my $tbl_struct;
         eval {
            $tbl_struct = $tp->parse(
               $tp->get_create_table(
                  dbh => $dsts->[0]->{dbh},
                  db  => $db,
                  tbl => $tbl,
               ));
         };
         if ( $EVAL_ERROR ) {
            PTDEBUG && _d('Error parsing', $db, '.', $tbl, ':', $EVAL_ERROR);
            next;
         }
         push @keys, map {
            my $def = ($_->{is_unique} ? 'UNIQUE ' : '')
                    . "KEY ($_->{colnames})";
            [$def, $_];
         } grep { $_->{type} eq 'BTREE' } values %{$tbl_struct->{keys}};
      }
      else {
         PTDEBUG && _d('Cannot get indexes from', $db_tbl, 'because its '
            . 'database is unknown');
      }
   }
   PTDEBUG && _d('Source keys:', Dumper(\@keys));
   return unless @keys;

   for my $dst ( @$dsts ) {
      foreach my $key ( @keys ) {
         my $def = $key->[0];
         my $sql = "ALTER TABLE $dst->{tbl} ADD $key->[0]";
         PTDEBUG && _d($sql);
         eval {
            $dst->{dbh}->do($sql);
         };
         if ( $EVAL_ERROR ) {
            PTDEBUG && _d($EVAL_ERROR);
         }
         else {
         }
      }
   }

   return;
}

sub report {
   my ( $self, %args ) = @_;
   my @required_args = qw(hosts);
   foreach my $arg ( @required_args ) {
      die "I need a $arg argument" unless $args{$arg};
   }
   my ($hosts) = @args{@required_args};

   return unless keys %{$self->{diffs}};

   my $query_id_col = {
      name        => 'Query ID',
   };
   my $hostno = 0;
   my @host_cols = map {
      $hostno++;
      my $col = { name => "host$hostno" };
      $col;
   } @$hosts;

   my @reports;
   foreach my $diff ( qw(checksums col_vals row_counts) ) {
      my $report = "_report_diff_$diff";
      push @reports, $self->$report(
         query_id_col => $query_id_col,
         host_cols    => \@host_cols,
         %args
      );
   }

   return join("\n", @reports);
}

sub _report_diff_checksums {
   my ( $self, %args ) = @_;
   my @required_args = qw(query_id_col host_cols);
   foreach my $arg ( @required_args ) {
      die "I need a $arg argument" unless $args{$arg};
   }

   my $get_id = $self->{get_id};

   return unless keys %{$self->{diffs}->{checksums}};

   my $report = new ReportFormatter();
   $report->title('Checksum differences');
   $report->set_columns(
      $args{query_id_col},
      @{$args{host_cols}},
   );

   my $diff_checksums = $self->{diffs}->{checksums};
   foreach my $item ( sort keys %$diff_checksums ) {
      map {
         $report->add_line(
            $get_id->($item) . '-' . $_,
            @{$diff_checksums->{$item}->{$_}},
         );
      } sort { $a <=> $b } keys %{$diff_checksums->{$item}};
   }

   return $report->get_report();
}

sub _report_diff_col_vals {
   my ( $self, %args ) = @_;
   my @required_args = qw(query_id_col host_cols);
   foreach my $arg ( @required_args ) {
      die "I need a $arg argument" unless $args{$arg};
   }

   my $get_id = $self->{get_id};

   return unless keys %{$self->{diffs}->{col_vals}};

   my $report = new ReportFormatter();
   $report->title('Column value differences');
   $report->set_columns(
      $args{query_id_col},
      {
         name => 'Column'
      },
      @{$args{host_cols}},
   );
   my $diff_col_vals = $self->{diffs}->{col_vals};
   foreach my $item ( sort keys %$diff_col_vals ) {
      foreach my $sampleno (sort {$a <=> $b} keys %{$diff_col_vals->{$item}}) {
         map {
            $report->add_line(
               $get_id->($item) . '-' . $sampleno,
               @$_,
            );
         } @{$diff_col_vals->{$item}->{$sampleno}};
      }
   }

   return $report->get_report();
}

sub _report_diff_row_counts {
   my ( $self, %args ) = @_;
   my @required_args = qw(query_id_col hosts);
   foreach my $arg ( @required_args ) {
      die "I need a $arg argument" unless $args{$arg};
   }

   my $get_id = $self->{get_id};

   return unless keys %{$self->{diffs}->{row_counts}};

   my $report = new ReportFormatter();
   $report->title('Row count differences');
   my $hostno = 0;
   $report->set_columns(
      $args{query_id_col},
      (map {
         $hostno++;
         my $col = { name => "host$hostno", right_justify => 1  };
         $col;
      } @{$args{hosts}}),
   );

   my $diff_row_counts = $self->{diffs}->{row_counts};
   foreach my $item ( sort keys %$diff_row_counts ) {
      map {
         $report->add_line(
            $get_id->($item) . '-' . $_,
            @{$diff_row_counts->{$item}->{$_}},
         );
      } sort { $a <=> $b } keys %{$diff_row_counts->{$item}};
   }

   return $report->get_report();
}

sub samples {
   my ( $self, $item ) = @_;
   return unless $item;
   my @samples;
   foreach my $sampleno ( keys %{$self->{samples}->{$item}} ) {
      push @samples, $sampleno, $self->{samples}->{$item}->{$sampleno};
   }
   return @samples;
}

sub reset {
   my ( $self ) = @_;
   $self->{diffs}   = {};
   $self->{samples} = {};
   return;
}

sub _use_db {
   my ( $self, $dbh, $new_db ) = @_;
   return unless $new_db;
   my $sql = 'SELECT DATABASE()';
   PTDEBUG && _d($sql);
   my $curr = $dbh->selectrow_array($sql);
   if ( $curr && $new_db && $curr eq $new_db ) {
      PTDEBUG && _d('Current and new DB are the same');
      return $curr;
   }
   $sql = "USE `$new_db`";
   PTDEBUG && _d($sql);
   $dbh->do($sql);
   return $curr;
}

sub _d {
   my ($package, undef, $line) = caller 0;
   @_ = map { (my $temp = $_) =~ s/\n/\n# /g; $temp; }
        map { defined $_ ? $_ : 'undef' }
        @_;
   print STDERR "# $package:$line $PID ", join(' ', @_), "\n";
}

1;
}
# ###########################################################################
# End CompareResults package
# ###########################################################################

# ###########################################################################
# CompareQueryTimes package
# This package is a copy without comments from the original.  The original
# with comments and its test file can be found in the Bazaar repository at,
#   lib/CompareQueryTimes.pm
#   t/lib/CompareQueryTimes.t
# See https://launchpad.net/percona-toolkit for more information.
# ###########################################################################
{
package CompareQueryTimes;

use strict;
use warnings FATAL => 'all';
use English qw(-no_match_vars);
use constant PTDEBUG => $ENV{PTDEBUG} || 0;

Transformers->import(qw(micro_t));
use POSIX qw(floor);
use Data::Dumper;
$Data::Dumper::Indent    = 1;
$Data::Dumper::Sortkeys  = 1;
$Data::Dumper::Quotekeys = 0;

my @bucket_threshold = qw(500 100  100   500 50   50    20 1   );

sub new {
   my ( $class, %args ) = @_;
   my @required_args = qw(get_id);
   foreach my $arg ( @required_args ) {
      die "I need a $arg argument" unless $args{$arg};
   }
   my $self = {
      %args,
      diffs   => {},
      samples => {},
   };
   return bless $self, $class;
}

sub before_execute {
   my ( $self, %args ) = @_;
   my @required_args = qw(event);
   foreach my $arg ( @required_args ) {
      die "I need a $arg argument" unless $args{$arg};
   }
   return $args{event};
}

sub execute {
   my ( $self, %args ) = @_;
   my @required_args = qw(event dbh);
   foreach my $arg ( @required_args ) {
      die "I need a $arg argument" unless $args{$arg};
   }
   my ($event, $dbh) = @args{@required_args};

   if ( exists $event->{Query_time} ) {
      PTDEBUG && _d('Query already executed');
      return $event;
   }

   PTDEBUG && _d('Executing query');
   my $query = $event->{arg};
   my ( $start, $end, $query_time );

   $event->{Query_time} = 0;
   eval {
      $start = time();
      $dbh->do($query);
      $end   = time();
      $query_time = sprintf '%.6f', $end - $start;
   };
   die "Failed to execute query: $EVAL_ERROR" if $EVAL_ERROR;

   $event->{Query_time} = $query_time;

   return $event;
}

sub after_execute {
   my ( $self, %args ) = @_;
   my @required_args = qw(event);
   foreach my $arg ( @required_args ) {
      die "I need a $arg argument" unless $args{$arg};
   }
   return $args{event};
}

sub compare {
   my ( $self, %args ) = @_;
   my @required_args = qw(events);
   foreach my $arg ( @required_args ) {
      die "I need a $arg argument" unless $args{$arg};
   }
   my ($events) = @args{@required_args};

   my $different_query_times = 0;

   my $event0   = $events->[0];
   my $item     = $event0->{fingerprint} || $event0->{arg};
   my $sampleno = $event0->{sampleno}    || 0;
   my $t0       = $event0->{Query_time}  || 0;
   my $b0       = bucket_for($t0);

   my $n_events = scalar @$events;
   foreach my $i ( 1..($n_events-1) ) {
      my $event = $events->[$i];
      my $t     = $event->{Query_time};
      my $b     = bucket_for($t);

      if ( $b0 != $b ) {
         my $diff = abs($t0 - $t);
         $different_query_times++;
         $self->{diffs}->{big}->{$item}->{$sampleno}
            = [ micro_t($t0), micro_t($t), micro_t($diff) ];
         $self->{samples}->{$item}->{$sampleno} = $event0->{arg};
      }
      else {
         my $inc = percentage_increase($t0, $t);
         if ( $inc >= $bucket_threshold[$b0] ) {
            $different_query_times++;
            $self->{diffs}->{in_bucket}->{$item}->{$sampleno}
               = [ micro_t($t0), micro_t($t), $inc, $bucket_threshold[$b0] ];
            $self->{samples}->{$item}->{$sampleno} = $event0->{arg};
         }
      }
   }

   return (
      different_query_times => $different_query_times,
   );
}

sub bucket_for {
   my ( $val ) = @_;
   die "I need a val" unless defined $val;
   return 0 if $val == 0;
   my $bucket = floor(log($val) / log(10)) + 6;
   $bucket = $bucket > 7 ? 7 : $bucket < 0 ? 0 : $bucket;
   return $bucket;
}

sub percentage_increase {
   my ( $x, $y ) = @_;
   return 0 if $x == $y;

   if ( $x > $y ) {
      my $z = $y;
         $y = $x;
         $x = $z;
   }

   if ( $x == 0 ) {
      return 1000;  # This should trigger all buckets' thresholds.
   }

   return sprintf '%.2f', (($y - $x) / $x) * 100;
}


sub report {
   my ( $self, %args ) = @_;
   my @required_args = qw(hosts);
   foreach my $arg ( @required_args ) {
      die "I need a $arg argument" unless $args{$arg};
   }
   my ($hosts) = @args{@required_args};

   return unless keys %{$self->{diffs}};

   my $query_id_col = {
      name        => 'Query ID',
   };
   my $hostno = 0;
   my @host_cols = map {
      $hostno++;
      my $col = { name => "host$hostno" };
      $col;
   } @$hosts;

   my @reports;
   foreach my $diff ( qw(big in_bucket) ) {
      my $report = "_report_diff_$diff";
      push @reports, $self->$report(
         query_id_col => $query_id_col,
         host_cols    => \@host_cols,
         %args
      );
   }

   return join("\n", @reports);
}

sub _report_diff_big {
   my ( $self, %args ) = @_;
   my @required_args = qw(query_id_col hosts);
   foreach my $arg ( @required_args ) {
      die "I need a $arg argument" unless $args{$arg};
   }

   my $get_id = $self->{get_id};

   return unless keys %{$self->{diffs}->{big}};

   my $report = new ReportFormatter();
   $report->title('Big query time differences');
   my $hostno = 0;
   $report->set_columns(
      $args{query_id_col},
      (map {
         $hostno++;
         my $col = { name => "host$hostno", right_justify => 1  };
         $col;
      } @{$args{hosts}}),
      { name => 'Difference', right_justify => 1 },
   );

   my $diff_big = $self->{diffs}->{big};
   foreach my $item ( sort keys %$diff_big ) {
      map {
         $report->add_line(
            $get_id->($item) . '-' . $_,
            @{$diff_big->{$item}->{$_}},
         );
      } sort { $a <=> $b } keys %{$diff_big->{$item}};
   }

   return $report->get_report();
}

sub _report_diff_in_bucket {
   my ( $self, %args ) = @_;
   my @required_args = qw(query_id_col hosts);
   foreach my $arg ( @required_args ) {
      die "I need a $arg argument" unless $args{$arg};
   }

   my $get_id = $self->{get_id};

   return unless keys %{$self->{diffs}->{in_bucket}};

   my $report = new ReportFormatter();
   $report->title('Significant query time differences');
   my $hostno = 0;
   $report->set_columns(
      $args{query_id_col},
      (map {
         $hostno++;
         my $col = { name => "host$hostno", right_justify => 1  };
         $col;
      } @{$args{hosts}}),
      { name => '%Increase',  right_justify => 1 },
      { name => '%Threshold', right_justify => 1 },
   );

   my $diff_in_bucket = $self->{diffs}->{in_bucket};
   foreach my $item ( sort keys %$diff_in_bucket ) {
      map {
         $report->add_line(
            $get_id->($item) . '-' . $_,
            @{$diff_in_bucket->{$item}->{$_}},
         );
      } sort { $a <=> $b } keys %{$diff_in_bucket->{$item}};
   }

   return $report->get_report();
}

sub samples {
   my ( $self, $item ) = @_;
   return unless $item;
   my @samples;
   foreach my $sampleno ( keys %{$self->{samples}->{$item}} ) {
      push @samples, $sampleno, $self->{samples}->{$item}->{$sampleno};
   }
   return @samples;
}


sub reset {
   my ( $self ) = @_;
   $self->{diffs}   = {};
   $self->{samples} = {};
   return;
}

sub _d {
   my ($package, undef, $line) = caller 0;
   @_ = map { (my $temp = $_) =~ s/\n/\n# /g; $temp; }
        map { defined $_ ? $_ : 'undef' }
        @_;
   print STDERR "# $package:$line $PID ", join(' ', @_), "\n";
}

1;
}
# ###########################################################################
# End CompareQueryTimes package
# ###########################################################################

# ###########################################################################
# CompareWarnings package
# This package is a copy without comments from the original.  The original
# with comments and its test file can be found in the Bazaar repository at,
#   lib/CompareWarnings.pm
#   t/lib/CompareWarnings.t
# See https://launchpad.net/percona-toolkit for more information.
# ###########################################################################
{
package CompareWarnings;

use strict;
use warnings FATAL => 'all';
use English qw(-no_match_vars);
use constant PTDEBUG => $ENV{PTDEBUG} || 0;

use Data::Dumper;
$Data::Dumper::Indent    = 1;
$Data::Dumper::Sortkeys  = 1;
$Data::Dumper::Quotekeys = 0;

sub new {
   my ( $class, %args ) = @_;
   my @required_args = qw(get_id Quoter QueryParser);
   foreach my $arg ( @required_args ) {
      die "I need a $arg argument" unless $args{$arg};
   }
   my $self = {
      %args,
      diffs   => {},
      samples => {},
   };
   return bless $self, $class;
}

sub before_execute {
   my ( $self, %args ) = @_;
   my @required_args = qw(event dbh);
   foreach my $arg ( @required_args ) {
      die "I need a $arg argument" unless $args{$arg};
   }
   my ($event, $dbh) = @args{@required_args};
   my $sql;

   return $event unless $self->{'clear-warnings'};

   if ( my $tbl = $self->{'clear-warnings-table'} ) {
      $sql = "SELECT * FROM $tbl LIMIT 1";
      PTDEBUG && _d($sql);
      eval {
         $dbh->do($sql);
      };
      die "Failed to SELECT from clear warnings table: $EVAL_ERROR"
         if $EVAL_ERROR;
   }
   else {
      my $q    = $self->{Quoter};
      my $qp   = $self->{QueryParser};
      my @tbls = $qp->get_tables($event->{arg});
      my $ok   = 0;
      TABLE:
      foreach my $tbl ( @tbls ) {
         $sql = "SELECT * FROM $tbl LIMIT 1";
         PTDEBUG && _d($sql);
         eval {
            $dbh->do($sql);
         };
         if ( $EVAL_ERROR ) {
            PTDEBUG && _d('Failed to clear warnings');
         }
         else {
            PTDEBUG && _d('Cleared warnings');
            $ok = 1;
            last TABLE;
         }
      }
      die "Failed to clear warnings"
         unless $ok;
   }

   return $event;
}

sub execute {
   my ( $self, %args ) = @_;
   my @required_args = qw(event dbh);
   foreach my $arg ( @required_args ) {
      die "I need a $arg argument" unless $args{$arg};
   }
   my ($event, $dbh) = @args{@required_args};

   if ( exists $event->{Query_time} ) {
      PTDEBUG && _d('Query already executed');
      return $event;
   }

   PTDEBUG && _d('Executing query');
   my $query = $event->{arg};
   my ( $start, $end, $query_time );

   $event->{Query_time} = 0;
   eval {
      $start = time();
      $dbh->do($query);
      $end   = time();
      $query_time = sprintf '%.6f', $end - $start;
   };
   die "Failed to execute query: $EVAL_ERROR" if $EVAL_ERROR;

   $event->{Query_time} = $query_time;

   return $event;
}

sub after_execute {
   my ( $self, %args ) = @_;
   my @required_args = qw(event dbh);
   foreach my $arg ( @required_args ) {
      die "I need a $arg argument" unless $args{$arg};
   }
   my ($event, $dbh) = @args{@required_args};

   my $warnings;
   my $warning_count;
   eval {
      $warnings      = $dbh->selectall_hashref('SHOW WARNINGS', 'Code');
      $warning_count = $dbh->selectcol_arrayref('SELECT @@warning_count')->[0];
   };
   die "Failed to SHOW WARNINGS: $EVAL_ERROR"
      if $EVAL_ERROR;

   map {
      $_->{Message} =~ s/Out of range value adjusted/Out of range value/;
   } values %$warnings;
   $event->{warning_count} = $warning_count || 0;
   $event->{warnings}      = $warnings;

   return $event;
}

sub compare {
   my ( $self, %args ) = @_;
   my @required_args = qw(events);
   foreach my $arg ( @required_args ) {
      die "I need a $arg argument" unless $args{$arg};
   }
   my ($events) = @args{@required_args};

   my $different_warning_counts = 0;
   my $different_warnings       = 0;
   my $different_warning_levels = 0;

   my $event0   = $events->[0];
   my $item     = $event0->{fingerprint} || $event0->{arg};
   my $sampleno = $event0->{sampleno} || 0;
   my $w0       = $event0->{warnings};

   my $n_events = scalar @$events;
   foreach my $i ( 1..($n_events-1) ) {
      my $event = $events->[$i];

      if ( ($event0->{warning_count} || 0) != ($event->{warning_count} || 0) ) {
         PTDEBUG && _d('Warning counts differ:',
            $event0->{warning_count}, $event->{warning_count});
         $different_warning_counts++;
         $self->{diffs}->{warning_counts}->{$item}->{$sampleno}
            = [ $event0->{warning_count} || 0, $event->{warning_count} || 0 ];
         $self->{samples}->{$item}->{$sampleno} = $event0->{arg};
      }

      my $w = $event->{warnings};

      next if !$w0 && !$w;

      my %new_warnings;
      foreach my $code ( keys %$w0 ) {
         if ( exists $w->{$code} ) {
            if ( $w->{$code}->{Level} ne $w0->{$code}->{Level} ) {
               PTDEBUG && _d('Warning levels differ:',
                  $w0->{$code}->{Level}, $w->{$code}->{Level});
               $different_warning_levels++;
               $self->{diffs}->{levels}->{$item}->{$sampleno}
                  = [ $code, $w0->{$code}->{Level}, $w->{$code}->{Level},
                      $w->{$code}->{Message} ];
               $self->{samples}->{$item}->{$sampleno} = $event0->{arg};
            }
            delete $w->{$code};
         }
         else {
            PTDEBUG && _d('Warning gone:', $w0->{$code}->{Message});
            $different_warnings++;
            $self->{diffs}->{warnings}->{$item}->{$sampleno}
               = [ 0, $code, $w0->{$code}->{Message} ];
            $self->{samples}->{$item}->{$sampleno} = $event0->{arg};
         }
      }

      foreach my $code ( keys %$w ) {
         PTDEBUG && _d('Warning new:', $w->{$code}->{Message});
         $different_warnings++;
         $self->{diffs}->{warnings}->{$item}->{$sampleno}
            = [ $i, $code, $w->{$code}->{Message} ];
         $self->{samples}->{$item}->{$sampleno} = $event0->{arg};
      }

      delete $event->{warnings};
   }
   delete $event0->{warnings};

   return (
      different_warning_counts => $different_warning_counts,
      different_warnings       => $different_warnings,
      different_warning_levels => $different_warning_levels,
   );
}

sub report {
   my ( $self, %args ) = @_;
   my @required_args = qw(hosts);
   foreach my $arg ( @required_args ) {
      die "I need a $arg argument" unless $args{$arg};
   }
   my ($hosts) = @args{@required_args};

   return unless keys %{$self->{diffs}};

   my $query_id_col = {
      name        => 'Query ID',
   };
   my $hostno = 0;
   my @host_cols = map {
      $hostno++;
      my $col = { name => "host$hostno" };
      $col;
   } @$hosts;

   my @reports;
   foreach my $diff ( qw(warnings levels warning_counts) ) {
      my $report = "_report_diff_$diff";
      push @reports, $self->$report(
         query_id_col => $query_id_col,
         host_cols    => \@host_cols,
         %args
      );
   }

   return join("\n", @reports);
}

sub _report_diff_warnings {
   my ( $self, %args ) = @_;
   my @required_args = qw(query_id_col hosts);
   foreach my $arg ( @required_args ) {
      die "I need a $arg argument" unless $args{$arg};
   }

   my $get_id = $self->{get_id};

   return unless keys %{$self->{diffs}->{warnings}};

   my $report = new ReportFormatter(extend_right => 1);
   $report->title('New warnings');
   $report->set_columns(
      $args{query_id_col},
      { name => 'Host', },
      { name => 'Code', right_justify => 1 },
      { name => 'Message' },
   );

   my $diff_warnings = $self->{diffs}->{warnings};
   foreach my $item ( sort keys %$diff_warnings ) {
      map {
         my ($hostno, $code, $message) = @{$diff_warnings->{$item}->{$_}};
         $report->add_line(
            $get_id->($item) . '-' . $_,
            "host" . ($hostno + 1), $code, $message,
         );
      } sort { $a <=> $b } keys %{$diff_warnings->{$item}};
   }

   return $report->get_report();
}

sub _report_diff_levels {
   my ( $self, %args ) = @_;
   my @required_args = qw(query_id_col hosts);
   foreach my $arg ( @required_args ) {
      die "I need a $arg argument" unless $args{$arg};
   }

   my $get_id = $self->{get_id};

   return unless keys %{$self->{diffs}->{levels}};

   my $report = new ReportFormatter(extend_right => 1);
   $report->title('Warning level differences');
   my $hostno = 0;
   $report->set_columns(
      $args{query_id_col},
      { name => 'Code', right_justify => 1 },
      (map {
         $hostno++;
         my $col = { name => "host$hostno", right_justify => 1  };
         $col;
      } @{$args{hosts}}),
      { name => 'Message' },
   );

   my $diff_levels = $self->{diffs}->{levels};
   foreach my $item ( sort keys %$diff_levels ) {
      map {
         $report->add_line(
            $get_id->($item) . '-' . $_,
            @{$diff_levels->{$item}->{$_}},
         );
      } sort { $a <=> $b } keys %{$diff_levels->{$item}};
   }

   return $report->get_report();
}

sub _report_diff_warning_counts {
   my ( $self, %args ) = @_;
   my @required_args = qw(query_id_col hosts);
   foreach my $arg ( @required_args ) {
      die "I need a $arg argument" unless $args{$arg};
   }

   my $get_id = $self->{get_id};

   return unless keys %{$self->{diffs}->{warning_counts}};

   my $report = new ReportFormatter();
   $report->title('Warning count differences');
   my $hostno = 0;
   $report->set_columns(
      $args{query_id_col},
      (map {
         $hostno++;
         my $col = { name => "host$hostno", right_justify => 1  };
         $col;
      } @{$args{hosts}}),
   );

   my $diff_warning_counts = $self->{diffs}->{warning_counts};
   foreach my $item ( sort keys %$diff_warning_counts ) {
      map {
         $report->add_line(
            $get_id->($item) . '-' . $_,
            @{$diff_warning_counts->{$item}->{$_}},
         );
      } sort { $a <=> $b } keys %{$diff_warning_counts->{$item}};
   }

   return $report->get_report();
}

sub samples {
   my ( $self, $item ) = @_;
   return unless $item;
   my @samples;
   foreach my $sampleno ( keys %{$self->{samples}->{$item}} ) {
      push @samples, $sampleno, $self->{samples}->{$item}->{$sampleno};
   }
   return @samples;
}

sub reset {
   my ( $self ) = @_;
   $self->{diffs}   = {};
   $self->{samples} = {};
   return;
}

sub _d {
   my ($package, undef, $line) = caller 0;
   @_ = map { (my $temp = $_) =~ s/\n/\n# /g; $temp; }
        map { defined $_ ? $_ : 'undef' }
        @_;
   print STDERR "# $package:$line $PID ", join(' ', @_), "\n";
}

1;
}
# ###########################################################################
# End CompareWarnings package
# ###########################################################################

# ###########################################################################
# Retry package
# This package is a copy without comments from the original.  The original
# with comments and its test file can be found in the Bazaar repository at,
#   lib/Retry.pm
#   t/lib/Retry.t
# See https://launchpad.net/percona-toolkit for more information.
# ###########################################################################
{
package Retry;

use strict;
use warnings FATAL => 'all';
use English qw(-no_match_vars);
use constant PTDEBUG => $ENV{PTDEBUG} || 0;

sub new {
   my ( $class, %args ) = @_;
   my $self = {
      %args,
   };
   return bless $self, $class;
}

sub retry {
   my ( $self, %args ) = @_;
   my @required_args = qw(try fail final_fail);
   foreach my $arg ( @required_args ) {
      die "I need a $arg argument" unless $args{$arg};
   };
   my ($try, $fail, $final_fail) = @args{@required_args};
   my $wait  = $args{wait}  || sub { sleep 1; };
   my $tries = $args{tries} || 3;

   my $last_error;
   my $tryno = 0;
   TRY:
   while ( ++$tryno <= $tries ) {
      PTDEBUG && _d("Try", $tryno, "of", $tries);
      my $result;
      eval {
         $result = $try->(tryno=>$tryno);
      };
      if ( $EVAL_ERROR ) {
         PTDEBUG && _d("Try code failed:", $EVAL_ERROR);
         $last_error = $EVAL_ERROR;

         if ( $tryno < $tries ) {   # more retries
            my $retry = $fail->(tryno=>$tryno, error=>$last_error);
            last TRY unless $retry;
            PTDEBUG && _d("Calling wait code");
            $wait->(tryno=>$tryno);
         }
      }
      else {
         PTDEBUG && _d("Try code succeeded");
         return $result;
      }
   }

   PTDEBUG && _d('Try code did not succeed');
   return $final_fail->(error=>$last_error);
}

sub _d {
   my ($package, undef, $line) = caller 0;
   @_ = map { (my $temp = $_) =~ s/\n/\n# /g; $temp; }
        map { defined $_ ? $_ : 'undef' }
        @_;
   print STDERR "# $package:$line $PID ", join(' ', @_), "\n";
}

1;
}
# ###########################################################################
# End Retry package
# ###########################################################################

# ###########################################################################
# HTTPMicro package
# This package is a copy without comments from the original.  The original
# with comments and its test file can be found in the Bazaar repository at,
#   lib/HTTPMicro.pm
#   t/lib/HTTPMicro.t
# See https://launchpad.net/percona-toolkit for more information.
# ###########################################################################
{

package HTTPMicro;
BEGIN {
  $HTTPMicro::VERSION = '0.001';
}
use strict;
use warnings;

use Carp ();


my @attributes;
BEGIN {
    @attributes = qw(agent timeout);
    no strict 'refs';
    for my $accessor ( @attributes ) {
        *{$accessor} = sub {
            @_ > 1 ? $_[0]->{$accessor} = $_[1] : $_[0]->{$accessor};
        };
    }
}

sub new {
    my($class, %args) = @_;
    (my $agent = $class) =~ s{::}{-}g;
    my $self = {
        agent        => $agent . "/" . ($class->VERSION || 0),
        timeout      => 60,
    };
    for my $key ( @attributes ) {
        $self->{$key} = $args{$key} if exists $args{$key}
    }
    return bless $self, $class;
}

my %DefaultPort = (
    http => 80,
    https => 443,
);

sub request {
    my ($self, $method, $url, $args) = @_;
    @_ == 3 || (@_ == 4 && ref $args eq 'HASH')
      or Carp::croak(q/Usage: $http->request(METHOD, URL, [HASHREF])/);
    $args ||= {}; # we keep some state in this during _request

    my $response;
    for ( 0 .. 1 ) {
        $response = eval { $self->_request($method, $url, $args) };
        last unless $@ && $method eq 'GET'
            && $@ =~ m{^(?:Socket closed|Unexpected end)};
    }

    if (my $e = "$@") {
        $response = {
            success => q{},
            status  => 599,
            reason  => 'Internal Exception',
            content => $e,
            headers => {
                'content-type'   => 'text/plain',
                'content-length' => length $e,
            }
        };
    }
    return $response;
}

sub _request {
    my ($self, $method, $url, $args) = @_;

    my ($scheme, $host, $port, $path_query) = $self->_split_url($url);

    my $request = {
        method    => $method,
        scheme    => $scheme,
        host_port => ($port == $DefaultPort{$scheme} ? $host : "$host:$port"),
        uri       => $path_query,
        headers   => {},
    };

    my $handle  = HTTPMicro::Handle->new(timeout => $self->{timeout});

    $handle->connect($scheme, $host, $port);

    $self->_prepare_headers_and_cb($request, $args);
    $handle->write_request_header(@{$request}{qw/method uri headers/});
    $handle->write_content_body($request) if $request->{content};

    my $response;
    do { $response = $handle->read_response_header }
        until (substr($response->{status},0,1) ne '1');

    if (!($method eq 'HEAD' || $response->{status} =~ /^[23]04/)) {
        $response->{content} = '';
        $handle->read_content_body(sub { $_[1]->{content} .= $_[0] }, $response);
    }

    $handle->close;
    $response->{success} = substr($response->{status},0,1) eq '2';
    return $response;
}

sub _prepare_headers_and_cb {
    my ($self, $request, $args) = @_;

    for ($args->{headers}) {
        next unless defined;
        while (my ($k, $v) = each %$_) {
            $request->{headers}{lc $k} = $v;
        }
    }
    $request->{headers}{'host'}         = $request->{host_port};
    $request->{headers}{'connection'}   = "close";
    $request->{headers}{'user-agent'} ||= $self->{agent};

    if (defined $args->{content}) {
        $request->{headers}{'content-type'} ||= "application/octet-stream";
        utf8::downgrade($args->{content}, 1)
            or Carp::croak(q/Wide character in request message body/);
        $request->{headers}{'content-length'} = length $args->{content};
        $request->{content} = $args->{content};
    }
    return;
}

sub _split_url {
    my $url = pop;

    my ($scheme, $authority, $path_query) = $url =~ m<\A([^:/?#]+)://([^/?#]*)([^#]*)>
      or Carp::croak(qq/Cannot parse URL: '$url'/);

    $scheme     = lc $scheme;
    $path_query = "/$path_query" unless $path_query =~ m<\A/>;

    my $host = (length($authority)) ? lc $authority : 'localhost';
       $host =~ s/\A[^@]*@//;   # userinfo
    my $port = do {
       $host =~ s/:([0-9]*)\z// && length $1
         ? $1
         : $DefaultPort{$scheme}
    };

    return ($scheme, $host, $port, $path_query);
}

package
    HTTPMicro::Handle; # hide from PAUSE/indexers
use strict;
use warnings;

use Carp       qw[croak];
use Errno      qw[EINTR EPIPE];
use IO::Socket qw[SOCK_STREAM];

sub BUFSIZE () { 32768 }

my $Printable = sub {
    local $_ = shift;
    s/\r/\\r/g;
    s/\n/\\n/g;
    s/\t/\\t/g;
    s/([^\x20-\x7E])/sprintf('\\x%.2X', ord($1))/ge;
    $_;
};

sub new {
    my ($class, %args) = @_;
    return bless {
        rbuf             => '',
        timeout          => 60,
        max_line_size    => 16384,
        %args
    }, $class;
}

my $ssl_verify_args = {
    check_cn => "when_only",
    wildcards_in_alt => "anywhere",
    wildcards_in_cn => "anywhere"
};

sub connect {
    @_ == 4 || croak(q/Usage: $handle->connect(scheme, host, port)/);
    my ($self, $scheme, $host, $port) = @_;

    if ( $scheme eq 'https' ) {
        eval "require IO::Socket::SSL"
            unless exists $INC{'IO/Socket/SSL.pm'};
        croak(qq/IO::Socket::SSL must be installed for https support\n/)
            unless $INC{'IO/Socket/SSL.pm'};
    }
    elsif ( $scheme ne 'http' ) {
      croak(qq/Unsupported URL scheme '$scheme'\n/);
    }

    $self->{fh} = 'IO::Socket::INET'->new(
        PeerHost  => $host,
        PeerPort  => $port,
        Proto     => 'tcp',
        Type      => SOCK_STREAM,
        Timeout   => $self->{timeout}
    ) or croak(qq/Could not connect to '$host:$port': $@/);

    binmode($self->{fh})
      or croak(qq/Could not binmode() socket: '$!'/);

    if ( $scheme eq 'https') {
        IO::Socket::SSL->start_SSL($self->{fh});
        ref($self->{fh}) eq 'IO::Socket::SSL'
            or die(qq/SSL connection failed for $host\n/);
        if ( $self->{fh}->can("verify_hostname") ) {
            $self->{fh}->verify_hostname( $host, $ssl_verify_args );
        }
        else {
         my $fh = $self->{fh};
         _verify_hostname_of_cert($host, _peer_certificate($fh), $ssl_verify_args)
               or die(qq/SSL certificate not valid for $host\n/);
         }
    }
      
    $self->{host} = $host;
    $self->{port} = $port;

    return $self;
}

sub close {
    @_ == 1 || croak(q/Usage: $handle->close()/);
    my ($self) = @_;
    CORE::close($self->{fh})
      or croak(qq/Could not close socket: '$!'/);
}

sub write {
    @_ == 2 || croak(q/Usage: $handle->write(buf)/);
    my ($self, $buf) = @_;

    my $len = length $buf;
    my $off = 0;

    local $SIG{PIPE} = 'IGNORE';

    while () {
        $self->can_write
          or croak(q/Timed out while waiting for socket to become ready for writing/);
        my $r = syswrite($self->{fh}, $buf, $len, $off);
        if (defined $r) {
            $len -= $r;
            $off += $r;
            last unless $len > 0;
        }
        elsif ($! == EPIPE) {
            croak(qq/Socket closed by remote server: $!/);
        }
        elsif ($! != EINTR) {
            croak(qq/Could not write to socket: '$!'/);
        }
    }
    return $off;
}

sub read {
    @_ == 2 || @_ == 3 || croak(q/Usage: $handle->read(len)/);
    my ($self, $len) = @_;

    my $buf  = '';
    my $got = length $self->{rbuf};

    if ($got) {
        my $take = ($got < $len) ? $got : $len;
        $buf  = substr($self->{rbuf}, 0, $take, '');
        $len -= $take;
    }

    while ($len > 0) {
        $self->can_read
          or croak(q/Timed out while waiting for socket to become ready for reading/);
        my $r = sysread($self->{fh}, $buf, $len, length $buf);
        if (defined $r) {
            last unless $r;
            $len -= $r;
        }
        elsif ($! != EINTR) {
            croak(qq/Could not read from socket: '$!'/);
        }
    }
    if ($len) {
        croak(q/Unexpected end of stream/);
    }
    return $buf;
}

sub readline {
    @_ == 1 || croak(q/Usage: $handle->readline()/);
    my ($self) = @_;

    while () {
        if ($self->{rbuf} =~ s/\A ([^\x0D\x0A]* \x0D?\x0A)//x) {
            return $1;
        }
        $self->can_read
          or croak(q/Timed out while waiting for socket to become ready for reading/);
        my $r = sysread($self->{fh}, $self->{rbuf}, BUFSIZE, length $self->{rbuf});
        if (defined $r) {
            last unless $r;
        }
        elsif ($! != EINTR) {
            croak(qq/Could not read from socket: '$!'/);
        }
    }
    croak(q/Unexpected end of stream while looking for line/);
}

sub read_header_lines {
    @_ == 1 || @_ == 2 || croak(q/Usage: $handle->read_header_lines([headers])/);
    my ($self, $headers) = @_;
    $headers ||= {};
    my $lines   = 0;
    my $val;

    while () {
         my $line = $self->readline;

         if ($line =~ /\A ([^\x00-\x1F\x7F:]+) : [\x09\x20]* ([^\x0D\x0A]*)/x) {
             my ($field_name) = lc $1;
             $val = \($headers->{$field_name} = $2);
         }
         elsif ($line =~ /\A [\x09\x20]+ ([^\x0D\x0A]*)/x) {
             $val
               or croak(q/Unexpected header continuation line/);
             next unless length $1;
             $$val .= ' ' if length $$val;
             $$val .= $1;
         }
         elsif ($line =~ /\A \x0D?\x0A \z/x) {
            last;
         }
         else {
            croak(q/Malformed header line: / . $Printable->($line));
         }
    }
    return $headers;
}

sub write_header_lines {
    (@_ == 2 && ref $_[1] eq 'HASH') || croak(q/Usage: $handle->write_header_lines(headers)/);
    my($self, $headers) = @_;

    my $buf = '';
    while (my ($k, $v) = each %$headers) {
        my $field_name = lc $k;
         $field_name =~ /\A [\x21\x23-\x27\x2A\x2B\x2D\x2E\x30-\x39\x41-\x5A\x5E-\x7A\x7C\x7E]+ \z/x
            or croak(q/Invalid HTTP header field name: / . $Printable->($field_name));
         $field_name =~ s/\b(\w)/\u$1/g;
         $buf .= "$field_name: $v\x0D\x0A";
    }
    $buf .= "\x0D\x0A";
    return $self->write($buf);
}

sub read_content_body {
    @_ == 3 || @_ == 4 || croak(q/Usage: $handle->read_content_body(callback, response, [read_length])/);
    my ($self, $cb, $response, $len) = @_;
    $len ||= $response->{headers}{'content-length'};

    croak("No content-length in the returned response, and this "
        . "UA doesn't implement chunking") unless defined $len;

    while ($len > 0) {
        my $read = ($len > BUFSIZE) ? BUFSIZE : $len;
        $cb->($self->read($read), $response);
        $len -= $read;
    }

    return;
}

sub write_content_body {
    @_ == 2 || croak(q/Usage: $handle->write_content_body(request)/);
    my ($self, $request) = @_;
    my ($len, $content_length) = (0, $request->{headers}{'content-length'});

    $len += $self->write($request->{content});

    $len == $content_length
      or croak(qq/Content-Length missmatch (got: $len expected: $content_length)/);

    return $len;
}

sub read_response_header {
    @_ == 1 || croak(q/Usage: $handle->read_response_header()/);
    my ($self) = @_;

    my $line = $self->readline;

    $line =~ /\A (HTTP\/(0*\d+\.0*\d+)) [\x09\x20]+ ([0-9]{3}) [\x09\x20]+ ([^\x0D\x0A]*) \x0D?\x0A/x
      or croak(q/Malformed Status-Line: / . $Printable->($line));

    my ($protocol, $version, $status, $reason) = ($1, $2, $3, $4);

    return {
        status   => $status,
        reason   => $reason,
        headers  => $self->read_header_lines,
        protocol => $protocol,
    };
}

sub write_request_header {
    @_ == 4 || croak(q/Usage: $handle->write_request_header(method, request_uri, headers)/);
    my ($self, $method, $request_uri, $headers) = @_;

    return $self->write("$method $request_uri HTTP/1.1\x0D\x0A")
         + $self->write_header_lines($headers);
}

sub _do_timeout {
    my ($self, $type, $timeout) = @_;
    $timeout = $self->{timeout}
        unless defined $timeout && $timeout >= 0;

    my $fd = fileno $self->{fh};
    defined $fd && $fd >= 0
      or croak(q/select(2): 'Bad file descriptor'/);

    my $initial = time;
    my $pending = $timeout;
    my $nfound;

    vec(my $fdset = '', $fd, 1) = 1;

    while () {
        $nfound = ($type eq 'read')
            ? select($fdset, undef, undef, $pending)
            : select(undef, $fdset, undef, $pending) ;
        if ($nfound == -1) {
            $! == EINTR
              or croak(qq/select(2): '$!'/);
            redo if !$timeout || ($pending = $timeout - (time - $initial)) > 0;
            $nfound = 0;
        }
        last;
    }
    $! = 0;
    return $nfound;
}

sub can_read {
    @_ == 1 || @_ == 2 || croak(q/Usage: $handle->can_read([timeout])/);
    my $self = shift;
    return $self->_do_timeout('read', @_)
}

sub can_write {
    @_ == 1 || @_ == 2 || croak(q/Usage: $handle->can_write([timeout])/);
    my $self = shift;
    return $self->_do_timeout('write', @_)
}

my $prog = <<'EOP';
BEGIN {
   if ( defined &IO::Socket::SSL::CAN_IPV6 ) {
      *CAN_IPV6 = \*IO::Socket::SSL::CAN_IPV6;
   }
   else {
      constant->import( CAN_IPV6 => '' );
   }
   my %const = (
      NID_CommonName => 13,
      GEN_DNS => 2,
      GEN_IPADD => 7,
   );
   while ( my ($name,$value) = each %const ) {
      no strict 'refs';
      *{$name} = UNIVERSAL::can( 'Net::SSLeay', $name ) || sub { $value };
   }
}
{
   my %dispatcher = (
      issuer =>  sub { Net::SSLeay::X509_NAME_oneline( Net::SSLeay::X509_get_issuer_name( shift )) },
      subject => sub { Net::SSLeay::X509_NAME_oneline( Net::SSLeay::X509_get_subject_name( shift )) },
   );
   if ( $Net::SSLeay::VERSION >= 1.30 ) {
      $dispatcher{commonName} = sub {
         my $cn = Net::SSLeay::X509_NAME_get_text_by_NID(
            Net::SSLeay::X509_get_subject_name( shift ), NID_CommonName);
         $cn =~s{\0$}{}; # work around Bug in Net::SSLeay <1.33
         $cn;
      }
   } else {
      $dispatcher{commonName} = sub {
         croak "you need at least Net::SSLeay version 1.30 for getting commonName"
      }
   }

   if ( $Net::SSLeay::VERSION >= 1.33 ) {
      $dispatcher{subjectAltNames} = sub { Net::SSLeay::X509_get_subjectAltNames( shift ) };
   } else {
      $dispatcher{subjectAltNames} = sub {
         return;
      };
   }

   $dispatcher{authority} = $dispatcher{issuer};
   $dispatcher{owner}     = $dispatcher{subject};
   $dispatcher{cn}        = $dispatcher{commonName};

   sub _peer_certificate {
      my ($self, $field) = @_;
      my $ssl = $self->_get_ssl_object or return;

      my $cert = ${*$self}{_SSL_certificate}
         ||= Net::SSLeay::get_peer_certificate($ssl)
         or return $self->error("Could not retrieve peer certificate");

      if ($field) {
         my $sub = $dispatcher{$field} or croak
            "invalid argument for peer_certificate, valid are: ".join( " ",keys %dispatcher ).
            "\nMaybe you need to upgrade your Net::SSLeay";
         return $sub->($cert);
      } else {
         return $cert
      }
   }


   my %scheme = (
      ldap => {
         wildcards_in_cn    => 0,
         wildcards_in_alt => 'leftmost',
         check_cn         => 'always',
      },
      http => {
         wildcards_in_cn    => 'anywhere',
         wildcards_in_alt => 'anywhere',
         check_cn         => 'when_only',
      },
      smtp => {
         wildcards_in_cn    => 0,
         wildcards_in_alt => 0,
         check_cn         => 'always'
      },
      none => {}, # do not check
   );

   $scheme{www}  = $scheme{http}; # alias
   $scheme{xmpp} = $scheme{http}; # rfc 3920
   $scheme{pop3} = $scheme{ldap}; # rfc 2595
   $scheme{imap} = $scheme{ldap}; # rfc 2595
   $scheme{acap} = $scheme{ldap}; # rfc 2595
   $scheme{nntp} = $scheme{ldap}; # rfc 4642
   $scheme{ftp}  = $scheme{http}; # rfc 4217


   sub _verify_hostname_of_cert {
      my $identity = shift;
      my $cert = shift;
      my $scheme = shift || 'none';
      if ( ! ref($scheme) ) {
         $scheme = $scheme{$scheme} or croak "scheme $scheme not defined";
      }

      return 1 if ! %$scheme; # 'none'

      my $commonName = $dispatcher{cn}->($cert);
      my @altNames   = $dispatcher{subjectAltNames}->($cert);

      if ( my $sub = $scheme->{callback} ) {
         return $sub->($identity,$commonName,@altNames);
      }


      my $ipn;
      if ( CAN_IPV6 and $identity =~m{:} ) {
         $ipn = IO::Socket::SSL::inet_pton(IO::Socket::SSL::AF_INET6,$identity)
            or croak "'$identity' is not IPv6, but neither IPv4 nor hostname";
      } elsif ( $identity =~m{^\d+\.\d+\.\d+\.\d+$} ) {
         $ipn = IO::Socket::SSL::inet_aton( $identity ) or croak "'$identity' is not IPv4, but neither IPv6 nor hostname";
      } else {
         if ( $identity =~m{[^a-zA-Z0-9_.\-]} ) {
            $identity =~m{\0} and croak("name '$identity' has \\0 byte");
            $identity = IO::Socket::SSL::idn_to_ascii($identity) or
               croak "Warning: Given name '$identity' could not be converted to IDNA!";
         }
      }

      my $check_name = sub {
         my ($name,$identity,$wtyp) = @_;
         $wtyp ||= '';
         my $pattern;
         if ( $wtyp eq 'anywhere' and $name =~m{^([a-zA-Z0-9_\-]*)\*(.+)} ) {
            $pattern = qr{^\Q$1\E[a-zA-Z0-9_\-]*\Q$2\E$}i;
         } elsif ( $wtyp eq 'leftmost' and $name =~m{^\*(\..+)$} ) {
            $pattern = qr{^[a-zA-Z0-9_\-]*\Q$1\E$}i;
         } else {
            $pattern = qr{^\Q$name\E$}i;
         }
         return $identity =~ $pattern;
      };

      my $alt_dnsNames = 0;
      while (@altNames) {
         my ($type, $name) = splice (@altNames, 0, 2);
         if ( $ipn and $type == GEN_IPADD ) {
            return 1 if $ipn eq $name;

         } elsif ( ! $ipn and $type == GEN_DNS ) {
            $name =~s/\s+$//; $name =~s/^\s+//;
            $alt_dnsNames++;
            $check_name->($name,$identity,$scheme->{wildcards_in_alt})
               and return 1;
         }
      }

      if ( ! $ipn and (
         $scheme->{check_cn} eq 'always' or
         $scheme->{check_cn} eq 'when_only' and !$alt_dnsNames)) {
         $check_name->($commonName,$identity,$scheme->{wildcards_in_cn})
            and return 1;
      }

      return 0; # no match
   }
}
EOP

eval { require IO::Socket::SSL };
if ( $INC{"IO/Socket/SSL.pm"} ) {
   eval $prog;
   die $@ if $@;
}

1;
}
# ###########################################################################
# End HTTPMicro package
# ###########################################################################

# ###########################################################################
# VersionCheck package
# This package is a copy without comments from the original.  The original
# with comments and its test file can be found in the Bazaar repository at,
#   lib/VersionCheck.pm
#   t/lib/VersionCheck.t
# See https://launchpad.net/percona-toolkit for more information.
# ###########################################################################
{
package VersionCheck;

use strict;
use warnings FATAL => 'all';
use English qw(-no_match_vars);

use constant PTDEBUG => $ENV{PTDEBUG} || 0;

use Data::Dumper   qw();
use Digest::MD5    qw(md5_hex);
use Sys::Hostname  qw(hostname);
use Fcntl          qw(:DEFAULT);
use File::Basename qw();
use File::Spec;

my $dir              = File::Spec->tmpdir();
my $check_time_file  = File::Spec->catfile($dir,'percona-toolkit-version-check');
my $check_time_limit = 60 * 60 * 24;  # one day

sub Dumper {
   local $Data::Dumper::Indent    = 1;
   local $Data::Dumper::Sortkeys  = 1;
   local $Data::Dumper::Quotekeys = 0;

   Data::Dumper::Dumper(@_);
}

local $EVAL_ERROR;
eval {
   require Percona::Toolkit;
   require HTTPMicro;
};

sub version_check {
   my %args      = @_;
   my @instances = $args{instances} ? @{ $args{instances} } : ();

   if (exists $ENV{PERCONA_VERSION_CHECK} && !$ENV{PERCONA_VERSION_CHECK}) {
      warn '--version-check is disabled by the PERCONA_VERSION_CHECK ',
                   "environment variable.\n\n";
      return;
   }

   $args{protocol} ||= 'https';
   my @protocols = $args{protocol} eq 'auto'
                 ? qw(https http)
                 : $args{protocol};
   
   my $instances_to_check = [];
   my $time               = int(time());
   eval {
      foreach my $instance ( @instances ) {
         my ($name, $id) = _generate_identifier($instance);
         $instance->{name} = $name;
         $instance->{id}   = $id;
      }

      my $time_to_check;
      ($time_to_check, $instances_to_check)
         = time_to_check($check_time_file, \@instances, $time);
      if ( !$time_to_check ) {
         warn 'It is not time to --version-check again; ',
                      "only 1 check per day.\n\n";
         return;
      }

      my $advice;
      my $e;
      for my $protocol ( @protocols ) {
         $advice = eval { pingback(
            url       => $ENV{PERCONA_VERSION_CHECK_URL} || "$protocol://v.percona.com",
            instances => $instances_to_check,
            protocol  => $protocol,
         ) };
         last if !$advice && !$EVAL_ERROR;
         $e ||= $EVAL_ERROR;
      }
      if ( $advice ) {
         print "# Percona suggests these upgrades:\n";
         print join("\n", map { "#   * $_" } @$advice), "\n\n";
      }
      else {
         die $e if $e;
         print "# No suggestions at this time.\n\n";
         ($ENV{PTVCDEBUG} || PTDEBUG )
            && _d('--version-check worked, but there were no suggestions');
      }
   };
   if ( $EVAL_ERROR ) {
      warn "Error doing --version-check: $EVAL_ERROR";
   }
   else {
      update_checks_file($check_time_file, $instances_to_check, $time);
   }
   
   return;
}

sub pingback {
   my (%args) = @_;
   my @required_args = qw(url);
   foreach my $arg ( @required_args ) {
      die "I need a $arg arugment" unless $args{$arg};
   }
   my ($url) = @args{@required_args};

   my ($instances, $ua) = @args{qw(instances ua)};

   $ua ||= HTTPMicro->new( timeout => 5 );

   my $response = $ua->request('GET', $url);
   ($ENV{PTVCDEBUG} || PTDEBUG) && _d('Server response:', Dumper($response));
   die "No response from GET $url"
      if !$response;
   die("GET on $url returned HTTP status $response->{status}; expected 200\n",
       ($response->{content} || '')) if $response->{status} != 200;
   die("GET on $url did not return any programs to check")
      if !$response->{content};

   my $items = __PACKAGE__->parse_server_response(
      response => $response->{content}
   );
   die "Failed to parse server requested programs: $response->{content}"
      if !scalar keys %$items;
      
   my $versions = __PACKAGE__->get_versions(
      items     => $items,
      instances => $instances,
   );
   die "Failed to get any program versions; should have at least gotten Perl"
      if !scalar keys %$versions;

   my $client_content = encode_client_response(
      items      => $items,
      versions   => $versions,
      general_id => md5_hex( hostname() ),
   );

   my $client_response = {
      headers => { "X-Percona-Toolkit-Tool" => File::Basename::basename($0) },
      content => $client_content,
   };
   if ( $ENV{PTVCDEBUG} || PTDEBUG ) {
      _d('Client response:', Dumper($client_response));
   }

   $response = $ua->request('POST', $url, $client_response);
   PTDEBUG && _d('Server suggestions:', Dumper($response));
   die "No response from POST $url $client_response"
      if !$response;
   die "POST $url returned HTTP status $response->{status}; expected 200"
      if $response->{status} != 200;

   return unless $response->{content};

   $items = __PACKAGE__->parse_server_response(
      response   => $response->{content},
      split_vars => 0,
   );
   die "Failed to parse server suggestions: $response->{content}"
      if !scalar keys %$items;
   my @suggestions = map { $_->{vars} }
                     sort { $a->{item} cmp $b->{item} }
                     values %$items;

   return \@suggestions;
}

sub time_to_check {
   my ($file, $instances, $time) = @_;
   die "I need a file argument" unless $file;
   $time ||= int(time());  # current time

   if ( @$instances ) {
      my $instances_to_check = instances_to_check($file, $instances, $time);
      return scalar @$instances_to_check, $instances_to_check;
   }

   return 1 if !-f $file;
   
   my $mtime  = (stat $file)[9];
   if ( !defined $mtime ) {
      PTDEBUG && _d('Error getting modified time of', $file);
      return 1;
   }
   PTDEBUG && _d('time=', $time, 'mtime=', $mtime);
   if ( ($time - $mtime) > $check_time_limit ) {
      return 1;
   }

   return 0;
}

sub instances_to_check {
   my ($file, $instances, $time, %args) = @_;

   my $file_contents = '';
   if (open my $fh, '<', $file) {
      chomp($file_contents = do { local $/ = undef; <$fh> });
      close $fh;
   }
   my %cached_instances = $file_contents =~ /^([^,]+),(.+)$/mg;

   my @instances_to_check;
   foreach my $instance ( @$instances ) {
      my $mtime = $cached_instances{ $instance->{id} };
      if ( !$mtime || (($time - $mtime) > $check_time_limit) ) {
         if ( $ENV{PTVCDEBUG} || PTDEBUG ) {
            _d('Time to check MySQL instance', $instance->{name});
         }
         push @instances_to_check, $instance;
         $cached_instances{ $instance->{id} } = $time;
      }
   }

   if ( $args{update_file} ) {
      open my $fh, '>', $file or die "Cannot open $file for writing: $OS_ERROR";
      while ( my ($id, $time) = each %cached_instances ) {
         print { $fh } "$id,$time\n";
      }
      close $fh or die "Cannot close $file: $OS_ERROR";
   }

   return \@instances_to_check;
}

sub update_checks_file {
   my ($file, $instances, $time) = @_;

   if ( !-f $file ) {
      if ( $ENV{PTVCDEBUG} || PTDEBUG ) {
         _d('Creating time limit file', $file);
      }
      _touch($file);
   }

   if ( $instances && @$instances ) {
      instances_to_check($file, $instances, $time, update_file => 1);
      return;
   }

   my $mtime  = (stat $file)[9];
   if ( !defined $mtime ) {
      _touch($file);
      return;
   }
   PTDEBUG && _d('time=', $time, 'mtime=', $mtime);
   if ( ($time - $mtime) > $check_time_limit ) {
      _touch($file);
      return;
   }

   return;
}

sub _touch {
   my ($file) = @_;
   sysopen my $fh, $file, O_WRONLY|O_CREAT
      or die "Cannot create $file : $!";
   close $fh or die "Cannot close $file : $!";
   utime(undef, undef, $file);
}

sub _generate_identifier {
   my $instance = shift;
   my $dbh      = $instance->{dbh};
   my $dsn      = $instance->{dsn};

   my $sql = q{SELECT CONCAT(@@hostname, @@port)};
   PTDEBUG && _d($sql);
   my ($name) = eval { $dbh->selectrow_array($sql) };
   if ( $EVAL_ERROR ) {
      PTDEBUG && _d($EVAL_ERROR);
      $sql = q{SELECT @@hostname};
      PTDEBUG && _d($sql);
      ($name) = eval { $dbh->selectrow_array($sql) };
      if ( $EVAL_ERROR ) {
         PTDEBUG && _d($EVAL_ERROR);
         $name = ($dsn->{h} || 'localhost') . ($dsn->{P} || 3306);
      }
      else {
         $sql = q{SHOW VARIABLES LIKE 'port'};
         PTDEBUG && _d($sql);
         my (undef, $port) = eval { $dbh->selectrow_array($sql) };
         PTDEBUG && _d('port:', $port);
         $name .= $port || '';
      }
   }
   my $id = md5_hex($name);

   if ( $ENV{PTVCDEBUG} || PTDEBUG ) {
      _d('MySQL instance', $name, 'is', $id);
   }

   return $name, $id;
}

sub encode_client_response {
   my (%args) = @_;
   my @required_args = qw(items versions general_id);
   foreach my $arg ( @required_args ) {
      die "I need a $arg arugment" unless $args{$arg};
   }
   my ($items, $versions, $general_id) = @args{@required_args};

   my @lines;
   foreach my $item ( sort keys %$items ) {
      next unless exists $versions->{$item};
      if ( ref($versions->{$item}) eq 'HASH' ) {
         my $mysql_versions = $versions->{$item};
         for my $id ( sort keys %$mysql_versions ) {
            push @lines, join(';', $id, $item, $mysql_versions->{$id});
         }
      }
      else {
         push @lines, join(';', $general_id, $item, $versions->{$item});
      }
   }

   my $client_response = join("\n", @lines) . "\n";
   return $client_response;
}

sub validate_options {
   my ($o) = @_;

   return if !$o->got('version-check');

   my $value  = $o->get('version-check');
   my @values = split /, /,
                $o->read_para_after(__FILE__, qr/MAGIC_version_check/);
   chomp(@values);
                
   return if grep { $value eq $_ } @values;
   $o->save_error("--version-check invalid value $value.  Accepted values are "
                . join(", ", @values[0..$#values-1]) . " and $values[-1]" );
}

sub parse_server_response {
   my ($self, %args) = @_;
   my @required_args = qw(response);
   foreach my $arg ( @required_args ) {
      die "I need a $arg arugment" unless $args{$arg};
   }
   my ($response) = @args{@required_args};

   my %items = map {
      my ($item, $type, $vars) = split(";", $_);
      if ( !defined $args{split_vars} || $args{split_vars} ) {
         $vars = [ split(",", ($vars || '')) ];
      }
      $item => {
         item => $item,
         type => $type,
         vars => $vars,
      };
   } split("\n", $response);

   PTDEBUG && _d('Items:', Dumper(\%items));

   return \%items;
}

sub get_versions {
   my ($self, %args) = @_;
   my @required_args = qw(items);
   foreach my $arg ( @required_args ) {
      die "I need a $arg arugment" unless $args{$arg};
   }
   my ($items) = @args{@required_args};

   my %versions;
   foreach my $item ( values %$items ) {
      next unless $self->valid_item($item);

      eval {
         my $func    = 'get_' . $item->{type};
         my $version = $self->$func(
            item      => $item,
            instances => $args{instances},
         );
         if ( $version ) {
            chomp $version unless ref($version);
            $versions{$item->{item}} = $version;
         }
      };
      if ( $EVAL_ERROR ) {
         PTDEBUG && _d('Error getting version for', Dumper($item), $EVAL_ERROR);
      }
   }

   return \%versions;
}

sub valid_item {
   my ($self, $item) = @_;
   return unless $item;

   if ( ($item->{type} || '') !~ m/
         ^(?:
             os_version
            |perl_version
            |perl_module_version
            |mysql_variable
            |bin_version
         )$/x ) {
      PTDEBUG && _d('Invalid type:', $item->{type});
      return;
   }

   return 1;
}

sub get_os_version {
   my ($self) = @_;

   if ( $OSNAME eq 'MSWin32' ) {
      require Win32;
      return Win32::GetOSDisplayName();
   }

  chomp(my $platform = `uname -s`);
  PTDEBUG && _d('platform:', $platform);
  return $OSNAME unless $platform;

   chomp(my $lsb_release
            = `which lsb_release 2>/dev/null | awk '{print \$1}'` || '');
   PTDEBUG && _d('lsb_release:', $lsb_release);

   my $release = "";

   if ( $platform eq 'Linux' ) {
      if ( -f "/etc/fedora-release" ) {
         $release = `cat /etc/fedora-release`;
      }
      elsif ( -f "/etc/redhat-release" ) {
         $release = `cat /etc/redhat-release`;
      }
      elsif ( -f "/etc/system-release" ) {
         $release = `cat /etc/system-release`;
      }
      elsif ( $lsb_release ) {
         $release = `$lsb_release -ds`;
      }
      elsif ( -f "/etc/lsb-release" ) {
         $release = `grep DISTRIB_DESCRIPTION /etc/lsb-release`;
         $release =~ s/^\w+="([^"]+)".+/$1/;
      }
      elsif ( -f "/etc/debian_version" ) {
         chomp(my $rel = `cat /etc/debian_version`);
         $release = "Debian $rel";
         if ( -f "/etc/apt/sources.list" ) {
             chomp(my $code_name = `awk '/^deb/ {print \$3}' /etc/apt/sources.list | awk -F/ '{print \$1}'| awk 'BEGIN {FS="|"} {print \$1}' | sort | uniq -c | sort -rn | head -n1 | awk '{print \$2}'`);
             $release .= " ($code_name)" if $code_name;
         }
      }
      elsif ( -f "/etc/os-release" ) { # openSUSE
         chomp($release = `grep PRETTY_NAME /etc/os-release`);
         $release =~ s/^PRETTY_NAME="(.+)"$/$1/;
      }
      elsif ( `ls /etc/*release 2>/dev/null` ) {
         if ( `grep DISTRIB_DESCRIPTION /etc/*release 2>/dev/null` ) {
            $release = `grep DISTRIB_DESCRIPTION /etc/*release | head -n1`;
         }
         else {
            $release = `cat /etc/*release | head -n1`;
         }
      }
   }
   elsif ( $platform =~ m/(?:BSD|^Darwin)$/ ) {
      my $rel = `uname -r`;
      $release = "$platform $rel";
   }
   elsif ( $platform eq "SunOS" ) {
      my $rel = `head -n1 /etc/release` || `uname -r`;
      $release = "$platform $rel";
   }

   if ( !$release ) {
      PTDEBUG && _d('Failed to get the release, using platform');
      $release = $platform;
   }
   chomp($release);

   $release =~ s/^"|"$//g;

   PTDEBUG && _d('OS version =', $release);
   return $release;
}

sub get_perl_version {
   my ($self, %args) = @_;
   my $item = $args{item};
   return unless $item;

   my $version = sprintf '%vd', $PERL_VERSION;
   PTDEBUG && _d('Perl version', $version);
   return $version;
}

sub get_perl_module_version {
   my ($self, %args) = @_;
   my $item = $args{item};
   return unless $item;

   my $var          = $item->{item} . '::VERSION';
   my $version      = _get_scalar($var);
   PTDEBUG && _d('Perl version for', $var, '=', "$version");

   return $version ? "$version" : $version;
}

sub _get_scalar {
   no strict;
   return ${*{shift()}};
}

sub get_mysql_variable {
   my $self = shift;
   return $self->_get_from_mysql(
      show => 'VARIABLES',
      @_,
   );
}

sub _get_from_mysql {
   my ($self, %args) = @_;
   my $show      = $args{show};
   my $item      = $args{item};
   my $instances = $args{instances};
   return unless $show && $item;

   if ( !$instances || !@$instances ) {
      if ( $ENV{PTVCDEBUG} || PTDEBUG ) {
         _d('Cannot check', $item, 'because there are no MySQL instances');
      }
      return;
   }

   my @versions;
   my %version_for;
   foreach my $instance ( @$instances ) {
      my $dbh = $instance->{dbh};
      local $dbh->{FetchHashKeyName} = 'NAME_lc';
      my $sql = qq/SHOW $show/;
      PTDEBUG && _d($sql);
      my $rows = $dbh->selectall_hashref($sql, 'variable_name');

      my @versions;
      foreach my $var ( @{$item->{vars}} ) {
         $var = lc($var);
         my $version = $rows->{$var}->{value};
         PTDEBUG && _d('MySQL version for', $item->{item}, '=', $version,
            'on', $instance->{name});
         push @versions, $version;
      }

      $version_for{ $instance->{id} } = join(' ', @versions);
   }

   return \%version_for;
}

sub get_bin_version {
   my ($self, %args) = @_;
   my $item = $args{item};
   my $cmd  = $item->{item};
   return unless $cmd;

   my $sanitized_command = File::Basename::basename($cmd);
   PTDEBUG && _d('cmd:', $cmd, 'sanitized:', $sanitized_command);
   return if $sanitized_command !~ /\A[a-zA-Z0-9_-]+\z/;

   my $output = `$sanitized_command --version 2>&1`;
   PTDEBUG && _d('output:', $output);

   my ($version) = $output =~ /v?([0-9]+\.[0-9]+(?:\.[\w-]+)?)/;

   PTDEBUG && _d('Version for', $sanitized_command, '=', $version);
   return $version;
}

sub _d {
   my ($package, undef, $line) = caller 0;
   @_ = map { (my $temp = $_) =~ s/\n/\n# /g; $temp; }
        map { defined $_ ? $_ : 'undef' }
        @_;
   print STDERR "# $package:$line $PID ", join(' ', @_), "\n";
}

1;
}
# ###########################################################################
# End VersionCheck package
# ###########################################################################

# ###########################################################################
# This is a combination of modules and programs in one -- a runnable module.
# http://www.perl.com/pub/a/2006/07/13/lightning-articles.html?page=last
# Or, look it up in the Camel book on pages 642 and 643 in the 3rd edition.
#
# Check at the end of this package for the call to main() which actually runs
# the program.
# ###########################################################################
package pt_upgrade;

use strict;
use warnings FATAL => 'all';
use English qw(-no_match_vars);

use Data::Dumper;
$Data::Dumper::Indent    = 1;
$Data::Dumper::Sortkeys  = 1;
$Data::Dumper::Quotekeys = 0;

Transformers->import(qw(make_checksum));

use Percona::Toolkit;
use constant PTDEBUG => $ENV{PTDEBUG} || 0;

use sigtrap 'handler', \&sig_int, 'normal-signals';

# Global variables.  Only really essential variables should be here.
my $oktorun = 1;

sub main {
   local @ARGV = @_;  # set global ARGV for this package

   # ##########################################################################
   # Get configuration information.
   # ##########################################################################
   my $o  = new OptionParser();
   $o->get_specs();
   $o->get_opts();

   my $dp = $o->DSNParser();
   $dp->prop('set-vars', $o->get('set-vars'));

   if ( !$o->get('help') ) {
      if ( @ARGV < 1 ) {
         $o->save_error('Specify at least one host DSN');
      }
      if ( my $compare_method = $o->get('compare-results-method') ) {
         my %valid_method = qw(checksum 1 rows 1);
         $o->save_error("Invalid --compare-results-method: $compare_method")
            unless $valid_method{lc $compare_method};
      }
   }

   my @files;
   my $hosts        = [];
   my $dsn_defaults = $dp->parse_options($o);
   while ( my $arg = shift @ARGV ) {
      if ( !-f $arg ) {
         PTDEBUG && _d($arg, 'is a DSN');
         my $dsn = $dp->parse(
            $arg,
            ($hosts->[-1] ? $hosts->[-1]->{dsn} : undef),
            $dsn_defaults
         );
         push @$hosts, { dsn  => $dsn, };
      }
      else {
         PTDEBUG && _d($arg, 'is a file');
         push @files, $arg;
      }
   }
   if ( @files == 0 ) {
      push @files, '-'; # Magical STDIN filename.
   }

   if ( @$hosts == 0 ) {
      $o->save_error('Specify at least one host DSN');
   }

   VersionCheck::validate_options($o);
   
   $o->usage_or_errors();

   if ( $o->get('explain-hosts') ) {
      foreach my $host ( @$hosts ) {
         print "# DSN: ", $dp->as_string($host->{dsn}), "\n";
      }
      return 0;
   }

   # ########################################################################
   # Connect to the hosts.
   # ########################################################################
   foreach my $host ( @$hosts ) {
      $host->{dbh} = get_cxn($dp, $o, $host->{dsn});
      $dp->fill_in_dsn($host->{dbh}, $host->{dsn});
      my $name       = $host->{dsn}->{h} || $host->{dsn}->{F};
      $name         .= ":$host->{dsn}->{P}" if $host && $host->{dsn}->{P};
      $host->{name}  = $name || 'unknown host';
   }

   # ########################################################################
   # Make some common modules.
   # ########################################################################
   my $q        = new Quoter();
   my $qp       = new QueryParser();
   my $qr       = new QueryRewriter();
   my $rr       = new Retry();
   my $tp       = new TableParser(Quoter => $q);
   my $chunker  = new TableChunker(Quoter => $q, TableParser => $tp );
   my $nibbler  = new TableNibbler(Quoter => $q, TableParser => $tp );
   my $checksum = new TableChecksum(Quoter => $q);
   my $syncer   = new TableSyncer(
      MasterSlave   => 1,  # I don't think we need this.
      Quoter        => $q,
      TableChecksum => $checksum,
      Retry         => $rr,
   );
   my %common_modules  = (
      DSNParser     => $dp,
      OptionParser  => $o,
      QueryParser   => $qp,
      QueryRewriter => $qr,
      TableParser   => $tp,
      Quoter        => $q,
      TableChunker  => $chunker,
      TableNibbler  => $nibbler,
      TableChecksum => $checksum,
      TableSyncer   => $syncer,
   );

   # ########################################################################
   # Make compare modules in order.
   # ########################################################################
   my $compare = $o->get('compare');
   my @compare_modules;
   if ( $compare->{results} ) {
      my $method  = lc $o->get('compare-results-method');
      PTDEBUG && _d('Compare results method:', $method);

      my $plugins = [];
      if ( $method eq 'rows' ) {
         push @$plugins, new TableSyncChunk(%common_modules);
         push @$plugins, new TableSyncNibble(%common_modules);
         push @$plugins, new TableSyncGroupBy(%common_modules);
      }

      push @compare_modules, new CompareResults(
         method     => $method,
         plugins    => $plugins,
         get_id     => sub { return make_checksum(@_); },
         'base-dir' => $o->get('base-dir'),
         %common_modules,
      );
   }

   if ( $compare->{query_times} ) {
      push @compare_modules, new CompareQueryTimes(
         get_id     => sub { return make_checksum(@_); },
         %common_modules,
      );
   }

   if ( $compare->{warnings} ) {
      push @compare_modules, new CompareWarnings(
         'clear-warnings'       => $o->get('clear-warnings'),
         'clear-warnings-table' => $o->get('clear-warnings-table'),
         get_id => sub { return make_checksum(@_); },
         %common_modules,
      );
   }

   # ########################################################################
   # Make an EventAggregator for each host and a "meta-aggregator" for all.
   # ########################################################################
   my $groupby = 'fingerprint';
   map {
      my $ea = new EventAggregator(
         groupby => 'fingerprint',
         worst   => 'Query_time',
      );
      $_->{ea} = $ea;
   } @$hosts;

   my $meta_ea = new  EventAggregator(
      groupby => 'fingerprint',
      worst   => 'differences'
   );

   # ########################################################################
   # Create the event pipeline.
   # ########################################################################
   my @callbacks;
   my $stats  = {};
   my $errors = {};
   my $current_db;
   my $tmp_db  = $o->get('temp-database');
   my $tmp_tbl = $o->get('temp-table');

   if ( my $query = $o->get('query') ) {
      push @callbacks, sub {
         my ( $event, %args ) = @_;
         PTDEBUG && _d('callback: query:', $query);
         $args{oktorun}->(0) if $args{oktorun};
         return {
            cmd        => 'Query',
            arg        => $query,
            pos_in_log => 0,  # for compatibility
         };
      };
   }
   else {
      my $parser = new SlowLogParser();
      push @callbacks, sub {
         my ( $event, %args ) = @_;
         return $parser->parse_event(%args);
      };
   }

   push @callbacks, sub {
      my ( $event ) = @_;
      PTDEBUG && _d('callback: check cmd and arg');
      $stats->{events}++;
      if ( ($event->{cmd} || '') ne 'Query' ) {
         PTDEBUG && _d('Skipping non-Query cmd');
         $stats->{not_query}++;
         return;
      }
      if ( !$event->{arg} ) {
         PTDEBUG && _d('Skipping empty arg');
         $stats->{empty_query}++;
         return;
      }
      return $event;
   };

   # User-defined filter.
   if ( $o->get('filter') ) {
      my $filter = $o->get('filter');
      if ( -f $filter && -r $filter ) {
         PTDEBUG && _d('Reading file', $filter, 'for --filter code');
         open my $fh, "<", $filter or die "Cannot open $filter: $OS_ERROR";
         $filter = do { local $/ = undef; <$fh> };
         close $fh;
      }
      else {
         $filter = "( $filter )";  # issue 565
      }
      my $code   = "sub { PTDEBUG && _d('callback: filter');  my(\$event) = shift; $filter && return \$event; };";
      PTDEBUG && _d('--filter code:', $code);
      my $sub = eval $code
         or die "Error compiling --filter code: $code\n$EVAL_ERROR";
      push @callbacks, $sub;
   }

   if ( $o->get('convert-to-select') ) {
      push @callbacks, sub {
         my ( $event ) = @_;
         PTDEBUG && _d('callback: convert to select');
         return $event if $event->{arg} =~ m/(?:^SELECT|(?:\*\/\s*SELECT))/i;
         my $new_arg = $qr->convert_to_select($event->{arg});
         if ( $new_arg =~ m/^SELECT/i ) {
            $stats->{convert_to_select_ok}++;
            $event->{original_arg} = $event->{arg};
            $event->{arg}          = $new_arg;
            return $event;
         }
         PTDEBUG && _d('Convert to SELECT failed:', $event->{arg});
         $stats->{convert_to_select_failed}++;
         return;
      };
   }
   else {
      push @callbacks, sub {
         my ( $event ) = @_;
         PTDEBUG && _d('callback: filter non-select');
         if ( $event->{arg} !~ m/(?:^SELECT|(?:\*\/\s*SELECT))/i ) {
            PTDEBUG && _d('Skipping non-SELECT query');
            $stats->{not_select}++;
            return;
         }
         return $event;
      };
   }

   # Do this callback before the fingerprint and sampleno attribs are added.
   my %allowed_attribs = qw(arg 1 db 1 sampleno 1 pos_in_log 1 original_arg 1);
   push @callbacks, sub {
      my ( $event ) = @_;
      PTDEBUG && _d('callback: remove not-allowed attributes');
      # Events will have a lot of attribs from the log that we want
      # to remove because 1) we don't need them and 2) we want to avoid
      # attrib conflicts (e.g. there's probably a Query_time from the
      # log but the compare modules add a Query_time attrib, too).
      map { delete $event->{$_} unless $allowed_attribs{$_} } keys %$event;
      return $event;
   };

   push @callbacks, sub {
      my ( $event ) = @_;
      PTDEBUG && _d('callback: fingerprint');
      $event->{fingerprint} = $qr->fingerprint($event->{arg});
      return $event;
   };

   my %samples;
   my %samplenos;
   push @callbacks, sub {
      my ( $event ) = @_;
      PTDEBUG && _d('callback: sampleno');
      $event->{sampleno} = ++$samplenos{$event->{$groupby}};
      PTDEBUG && _d('Event sampleno', $event->{sampleno});
      return $event;
   };

   # Keep the default database update-to-date.  This helps when queries
   # don't use db-qualified tables.
   push @callbacks, sub {
      my ( $event ) = @_;
      PTDEBUG && _d('callback: current db');
      my $db = $event->{db} || $event->{Schema} || $hosts->[0]->{dsn}->{D};
      if ( $db && (!$current_db || $db ne $current_db) ) {
         my $sql = "USE `$db`";
         PTDEBUG && _d($sql);
         eval {
            map { $_->{dbh}->do($sql); } @$hosts;
         };
         if ( $EVAL_ERROR ) {
            PTDEBUG && _d('Error:', $EVAL_ERROR);
            $EVAL_ERROR =~ m/Unknown database/ ? $stats->{unknown_database}++
                        :                        $stats->{use_database_error}++;
            return;
         }
         $event->{db} = $current_db = $db;
      }
      $stats->{no_database}++ unless $current_db;
      return $event;
   };

   # ########################################################################
   # Do the version-check
   # ########################################################################
   if ( $o->get('version-check') ne 'off'
        && (!$o->has('quiet') || !$o->get('quiet')) ) {
      VersionCheck::version_check(
         instances => [ map({ +{ dbh => $_->{dbh}, dsn => $_->{dsn} } } @$hosts) ],
         protocol  => $o->get('version-check'),
      );
   }

   # ########################################################################
   # Disable the query cache.
   # ########################################################################
   if ( $o->get('disable-query-cache') ) {
      foreach my $host ( @$hosts ) {
         disable_query_cache($host);
      }
   }

   # ########################################################################
   # Short version: do it!  Long version: this callback does the main work.
   # The big picture is:
   #   [event] -> exec on hosts -> compare -> aggregate -> [meta-event]
   # The single input [event] is duplicated into "host events" which are
   # executed on each host.  Each host event goes through three processing,
   # or "action", steps for each compare module: before_execute, execute,
   # and after_execute.  Each compare module modifies and returns the event.
   # (e.g. CompareResults checksum method adds a checksum attribute).  When
   # all host events are done, they are collectively passed to each compare
   # module which look for differences in the attributes they added.
   # (e.g. CompareResults looks for different checksum attribute values.)
   # The compare modules return difference attributes that this callback
   # aggregates in a meta-event.  The meta-event captures the varying
   # differences for this event across all hosts.  The specific difference
   # details are reported later when report() is called for compare module.
   # ########################################################################
   push @callbacks, sub {
      my ( $event ) = @_;
      PTDEBUG && _d('callback: execute event on hosts');

      my @host_events;
      HOST:
      foreach my $host ( @$hosts ) { 
         my $dbh        = $host->{dbh};
         my $host_name  = $host->{name};
         my $host_event = { %$event };
         my %bad_module;
         $host_event->{Errors} = 'No';
         ACTION:
         foreach my $action ( qw(before_execute execute after_execute) ) {
            MODULE:
            foreach my $c ( @compare_modules ) {
               my $module = ref $c;
               if ( $bad_module{$module} ) {
                  PTDEBUG && _d('Skipping bad module', $module, $action,
                     'on', $host_name);
                  $stats->{"${module}_${action}_skipped"}++;
                  next MODULE;
               }
               PTDEBUG && _d('Doing', $module, $action, 'on', $host_name);
               eval {
                  $host_event = $c->$action(
                     event           => $host_event,
                     dbh             => $dbh,
                     db              => $current_db,
                     'temp-database' => $tmp_db,
                     'temp-table'    => $tmp_tbl,
                  );
               };
               if ( $EVAL_ERROR ) {
                  chomp $EVAL_ERROR;
                  PTDEBUG && _d('Error:', $EVAL_ERROR);
                  $errors->{$event->{fingerprint}}->{$event->{sampleno} || 0}
                     = [$host->{name}, $EVAL_ERROR];
                  $samples{$event->{fingerprint}}->{$event->{sampleno} || 0}
                     = $event->{arg};
                  $host_event->{Errors} = 'Yes';
                  $bad_module{$module}++;
                  $stats->{"${module}_${action}_error"}++;
                  next MODULE;
               }
            } 
         }

         $host_event->{Warnings}
            = $host_event->{warning_count}
              && $host_event->{warning_count} > 0 ? 'Yes' : 'No';

         push @host_events, $host_event;
      }

      # Compare host events for differences, then aggregate those differences.
      my $n_diffs = 0;
      foreach my $c ( @compare_modules ) {
         PTDEBUG && _d('Doing', ref $c, 'compare');
         my %diffs = $c->compare(
            events               => \@host_events,
            hosts                => $hosts,
            'temp-database'      => $tmp_db,
            'temp-table'         => $tmp_tbl,
            'float-precision'    => $o->get('float-precision'),
            'max-different-rows' => $o->get('max-different-rows'),
         );
         @{$event}{keys %diffs} = values %diffs;
         map { $n_diffs += $_ } values %diffs;
      }
      $event->{differences} = $n_diffs;
      $meta_ea->aggregate($event);


      # Per-host aggregates must be done after compare() because
      # some attributes can only be added to the host events during
      # compare(), like row_count for the rows method.
      for my $i ( 0..$#host_events ) {

         # Zero query times.  Do this after compare() but before
         # per-host aggregation so that the modules can compare/use
         # the query times but the per-host aggregated reports will
         # show zeros.
         if ( exists $host_events[$i]->{Query_time}
              && $o->get('zero-query-times') ) {
            $host_events[$i]->{Query_time} = 0;
         }

         $hosts->[$i]->{ea}->aggregate($host_events[$i]);
      }

      return $event;  # the meta-event
   };

   # ########################################################################
   # Daemonize now that everything is setup and ready to work.
   # ########################################################################
   my $daemon;
   if ( $o->get('daemonize') ) {
      $daemon = new Daemon(o=>$o);
      $daemon->daemonize();
      PTDEBUG && _d('I am a daemon now');
   }
   elsif ( $o->get('pid') ) {
      # We're not daemoninzing, it just handles PID stuff.
      $daemon = new Daemon(o=>$o);
      $daemon->make_PID_file();
   }

   # ##########################################################################
   # Parse the input.
   # ##########################################################################
   my $fh;
   my $next_event = sub { return <$fh>; };
   my $tell       = sub { return tell $fh; };
   my $start = time();
   my $end   = $start + ($o->get('run-time') || 0); # When we should exit
   my $now   = $start;
   my $iters = 0;
   ITERATION:
   while (  # Quit if instructed to, or if iterations are exceeded.
      $oktorun
      && (!$o->get('iterations') || $iters++ < $o->get('iterations') )
   ) {

      EVENT:
      while (                                 # Quit if:
         $oktorun                             # instructed to quit
         && ($start == $end || $now < $end) ) # or time is exceeded
      {
         if ( !$fh ) {
            my $file = shift @files;
            if ( !$file ) {
               PTDEBUG && _d('No more files to parse');
               last EVENT;
            }

            if ( $file eq '-' ) {
               $fh = *STDIN;
               PTDEBUG && _d('Reading STDIN');
            }
            else {
               if ( !open $fh, "<", $file ) {
                  $fh = undef;
                  warn "Cannot open $file: $OS_ERROR\n";
                  next EVENT;
               }
               PTDEBUG && _d('Reading', $file);
            }
         }

         my $event       = {};
         my $more_events = 1;
         my $oktorun_sub = sub { $more_events = $_[0]; };
         eval {
            foreach my $callback ( @callbacks ) {
               last unless $oktorun;  # the global oktorun var
               $event = $callback->(
                  $event,
                  event      => $event,  # new interface
                  fh         => $fh,
                  next_event => $next_event,
                  tell       => $tell,
                  oktorun    => $oktorun_sub,
               );
               last unless $event;
            }
         };
         $now = time();
         if ( $EVAL_ERROR ) {
            _d($EVAL_ERROR);
            # Don't ignore failure to open a file, else we'll get
            # "tell() on closed filehandle" errors.
            last EVENT if $EVAL_ERROR =~ m/Cannot open/;
            last EVENT unless $o->get('continue-on-error');
         }
         if ( !$more_events ) {
            PTDEBUG && _d('No more events');
            close $fh if $fh;
            $fh = undef;
            last EVENT;
         }
      }  # EVENT

      # ######################################################################
      # Done parsing events, now do the report.
      # #####################################################################
      if ( !$meta_ea->events_processed() ) {
         print "# No events processed.\n";
      }
      foreach my $host ( @$hosts ) {
         $host->{ea}->calculate_statistical_metrics();
      }

      my $urf = new UpgradeReportFormatter();
      my ($orderby_attrib, $orderby_func) = split(/:/, $o->get('order-by'));

      # We don't report on all queries, just the worst, i.e. the top
      # however many.
      my $limit = $o->get('limit');
      my ($total, $count);
      if ( $limit =~ m/^\d+$/ ) {
         $count = $limit;
      }
      else {
         # It's a percentage, so grab as many as needed to get to
         # that % of the file.
         ($total, $count) = $limit =~ m/(\d+)/g;
         $total *= ($meta_ea->results->{globals}->{$orderby_attrib}->{sum} || 0)
                 / 100;
      }
      my %top_spec = (
         attrib  => $orderby_attrib,
         orderby => $orderby_func,
         total   => $total,
         count   => $count,
      );
      # The queries that will be reported.
      my ($worst, $other) = $meta_ea->top_events(%top_spec);

      # ##################################################################
      # Do the report for each query.
      # ##################################################################
      if ( $o->get('reports')->{queries} ) {
         my $n_worst = scalar @$worst;
         ITEM:
         foreach my $rank ( 1..$n_worst ) {
            my $item       = $worst->[$rank - 1]->[0];
            my $sample     = $meta_ea->results->{samples}->{$item};
            my $samp_query = $sample->{arg} || '';
            eval {
               print "\n";
               print $urf->event_report(
                  meta_ea => $meta_ea,
                  hosts   => $hosts,
                  where   => $item,
                  rank    => $rank,
                  worst   => 'differences',
               );

               if ( $sample->{original_arg} ) {
                  my $orig = $sample->{original_arg};
                  if ( $o->get('shorten') ) {
                     $orig = $qr->shorten($orig, $o->get('shorten'));
                  }
                  print "# Converted non-SELECT:\n#   $orig\n";
               }
               if ( $o->get('fingerprints') ) {
                  print "# Fingerprint\n#   $item\n";
               }
               print "use `$sample->{db}`;\n" if $sample->{db};
               $samp_query = $qr->shorten($samp_query, $o->get('shorten'))
                  if $o->get('shorten');
               print "$samp_query\n";

               my $query_id = make_checksum($item);
               foreach my $c ( @compare_modules ) {
                  my %compare_samples = $c->samples($item);
                  @{$samples{$item}}{keys %compare_samples}
                     = values %compare_samples;
               }
               map {
                  print "/* $query_id-$_ */ $samples{$item}->{$_}\n";
               } sort { $a <=> $b } keys %{$samples{$item}};
            };
            if ( $EVAL_ERROR ) {
               warn "Error printing queries report for $item: $EVAL_ERROR";
            }
         } # Each worst ITEM
      }

      # ##################################################################
      # Print the other, summary-like reports.
      # ##################################################################
      if ( $o->get('reports')->{differences} ) {
         foreach my $c ( @compare_modules ) {
            eval {
               my $report = $c->report(hosts => $hosts);
               print "\n$report" if $report;
            };
            if ( $EVAL_ERROR ) {
               warn "Error printing differences report: $EVAL_ERROR";
            }
         }
      }

      if ( $o->get('reports')->{errors} ) {
         eval {
            report_errors(errors => $errors);
         };
         if ( $EVAL_ERROR ) {
            warn "Error printing errors report: $EVAL_ERROR";
         }
      }

      if ( $o->get('reports')->{statistics} ) {
         my $fmt = "# %-30s %d\n";
         print "\n# Statistics\n";
         map { printf($fmt, ($_ || ''), ($stats->{$_} || 0)) }
         sort keys %$stats;
      }

      # ##################################################################
      # Reset for the next iteration.
      # ##################################################################

      # Reset the start/end/now times so the next iteration will run for the
      # same amount of time.
      $start = time();
      $end   = $start + ($o->get('run-time') || 0); # When we should exit
      $now   = $start;

      foreach my $ea ( $meta_ea, map { $_->{ea} } @$hosts ) {
         $ea->reset_aggregated_data();
      }
      %samples   = ();
      %samplenos = ();
      $errors    = {};

      foreach my $c ( @compare_modules ) {
         $c->reset();
      }
   } # ITERATION


   foreach my $host ( @$hosts ) {
      $host->{dbh}->disconnect() if $host->{dbh};
   }

   return 0;

} # End main().

# ############################################################################
# Subroutines.
# ############################################################################
sub report_errors {
   my ( %args ) = @_;
   my @required_args = qw(errors);
   foreach my $arg ( @required_args ) {
      die "I need a $arg argument" unless $args{$arg};
   }
   my ($errors) = @args{@required_args};

   return unless keys %$errors;

   my $rf = new ReportFormatter(extend_right=>1);
   $rf->title('Errors');
   $rf->set_columns(
      { name => 'Query ID' },
      { name => 'Host',    },
      { name => 'Error',   },
   );

   foreach my $item ( sort keys %$errors ) {
      map {
         my ($host, $error) =  @{$errors->{$item}->{$_}};
         chomp $error;
         $rf->add_line(
            make_checksum($item) . '-' . $_,
            $host,
            $error,
         );
      } sort { $a <=> $b } keys %{$errors->{$item}};
   }

   my $report = $rf->get_report();
   print "\n$report" if $report;

   return;
}

sub get_cxn {
   my ( $dp, $o, $dsn ) = @_;
   if ( $o->get('ask-pass') ) {
      $dsn->{p} = OptionParser::prompt_noecho("Enter password: ");
   }
   my $dbh = $dp->get_dbh($dp->get_cxn_params($dsn), {AutoCommit => 1});
   return $dbh;
}

sub disable_query_cache {
   my ($host) = @_;
   die "I need a host argument" unless $host;
   my ($dbh, $host_name) = @{$host}{qw(dbh name)};

   my $sql = 'SELECT @@query_cache_type';
   PTDEBUG && _d($host_name, $sql);
   my ($query_cache_type) = $dbh->selectrow_array($sql);
   PTDEBUG && _d($host_name, $query_cache_type);
   return if ($query_cache_type || '') =~ m/OFF|0/;

   $sql = q/SET SESSION query_cache_type = OFF/;
   eval {
      PTDEBUG && _d($host_name, $sql);
      $dbh->do($sql);
   };
   if ( $EVAL_ERROR ) {
      warn $EVAL_ERROR;
      die "Failed to $sql on $host_name.  Disable the query cache "
         . "manually, or specify --no-disable-query-cache.\n";
   }

   return;
}

# Catches signals so we can exit gracefully.
sub sig_int {
   my ( $signal ) = @_;
   if ( $oktorun ) {
      print STDERR "# Caught SIG$signal.\n";
      $oktorun = 0;
   }
   else {
      print STDERR "# Exiting on SIG$signal.\n";
      exit 1;
   }
}

sub _d {
   my ($package, undef, $line) = caller 0;
   @_ = map { (my $temp = $_) =~ s/\n/\n# /g; $temp; }
        map { defined $_ ? $_ : 'undef' }
        @_;
   print STDERR "# $package:$line $PID ", join(' ', @_), "\n";
}

# ############################################################################
# Run the program.
# ############################################################################
if ( !caller ) { exit main(@ARGV); }

1; # Because this is a module as well as a script.

# #############################################################################
# Documentation.
# #############################################################################

=pod

=head1 NAME

pt-upgrade - Execute queries on multiple servers and check for differences.

=head1 SYNOPSIS

Usage: pt-upgrade [OPTION...] DSN [DSN...] [FILE]

pt-upgrade compares query execution on two hosts by executing queries in the
given file (or STDIN if no file given) and examining the results, errors,
warnings, etc.produced on each.

Execute and compare all queries in slow.log on host1 to host2:

  pt-upgrade slow.log h=host1 h=host2

Use pt-query-digest to get, execute and compare queries from tcpdump:

  tcpdump -i eth0 port 3306 -s 65535  -x -n -q -tttt > tcpdump.txt
  pt-query-digest tcpdump.txt --type tcpdump --no-report --print > digest.txt
  pt-upgrade digest.txt h=host1 h=host2

Compare only query times on host1 to host2 and host3:

  pt-upgrade slow.log h=host1 h=host2 h=host3 --compare query_times

Compare a single query, no slowlog needed:

  pt-upgrade h=host1 h=host2 --query 'SELECT * FROM db.tbl'

=head1 RISKS

The following section is included to inform users about the potential risks,
whether known or unknown, of using this tool.  The two main categories of risks
are those created by the nature of the tool (e.g. read-only tools vs. read-write
tools) and those created by bugs.

pt-upgrade is a read-only tool that is meant to be used on non-production
servers.  It executes the SQL that you give it as input, which could cause
undesired load on a production server.

At the time of this release, there is a bug that causes the tool to crash,
and a bug that causes a deadlock.

The authoritative source for updated information is always the online issue
tracking system.  Issues that affect this tool will be marked as such.  You can
see a list of such issues at the following URL:
L<http://www.percona.com/bugs/pt-upgrade>.

See also L<"BUGS"> for more information on filing bugs and getting help.

=head1 DESCRIPTION

pt-upgrade executes queries from slowlogs on one or more MySQL server to find
differences in query time, warnings, results, and other aspects of the queries'
execution.  This helps evaluate upgrades, migrations and configuration
changes.  The comparisons specified by L<"--compare"> determine what
differences can be found.  A report is printed which outlines all the
differences found; see L<"OUTPUT"> below.

The first DSN (host) specified on the command line is authoritative; it defines
the results to which the other DSNs are compared.  You can "compare" only one
host, in which case there will be no differences but the output can be saved
to be diffed later against the output of another single host "comparison".

At present, pt-upgrade only reads slowlogs.  Use C<pt-query-digest --print> to
transform other log formats to slowlog.

DSNs and slowlog files can be specified in any order.  pt-upgrade will
automatically determine if an argument is a DSN or a slowlog file.  If no
slowlog files are given and L<"--query"> is not specified then pt-upgrade
will read from C<STDIN>.

=head1 OUTPUT

Queries are group by fingerprints and any with differences are printed.
The first part of a query report is a summary of differences.  In the example
below, the query returns a different number of rows (C<row counts>) on
each server.  The second part is the side-by-side comparison of values
obtained from the query on each server.  Then a sample of the query is
printed, preceded by its ID which can be used to locate more information
in the sub-report at the end.  There are sub-reports for various types of
differences.

  # Query 1: ID 0x3C830E3839B916D7 at byte 0 _______________________________
  # Found 1 differences in 1 samples:
  #   column counts   0
  #   column types    0
  #   column values   0
  #   row counts      1
  #   warning counts  0
  #   warning levels  0
  #   warnings        0
  #            127.1:12345 127.1:12348
  # Errors               0           0
  # Warnings             0           0
  # Query_time                        
  #   sum                0           0
  #   min                0           0
  #   max                0           0
  #   avg                0           0
  #   pct_95             0           0
  #   stddev             0           0
  #   median             0           0
  # row_count                         
  #   sum                4           3
  #   min                4           3
  #   max                4           3
  #   avg                4           3
  #   pct_95             4           3
  #   stddev             0           0
  #   median             4           3
  use `test`;
  select i from t where i is not null

  /* 3C830E3839B916D7-1 */ select i from t where i is not null

  # Row count differences
  # Query ID           127.1:12345 127.1:12348
  # ================== =========== ===========
  # 3C830E3839B916D7-1           4           3

The output will vary slightly depending on which options are specified.

=head1 OPTIONS

This tool accepts additional command-line arguments.  Refer to the
L<"SYNOPSIS"> and usage information for details.

=over

=item --ask-pass

Prompt for a password when connecting to MySQL.

=item --base-dir

type: string; default: /tmp

Save outfiles for the C<rows> comparison method in this directory.

See the C<rows> L<"--compare-results-method">.

=item --charset

short form: -A; type: string

Default character set.  If the value is utf8, sets Perl's binmode on
STDOUT to utf8, passes the mysql_enable_utf8 option to DBD::mysql, and
runs SET NAMES UTF8 after connecting to MySQL.  Any other value sets
binmode on STDOUT without the utf8 layer, and runs SET NAMES after
connecting to MySQL.

=item --[no]clear-warnings

default: yes

Clear warnings before each warnings comparison.

If comparing warnings (L<"--compare"> includes C<warnings>), this option
causes pt-upgrade to execute a successful C<SELECT> statement which clears
any warnings left over from previous queries.  This requires a current
database that pt-upgrade usually detects automatically, but in some cases
it might be necessary to specify L<"--temp-database">.  If pt-upgrade can't
auto-detect the current database, it will create a temporary table in the
L<"--temp-database"> called C<mk_upgrade_clear_warnings>.

=item --clear-warnings-table

type: string

Execute C<SELECT * FROM ... LIMIT 1> from this table to clear warnings.

=item --compare

type: Hash; default: query_times,results,warnings

What to compare for each query executed on each host.

Comparisons determine differences when the queries are executed on the hosts.
More comparisons enable more differences to be detected.  The following
comparisons are available:

=over

=item query_times

Compare query execution times.  If this comparison is disabled, the queries
are still executed so that other comparisons will work, but the query time
attributes are removed from the events.

=item results

Compare result sets to find differences in rows, columns, etc.

What differences can be found depends on the L<"--compare-results-method"> used.

=item warnings

Compare warnings from C<SHOW WARNINGS>.  Requires at least MySQL 4.1.

=back

=item --compare-results-method

type: string; default: CHECKSUM; group: Comparisons

Method to use for L<"--compare"> C<results>.  This option has no effect
if C<--no-compare-results> is given.

Available compare methods (case-insensitive):

=over

=item CHECKSUM

Do C<CREATE TEMPORARY TABLE `mk_upgrade` AS query> then
C<CHECKSUM TABLE `mk_upgrade`>.  This method is fast and simple but in
rare cases might it be inaccurate because the MySQL manual says:

  [The] fact that two tables produce the same checksum does I<not> mean that
  the tables are identical.

Requires at least MySQL 4.1.

=item rows

Compare rows one-by-one to find differences.  This method has advantages
and disadvantages.  Its disadvantages are that it may be slower and it
requires writing and reading outfiles from disk.  Its advantages are that
it is universal (works for all versions of MySQL), it doesn't alter the query
in any way, and it can find column value differences.

The C<rows> method works as follows:

  1. Rows from each host are compared one-by-one.
  2. If no differences are found, comparison stops, else...
  3. All remain rows (after the point where they begin to differ)
     are written to outfiles.
  4. The outfiles are loaded into temporary tables with
     C<LOAD DATA LOCAL INFILE>.
  5. The temporary tables are analyzed to determine the differences.

The outfiles are written to the L<"--base-dir">.

=back

=item --config

type: Array

Read this comma-separated list of config files; if specified, this must be the
first option on the command line.

=item --continue-on-error

Continue working even if there is an error.

=item --convert-to-select

Convert non-SELECT statements to SELECTs and compare.

By default non-SELECT statements are not allowed.  This option causes
non-SELECT statements (like UPDATE, INSERT and DELETE) to be converted
to SELECT statements, executed and compared.

For example, C<DELETE col FROM tbl WHERE id=1> is converted to
C<SELECT col FROM tbl WHERE id=1>.

=item --daemonize

Fork to the background and detach from the shell.  POSIX
operating systems only.

=item --[no]disable-query-cache

default: yes

C<SET SESSION query_cache_type = OFF> to disable the query cache.

=item --explain-hosts

Print connection information and exit.

=item --filter

type: string

Discard events for which this Perl code doesn't return true.

This option is a string of Perl code or a file containing Perl code that gets
compiled into a subroutine with one argument: $event.  This is a hashref.
If the given value is a readable file, then pt-upgrade reads the entire
file and uses its contents as the code.  The file should not contain
a shebang (#!/usr/bin/perl) line.

If the code returns true, the chain of callbacks continues; otherwise it ends.
The code is the last statement in the subroutine other than C<return $event>. 
The subroutine template is:

  sub { $event = shift; filter && return $event; }

Filters given on the command line are wrapped inside parentheses like like
C<( filter )>.  For complex, multi-line filters, you must put the code inside
a file so it will not be wrapped inside parentheses.  Either way, the filter
must produce syntactically valid code given the template.  For example, an
if-else branch given on the command line would not be valid:

  --filter 'if () { } else { }'  # WRONG

Since it's given on the command line, the if-else branch would be wrapped inside
parentheses which is not syntactically valid.  So to accomplish something more
complex like this would require putting the code in a file, for example
filter.txt:

  my $event_ok; if (...) { $event_ok=1; } else { $event_ok=0; } $event_ok

Then specify C<--filter filter.txt> to read the code from filter.txt.

If the filter code won't compile, pt-upgrade will die with an error.
If the filter code does compile, an error may still occur at runtime if the
code tries to do something wrong (like pattern match an undefined value).
pt-upgrade does not provide any safeguards so code carefully!

An example filter that discards everything but SELECT statements:

  --filter '$event->{arg} =~ m/^select/i'

This is compiled into a subroutine like the following:

  sub { $event = shift; ( $event->{arg} =~ m/^select/i ) && return $event; }

It is permissible for the code to have side effects (to alter $event).

You can find an explanation of the structure of $event at
L<http://code.google.com/p/maatkit/wiki/EventAttributes>.

=item --fingerprints

Add query fingerprints to the standard query analysis report.  This is mostly
useful for debugging purposes.

=item --float-precision

type: int

Round float, double and decimal values to this many places.

This option helps eliminate false-positives caused by floating-point
imprecision.

=item --help

Show help and exit.

=item --host

short form: -h; type: string

Connect to host.

=item --iterations

type: int; default: 1

How many times to iterate through the collect-and-report cycle.  If 0, iterate
to infinity.  See also L<--run-time>.

=item --limit

type: string; default: 95%:20

Limit output to the given percentage or count.

If the argument is an integer, report only the top N worst queries.  If the
argument is an integer followed by the C<%> sign, report that percentage of the
worst queries.  If the percentage is followed by a colon and another integer,
report the top percentage or the number specified by that integer, whichever
comes first.

=item --log

type: string

Print all output to this file when daemonized.

=item --max-different-rows

type: int; default: 10

Stop comparing rows for C<--compare-results-method rows> after this many
differences are found.

=item --order-by

type: string; default: differences:sum

Sort events by this attribute and aggregate function.

=item --password

short form: -p; type: string

Password to use when connecting.

=item --pid

type: string

Create the given PID file when daemonized.  The file contains the process
ID of the daemonized instance.  The PID file is removed when the
daemonized instance exits.  The program checks for the existence of the
PID file when starting; if it exists and the process with the matching PID
exists, the program exits.

=item --port

short form: -P; type: int

Port number to use for connection.

=item --query

type: string

Execute and compare this single query; ignores files on command line.

This option allows you to supply a single query on the command line.  Any
slowlogs also specified on the command line are ignored.

=item --reports

type: Hash; default: queries,differences,errors,statistics

Print these reports.  Valid reports are queries, differences, errors, and
statistics.

See L<"OUTPUT"> for more information on the various parts of the report.

=item --run-time

type: time

How long to run before exiting.  The default is to run forever (you can
interrupt with CTRL-C).

=item --set-vars

type: string; default: wait_timeout=10000

Set these MySQL variables.  Immediately after connecting to MySQL, this
string will be appended to SET and executed.

=item --shorten

type: int; default: 1024

Shorten long statements in reports.

Shortens long statements, replacing the omitted portion with a C</*... omitted
...*/> comment.  This applies only to the output in reports.  It prevents a
large statement from causing difficulty in a report.  The argument is the
preferred length of the shortened statement.  Not all statements can be
shortened, but very large INSERT and similar statements often can; and so
can IN() lists, although only the first such list in the statement will be
shortened.

If it shortens something beyond recognition, you can find the original statement
in the log, at the offset shown in the report header (see L<"OUTPUT">).

=item --socket

short form: -S; type: string

Socket file to use for connection.

=item --temp-database

type: string

Use this database for creating temporary tables.

If given, this database is used for creating temporary tables for the
results comparison (see L<"--compare">).  Otherwise, the current
database (from the last event that specified its database) is used.

=item --temp-table

type: string; default: mk_upgrade

Use this table for checksumming results.

=item --user

short form: -u; type: string

User for login if not current user.

=item --version

Show version and exit.

=item --version-check

type: string; default: off

Send program versions to Percona and print suggested upgrades and problems.
Possible values for --version-check:

=for comment ignore-pt-internal-value
MAGIC_version_check

https, http, auto, off

C<auto> first tries using C<https>, and resorts to C<http> if that fails.
Keep in mind that C<https> might not be available if
C<IO::Socket::SSL> is not installed on your system, although
C<--version-check http> should work everywhere.

The version check feature causes the tool to send and receive data from
Percona over the web.  The data contains program versions from the local
machine.  Percona uses the data to focus development on the most widely
used versions of programs, and to suggest to customers possible upgrades
and known bad versions of programs.

For more information, visit L<http://www.percona.com/version-check>.

=item --zero-query-times

Zero the query times in the report.

=back

=head1 DSN OPTIONS

These DSN options are used to create a DSN.  Each option is given like
C<option=value>.  The options are case-sensitive, so P and p are not the
same option.  There cannot be whitespace before or after the C<=>, and
if the value contains whitespace it must be quoted.  DSN options are
comma-separated.  See the L<percona-toolkit> manpage for full details.

=over

=item * A

dsn: charset; copy: yes

Default character set.

=item * D

dsn: database; copy: yes

Default database.

=item * F

dsn: mysql_read_default_file; copy: yes

Only read default options from the given file

=item * h

dsn: host; copy: yes

Connect to host.

=item * L

copy: yes

Explicitly enable LOAD DATA LOCAL INFILE.

For some reason, some vendors compile libmysql without the
--enable-local-infile option, which disables the statement.  This can
lead to weird situations, like the server allowing LOCAL INFILE, but 
the client throwing exceptions if it's used.

However, as long as the server allows LOAD DATA, clients can easily
reenable it; See L<https://dev.mysql.com/doc/refman/5.0/en/load-data-local.html>
and L<http://search.cpan.org/~capttofu/DBD-mysql/lib/DBD/mysql.pm>.
This option does exactly that.

Although we've not found a case where turning this option leads to errors or
differing behavior, to be on the safe side, this option is not
on by default.

=item * p

dsn: password; copy: yes

Password to use when connecting.

=item * P

dsn: port; copy: yes

Port number to use for connection.

=item * S

dsn: mysql_socket; copy: yes

Socket file to use for connection.

=item * u

dsn: user; copy: yes

User for login if not current user.

=back

=head1 ENVIRONMENT

The environment variable C<PTDEBUG> enables verbose debugging output to STDERR.
To enable debugging and capture all output to a file, run the tool like:

   PTDEBUG=1 pt-upgrade ... > FILE 2>&1

Be careful: debugging output is voluminous and can generate several megabytes
of output.

=head1 SYSTEM REQUIREMENTS

You need Perl, DBI, DBD::mysql, and some core packages that ought to be
installed in any reasonably new version of Perl.

=head1 BUGS

For a list of known bugs, see L<http://www.percona.com/bugs/pt-upgrade>.

Please report bugs at L<https://bugs.launchpad.net/percona-toolkit>.
Include the following information in your bug report:

=over

=item * Complete command-line used to run the tool

=item * Tool L<"--version">

=item * MySQL version of all servers involved

=item * Output from the tool including STDERR

=item * Input files (log/dump/config files, etc.)

=back

If possible, include debugging output by running the tool with C<PTDEBUG>;
see L<"ENVIRONMENT">.

=head1 DOWNLOADING

Visit L<http://www.percona.com/software/percona-toolkit/> to download the
latest release of Percona Toolkit.  Or, get the latest release from the
command line:

   wget percona.com/get/percona-toolkit.tar.gz

   wget percona.com/get/percona-toolkit.rpm

   wget percona.com/get/percona-toolkit.deb

You can also get individual tools from the latest release:

   wget percona.com/get/TOOL

Replace C<TOOL> with the name of any tool.

=head1 AUTHORS

Daniel Nichter

=head1 ABOUT PERCONA TOOLKIT

This tool is part of Percona Toolkit, a collection of advanced command-line
tools developed by Percona for MySQL support and consulting.  Percona Toolkit
was forked from two projects in June, 2011: Maatkit and Aspersa.  Those
projects were created by Baron Schwartz and developed primarily by him and
Daniel Nichter, both of whom are employed by Percona.  Visit
L<http://www.percona.com/software/> for more software developed by Percona.

=head1 COPYRIGHT, LICENSE, AND WARRANTY

This program is copyright 2009-2013 Percona Ireland Ltd.

THIS PROGRAM IS PROVIDED "AS IS" AND WITHOUT ANY EXPRESS OR IMPLIED
WARRANTIES, INCLUDING, WITHOUT LIMITATION, THE IMPLIED WARRANTIES OF
MERCHANTABILITY AND FITNESS FOR A PARTICULAR PURPOSE.

This program is free software; you can redistribute it and/or modify it under
the terms of the GNU General Public License as published by the Free Software
Foundation, version 2; OR the Perl Artistic License.  On UNIX and similar
systems, you can issue `man perlgpl' or `man perlartistic' to read these
licenses.

You should have received a copy of the GNU General Public License along with
this program; if not, write to the Free Software Foundation, Inc., 59 Temple
Place, Suite 330, Boston, MA  02111-1307  USA.

=head1 VERSION

pt-upgrade 2.1.8

=cut<|MERGE_RESOLUTION|>--- conflicted
+++ resolved
@@ -1112,14 +1112,11 @@
 $Data::Dumper::Sortkeys  = 1;
 $Data::Dumper::Quotekeys = 0;
 
-<<<<<<< HEAD
 local $EVAL_ERROR;
 eval {
    require Quoter;
 };
 
-=======
->>>>>>> 1726cf2b
 sub new {
    my ( $class, %args ) = @_;
    my $self = { %args };
@@ -1177,7 +1174,6 @@
    return $href->{$key};
 }
 
-<<<<<<< HEAD
 sub parse {
    my ( $self, $ddl, $opts ) = @_;
    return unless $ddl;
@@ -1222,69 +1218,6 @@
    }
 
    my ($keys, $clustered_key) = $self->get_keys($ddl, $opts, \%is_nullable);
-=======
-sub serialize_list {
-   my ( $self, @args ) = @_;
-   PTDEBUG && _d('Serializing', Dumper(\@args));
-   return unless @args;
-
-   my @parts;
-   foreach my $arg  ( @args ) {
-      if ( defined $arg ) {
-         $arg =~ s/,/\\,/g;      # escape commas
-         $arg =~ s/\\N/\\\\N/g;  # escape literal \N
-         push @parts, $arg;
-      }
-      else {
-         push @parts, '\N';
-      }
-   }
-
-   my $string = join(',', @parts);
-   PTDEBUG && _d('Serialized: <', $string, '>');
-   return $string;
-}
-
-sub deserialize_list {
-   my ( $self, $string ) = @_;
-   PTDEBUG && _d('Deserializing <', $string, '>');
-   die "Cannot deserialize an undefined string" unless defined $string;
-
-   my @parts;
-   foreach my $arg ( split(/(?<!\\),/, $string) ) {
-      if ( $arg eq '\N' ) {
-         $arg = undef;
-      }
-      else {
-         $arg =~ s/\\,/,/g;
-         $arg =~ s/\\\\N/\\N/g;
-      }
-      push @parts, $arg;
-   }
-
-   if ( !@parts ) {
-      my $n_empty_strings = $string =~ tr/,//;
-      $n_empty_strings++;
-      PTDEBUG && _d($n_empty_strings, 'empty strings');
-      map { push @parts, '' } 1..$n_empty_strings;
-   }
-   elsif ( $string =~ m/(?<!\\),$/ ) {
-      PTDEBUG && _d('Last value is an empty string');
-      push @parts, '';
-   }
-
-   PTDEBUG && _d('Deserialized', Dumper(\@parts));
-   return @parts;
-}
-
-sub _d {
-   my ($package, undef, $line) = caller 0;
-   @_ = map { (my $temp = $_) =~ s/\n/\n# /g; $temp; }
-        map { defined $_ ? $_ : 'undef' }
-        @_;
-   print STDERR "# $package:$line $PID ", join(' ', @_), "\n";
-}
->>>>>>> 1726cf2b
 
    my ($charset) = $ddl =~ m/DEFAULT CHARSET=(\w+)/;
 
@@ -1585,6 +1518,11 @@
 use English qw(-no_match_vars);
 use constant PTDEBUG => $ENV{PTDEBUG} || 0;
 
+use Data::Dumper;
+$Data::Dumper::Indent    = 1;
+$Data::Dumper::Sortkeys  = 1;
+$Data::Dumper::Quotekeys = 0;
+
 sub new {
    my ( $class, %args ) = @_;
    return bless {}, $class;
@@ -1649,44 +1587,64 @@
 
 sub serialize_list {
    my ( $self, @args ) = @_;
+   PTDEBUG && _d('Serializing', Dumper(\@args));
    return unless @args;
 
-   return $args[0] if @args == 1 && !defined $args[0];
-
-   die "Cannot serialize multiple values with undef/NULL"
-      if grep { !defined $_ } @args;
-
-   return join ',', map { quotemeta } @args;
+   my @parts;
+   foreach my $arg  ( @args ) {
+      if ( defined $arg ) {
+         $arg =~ s/,/\\,/g;      # escape commas
+         $arg =~ s/\\N/\\\\N/g;  # escape literal \N
+         push @parts, $arg;
+      }
+      else {
+         push @parts, '\N';
+      }
+   }
+
+   my $string = join(',', @parts);
+   PTDEBUG && _d('Serialized: <', $string, '>');
+   return $string;
 }
 
 sub deserialize_list {
    my ( $self, $string ) = @_;
-   return $string unless defined $string;
-   my @escaped_parts = $string =~ /
-         \G             # Start of string, or end of previous match.
-         (              # Each of these is an element in the original list.
-            [^\\,]*     # Anything not a backslash or a comma
-            (?:         # When we get here, we found one of the above.
-               \\.      # A backslash followed by something so we can continue
-               [^\\,]*  # Same as above.
-            )*          # Repeat zero of more times.
-         )
-         ,              # Comma dividing elements
-      /sxgc;
-
-   push @escaped_parts, pos($string) ? substr( $string, pos($string) ) : $string;
-
-   my @unescaped_parts = map {
-      my $part = $_;
-
-      my $char_class = utf8::is_utf8($part)  # If it's a UTF-8 string,
-                     ? qr/(?=\p{ASCII})\W/   # We only care about non-word
-                     : qr/(?=\p{ASCII})\W|[\x{80}-\x{FF}]/; # Otherwise,
-      $part =~ s/\\($char_class)/$1/g;
-      $part;
-   } @escaped_parts;
-
-   return @unescaped_parts;
+   PTDEBUG && _d('Deserializing <', $string, '>');
+   die "Cannot deserialize an undefined string" unless defined $string;
+
+   my @parts;
+   foreach my $arg ( split(/(?<!\\),/, $string) ) {
+      if ( $arg eq '\N' ) {
+         $arg = undef;
+      }
+      else {
+         $arg =~ s/\\,/,/g;
+         $arg =~ s/\\\\N/\\N/g;
+      }
+      push @parts, $arg;
+   }
+
+   if ( !@parts ) {
+      my $n_empty_strings = $string =~ tr/,//;
+      $n_empty_strings++;
+      PTDEBUG && _d($n_empty_strings, 'empty strings');
+      map { push @parts, '' } 1..$n_empty_strings;
+   }
+   elsif ( $string =~ m/(?<!\\),$/ ) {
+      PTDEBUG && _d('Last value is an empty string');
+      push @parts, '';
+   }
+
+   PTDEBUG && _d('Deserialized', Dumper(\@parts));
+   return @parts;
+}
+
+sub _d {
+   my ($package, undef, $line) = caller 0;
+   @_ = map { (my $temp = $_) =~ s/\n/\n# /g; $temp; }
+        map { defined $_ ? $_ : 'undef' }
+        @_;
+   print STDERR "# $package:$line $PID ", join(' ', @_), "\n";
 }
 
 1;
